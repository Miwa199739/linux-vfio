/*
 *  gendisk handling
 */

#include <linux/module.h>
#include <linux/fs.h>
#include <linux/genhd.h>
#include <linux/kdev_t.h>
#include <linux/kernel.h>
#include <linux/blkdev.h>
#include <linux/init.h>
#include <linux/spinlock.h>
#include <linux/proc_fs.h>
#include <linux/seq_file.h>
#include <linux/slab.h>
#include <linux/kmod.h>
#include <linux/kobj_map.h>
#include <linux/buffer_head.h>
#include <linux/mutex.h>
#include <linux/idr.h>
#include <linux/log2.h>

#include "blk.h"

static DEFINE_MUTEX(block_class_lock);
struct kobject *block_depr;

/* for extended dynamic devt allocation, currently only one major is used */
#define MAX_EXT_DEVT		(1 << MINORBITS)

/* For extended devt allocation.  ext_devt_mutex prevents look up
 * results from going away underneath its user.
 */
static DEFINE_MUTEX(ext_devt_mutex);
static DEFINE_IDR(ext_devt_idr);

static struct device_type disk_type;

static void disk_add_events(struct gendisk *disk);
static void disk_del_events(struct gendisk *disk);
static void disk_release_events(struct gendisk *disk);

/**
 * disk_get_part - get partition
 * @disk: disk to look partition from
 * @partno: partition number
 *
 * Look for partition @partno from @disk.  If found, increment
 * reference count and return it.
 *
 * CONTEXT:
 * Don't care.
 *
 * RETURNS:
 * Pointer to the found partition on success, NULL if not found.
 */
struct hd_struct *disk_get_part(struct gendisk *disk, int partno)
{
	struct hd_struct *part = NULL;
	struct disk_part_tbl *ptbl;

	if (unlikely(partno < 0))
		return NULL;

	rcu_read_lock();

	ptbl = rcu_dereference(disk->part_tbl);
	if (likely(partno < ptbl->len)) {
		part = rcu_dereference(ptbl->part[partno]);
		if (part)
			get_device(part_to_dev(part));
	}

	rcu_read_unlock();

	return part;
}
EXPORT_SYMBOL_GPL(disk_get_part);

/**
 * disk_part_iter_init - initialize partition iterator
 * @piter: iterator to initialize
 * @disk: disk to iterate over
 * @flags: DISK_PITER_* flags
 *
 * Initialize @piter so that it iterates over partitions of @disk.
 *
 * CONTEXT:
 * Don't care.
 */
void disk_part_iter_init(struct disk_part_iter *piter, struct gendisk *disk,
			  unsigned int flags)
{
	struct disk_part_tbl *ptbl;

	rcu_read_lock();
	ptbl = rcu_dereference(disk->part_tbl);

	piter->disk = disk;
	piter->part = NULL;

	if (flags & DISK_PITER_REVERSE)
		piter->idx = ptbl->len - 1;
	else if (flags & (DISK_PITER_INCL_PART0 | DISK_PITER_INCL_EMPTY_PART0))
		piter->idx = 0;
	else
		piter->idx = 1;

	piter->flags = flags;

	rcu_read_unlock();
}
EXPORT_SYMBOL_GPL(disk_part_iter_init);

/**
 * disk_part_iter_next - proceed iterator to the next partition and return it
 * @piter: iterator of interest
 *
 * Proceed @piter to the next partition and return it.
 *
 * CONTEXT:
 * Don't care.
 */
struct hd_struct *disk_part_iter_next(struct disk_part_iter *piter)
{
	struct disk_part_tbl *ptbl;
	int inc, end;

	/* put the last partition */
	disk_put_part(piter->part);
	piter->part = NULL;

	/* get part_tbl */
	rcu_read_lock();
	ptbl = rcu_dereference(piter->disk->part_tbl);

	/* determine iteration parameters */
	if (piter->flags & DISK_PITER_REVERSE) {
		inc = -1;
		if (piter->flags & (DISK_PITER_INCL_PART0 |
				    DISK_PITER_INCL_EMPTY_PART0))
			end = -1;
		else
			end = 0;
	} else {
		inc = 1;
		end = ptbl->len;
	}

	/* iterate to the next partition */
	for (; piter->idx != end; piter->idx += inc) {
		struct hd_struct *part;

		part = rcu_dereference(ptbl->part[piter->idx]);
		if (!part)
			continue;
		if (!part->nr_sects &&
		    !(piter->flags & DISK_PITER_INCL_EMPTY) &&
		    !(piter->flags & DISK_PITER_INCL_EMPTY_PART0 &&
		      piter->idx == 0))
			continue;

		get_device(part_to_dev(part));
		piter->part = part;
		piter->idx += inc;
		break;
	}

	rcu_read_unlock();

	return piter->part;
}
EXPORT_SYMBOL_GPL(disk_part_iter_next);

/**
 * disk_part_iter_exit - finish up partition iteration
 * @piter: iter of interest
 *
 * Called when iteration is over.  Cleans up @piter.
 *
 * CONTEXT:
 * Don't care.
 */
void disk_part_iter_exit(struct disk_part_iter *piter)
{
	disk_put_part(piter->part);
	piter->part = NULL;
}
EXPORT_SYMBOL_GPL(disk_part_iter_exit);

static inline int sector_in_part(struct hd_struct *part, sector_t sector)
{
	return part->start_sect <= sector &&
		sector < part->start_sect + part->nr_sects;
}

/**
 * disk_map_sector_rcu - map sector to partition
 * @disk: gendisk of interest
 * @sector: sector to map
 *
 * Find out which partition @sector maps to on @disk.  This is
 * primarily used for stats accounting.
 *
 * CONTEXT:
 * RCU read locked.  The returned partition pointer is valid only
 * while preemption is disabled.
 *
 * RETURNS:
 * Found partition on success, part0 is returned if no partition matches
 */
struct hd_struct *disk_map_sector_rcu(struct gendisk *disk, sector_t sector)
{
	struct disk_part_tbl *ptbl;
	struct hd_struct *part;
	int i;

	ptbl = rcu_dereference(disk->part_tbl);

	part = rcu_dereference(ptbl->last_lookup);
	if (part && sector_in_part(part, sector))
		return part;

	for (i = 1; i < ptbl->len; i++) {
		part = rcu_dereference(ptbl->part[i]);

		if (part && sector_in_part(part, sector)) {
			rcu_assign_pointer(ptbl->last_lookup, part);
			return part;
		}
	}
	return &disk->part0;
}
EXPORT_SYMBOL_GPL(disk_map_sector_rcu);

/*
 * Can be deleted altogether. Later.
 *
 */
static struct blk_major_name {
	struct blk_major_name *next;
	int major;
	char name[16];
} *major_names[BLKDEV_MAJOR_HASH_SIZE];

/* index in the above - for now: assume no multimajor ranges */
static inline int major_to_index(unsigned major)
{
	return major % BLKDEV_MAJOR_HASH_SIZE;
}

#ifdef CONFIG_PROC_FS
void blkdev_show(struct seq_file *seqf, off_t offset)
{
	struct blk_major_name *dp;

	if (offset < BLKDEV_MAJOR_HASH_SIZE) {
		mutex_lock(&block_class_lock);
		for (dp = major_names[offset]; dp; dp = dp->next)
			seq_printf(seqf, "%3d %s\n", dp->major, dp->name);
		mutex_unlock(&block_class_lock);
	}
}
#endif /* CONFIG_PROC_FS */

/**
 * register_blkdev - register a new block device
 *
 * @major: the requested major device number [1..255]. If @major=0, try to
 *         allocate any unused major number.
 * @name: the name of the new block device as a zero terminated string
 *
 * The @name must be unique within the system.
 *
 * The return value depends on the @major input parameter.
 *  - if a major device number was requested in range [1..255] then the
 *    function returns zero on success, or a negative error code
 *  - if any unused major number was requested with @major=0 parameter
 *    then the return value is the allocated major number in range
 *    [1..255] or a negative error code otherwise
 */
int register_blkdev(unsigned int major, const char *name)
{
	struct blk_major_name **n, *p;
	int index, ret = 0;

	mutex_lock(&block_class_lock);

	/* temporary */
	if (major == 0) {
		for (index = ARRAY_SIZE(major_names)-1; index > 0; index--) {
			if (major_names[index] == NULL)
				break;
		}

		if (index == 0) {
			printk("register_blkdev: failed to get major for %s\n",
			       name);
			ret = -EBUSY;
			goto out;
		}
		major = index;
		ret = major;
	}

	p = kmalloc(sizeof(struct blk_major_name), GFP_KERNEL);
	if (p == NULL) {
		ret = -ENOMEM;
		goto out;
	}

	p->major = major;
	strlcpy(p->name, name, sizeof(p->name));
	p->next = NULL;
	index = major_to_index(major);

	for (n = &major_names[index]; *n; n = &(*n)->next) {
		if ((*n)->major == major)
			break;
	}
	if (!*n)
		*n = p;
	else
		ret = -EBUSY;

	if (ret < 0) {
		printk("register_blkdev: cannot get major %d for %s\n",
		       major, name);
		kfree(p);
	}
out:
	mutex_unlock(&block_class_lock);
	return ret;
}

EXPORT_SYMBOL(register_blkdev);

void unregister_blkdev(unsigned int major, const char *name)
{
	struct blk_major_name **n;
	struct blk_major_name *p = NULL;
	int index = major_to_index(major);

	mutex_lock(&block_class_lock);
	for (n = &major_names[index]; *n; n = &(*n)->next)
		if ((*n)->major == major)
			break;
	if (!*n || strcmp((*n)->name, name)) {
		WARN_ON(1);
	} else {
		p = *n;
		*n = p->next;
	}
	mutex_unlock(&block_class_lock);
	kfree(p);
}

EXPORT_SYMBOL(unregister_blkdev);

static struct kobj_map *bdev_map;

/**
 * blk_mangle_minor - scatter minor numbers apart
 * @minor: minor number to mangle
 *
 * Scatter consecutively allocated @minor number apart if MANGLE_DEVT
 * is enabled.  Mangling twice gives the original value.
 *
 * RETURNS:
 * Mangled value.
 *
 * CONTEXT:
 * Don't care.
 */
static int blk_mangle_minor(int minor)
{
#ifdef CONFIG_DEBUG_BLOCK_EXT_DEVT
	int i;

	for (i = 0; i < MINORBITS / 2; i++) {
		int low = minor & (1 << i);
		int high = minor & (1 << (MINORBITS - 1 - i));
		int distance = MINORBITS - 1 - 2 * i;

		minor ^= low | high;	/* clear both bits */
		low <<= distance;	/* swap the positions */
		high >>= distance;
		minor |= low | high;	/* and set */
	}
#endif
	return minor;
}

/**
 * blk_alloc_devt - allocate a dev_t for a partition
 * @part: partition to allocate dev_t for
 * @devt: out parameter for resulting dev_t
 *
 * Allocate a dev_t for block device.
 *
 * RETURNS:
 * 0 on success, allocated dev_t is returned in *@devt.  -errno on
 * failure.
 *
 * CONTEXT:
 * Might sleep.
 */
int blk_alloc_devt(struct hd_struct *part, dev_t *devt)
{
	struct gendisk *disk = part_to_disk(part);
	int idx, rc;

	/* in consecutive minor range? */
	if (part->partno < disk->minors) {
		*devt = MKDEV(disk->major, disk->first_minor + part->partno);
		return 0;
	}

	/* allocate ext devt */
	do {
		if (!idr_pre_get(&ext_devt_idr, GFP_KERNEL))
			return -ENOMEM;
		rc = idr_get_new(&ext_devt_idr, part, &idx);
	} while (rc == -EAGAIN);

	if (rc)
		return rc;

	if (idx > MAX_EXT_DEVT) {
		idr_remove(&ext_devt_idr, idx);
		return -EBUSY;
	}

	*devt = MKDEV(BLOCK_EXT_MAJOR, blk_mangle_minor(idx));
	return 0;
}

/**
 * blk_free_devt - free a dev_t
 * @devt: dev_t to free
 *
 * Free @devt which was allocated using blk_alloc_devt().
 *
 * CONTEXT:
 * Might sleep.
 */
void blk_free_devt(dev_t devt)
{
	might_sleep();

	if (devt == MKDEV(0, 0))
		return;

	if (MAJOR(devt) == BLOCK_EXT_MAJOR) {
		mutex_lock(&ext_devt_mutex);
		idr_remove(&ext_devt_idr, blk_mangle_minor(MINOR(devt)));
		mutex_unlock(&ext_devt_mutex);
	}
}

static char *bdevt_str(dev_t devt, char *buf)
{
	if (MAJOR(devt) <= 0xff && MINOR(devt) <= 0xff) {
		char tbuf[BDEVT_SIZE];
		snprintf(tbuf, BDEVT_SIZE, "%02x%02x", MAJOR(devt), MINOR(devt));
		snprintf(buf, BDEVT_SIZE, "%-9s", tbuf);
	} else
		snprintf(buf, BDEVT_SIZE, "%03x:%05x", MAJOR(devt), MINOR(devt));

	return buf;
}

/*
 * Register device numbers dev..(dev+range-1)
 * range must be nonzero
 * The hash chain is sorted on range, so that subranges can override.
 */
void blk_register_region(dev_t devt, unsigned long range, struct module *module,
			 struct kobject *(*probe)(dev_t, int *, void *),
			 int (*lock)(dev_t, void *), void *data)
{
	kobj_map(bdev_map, devt, range, module, probe, lock, data);
}

EXPORT_SYMBOL(blk_register_region);

void blk_unregister_region(dev_t devt, unsigned long range)
{
	kobj_unmap(bdev_map, devt, range);
}

EXPORT_SYMBOL(blk_unregister_region);

static struct kobject *exact_match(dev_t devt, int *partno, void *data)
{
	struct gendisk *p = data;

	return &disk_to_dev(p)->kobj;
}

static int exact_lock(dev_t devt, void *data)
{
	struct gendisk *p = data;

	if (!get_disk(p))
		return -1;
	return 0;
}

void register_disk(struct gendisk *disk)
{
	struct device *ddev = disk_to_dev(disk);
	struct block_device *bdev;
	struct disk_part_iter piter;
	struct hd_struct *part;
	int err;

	ddev->parent = disk->driverfs_dev;

	dev_set_name(ddev, disk->disk_name);

	/* delay uevents, until we scanned partition table */
	dev_set_uevent_suppress(ddev, 1);

	if (device_add(ddev))
		return;
	if (!sysfs_deprecated) {
		err = sysfs_create_link(block_depr, &ddev->kobj,
					kobject_name(&ddev->kobj));
		if (err) {
			device_del(ddev);
			return;
		}
	}
	disk->part0.holder_dir = kobject_create_and_add("holders", &ddev->kobj);
	disk->slave_dir = kobject_create_and_add("slaves", &ddev->kobj);

	/* No minors to use for partitions */
	if (!disk_partitionable(disk))
		goto exit;

	/* No such device (e.g., media were just removed) */
	if (!get_capacity(disk))
		goto exit;

	bdev = bdget_disk(disk, 0);
	if (!bdev)
		goto exit;

	bdev->bd_invalidated = 1;
	err = blkdev_get(bdev, FMODE_READ, NULL);
	if (err < 0)
		goto exit;
	blkdev_put(bdev, FMODE_READ);

exit:
	/* announce disk after possible partitions are created */
	dev_set_uevent_suppress(ddev, 0);
	kobject_uevent(&ddev->kobj, KOBJ_ADD);

	/* announce possible partitions */
	disk_part_iter_init(&piter, disk, 0);
	while ((part = disk_part_iter_next(&piter)))
		kobject_uevent(&part_to_dev(part)->kobj, KOBJ_ADD);
	disk_part_iter_exit(&piter);
}

/**
 * add_disk - add partitioning information to kernel list
 * @disk: per-device partitioning information
 *
 * This function registers the partitioning information in @disk
 * with the kernel.
 *
 * FIXME: error handling
 */
void add_disk(struct gendisk *disk)
{
	struct backing_dev_info *bdi;
	dev_t devt;
	int retval;

	/* minors == 0 indicates to use ext devt from part0 and should
	 * be accompanied with EXT_DEVT flag.  Make sure all
	 * parameters make sense.
	 */
	WARN_ON(disk->minors && !(disk->major || disk->first_minor));
	WARN_ON(!disk->minors && !(disk->flags & GENHD_FL_EXT_DEVT));

	disk->flags |= GENHD_FL_UP;

	retval = blk_alloc_devt(&disk->part0, &devt);
	if (retval) {
		WARN_ON(1);
		return;
	}
	disk_to_dev(disk)->devt = devt;

	/* ->major and ->first_minor aren't supposed to be
	 * dereferenced from here on, but set them just in case.
	 */
	disk->major = MAJOR(devt);
	disk->first_minor = MINOR(devt);

	/* Register BDI before referencing it from bdev */
	bdi = &disk->queue->backing_dev_info;
	bdi_register_dev(bdi, disk_devt(disk));

	blk_register_region(disk_devt(disk), disk->minors, NULL,
			    exact_match, exact_lock, disk);
	register_disk(disk);
	blk_register_queue(disk);

	retval = sysfs_create_link(&disk_to_dev(disk)->kobj, &bdi->dev->kobj,
				   "bdi");
	WARN_ON(retval);

	disk_add_events(disk);
}
EXPORT_SYMBOL(add_disk);

void del_gendisk(struct gendisk *disk)
{
	struct disk_part_iter piter;
	struct hd_struct *part;

	disk_del_events(disk);

	/* invalidate stuff */
	disk_part_iter_init(&piter, disk,
			     DISK_PITER_INCL_EMPTY | DISK_PITER_REVERSE);
	while ((part = disk_part_iter_next(&piter))) {
		invalidate_partition(disk, part->partno);
		delete_partition(disk, part->partno);
	}
	disk_part_iter_exit(&piter);

	invalidate_partition(disk, 0);
	blk_free_devt(disk_to_dev(disk)->devt);
	set_capacity(disk, 0);
	disk->flags &= ~GENHD_FL_UP;

	sysfs_remove_link(&disk_to_dev(disk)->kobj, "bdi");
	bdi_unregister(&disk->queue->backing_dev_info);
	blk_unregister_queue(disk);
	blk_unregister_region(disk_devt(disk), disk->minors);

	part_stat_set_all(&disk->part0, 0);
	disk->part0.stamp = 0;

	kobject_put(disk->part0.holder_dir);
	kobject_put(disk->slave_dir);
	disk->driverfs_dev = NULL;
	if (!sysfs_deprecated)
		sysfs_remove_link(block_depr, dev_name(disk_to_dev(disk)));
	device_del(disk_to_dev(disk));
}
EXPORT_SYMBOL(del_gendisk);

/**
 * get_gendisk - get partitioning information for a given device
 * @devt: device to get partitioning information for
 * @partno: returned partition index
 *
 * This function gets the structure containing partitioning
 * information for the given device @devt.
 */
struct gendisk *get_gendisk(dev_t devt, int *partno)
{
	struct gendisk *disk = NULL;

	if (MAJOR(devt) != BLOCK_EXT_MAJOR) {
		struct kobject *kobj;

		kobj = kobj_lookup(bdev_map, devt, partno);
		if (kobj)
			disk = dev_to_disk(kobj_to_dev(kobj));
	} else {
		struct hd_struct *part;

		mutex_lock(&ext_devt_mutex);
		part = idr_find(&ext_devt_idr, blk_mangle_minor(MINOR(devt)));
		if (part && get_disk(part_to_disk(part))) {
			*partno = part->partno;
			disk = part_to_disk(part);
		}
		mutex_unlock(&ext_devt_mutex);
	}

	return disk;
}
EXPORT_SYMBOL(get_gendisk);

/**
 * bdget_disk - do bdget() by gendisk and partition number
 * @disk: gendisk of interest
 * @partno: partition number
 *
 * Find partition @partno from @disk, do bdget() on it.
 *
 * CONTEXT:
 * Don't care.
 *
 * RETURNS:
 * Resulting block_device on success, NULL on failure.
 */
struct block_device *bdget_disk(struct gendisk *disk, int partno)
{
	struct hd_struct *part;
	struct block_device *bdev = NULL;

	part = disk_get_part(disk, partno);
	if (part)
		bdev = bdget(part_devt(part));
	disk_put_part(part);

	return bdev;
}
EXPORT_SYMBOL(bdget_disk);

/*
 * print a full list of all partitions - intended for places where the root
 * filesystem can't be mounted and thus to give the victim some idea of what
 * went wrong
 */
void __init printk_all_partitions(void)
{
	struct class_dev_iter iter;
	struct device *dev;

	class_dev_iter_init(&iter, &block_class, NULL, &disk_type);
	while ((dev = class_dev_iter_next(&iter))) {
		struct gendisk *disk = dev_to_disk(dev);
		struct disk_part_iter piter;
		struct hd_struct *part;
		char name_buf[BDEVNAME_SIZE];
		char devt_buf[BDEVT_SIZE];
		u8 uuid[PARTITION_META_INFO_UUIDLTH * 2 + 1];

		/*
		 * Don't show empty devices or things that have been
		 * suppressed
		 */
		if (get_capacity(disk) == 0 ||
		    (disk->flags & GENHD_FL_SUPPRESS_PARTITION_INFO))
			continue;

		/*
		 * Note, unlike /proc/partitions, I am showing the
		 * numbers in hex - the same format as the root=
		 * option takes.
		 */
		disk_part_iter_init(&piter, disk, DISK_PITER_INCL_PART0);
		while ((part = disk_part_iter_next(&piter))) {
			bool is_part0 = part == &disk->part0;

			uuid[0] = 0;
			if (part->info)
				part_unpack_uuid(part->info->uuid, uuid);

			printk("%s%s %10llu %s %s", is_part0 ? "" : "  ",
			       bdevt_str(part_devt(part), devt_buf),
			       (unsigned long long)part->nr_sects >> 1,
			       disk_name(disk, part->partno, name_buf), uuid);
			if (is_part0) {
				if (disk->driverfs_dev != NULL &&
				    disk->driverfs_dev->driver != NULL)
					printk(" driver: %s\n",
					      disk->driverfs_dev->driver->name);
				else
					printk(" (driver?)\n");
			} else
				printk("\n");
		}
		disk_part_iter_exit(&piter);
	}
	class_dev_iter_exit(&iter);
}

#ifdef CONFIG_PROC_FS
/* iterator */
static void *disk_seqf_start(struct seq_file *seqf, loff_t *pos)
{
	loff_t skip = *pos;
	struct class_dev_iter *iter;
	struct device *dev;

	iter = kmalloc(sizeof(*iter), GFP_KERNEL);
	if (!iter)
		return ERR_PTR(-ENOMEM);

	seqf->private = iter;
	class_dev_iter_init(iter, &block_class, NULL, &disk_type);
	do {
		dev = class_dev_iter_next(iter);
		if (!dev)
			return NULL;
	} while (skip--);

	return dev_to_disk(dev);
}

static void *disk_seqf_next(struct seq_file *seqf, void *v, loff_t *pos)
{
	struct device *dev;

	(*pos)++;
	dev = class_dev_iter_next(seqf->private);
	if (dev)
		return dev_to_disk(dev);

	return NULL;
}

static void disk_seqf_stop(struct seq_file *seqf, void *v)
{
	struct class_dev_iter *iter = seqf->private;

	/* stop is called even after start failed :-( */
	if (iter) {
		class_dev_iter_exit(iter);
		kfree(iter);
	}
}

static void *show_partition_start(struct seq_file *seqf, loff_t *pos)
{
	static void *p;

	p = disk_seqf_start(seqf, pos);
	if (!IS_ERR_OR_NULL(p) && !*pos)
		seq_puts(seqf, "major minor  #blocks  name\n\n");
	return p;
}

static int show_partition(struct seq_file *seqf, void *v)
{
	struct gendisk *sgp = v;
	struct disk_part_iter piter;
	struct hd_struct *part;
	char buf[BDEVNAME_SIZE];

	/* Don't show non-partitionable removeable devices or empty devices */
	if (!get_capacity(sgp) || (!disk_partitionable(sgp) &&
				   (sgp->flags & GENHD_FL_REMOVABLE)))
		return 0;
	if (sgp->flags & GENHD_FL_SUPPRESS_PARTITION_INFO)
		return 0;

	/* show the full disk and all non-0 size partitions of it */
	disk_part_iter_init(&piter, sgp, DISK_PITER_INCL_PART0);
	while ((part = disk_part_iter_next(&piter)))
		seq_printf(seqf, "%4d  %7d %10llu %s\n",
			   MAJOR(part_devt(part)), MINOR(part_devt(part)),
			   (unsigned long long)part->nr_sects >> 1,
			   disk_name(sgp, part->partno, buf));
	disk_part_iter_exit(&piter);

	return 0;
}

static const struct seq_operations partitions_op = {
	.start	= show_partition_start,
	.next	= disk_seqf_next,
	.stop	= disk_seqf_stop,
	.show	= show_partition
};

static int partitions_open(struct inode *inode, struct file *file)
{
	return seq_open(file, &partitions_op);
}

static const struct file_operations proc_partitions_operations = {
	.open		= partitions_open,
	.read		= seq_read,
	.llseek		= seq_lseek,
	.release	= seq_release,
};
#endif


static struct kobject *base_probe(dev_t devt, int *partno, void *data)
{
	if (request_module("block-major-%d-%d", MAJOR(devt), MINOR(devt)) > 0)
		/* Make old-style 2.4 aliases work */
		request_module("block-major-%d", MAJOR(devt));
	return NULL;
}

static int __init genhd_device_init(void)
{
	int error;

	block_class.dev_kobj = sysfs_dev_block_kobj;
	error = class_register(&block_class);
	if (unlikely(error))
		return error;
	bdev_map = kobj_map_init(base_probe, &block_class_lock);
	blk_dev_init();

	register_blkdev(BLOCK_EXT_MAJOR, "blkext");

	/* create top-level block dir */
	if (!sysfs_deprecated)
		block_depr = kobject_create_and_add("block", NULL);
	return 0;
}

subsys_initcall(genhd_device_init);

static ssize_t disk_range_show(struct device *dev,
			       struct device_attribute *attr, char *buf)
{
	struct gendisk *disk = dev_to_disk(dev);

	return sprintf(buf, "%d\n", disk->minors);
}

static ssize_t disk_ext_range_show(struct device *dev,
				   struct device_attribute *attr, char *buf)
{
	struct gendisk *disk = dev_to_disk(dev);

	return sprintf(buf, "%d\n", disk_max_parts(disk));
}

static ssize_t disk_removable_show(struct device *dev,
				   struct device_attribute *attr, char *buf)
{
	struct gendisk *disk = dev_to_disk(dev);

	return sprintf(buf, "%d\n",
		       (disk->flags & GENHD_FL_REMOVABLE ? 1 : 0));
}

static ssize_t disk_ro_show(struct device *dev,
				   struct device_attribute *attr, char *buf)
{
	struct gendisk *disk = dev_to_disk(dev);

	return sprintf(buf, "%d\n", get_disk_ro(disk) ? 1 : 0);
}

static ssize_t disk_capability_show(struct device *dev,
				    struct device_attribute *attr, char *buf)
{
	struct gendisk *disk = dev_to_disk(dev);

	return sprintf(buf, "%x\n", disk->flags);
}

static ssize_t disk_alignment_offset_show(struct device *dev,
					  struct device_attribute *attr,
					  char *buf)
{
	struct gendisk *disk = dev_to_disk(dev);

	return sprintf(buf, "%d\n", queue_alignment_offset(disk->queue));
}

static ssize_t disk_discard_alignment_show(struct device *dev,
					   struct device_attribute *attr,
					   char *buf)
{
	struct gendisk *disk = dev_to_disk(dev);

	return sprintf(buf, "%d\n", queue_discard_alignment(disk->queue));
}

static DEVICE_ATTR(range, S_IRUGO, disk_range_show, NULL);
static DEVICE_ATTR(ext_range, S_IRUGO, disk_ext_range_show, NULL);
static DEVICE_ATTR(removable, S_IRUGO, disk_removable_show, NULL);
static DEVICE_ATTR(ro, S_IRUGO, disk_ro_show, NULL);
static DEVICE_ATTR(size, S_IRUGO, part_size_show, NULL);
static DEVICE_ATTR(alignment_offset, S_IRUGO, disk_alignment_offset_show, NULL);
static DEVICE_ATTR(discard_alignment, S_IRUGO, disk_discard_alignment_show,
		   NULL);
static DEVICE_ATTR(capability, S_IRUGO, disk_capability_show, NULL);
static DEVICE_ATTR(stat, S_IRUGO, part_stat_show, NULL);
static DEVICE_ATTR(inflight, S_IRUGO, part_inflight_show, NULL);
#ifdef CONFIG_FAIL_MAKE_REQUEST
static struct device_attribute dev_attr_fail =
	__ATTR(make-it-fail, S_IRUGO|S_IWUSR, part_fail_show, part_fail_store);
#endif
#ifdef CONFIG_FAIL_IO_TIMEOUT
static struct device_attribute dev_attr_fail_timeout =
	__ATTR(io-timeout-fail,  S_IRUGO|S_IWUSR, part_timeout_show,
		part_timeout_store);
#endif

static struct attribute *disk_attrs[] = {
	&dev_attr_range.attr,
	&dev_attr_ext_range.attr,
	&dev_attr_removable.attr,
	&dev_attr_ro.attr,
	&dev_attr_size.attr,
	&dev_attr_alignment_offset.attr,
	&dev_attr_discard_alignment.attr,
	&dev_attr_capability.attr,
	&dev_attr_stat.attr,
	&dev_attr_inflight.attr,
#ifdef CONFIG_FAIL_MAKE_REQUEST
	&dev_attr_fail.attr,
#endif
#ifdef CONFIG_FAIL_IO_TIMEOUT
	&dev_attr_fail_timeout.attr,
#endif
	NULL
};

static struct attribute_group disk_attr_group = {
	.attrs = disk_attrs,
};

static const struct attribute_group *disk_attr_groups[] = {
	&disk_attr_group,
	NULL
};

/**
 * disk_replace_part_tbl - replace disk->part_tbl in RCU-safe way
 * @disk: disk to replace part_tbl for
 * @new_ptbl: new part_tbl to install
 *
 * Replace disk->part_tbl with @new_ptbl in RCU-safe way.  The
 * original ptbl is freed using RCU callback.
 *
 * LOCKING:
 * Matching bd_mutx locked.
 */
static void disk_replace_part_tbl(struct gendisk *disk,
				  struct disk_part_tbl *new_ptbl)
{
	struct disk_part_tbl *old_ptbl = disk->part_tbl;

	rcu_assign_pointer(disk->part_tbl, new_ptbl);

	if (old_ptbl) {
		rcu_assign_pointer(old_ptbl->last_lookup, NULL);
		kfree_rcu(old_ptbl, rcu_head);
	}
}

/**
 * disk_expand_part_tbl - expand disk->part_tbl
 * @disk: disk to expand part_tbl for
 * @partno: expand such that this partno can fit in
 *
 * Expand disk->part_tbl such that @partno can fit in.  disk->part_tbl
 * uses RCU to allow unlocked dereferencing for stats and other stuff.
 *
 * LOCKING:
 * Matching bd_mutex locked, might sleep.
 *
 * RETURNS:
 * 0 on success, -errno on failure.
 */
int disk_expand_part_tbl(struct gendisk *disk, int partno)
{
	struct disk_part_tbl *old_ptbl = disk->part_tbl;
	struct disk_part_tbl *new_ptbl;
	int len = old_ptbl ? old_ptbl->len : 0;
	int target = partno + 1;
	size_t size;
	int i;

	/* disk_max_parts() is zero during initialization, ignore if so */
	if (disk_max_parts(disk) && target > disk_max_parts(disk))
		return -EINVAL;

	if (target <= len)
		return 0;

	size = sizeof(*new_ptbl) + target * sizeof(new_ptbl->part[0]);
	new_ptbl = kzalloc_node(size, GFP_KERNEL, disk->node_id);
	if (!new_ptbl)
		return -ENOMEM;

	new_ptbl->len = target;

	for (i = 0; i < len; i++)
		rcu_assign_pointer(new_ptbl->part[i], old_ptbl->part[i]);

	disk_replace_part_tbl(disk, new_ptbl);
	return 0;
}

static void disk_release(struct device *dev)
{
	struct gendisk *disk = dev_to_disk(dev);

	disk_release_events(disk);
	kfree(disk->random);
	disk_replace_part_tbl(disk, NULL);
	free_part_stats(&disk->part0);
	free_part_info(&disk->part0);
	kfree(disk);
}
struct class block_class = {
	.name		= "block",
};

static char *block_devnode(struct device *dev, mode_t *mode)
{
	struct gendisk *disk = dev_to_disk(dev);

	if (disk->devnode)
		return disk->devnode(disk, mode);
	return NULL;
}

static struct device_type disk_type = {
	.name		= "disk",
	.groups		= disk_attr_groups,
	.release	= disk_release,
	.devnode	= block_devnode,
};

#ifdef CONFIG_PROC_FS
/*
 * aggregate disk stat collector.  Uses the same stats that the sysfs
 * entries do, above, but makes them available through one seq_file.
 *
 * The output looks suspiciously like /proc/partitions with a bunch of
 * extra fields.
 */
static int diskstats_show(struct seq_file *seqf, void *v)
{
	struct gendisk *gp = v;
	struct disk_part_iter piter;
	struct hd_struct *hd;
	char buf[BDEVNAME_SIZE];
	int cpu;

	/*
	if (&disk_to_dev(gp)->kobj.entry == block_class.devices.next)
		seq_puts(seqf,	"major minor name"
				"     rio rmerge rsect ruse wio wmerge "
				"wsect wuse running use aveq"
				"\n\n");
	*/

	disk_part_iter_init(&piter, gp, DISK_PITER_INCL_EMPTY_PART0);
	while ((hd = disk_part_iter_next(&piter))) {
		cpu = part_stat_lock();
		part_round_stats(cpu, hd);
		part_stat_unlock();
		seq_printf(seqf, "%4d %7d %s %lu %lu %llu "
			   "%u %lu %lu %llu %u %u %u %u\n",
			   MAJOR(part_devt(hd)), MINOR(part_devt(hd)),
			   disk_name(gp, hd->partno, buf),
			   part_stat_read(hd, ios[READ]),
			   part_stat_read(hd, merges[READ]),
			   (unsigned long long)part_stat_read(hd, sectors[READ]),
			   jiffies_to_msecs(part_stat_read(hd, ticks[READ])),
			   part_stat_read(hd, ios[WRITE]),
			   part_stat_read(hd, merges[WRITE]),
			   (unsigned long long)part_stat_read(hd, sectors[WRITE]),
			   jiffies_to_msecs(part_stat_read(hd, ticks[WRITE])),
			   part_in_flight(hd),
			   jiffies_to_msecs(part_stat_read(hd, io_ticks)),
			   jiffies_to_msecs(part_stat_read(hd, time_in_queue))
			);
	}
	disk_part_iter_exit(&piter);

	return 0;
}

static const struct seq_operations diskstats_op = {
	.start	= disk_seqf_start,
	.next	= disk_seqf_next,
	.stop	= disk_seqf_stop,
	.show	= diskstats_show
};

static int diskstats_open(struct inode *inode, struct file *file)
{
	return seq_open(file, &diskstats_op);
}

static const struct file_operations proc_diskstats_operations = {
	.open		= diskstats_open,
	.read		= seq_read,
	.llseek		= seq_lseek,
	.release	= seq_release,
};

static int __init proc_genhd_init(void)
{
	proc_create("diskstats", 0, NULL, &proc_diskstats_operations);
	proc_create("partitions", 0, NULL, &proc_partitions_operations);
	return 0;
}
module_init(proc_genhd_init);
#endif /* CONFIG_PROC_FS */

dev_t blk_lookup_devt(const char *name, int partno)
{
	dev_t devt = MKDEV(0, 0);
	struct class_dev_iter iter;
	struct device *dev;

	class_dev_iter_init(&iter, &block_class, NULL, &disk_type);
	while ((dev = class_dev_iter_next(&iter))) {
		struct gendisk *disk = dev_to_disk(dev);
		struct hd_struct *part;

		if (strcmp(dev_name(dev), name))
			continue;

		if (partno < disk->minors) {
			/* We need to return the right devno, even
			 * if the partition doesn't exist yet.
			 */
			devt = MKDEV(MAJOR(dev->devt),
				     MINOR(dev->devt) + partno);
			break;
		}
		part = disk_get_part(disk, partno);
		if (part) {
			devt = part_devt(part);
			disk_put_part(part);
			break;
		}
		disk_put_part(part);
	}
	class_dev_iter_exit(&iter);
	return devt;
}
EXPORT_SYMBOL(blk_lookup_devt);

struct gendisk *alloc_disk(int minors)
{
	return alloc_disk_node(minors, -1);
}
EXPORT_SYMBOL(alloc_disk);

struct gendisk *alloc_disk_node(int minors, int node_id)
{
	struct gendisk *disk;

	disk = kmalloc_node(sizeof(struct gendisk),
				GFP_KERNEL | __GFP_ZERO, node_id);
	if (disk) {
		if (!init_part_stats(&disk->part0)) {
			kfree(disk);
			return NULL;
		}
		disk->node_id = node_id;
		if (disk_expand_part_tbl(disk, 0)) {
			free_part_stats(&disk->part0);
			kfree(disk);
			return NULL;
		}
		disk->part_tbl->part[0] = &disk->part0;

		hd_ref_init(&disk->part0);

		disk->minors = minors;
		rand_initialize_disk(disk);
		disk_to_dev(disk)->class = &block_class;
		disk_to_dev(disk)->type = &disk_type;
		device_initialize(disk_to_dev(disk));
	}
	return disk;
}
EXPORT_SYMBOL(alloc_disk_node);

struct kobject *get_disk(struct gendisk *disk)
{
	struct module *owner;
	struct kobject *kobj;

	if (!disk->fops)
		return NULL;
	owner = disk->fops->owner;
	if (owner && !try_module_get(owner))
		return NULL;
	kobj = kobject_get(&disk_to_dev(disk)->kobj);
	if (kobj == NULL) {
		module_put(owner);
		return NULL;
	}
	return kobj;

}

EXPORT_SYMBOL(get_disk);

void put_disk(struct gendisk *disk)
{
	if (disk)
		kobject_put(&disk_to_dev(disk)->kobj);
}

EXPORT_SYMBOL(put_disk);

static void set_disk_ro_uevent(struct gendisk *gd, int ro)
{
	char event[] = "DISK_RO=1";
	char *envp[] = { event, NULL };

	if (!ro)
		event[8] = '0';
	kobject_uevent_env(&disk_to_dev(gd)->kobj, KOBJ_CHANGE, envp);
}

void set_device_ro(struct block_device *bdev, int flag)
{
	bdev->bd_part->policy = flag;
}

EXPORT_SYMBOL(set_device_ro);

void set_disk_ro(struct gendisk *disk, int flag)
{
	struct disk_part_iter piter;
	struct hd_struct *part;

	if (disk->part0.policy != flag) {
		set_disk_ro_uevent(disk, flag);
		disk->part0.policy = flag;
	}

	disk_part_iter_init(&piter, disk, DISK_PITER_INCL_EMPTY);
	while ((part = disk_part_iter_next(&piter)))
		part->policy = flag;
	disk_part_iter_exit(&piter);
}

EXPORT_SYMBOL(set_disk_ro);

int bdev_read_only(struct block_device *bdev)
{
	if (!bdev)
		return 0;
	return bdev->bd_part->policy;
}

EXPORT_SYMBOL(bdev_read_only);

int invalidate_partition(struct gendisk *disk, int partno)
{
	int res = 0;
	struct block_device *bdev = bdget_disk(disk, partno);
	if (bdev) {
		fsync_bdev(bdev);
		res = __invalidate_device(bdev, true);
		bdput(bdev);
	}
	return res;
}

EXPORT_SYMBOL(invalidate_partition);

/*
 * Disk events - monitor disk events like media change and eject request.
 */
struct disk_events {
	struct list_head	node;		/* all disk_event's */
	struct gendisk		*disk;		/* the associated disk */
	spinlock_t		lock;

	struct mutex		block_mutex;	/* protects blocking */
	int			block;		/* event blocking depth */
	unsigned int		pending;	/* events already sent out */
	unsigned int		clearing;	/* events being cleared */

	long			poll_msecs;	/* interval, -1 for default */
	struct delayed_work	dwork;
};

static const char *disk_events_strs[] = {
	[ilog2(DISK_EVENT_MEDIA_CHANGE)]	= "media_change",
	[ilog2(DISK_EVENT_EJECT_REQUEST)]	= "eject_request",
};

static char *disk_uevents[] = {
	[ilog2(DISK_EVENT_MEDIA_CHANGE)]	= "DISK_MEDIA_CHANGE=1",
	[ilog2(DISK_EVENT_EJECT_REQUEST)]	= "DISK_EJECT_REQUEST=1",
};

/* list of all disk_events */
static DEFINE_MUTEX(disk_events_mutex);
static LIST_HEAD(disk_events);

/* disable in-kernel polling by default */
static unsigned long disk_events_dfl_poll_msecs	= 0;

static unsigned long disk_events_poll_jiffies(struct gendisk *disk)
{
	struct disk_events *ev = disk->ev;
	long intv_msecs = 0;

	/*
	 * If device-specific poll interval is set, always use it.  If
	 * the default is being used, poll iff there are events which
	 * can't be monitored asynchronously.
	 */
	if (ev->poll_msecs >= 0)
		intv_msecs = ev->poll_msecs;
	else if (disk->events & ~disk->async_events)
		intv_msecs = disk_events_dfl_poll_msecs;

	return msecs_to_jiffies(intv_msecs);
}

/**
 * disk_block_events - block and flush disk event checking
 * @disk: disk to block events for
 *
 * On return from this function, it is guaranteed that event checking
 * isn't in progress and won't happen until unblocked by
 * disk_unblock_events().  Events blocking is counted and the actual
 * unblocking happens after the matching number of unblocks are done.
 *
 * Note that this intentionally does not block event checking from
 * disk_clear_events().
 *
 * CONTEXT:
 * Might sleep.
 */
void disk_block_events(struct gendisk *disk)
{
	struct disk_events *ev = disk->ev;
	unsigned long flags;
	bool cancel;

	if (!ev)
		return;

	/*
	 * Outer mutex ensures that the first blocker completes canceling
	 * the event work before further blockers are allowed to finish.
	 */
	mutex_lock(&ev->block_mutex);

	spin_lock_irqsave(&ev->lock, flags);
	cancel = !ev->block++;
	spin_unlock_irqrestore(&ev->lock, flags);

	if (cancel)
		cancel_delayed_work_sync(&disk->ev->dwork);

	mutex_unlock(&ev->block_mutex);
}

static void __disk_unblock_events(struct gendisk *disk, bool check_now)
{
	struct disk_events *ev = disk->ev;
	unsigned long intv;
	unsigned long flags;

	spin_lock_irqsave(&ev->lock, flags);

	if (WARN_ON_ONCE(ev->block <= 0))
		goto out_unlock;

	if (--ev->block)
		goto out_unlock;

	/*
	 * Not exactly a latency critical operation, set poll timer
	 * slack to 25% and kick event check.
	 */
	intv = disk_events_poll_jiffies(disk);
	set_timer_slack(&ev->dwork.timer, intv / 4);
	if (check_now)
		queue_delayed_work(system_nrt_wq, &ev->dwork, 0);
	else if (intv)
		queue_delayed_work(system_nrt_wq, &ev->dwork, intv);
out_unlock:
	spin_unlock_irqrestore(&ev->lock, flags);
}

/**
 * disk_unblock_events - unblock disk event checking
 * @disk: disk to unblock events for
 *
 * Undo disk_block_events().  When the block count reaches zero, it
 * starts events polling if configured.
 *
 * CONTEXT:
 * Don't care.  Safe to call from irq context.
 */
void disk_unblock_events(struct gendisk *disk)
{
	if (disk->ev)
		__disk_unblock_events(disk, false);
}

/**
 * disk_flush_events - schedule immediate event checking and flushing
 * @disk: disk to check and flush events for
 * @mask: events to flush
 *
 * Schedule immediate event checking on @disk if not blocked.  Events in
 * @mask are scheduled to be cleared from the driver.  Note that this
 * doesn't clear the events from @disk->ev.
 *
 * CONTEXT:
 * If @mask is non-zero must be called with bdev->bd_mutex held.
 */
void disk_flush_events(struct gendisk *disk, unsigned int mask)
{
	struct disk_events *ev = disk->ev;
<<<<<<< HEAD
	unsigned long flags;
=======
>>>>>>> acfe7d74

	if (!ev)
		return;

<<<<<<< HEAD
	spin_lock_irqsave(&ev->lock, flags);
=======
	spin_lock_irq(&ev->lock);
	ev->clearing |= mask;
>>>>>>> acfe7d74
	if (!ev->block) {
		cancel_delayed_work(&ev->dwork);
		queue_delayed_work(system_nrt_wq, &ev->dwork, 0);
	}
<<<<<<< HEAD
	spin_unlock_irqrestore(&ev->lock, flags);
=======
	spin_unlock_irq(&ev->lock);
>>>>>>> acfe7d74
}

/**
 * disk_clear_events - synchronously check, clear and return pending events
 * @disk: disk to fetch and clear events from
 * @mask: mask of events to be fetched and clearted
 *
 * Disk events are synchronously checked and pending events in @mask
 * are cleared and returned.  This ignores the block count.
 *
 * CONTEXT:
 * Might sleep.
 */
unsigned int disk_clear_events(struct gendisk *disk, unsigned int mask)
{
	const struct block_device_operations *bdops = disk->fops;
	struct disk_events *ev = disk->ev;
	unsigned int pending;

	if (!ev) {
		/* for drivers still using the old ->media_changed method */
		if ((mask & DISK_EVENT_MEDIA_CHANGE) &&
		    bdops->media_changed && bdops->media_changed(disk))
			return DISK_EVENT_MEDIA_CHANGE;
		return 0;
	}

	/* tell the workfn about the events being cleared */
	spin_lock_irq(&ev->lock);
	ev->clearing |= mask;
	spin_unlock_irq(&ev->lock);

	/* uncondtionally schedule event check and wait for it to finish */
	disk_block_events(disk);
	queue_delayed_work(system_nrt_wq, &ev->dwork, 0);
	flush_delayed_work(&ev->dwork);
	__disk_unblock_events(disk, false);

	/* then, fetch and clear pending events */
	spin_lock_irq(&ev->lock);
	WARN_ON_ONCE(ev->clearing & mask);	/* cleared by workfn */
	pending = ev->pending & mask;
	ev->pending &= ~mask;
	spin_unlock_irq(&ev->lock);

	return pending;
}

static void disk_events_workfn(struct work_struct *work)
{
	struct delayed_work *dwork = to_delayed_work(work);
	struct disk_events *ev = container_of(dwork, struct disk_events, dwork);
	struct gendisk *disk = ev->disk;
	char *envp[ARRAY_SIZE(disk_uevents) + 1] = { };
	unsigned int clearing = ev->clearing;
	unsigned int events;
	unsigned long intv;
	int nr_events = 0, i;

	/* check events */
	events = disk->fops->check_events(disk, clearing);

	/* accumulate pending events and schedule next poll if necessary */
	spin_lock_irq(&ev->lock);

	events &= ~ev->pending;
	ev->pending |= events;
	ev->clearing &= ~clearing;

	intv = disk_events_poll_jiffies(disk);
	if (!ev->block && intv)
		queue_delayed_work(system_nrt_wq, &ev->dwork, intv);

	spin_unlock_irq(&ev->lock);

	/*
	 * Tell userland about new events.  Only the events listed in
	 * @disk->events are reported.  Unlisted events are processed the
	 * same internally but never get reported to userland.
	 */
	for (i = 0; i < ARRAY_SIZE(disk_uevents); i++)
		if (events & disk->events & (1 << i))
			envp[nr_events++] = disk_uevents[i];

	if (nr_events)
		kobject_uevent_env(&disk_to_dev(disk)->kobj, KOBJ_CHANGE, envp);
}

/*
 * A disk events enabled device has the following sysfs nodes under
 * its /sys/block/X/ directory.
 *
 * events		: list of all supported events
 * events_async		: list of events which can be detected w/o polling
 * events_poll_msecs	: polling interval, 0: disable, -1: system default
 */
static ssize_t __disk_events_show(unsigned int events, char *buf)
{
	const char *delim = "";
	ssize_t pos = 0;
	int i;

	for (i = 0; i < ARRAY_SIZE(disk_events_strs); i++)
		if (events & (1 << i)) {
			pos += sprintf(buf + pos, "%s%s",
				       delim, disk_events_strs[i]);
			delim = " ";
		}
	if (pos)
		pos += sprintf(buf + pos, "\n");
	return pos;
}

static ssize_t disk_events_show(struct device *dev,
				struct device_attribute *attr, char *buf)
{
	struct gendisk *disk = dev_to_disk(dev);

	return __disk_events_show(disk->events, buf);
}

static ssize_t disk_events_async_show(struct device *dev,
				      struct device_attribute *attr, char *buf)
{
	struct gendisk *disk = dev_to_disk(dev);

	return __disk_events_show(disk->async_events, buf);
}

static ssize_t disk_events_poll_msecs_show(struct device *dev,
					   struct device_attribute *attr,
					   char *buf)
{
	struct gendisk *disk = dev_to_disk(dev);

	return sprintf(buf, "%ld\n", disk->ev->poll_msecs);
}

static ssize_t disk_events_poll_msecs_store(struct device *dev,
					    struct device_attribute *attr,
					    const char *buf, size_t count)
{
	struct gendisk *disk = dev_to_disk(dev);
	long intv;

	if (!count || !sscanf(buf, "%ld", &intv))
		return -EINVAL;

	if (intv < 0 && intv != -1)
		return -EINVAL;

	disk_block_events(disk);
	disk->ev->poll_msecs = intv;
	__disk_unblock_events(disk, true);

	return count;
}

static const DEVICE_ATTR(events, S_IRUGO, disk_events_show, NULL);
static const DEVICE_ATTR(events_async, S_IRUGO, disk_events_async_show, NULL);
static const DEVICE_ATTR(events_poll_msecs, S_IRUGO|S_IWUSR,
			 disk_events_poll_msecs_show,
			 disk_events_poll_msecs_store);

static const struct attribute *disk_events_attrs[] = {
	&dev_attr_events.attr,
	&dev_attr_events_async.attr,
	&dev_attr_events_poll_msecs.attr,
	NULL,
};

/*
 * The default polling interval can be specified by the kernel
 * parameter block.events_dfl_poll_msecs which defaults to 0
 * (disable).  This can also be modified runtime by writing to
 * /sys/module/block/events_dfl_poll_msecs.
 */
static int disk_events_set_dfl_poll_msecs(const char *val,
					  const struct kernel_param *kp)
{
	struct disk_events *ev;
	int ret;

	ret = param_set_ulong(val, kp);
	if (ret < 0)
		return ret;

	mutex_lock(&disk_events_mutex);

	list_for_each_entry(ev, &disk_events, node)
		disk_flush_events(ev->disk, 0);

	mutex_unlock(&disk_events_mutex);

	return 0;
}

static const struct kernel_param_ops disk_events_dfl_poll_msecs_param_ops = {
	.set	= disk_events_set_dfl_poll_msecs,
	.get	= param_get_ulong,
};

#undef MODULE_PARAM_PREFIX
#define MODULE_PARAM_PREFIX	"block."

module_param_cb(events_dfl_poll_msecs, &disk_events_dfl_poll_msecs_param_ops,
		&disk_events_dfl_poll_msecs, 0644);

/*
 * disk_{add|del|release}_events - initialize and destroy disk_events.
 */
static void disk_add_events(struct gendisk *disk)
{
	struct disk_events *ev;

	if (!disk->fops->check_events)
		return;

	ev = kzalloc(sizeof(*ev), GFP_KERNEL);
	if (!ev) {
		pr_warn("%s: failed to initialize events\n", disk->disk_name);
		return;
	}

	if (sysfs_create_files(&disk_to_dev(disk)->kobj,
			       disk_events_attrs) < 0) {
		pr_warn("%s: failed to create sysfs files for events\n",
			disk->disk_name);
		kfree(ev);
		return;
	}

	disk->ev = ev;

	INIT_LIST_HEAD(&ev->node);
	ev->disk = disk;
	spin_lock_init(&ev->lock);
	mutex_init(&ev->block_mutex);
	ev->block = 1;
	ev->poll_msecs = -1;
	INIT_DELAYED_WORK(&ev->dwork, disk_events_workfn);

	mutex_lock(&disk_events_mutex);
	list_add_tail(&ev->node, &disk_events);
	mutex_unlock(&disk_events_mutex);

	/*
	 * Block count is initialized to 1 and the following initial
	 * unblock kicks it into action.
	 */
	__disk_unblock_events(disk, true);
}

static void disk_del_events(struct gendisk *disk)
{
	if (!disk->ev)
		return;

	disk_block_events(disk);

	mutex_lock(&disk_events_mutex);
	list_del_init(&disk->ev->node);
	mutex_unlock(&disk_events_mutex);

	sysfs_remove_files(&disk_to_dev(disk)->kobj, disk_events_attrs);
}

static void disk_release_events(struct gendisk *disk)
{
	/* the block count should be 1 from disk_del_events() */
	WARN_ON_ONCE(disk->ev && disk->ev->block != 1);
	kfree(disk->ev);
}<|MERGE_RESOLUTION|>--- conflicted
+++ resolved
@@ -1506,29 +1506,17 @@
 void disk_flush_events(struct gendisk *disk, unsigned int mask)
 {
 	struct disk_events *ev = disk->ev;
-<<<<<<< HEAD
-	unsigned long flags;
-=======
->>>>>>> acfe7d74
 
 	if (!ev)
 		return;
 
-<<<<<<< HEAD
-	spin_lock_irqsave(&ev->lock, flags);
-=======
 	spin_lock_irq(&ev->lock);
 	ev->clearing |= mask;
->>>>>>> acfe7d74
 	if (!ev->block) {
 		cancel_delayed_work(&ev->dwork);
 		queue_delayed_work(system_nrt_wq, &ev->dwork, 0);
 	}
-<<<<<<< HEAD
-	spin_unlock_irqrestore(&ev->lock, flags);
-=======
 	spin_unlock_irq(&ev->lock);
->>>>>>> acfe7d74
 }
 
 /**
