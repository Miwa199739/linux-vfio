/* keyctl.c: userspace keyctl operations
 *
 * Copyright (C) 2004-5 Red Hat, Inc. All Rights Reserved.
 * Written by David Howells (dhowells@redhat.com)
 *
 * This program is free software; you can redistribute it and/or
 * modify it under the terms of the GNU General Public License
 * as published by the Free Software Foundation; either version
 * 2 of the License, or (at your option) any later version.
 */

#include <linux/module.h>
#include <linux/init.h>
#include <linux/sched.h>
#include <linux/slab.h>
#include <linux/syscalls.h>
#include <linux/keyctl.h>
#include <linux/fs.h>
#include <linux/capability.h>
#include <linux/string.h>
#include <linux/err.h>
#include <linux/vmalloc.h>
#include <linux/security.h>
#include <asm/uaccess.h>
#include "internal.h"

static int key_get_type_from_user(char *type,
				  const char __user *_type,
				  unsigned len)
{
	int ret;

	ret = strncpy_from_user(type, _type, len);

	if (ret < 0)
		return ret;

	if (ret == 0 || ret >= len)
		return -EINVAL;

	if (type[0] == '.')
		return -EPERM;

	type[len - 1] = '\0';

	return 0;
}

/*****************************************************************************/
/*
 * extract the description of a new key from userspace and either add it as a
 * new key to the specified keyring or update a matching key in that keyring
 * - the keyring must be writable
 * - returns the new key's serial number
 * - implements add_key()
 */
SYSCALL_DEFINE5(add_key, const char __user *, _type,
		const char __user *, _description,
		const void __user *, _payload,
		size_t, plen,
		key_serial_t, ringid)
{
	key_ref_t keyring_ref, key_ref;
	char type[32], *description;
	void *payload;
	long ret;
	bool vm;

	ret = -EINVAL;
	if (plen > 1024 * 1024 - 1)
		goto error;

	/* draw all the data into kernel space */
	ret = key_get_type_from_user(type, _type, sizeof(type));
	if (ret < 0)
		goto error;

	description = strndup_user(_description, PAGE_SIZE);
	if (IS_ERR(description)) {
		ret = PTR_ERR(description);
		goto error;
	}

	/* pull the payload in if one was supplied */
	payload = NULL;

	vm = false;
	if (_payload) {
		ret = -ENOMEM;
		payload = kmalloc(plen, GFP_KERNEL);
		if (!payload) {
			if (plen <= PAGE_SIZE)
				goto error2;
			vm = true;
			payload = vmalloc(plen);
			if (!payload)
				goto error2;
		}

		ret = -EFAULT;
		if (copy_from_user(payload, _payload, plen) != 0)
			goto error3;
	}

	/* find the target keyring (which must be writable) */
	keyring_ref = lookup_user_key(ringid, KEY_LOOKUP_CREATE, KEY_WRITE);
	if (IS_ERR(keyring_ref)) {
		ret = PTR_ERR(keyring_ref);
		goto error3;
	}

	/* create or update the requested key and add it to the target
	 * keyring */
	key_ref = key_create_or_update(keyring_ref, type, description,
				       payload, plen, KEY_PERM_UNDEF,
				       KEY_ALLOC_IN_QUOTA);
	if (!IS_ERR(key_ref)) {
		ret = key_ref_to_ptr(key_ref)->serial;
		key_ref_put(key_ref);
	}
	else {
		ret = PTR_ERR(key_ref);
	}

	key_ref_put(keyring_ref);
 error3:
	if (!vm)
		kfree(payload);
	else
		vfree(payload);
 error2:
	kfree(description);
 error:
	return ret;

} /* end sys_add_key() */

/*****************************************************************************/
/*
 * search the process keyrings for a matching key
 * - nested keyrings may also be searched if they have Search permission
 * - if a key is found, it will be attached to the destination keyring if
 *   there's one specified
 * - /sbin/request-key will be invoked if _callout_info is non-NULL
 *   - the _callout_info string will be passed to /sbin/request-key
 *   - if the _callout_info string is empty, it will be rendered as "-"
 * - implements request_key()
 */
SYSCALL_DEFINE4(request_key, const char __user *, _type,
		const char __user *, _description,
		const char __user *, _callout_info,
		key_serial_t, destringid)
{
	struct key_type *ktype;
	struct key *key;
	key_ref_t dest_ref;
	size_t callout_len;
	char type[32], *description, *callout_info;
	long ret;

	/* pull the type into kernel space */
	ret = key_get_type_from_user(type, _type, sizeof(type));
	if (ret < 0)
		goto error;

	/* pull the description into kernel space */
	description = strndup_user(_description, PAGE_SIZE);
	if (IS_ERR(description)) {
		ret = PTR_ERR(description);
		goto error;
	}

	/* pull the callout info into kernel space */
	callout_info = NULL;
	callout_len = 0;
	if (_callout_info) {
		callout_info = strndup_user(_callout_info, PAGE_SIZE);
		if (IS_ERR(callout_info)) {
			ret = PTR_ERR(callout_info);
			goto error2;
		}
		callout_len = strlen(callout_info);
	}

	/* get the destination keyring if specified */
	dest_ref = NULL;
	if (destringid) {
		dest_ref = lookup_user_key(destringid, KEY_LOOKUP_CREATE,
					   KEY_WRITE);
		if (IS_ERR(dest_ref)) {
			ret = PTR_ERR(dest_ref);
			goto error3;
		}
	}

	/* find the key type */
	ktype = key_type_lookup(type);
	if (IS_ERR(ktype)) {
		ret = PTR_ERR(ktype);
		goto error4;
	}

	/* do the search */
	key = request_key_and_link(ktype, description, callout_info,
				   callout_len, NULL, key_ref_to_ptr(dest_ref),
				   KEY_ALLOC_IN_QUOTA);
	if (IS_ERR(key)) {
		ret = PTR_ERR(key);
		goto error5;
	}

	ret = key->serial;

 	key_put(key);
error5:
	key_type_put(ktype);
error4:
	key_ref_put(dest_ref);
error3:
	kfree(callout_info);
error2:
	kfree(description);
error:
	return ret;

} /* end sys_request_key() */

/*****************************************************************************/
/*
 * get the ID of the specified process keyring
 * - the keyring must have search permission to be found
 * - implements keyctl(KEYCTL_GET_KEYRING_ID)
 */
long keyctl_get_keyring_ID(key_serial_t id, int create)
{
	key_ref_t key_ref;
	unsigned long lflags;
	long ret;

	lflags = create ? KEY_LOOKUP_CREATE : 0;
	key_ref = lookup_user_key(id, lflags, KEY_SEARCH);
	if (IS_ERR(key_ref)) {
		ret = PTR_ERR(key_ref);
		goto error;
	}

	ret = key_ref_to_ptr(key_ref)->serial;
	key_ref_put(key_ref);
error:
	return ret;

} /* end keyctl_get_keyring_ID() */

/*****************************************************************************/
/*
 * join the session keyring
 * - implements keyctl(KEYCTL_JOIN_SESSION_KEYRING)
 */
long keyctl_join_session_keyring(const char __user *_name)
{
	char *name;
	long ret;

	/* fetch the name from userspace */
	name = NULL;
	if (_name) {
		name = strndup_user(_name, PAGE_SIZE);
		if (IS_ERR(name)) {
			ret = PTR_ERR(name);
			goto error;
		}
	}

	/* join the session */
	ret = join_session_keyring(name);
	kfree(name);

error:
	return ret;

} /* end keyctl_join_session_keyring() */

/*****************************************************************************/
/*
 * update a key's data payload
 * - the key must be writable
 * - implements keyctl(KEYCTL_UPDATE)
 */
long keyctl_update_key(key_serial_t id,
		       const void __user *_payload,
		       size_t plen)
{
	key_ref_t key_ref;
	void *payload;
	long ret;

	ret = -EINVAL;
	if (plen > PAGE_SIZE)
		goto error;

	/* pull the payload in if one was supplied */
	payload = NULL;
	if (_payload) {
		ret = -ENOMEM;
		payload = kmalloc(plen, GFP_KERNEL);
		if (!payload)
			goto error;

		ret = -EFAULT;
		if (copy_from_user(payload, _payload, plen) != 0)
			goto error2;
	}

	/* find the target key (which must be writable) */
	key_ref = lookup_user_key(id, 0, KEY_WRITE);
	if (IS_ERR(key_ref)) {
		ret = PTR_ERR(key_ref);
		goto error2;
	}

	/* update the key */
	ret = key_update(key_ref, payload, plen);

	key_ref_put(key_ref);
error2:
	kfree(payload);
error:
	return ret;

} /* end keyctl_update_key() */

/*****************************************************************************/
/*
 * revoke a key
 * - the key must be writable
 * - implements keyctl(KEYCTL_REVOKE)
 */
long keyctl_revoke_key(key_serial_t id)
{
	key_ref_t key_ref;
	long ret;

	key_ref = lookup_user_key(id, 0, KEY_WRITE);
	if (IS_ERR(key_ref)) {
		ret = PTR_ERR(key_ref);
		if (ret != -EACCES)
			goto error;
		key_ref = lookup_user_key(id, 0, KEY_SETATTR);
		if (IS_ERR(key_ref)) {
			ret = PTR_ERR(key_ref);
			goto error;
		}
	}

	key_revoke(key_ref_to_ptr(key_ref));
	ret = 0;

	key_ref_put(key_ref);
error:
	return ret;

} /* end keyctl_revoke_key() */

/*****************************************************************************/
/*
 * clear the specified process keyring
 * - the keyring must be writable
 * - implements keyctl(KEYCTL_CLEAR)
 */
long keyctl_keyring_clear(key_serial_t ringid)
{
	key_ref_t keyring_ref;
	long ret;

	keyring_ref = lookup_user_key(ringid, KEY_LOOKUP_CREATE, KEY_WRITE);
	if (IS_ERR(keyring_ref)) {
		ret = PTR_ERR(keyring_ref);
		goto error;
	}

	ret = keyring_clear(key_ref_to_ptr(keyring_ref));

	key_ref_put(keyring_ref);
error:
	return ret;

} /* end keyctl_keyring_clear() */

/*****************************************************************************/
/*
 * link a key into a keyring
 * - the keyring must be writable
 * - the key must be linkable
 * - implements keyctl(KEYCTL_LINK)
 */
long keyctl_keyring_link(key_serial_t id, key_serial_t ringid)
{
	key_ref_t keyring_ref, key_ref;
	long ret;

	keyring_ref = lookup_user_key(ringid, KEY_LOOKUP_CREATE, KEY_WRITE);
	if (IS_ERR(keyring_ref)) {
		ret = PTR_ERR(keyring_ref);
		goto error;
	}

	key_ref = lookup_user_key(id, KEY_LOOKUP_CREATE, KEY_LINK);
	if (IS_ERR(key_ref)) {
		ret = PTR_ERR(key_ref);
		goto error2;
	}

	ret = key_link(key_ref_to_ptr(keyring_ref), key_ref_to_ptr(key_ref));

	key_ref_put(key_ref);
error2:
	key_ref_put(keyring_ref);
error:
	return ret;

} /* end keyctl_keyring_link() */

/*****************************************************************************/
/*
 * unlink the first attachment of a key from a keyring
 * - the keyring must be writable
 * - we don't need any permissions on the key
 * - implements keyctl(KEYCTL_UNLINK)
 */
long keyctl_keyring_unlink(key_serial_t id, key_serial_t ringid)
{
	key_ref_t keyring_ref, key_ref;
	long ret;

	keyring_ref = lookup_user_key(ringid, 0, KEY_WRITE);
	if (IS_ERR(keyring_ref)) {
		ret = PTR_ERR(keyring_ref);
		goto error;
	}

	key_ref = lookup_user_key(id, KEY_LOOKUP_FOR_UNLINK, 0);
	if (IS_ERR(key_ref)) {
		ret = PTR_ERR(key_ref);
		goto error2;
	}

	ret = key_unlink(key_ref_to_ptr(keyring_ref), key_ref_to_ptr(key_ref));

	key_ref_put(key_ref);
error2:
	key_ref_put(keyring_ref);
error:
	return ret;

} /* end keyctl_keyring_unlink() */

/*****************************************************************************/
/*
 * describe a user key
 * - the key must have view permission
 * - if there's a buffer, we place up to buflen bytes of data into it
 * - unless there's an error, we return the amount of description available,
 *   irrespective of how much we may have copied
 * - the description is formatted thus:
 *	type;uid;gid;perm;description<NUL>
 * - implements keyctl(KEYCTL_DESCRIBE)
 */
long keyctl_describe_key(key_serial_t keyid,
			 char __user *buffer,
			 size_t buflen)
{
	struct key *key, *instkey;
	key_ref_t key_ref;
	char *tmpbuf;
	long ret;

	key_ref = lookup_user_key(keyid, KEY_LOOKUP_PARTIAL, KEY_VIEW);
	if (IS_ERR(key_ref)) {
		/* viewing a key under construction is permitted if we have the
		 * authorisation token handy */
		if (PTR_ERR(key_ref) == -EACCES) {
			instkey = key_get_instantiation_authkey(keyid);
			if (!IS_ERR(instkey)) {
				key_put(instkey);
				key_ref = lookup_user_key(keyid,
							  KEY_LOOKUP_PARTIAL,
							  0);
				if (!IS_ERR(key_ref))
					goto okay;
			}
		}

		ret = PTR_ERR(key_ref);
		goto error;
	}

okay:
	/* calculate how much description we're going to return */
	ret = -ENOMEM;
	tmpbuf = kmalloc(PAGE_SIZE, GFP_KERNEL);
	if (!tmpbuf)
		goto error2;

	key = key_ref_to_ptr(key_ref);

	ret = snprintf(tmpbuf, PAGE_SIZE - 1,
		       "%s;%d;%d;%08x;%s",
		       key->type->name,
		       key->uid,
		       key->gid,
		       key->perm,
		       key->description ?: "");

	/* include a NUL char at the end of the data */
	if (ret > PAGE_SIZE - 1)
		ret = PAGE_SIZE - 1;
	tmpbuf[ret] = 0;
	ret++;

	/* consider returning the data */
	if (buffer && buflen > 0) {
		if (buflen > ret)
			buflen = ret;

		if (copy_to_user(buffer, tmpbuf, buflen) != 0)
			ret = -EFAULT;
	}

	kfree(tmpbuf);
error2:
	key_ref_put(key_ref);
error:
	return ret;

} /* end keyctl_describe_key() */

/*****************************************************************************/
/*
 * search the specified keyring for a matching key
 * - the start keyring must be searchable
 * - nested keyrings may also be searched if they are searchable
 * - only keys with search permission may be found
 * - if a key is found, it will be attached to the destination keyring if
 *   there's one specified
 * - implements keyctl(KEYCTL_SEARCH)
 */
long keyctl_keyring_search(key_serial_t ringid,
			   const char __user *_type,
			   const char __user *_description,
			   key_serial_t destringid)
{
	struct key_type *ktype;
	key_ref_t keyring_ref, key_ref, dest_ref;
	char type[32], *description;
	long ret;

	/* pull the type and description into kernel space */
	ret = key_get_type_from_user(type, _type, sizeof(type));
	if (ret < 0)
		goto error;

	description = strndup_user(_description, PAGE_SIZE);
	if (IS_ERR(description)) {
		ret = PTR_ERR(description);
		goto error;
	}

	/* get the keyring at which to begin the search */
	keyring_ref = lookup_user_key(ringid, 0, KEY_SEARCH);
	if (IS_ERR(keyring_ref)) {
		ret = PTR_ERR(keyring_ref);
		goto error2;
	}

	/* get the destination keyring if specified */
	dest_ref = NULL;
	if (destringid) {
		dest_ref = lookup_user_key(destringid, KEY_LOOKUP_CREATE,
					   KEY_WRITE);
		if (IS_ERR(dest_ref)) {
			ret = PTR_ERR(dest_ref);
			goto error3;
		}
	}

	/* find the key type */
	ktype = key_type_lookup(type);
	if (IS_ERR(ktype)) {
		ret = PTR_ERR(ktype);
		goto error4;
	}

	/* do the search */
	key_ref = keyring_search(keyring_ref, ktype, description);
	if (IS_ERR(key_ref)) {
		ret = PTR_ERR(key_ref);

		/* treat lack or presence of a negative key the same */
		if (ret == -EAGAIN)
			ret = -ENOKEY;
		goto error5;
	}

	/* link the resulting key to the destination keyring if we can */
	if (dest_ref) {
		ret = key_permission(key_ref, KEY_LINK);
		if (ret < 0)
			goto error6;

		ret = key_link(key_ref_to_ptr(dest_ref), key_ref_to_ptr(key_ref));
		if (ret < 0)
			goto error6;
	}

	ret = key_ref_to_ptr(key_ref)->serial;

error6:
	key_ref_put(key_ref);
error5:
	key_type_put(ktype);
error4:
	key_ref_put(dest_ref);
error3:
	key_ref_put(keyring_ref);
error2:
	kfree(description);
error:
	return ret;

} /* end keyctl_keyring_search() */

/*****************************************************************************/
/*
 * read a user key's payload
 * - the keyring must be readable or the key must be searchable from the
 *   process's keyrings
 * - if there's a buffer, we place up to buflen bytes of data into it
 * - unless there's an error, we return the amount of data in the key,
 *   irrespective of how much we may have copied
 * - implements keyctl(KEYCTL_READ)
 */
long keyctl_read_key(key_serial_t keyid, char __user *buffer, size_t buflen)
{
	struct key *key;
	key_ref_t key_ref;
	long ret;

	/* find the key first */
	key_ref = lookup_user_key(keyid, 0, 0);
	if (IS_ERR(key_ref)) {
		ret = -ENOKEY;
		goto error;
	}

	key = key_ref_to_ptr(key_ref);

	/* see if we can read it directly */
	ret = key_permission(key_ref, KEY_READ);
	if (ret == 0)
		goto can_read_key;
	if (ret != -EACCES)
		goto error;

	/* we can't; see if it's searchable from this process's keyrings
	 * - we automatically take account of the fact that it may be
	 *   dangling off an instantiation key
	 */
	if (!is_key_possessed(key_ref)) {
		ret = -EACCES;
		goto error2;
	}

	/* the key is probably readable - now try to read it */
can_read_key:
	ret = key_validate(key);
	if (ret == 0) {
		ret = -EOPNOTSUPP;
		if (key->type->read) {
			/* read the data with the semaphore held (since we
			 * might sleep) */
			down_read(&key->sem);
			ret = key->type->read(key, buffer, buflen);
			up_read(&key->sem);
		}
	}

error2:
	key_put(key);
error:
	return ret;

} /* end keyctl_read_key() */

/*****************************************************************************/
/*
 * change the ownership of a key
 * - the keyring owned by the changer
 * - if the uid or gid is -1, then that parameter is not changed
 * - implements keyctl(KEYCTL_CHOWN)
 */
long keyctl_chown_key(key_serial_t id, uid_t uid, gid_t gid)
{
	struct key_user *newowner, *zapowner = NULL;
	struct key *key;
	key_ref_t key_ref;
	long ret;

	ret = 0;
	if (uid == (uid_t) -1 && gid == (gid_t) -1)
		goto error;

	key_ref = lookup_user_key(id, KEY_LOOKUP_CREATE | KEY_LOOKUP_PARTIAL,
				  KEY_SETATTR);
	if (IS_ERR(key_ref)) {
		ret = PTR_ERR(key_ref);
		goto error;
	}

	key = key_ref_to_ptr(key_ref);

	/* make the changes with the locks held to prevent chown/chown races */
	ret = -EACCES;
	down_write(&key->sem);

	if (!capable(CAP_SYS_ADMIN)) {
		/* only the sysadmin can chown a key to some other UID */
		if (uid != (uid_t) -1 && key->uid != uid)
			goto error_put;

		/* only the sysadmin can set the key's GID to a group other
		 * than one of those that the current process subscribes to */
		if (gid != (gid_t) -1 && gid != key->gid && !in_group_p(gid))
			goto error_put;
	}

	/* change the UID */
	if (uid != (uid_t) -1 && uid != key->uid) {
		ret = -ENOMEM;
		newowner = key_user_lookup(uid, current_user_ns());
		if (!newowner)
			goto error_put;

		/* transfer the quota burden to the new user */
		if (test_bit(KEY_FLAG_IN_QUOTA, &key->flags)) {
			unsigned maxkeys = (uid == 0) ?
				key_quota_root_maxkeys : key_quota_maxkeys;
			unsigned maxbytes = (uid == 0) ?
				key_quota_root_maxbytes : key_quota_maxbytes;

			spin_lock(&newowner->lock);
			if (newowner->qnkeys + 1 >= maxkeys ||
			    newowner->qnbytes + key->quotalen >= maxbytes ||
			    newowner->qnbytes + key->quotalen <
			    newowner->qnbytes)
				goto quota_overrun;

			newowner->qnkeys++;
			newowner->qnbytes += key->quotalen;
			spin_unlock(&newowner->lock);

			spin_lock(&key->user->lock);
			key->user->qnkeys--;
			key->user->qnbytes -= key->quotalen;
			spin_unlock(&key->user->lock);
		}

		atomic_dec(&key->user->nkeys);
		atomic_inc(&newowner->nkeys);

		if (test_bit(KEY_FLAG_INSTANTIATED, &key->flags)) {
			atomic_dec(&key->user->nikeys);
			atomic_inc(&newowner->nikeys);
		}

		zapowner = key->user;
		key->user = newowner;
		key->uid = uid;
	}

	/* change the GID */
	if (gid != (gid_t) -1)
		key->gid = gid;

	ret = 0;

error_put:
	up_write(&key->sem);
	key_put(key);
	if (zapowner)
		key_user_put(zapowner);
error:
	return ret;

quota_overrun:
	spin_unlock(&newowner->lock);
	zapowner = newowner;
	ret = -EDQUOT;
	goto error_put;

} /* end keyctl_chown_key() */

/*****************************************************************************/
/*
 * change the permission mask on a key
 * - the keyring owned by the changer
 * - implements keyctl(KEYCTL_SETPERM)
 */
long keyctl_setperm_key(key_serial_t id, key_perm_t perm)
{
	struct key *key;
	key_ref_t key_ref;
	long ret;

	ret = -EINVAL;
	if (perm & ~(KEY_POS_ALL | KEY_USR_ALL | KEY_GRP_ALL | KEY_OTH_ALL))
		goto error;

	key_ref = lookup_user_key(id, KEY_LOOKUP_CREATE | KEY_LOOKUP_PARTIAL,
				  KEY_SETATTR);
	if (IS_ERR(key_ref)) {
		ret = PTR_ERR(key_ref);
		goto error;
	}

	key = key_ref_to_ptr(key_ref);

	/* make the changes with the locks held to prevent chown/chmod races */
	ret = -EACCES;
	down_write(&key->sem);

	/* if we're not the sysadmin, we can only change a key that we own */
	if (capable(CAP_SYS_ADMIN) || key->uid == current_fsuid()) {
		key->perm = perm;
		ret = 0;
	}

	up_write(&key->sem);
	key_put(key);
error:
	return ret;

} /* end keyctl_setperm_key() */

/*
 * get the destination keyring for instantiation
 */
static long get_instantiation_keyring(key_serial_t ringid,
				      struct request_key_auth *rka,
				      struct key **_dest_keyring)
{
	key_ref_t dkref;

	*_dest_keyring = NULL;

	/* just return a NULL pointer if we weren't asked to make a link */
	if (ringid == 0)
		return 0;

	/* if a specific keyring is nominated by ID, then use that */
	if (ringid > 0) {
		dkref = lookup_user_key(ringid, KEY_LOOKUP_CREATE, KEY_WRITE);
		if (IS_ERR(dkref))
			return PTR_ERR(dkref);
		*_dest_keyring = key_ref_to_ptr(dkref);
		return 0;
	}

	if (ringid == KEY_SPEC_REQKEY_AUTH_KEY)
		return -EINVAL;

	/* otherwise specify the destination keyring recorded in the
	 * authorisation key (any KEY_SPEC_*_KEYRING) */
	if (ringid >= KEY_SPEC_REQUESTOR_KEYRING) {
		*_dest_keyring = key_get(rka->dest_keyring);
		return 0;
	}

	return -ENOKEY;
}

/*
 * change the request_key authorisation key on the current process
 */
static int keyctl_change_reqkey_auth(struct key *key)
{
	struct cred *new;

	new = prepare_creds();
	if (!new)
		return -ENOMEM;

	key_put(new->request_key_auth);
	new->request_key_auth = key_get(key);

	return commit_creds(new);
}

/*****************************************************************************/
/*
 * instantiate the key with the specified payload, and, if one is given, link
 * the key into the keyring
 */
long keyctl_instantiate_key(key_serial_t id,
			    const void __user *_payload,
			    size_t plen,
			    key_serial_t ringid)
{
	const struct cred *cred = current_cred();
	struct request_key_auth *rka;
	struct key *instkey, *dest_keyring;
	void *payload;
	long ret;
	bool vm = false;

	kenter("%d,,%zu,%d", id, plen, ringid);

	ret = -EINVAL;
	if (plen > 1024 * 1024 - 1)
		goto error;

	/* the appropriate instantiation authorisation key must have been
	 * assumed before calling this */
	ret = -EPERM;
	instkey = cred->request_key_auth;
	if (!instkey)
		goto error;

	rka = instkey->payload.data;
	if (rka->target_key->serial != id)
		goto error;

	/* pull the payload in if one was supplied */
	payload = NULL;

	if (_payload) {
		ret = -ENOMEM;
		payload = kmalloc(plen, GFP_KERNEL);
		if (!payload) {
			if (plen <= PAGE_SIZE)
				goto error;
			vm = true;
			payload = vmalloc(plen);
			if (!payload)
				goto error;
		}

		ret = -EFAULT;
		if (copy_from_user(payload, _payload, plen) != 0)
			goto error2;
	}

	/* find the destination keyring amongst those belonging to the
	 * requesting task */
	ret = get_instantiation_keyring(ringid, rka, &dest_keyring);
	if (ret < 0)
		goto error2;

	/* instantiate the key and link it into a keyring */
	ret = key_instantiate_and_link(rka->target_key, payload, plen,
				       dest_keyring, instkey);

	key_put(dest_keyring);

	/* discard the assumed authority if it's just been disabled by
	 * instantiation of the key */
	if (ret == 0)
		keyctl_change_reqkey_auth(NULL);

error2:
	if (!vm)
		kfree(payload);
	else
		vfree(payload);
error:
	return ret;

} /* end keyctl_instantiate_key() */

/*****************************************************************************/
/*
 * negatively instantiate the key with the given timeout (in seconds), and, if
 * one is given, link the key into the keyring
 */
long keyctl_negate_key(key_serial_t id, unsigned timeout, key_serial_t ringid)
{
	const struct cred *cred = current_cred();
	struct request_key_auth *rka;
	struct key *instkey, *dest_keyring;
	long ret;

	kenter("%d,%u,%d", id, timeout, ringid);

	/* the appropriate instantiation authorisation key must have been
	 * assumed before calling this */
	ret = -EPERM;
	instkey = cred->request_key_auth;
	if (!instkey)
		goto error;

	rka = instkey->payload.data;
	if (rka->target_key->serial != id)
		goto error;

	/* find the destination keyring if present (which must also be
	 * writable) */
	ret = get_instantiation_keyring(ringid, rka, &dest_keyring);
	if (ret < 0)
		goto error;

	/* instantiate the key and link it into a keyring */
	ret = key_negate_and_link(rka->target_key, timeout,
				  dest_keyring, instkey);

	key_put(dest_keyring);

	/* discard the assumed authority if it's just been disabled by
	 * instantiation of the key */
	if (ret == 0)
		keyctl_change_reqkey_auth(NULL);

error:
	return ret;

} /* end keyctl_negate_key() */

/*****************************************************************************/
/*
 * set the default keyring in which request_key() will cache keys
 * - return the old setting
 */
long keyctl_set_reqkey_keyring(int reqkey_defl)
{
	struct cred *new;
	int ret, old_setting;

	old_setting = current_cred_xxx(jit_keyring);

	if (reqkey_defl == KEY_REQKEY_DEFL_NO_CHANGE)
		return old_setting;

	new = prepare_creds();
	if (!new)
		return -ENOMEM;

	switch (reqkey_defl) {
	case KEY_REQKEY_DEFL_THREAD_KEYRING:
		ret = install_thread_keyring_to_cred(new);
		if (ret < 0)
			goto error;
		goto set;

	case KEY_REQKEY_DEFL_PROCESS_KEYRING:
		ret = install_process_keyring_to_cred(new);
		if (ret < 0) {
			if (ret != -EEXIST)
				goto error;
			ret = 0;
		}
		goto set;

	case KEY_REQKEY_DEFL_DEFAULT:
	case KEY_REQKEY_DEFL_SESSION_KEYRING:
	case KEY_REQKEY_DEFL_USER_KEYRING:
	case KEY_REQKEY_DEFL_USER_SESSION_KEYRING:
	case KEY_REQKEY_DEFL_REQUESTOR_KEYRING:
		goto set;

	case KEY_REQKEY_DEFL_NO_CHANGE:
	case KEY_REQKEY_DEFL_GROUP_KEYRING:
	default:
		ret = -EINVAL;
		goto error;
	}

set:
	new->jit_keyring = reqkey_defl;
	commit_creds(new);
	return old_setting;
error:
	abort_creds(new);
	return ret;

} /* end keyctl_set_reqkey_keyring() */

/*****************************************************************************/
/*
 * set or clear the timeout for a key
 */
long keyctl_set_timeout(key_serial_t id, unsigned timeout)
{
	struct timespec now;
	struct key *key, *instkey;
	key_ref_t key_ref;
	time_t expiry;
	long ret;

	key_ref = lookup_user_key(id, KEY_LOOKUP_CREATE | KEY_LOOKUP_PARTIAL,
				  KEY_SETATTR);
	if (IS_ERR(key_ref)) {
		/* setting the timeout on a key under construction is permitted
		 * if we have the authorisation token handy */
		if (PTR_ERR(key_ref) == -EACCES) {
			instkey = key_get_instantiation_authkey(id);
			if (!IS_ERR(instkey)) {
				key_put(instkey);
				key_ref = lookup_user_key(id,
							  KEY_LOOKUP_PARTIAL,
							  0);
				if (!IS_ERR(key_ref))
					goto okay;
			}
		}

		ret = PTR_ERR(key_ref);
		goto error;
	}

okay:
	key = key_ref_to_ptr(key_ref);

	/* make the changes with the locks held to prevent races */
	down_write(&key->sem);

	expiry = 0;
	if (timeout > 0) {
		now = current_kernel_time();
		expiry = now.tv_sec + timeout;
	}

	key->expiry = expiry;
	key_schedule_gc(key->expiry + key_gc_delay);

	up_write(&key->sem);
	key_put(key);

	ret = 0;
error:
	return ret;

} /* end keyctl_set_timeout() */

/*****************************************************************************/
/*
 * assume the authority to instantiate the specified key
 */
long keyctl_assume_authority(key_serial_t id)
{
	struct key *authkey;
	long ret;

	/* special key IDs aren't permitted */
	ret = -EINVAL;
	if (id < 0)
		goto error;

	/* we divest ourselves of authority if given an ID of 0 */
	if (id == 0) {
		ret = keyctl_change_reqkey_auth(NULL);
		goto error;
	}

	/* attempt to assume the authority temporarily granted to us whilst we
	 * instantiate the specified key
	 * - the authorisation key must be in the current task's keyrings
	 *   somewhere
	 */
	authkey = key_get_instantiation_authkey(id);
	if (IS_ERR(authkey)) {
		ret = PTR_ERR(authkey);
		goto error;
	}

	ret = keyctl_change_reqkey_auth(authkey);
	if (ret < 0)
		goto error;
	key_put(authkey);

	ret = authkey->serial;
error:
	return ret;

} /* end keyctl_assume_authority() */

/*
 * get the security label of a key
 * - the key must grant us view permission
 * - if there's a buffer, we place up to buflen bytes of data into it
 * - unless there's an error, we return the amount of information available,
 *   irrespective of how much we may have copied (including the terminal NUL)
 * - implements keyctl(KEYCTL_GET_SECURITY)
 */
long keyctl_get_security(key_serial_t keyid,
			 char __user *buffer,
			 size_t buflen)
{
	struct key *key, *instkey;
	key_ref_t key_ref;
	char *context;
	long ret;

	key_ref = lookup_user_key(keyid, KEY_LOOKUP_PARTIAL, KEY_VIEW);
	if (IS_ERR(key_ref)) {
		if (PTR_ERR(key_ref) != -EACCES)
			return PTR_ERR(key_ref);

		/* viewing a key under construction is also permitted if we
		 * have the authorisation token handy */
		instkey = key_get_instantiation_authkey(keyid);
		if (IS_ERR(instkey))
			return PTR_ERR(instkey);
		key_put(instkey);

		key_ref = lookup_user_key(keyid, KEY_LOOKUP_PARTIAL, 0);
		if (IS_ERR(key_ref))
			return PTR_ERR(key_ref);
	}

	key = key_ref_to_ptr(key_ref);
	ret = security_key_getsecurity(key, &context);
	if (ret == 0) {
		/* if no information was returned, give userspace an empty
		 * string */
		ret = 1;
		if (buffer && buflen > 0 &&
		    copy_to_user(buffer, "", 1) != 0)
			ret = -EFAULT;
	} else if (ret > 0) {
		/* return as much data as there's room for */
		if (buffer && buflen > 0) {
			if (buflen > ret)
				buflen = ret;

			if (copy_to_user(buffer, context, buflen) != 0)
				ret = -EFAULT;
		}

		kfree(context);
	}

	key_ref_put(key_ref);
	return ret;
}

/*
 * attempt to install the calling process's session keyring on the process's
 * parent process
 * - the keyring must exist and must grant us LINK permission
 * - implements keyctl(KEYCTL_SESSION_TO_PARENT)
 */
long keyctl_session_to_parent(void)
{
#ifdef TIF_NOTIFY_RESUME
	struct task_struct *me, *parent;
	const struct cred *mycred, *pcred;
	struct cred *cred, *oldcred;
	key_ref_t keyring_r;
	int ret;

	keyring_r = lookup_user_key(KEY_SPEC_SESSION_KEYRING, 0, KEY_LINK);
	if (IS_ERR(keyring_r))
		return PTR_ERR(keyring_r);

	/* our parent is going to need a new cred struct, a new tgcred struct
	 * and new security data, so we allocate them here to prevent ENOMEM in
	 * our parent */
	ret = -ENOMEM;
	cred = cred_alloc_blank();
	if (!cred)
		goto error_keyring;

	cred->tgcred->session_keyring = key_ref_to_ptr(keyring_r);
	keyring_r = NULL;

	me = current;
	rcu_read_lock();
	write_lock_irq(&tasklist_lock);

	parent = me->real_parent;
	ret = -EPERM;

	/* the parent mustn't be init and mustn't be a kernel thread */
	if (parent->pid <= 1 || !parent->mm)
		goto not_permitted;

	/* the parent must be single threaded */
	if (!thread_group_empty(parent))
		goto not_permitted;

	/* the parent and the child must have different session keyrings or
	 * there's no point */
	mycred = current_cred();
	pcred = __task_cred(parent);
	if (mycred == pcred ||
	    mycred->tgcred->session_keyring == pcred->tgcred->session_keyring)
		goto already_same;

	/* the parent must have the same effective ownership and mustn't be
	 * SUID/SGID */
	if (pcred->uid	!= mycred->euid	||
	    pcred->euid	!= mycred->euid	||
	    pcred->suid	!= mycred->euid	||
	    pcred->gid	!= mycred->egid	||
	    pcred->egid	!= mycred->egid	||
	    pcred->sgid	!= mycred->egid)
		goto not_permitted;

	/* the keyrings must have the same UID */
<<<<<<< HEAD
	if (pcred->tgcred->session_keyring->uid != mycred->euid ||
=======
	if ((pcred->tgcred->session_keyring &&
	     pcred->tgcred->session_keyring->uid != mycred->euid) ||
>>>>>>> 062c1825
	    mycred->tgcred->session_keyring->uid != mycred->euid)
		goto not_permitted;

	/* if there's an already pending keyring replacement, then we replace
	 * that */
	oldcred = parent->replacement_session_keyring;

	/* the replacement session keyring is applied just prior to userspace
	 * restarting */
	parent->replacement_session_keyring = cred;
	cred = NULL;
	set_ti_thread_flag(task_thread_info(parent), TIF_NOTIFY_RESUME);

	write_unlock_irq(&tasklist_lock);
	rcu_read_unlock();
	if (oldcred)
		put_cred(oldcred);
	return 0;

already_same:
	ret = 0;
not_permitted:
	write_unlock_irq(&tasklist_lock);
	rcu_read_unlock();
	put_cred(cred);
	return ret;

error_keyring:
	key_ref_put(keyring_r);
	return ret;

#else /* !TIF_NOTIFY_RESUME */
	/*
	 * To be removed when TIF_NOTIFY_RESUME has been implemented on
	 * m68k/xtensa
	 */
#warning TIF_NOTIFY_RESUME not implemented
	return -EOPNOTSUPP;
#endif /* !TIF_NOTIFY_RESUME */
}

/*****************************************************************************/
/*
 * the key control system call
 */
SYSCALL_DEFINE5(keyctl, int, option, unsigned long, arg2, unsigned long, arg3,
		unsigned long, arg4, unsigned long, arg5)
{
	switch (option) {
	case KEYCTL_GET_KEYRING_ID:
		return keyctl_get_keyring_ID((key_serial_t) arg2,
					     (int) arg3);

	case KEYCTL_JOIN_SESSION_KEYRING:
		return keyctl_join_session_keyring((const char __user *) arg2);

	case KEYCTL_UPDATE:
		return keyctl_update_key((key_serial_t) arg2,
					 (const void __user *) arg3,
					 (size_t) arg4);

	case KEYCTL_REVOKE:
		return keyctl_revoke_key((key_serial_t) arg2);

	case KEYCTL_DESCRIBE:
		return keyctl_describe_key((key_serial_t) arg2,
					   (char __user *) arg3,
					   (unsigned) arg4);

	case KEYCTL_CLEAR:
		return keyctl_keyring_clear((key_serial_t) arg2);

	case KEYCTL_LINK:
		return keyctl_keyring_link((key_serial_t) arg2,
					   (key_serial_t) arg3);

	case KEYCTL_UNLINK:
		return keyctl_keyring_unlink((key_serial_t) arg2,
					     (key_serial_t) arg3);

	case KEYCTL_SEARCH:
		return keyctl_keyring_search((key_serial_t) arg2,
					     (const char __user *) arg3,
					     (const char __user *) arg4,
					     (key_serial_t) arg5);

	case KEYCTL_READ:
		return keyctl_read_key((key_serial_t) arg2,
				       (char __user *) arg3,
				       (size_t) arg4);

	case KEYCTL_CHOWN:
		return keyctl_chown_key((key_serial_t) arg2,
					(uid_t) arg3,
					(gid_t) arg4);

	case KEYCTL_SETPERM:
		return keyctl_setperm_key((key_serial_t) arg2,
					  (key_perm_t) arg3);

	case KEYCTL_INSTANTIATE:
		return keyctl_instantiate_key((key_serial_t) arg2,
					      (const void __user *) arg3,
					      (size_t) arg4,
					      (key_serial_t) arg5);

	case KEYCTL_NEGATE:
		return keyctl_negate_key((key_serial_t) arg2,
					 (unsigned) arg3,
					 (key_serial_t) arg4);

	case KEYCTL_SET_REQKEY_KEYRING:
		return keyctl_set_reqkey_keyring(arg2);

	case KEYCTL_SET_TIMEOUT:
		return keyctl_set_timeout((key_serial_t) arg2,
					  (unsigned) arg3);

	case KEYCTL_ASSUME_AUTHORITY:
		return keyctl_assume_authority((key_serial_t) arg2);

	case KEYCTL_GET_SECURITY:
		return keyctl_get_security((key_serial_t) arg2,
					   (char __user *) arg3,
					   (size_t) arg4);

	case KEYCTL_SESSION_TO_PARENT:
		return keyctl_session_to_parent();

	default:
		return -EOPNOTSUPP;
	}

} /* end sys_keyctl() */<|MERGE_RESOLUTION|>--- conflicted
+++ resolved
@@ -1305,12 +1305,8 @@
 		goto not_permitted;
 
 	/* the keyrings must have the same UID */
-<<<<<<< HEAD
-	if (pcred->tgcred->session_keyring->uid != mycred->euid ||
-=======
 	if ((pcred->tgcred->session_keyring &&
 	     pcred->tgcred->session_keyring->uid != mycred->euid) ||
->>>>>>> 062c1825
 	    mycred->tgcred->session_keyring->uid != mycred->euid)
 		goto not_permitted;
 
