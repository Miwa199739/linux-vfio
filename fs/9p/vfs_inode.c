--- conflicted
+++ resolved
@@ -36,10 +36,7 @@
 #include <linux/sched.h>
 #include <linux/slab.h>
 #include <linux/xattr.h>
-<<<<<<< HEAD
-=======
 #include <linux/posix_acl.h>
->>>>>>> 45f53cc9
 #include <net/9p/9p.h>
 #include <net/9p/client.h>
 
@@ -48,10 +45,7 @@
 #include "fid.h"
 #include "cache.h"
 #include "xattr.h"
-<<<<<<< HEAD
-=======
 #include "acl.h"
->>>>>>> 45f53cc9
 
 static const struct inode_operations v9fs_dir_inode_operations;
 static const struct inode_operations v9fs_dir_inode_operations_dotu;
@@ -512,14 +506,11 @@
 	v9fs_vcookie_set_qid(ret, &st->qid);
 	v9fs_cache_inode_get_cookie(ret);
 #endif
-<<<<<<< HEAD
-=======
 	err = v9fs_get_acl(ret, fid);
 	if (err) {
 		iput(ret);
 		goto error;
 	}
->>>>>>> 45f53cc9
 	kfree(st);
 	return ret;
 error:
@@ -668,43 +659,25 @@
  */
 
 static int
-<<<<<<< HEAD
-v9fs_vfs_create_dotl(struct inode *dir, struct dentry *dentry, int mode,
-=======
 v9fs_vfs_create_dotl(struct inode *dir, struct dentry *dentry, int omode,
->>>>>>> 45f53cc9
 		struct nameidata *nd)
 {
 	int err = 0;
 	char *name = NULL;
 	gid_t gid;
 	int flags;
-<<<<<<< HEAD
-=======
 	mode_t mode;
->>>>>>> 45f53cc9
 	struct v9fs_session_info *v9ses;
 	struct p9_fid *fid = NULL;
 	struct p9_fid *dfid, *ofid;
 	struct file *filp;
 	struct p9_qid qid;
 	struct inode *inode;
-<<<<<<< HEAD
-=======
 	struct posix_acl *pacl = NULL, *dacl = NULL;
->>>>>>> 45f53cc9
 
 	v9ses = v9fs_inode2v9ses(dir);
 	if (nd && nd->flags & LOOKUP_OPEN)
 		flags = nd->intent.open.flags - 1;
-<<<<<<< HEAD
-	else
-		flags = O_RDWR;
-
-	name = (char *) dentry->d_name.name;
-	P9_DPRINTK(P9_DEBUG_VFS, "v9fs_vfs_create_dotl: name:%s flags:0x%x "
-			"mode:0x%x\n", name, flags, mode);
-=======
 	else {
 		/*
 		 * create call without LOOKUP_OPEN is due
@@ -717,7 +690,6 @@
 	name = (char *) dentry->d_name.name;
 	P9_DPRINTK(P9_DEBUG_VFS, "v9fs_vfs_create_dotl: name:%s flags:0x%x "
 			"mode:0x%x\n", name, flags, omode);
->>>>>>> 45f53cc9
 
 	dfid = v9fs_fid_lookup(dentry->d_parent);
 	if (IS_ERR(dfid)) {
@@ -735,8 +707,6 @@
 	}
 
 	gid = v9fs_get_fsgid_for_create(dir);
-<<<<<<< HEAD
-=======
 
 	mode = omode;
 	/* Update mode based on ACL value */
@@ -746,7 +716,6 @@
 			   "Failed to get acl values in creat %d\n", err);
 		goto error;
 	}
->>>>>>> 45f53cc9
 	err = p9_client_create_dotl(ofid, name, flags, mode, gid, &qid);
 	if (err < 0) {
 		P9_DPRINTK(P9_DEBUG_VFS,
@@ -754,48 +723,6 @@
 				err);
 		goto error;
 	}
-<<<<<<< HEAD
-
-	/* No need to populate the inode if we are not opening the file AND
-	 * not in cached mode.
-	 */
-	if (!v9ses->cache && !(nd && nd->flags & LOOKUP_OPEN)) {
-		/* Not in cached mode. No need to populate inode with stat */
-		dentry->d_op = &v9fs_dentry_operations;
-		p9_client_clunk(ofid);
-		d_instantiate(dentry, NULL);
-		return 0;
-	}
-
-	/* Now walk from the parent so we can get an unopened fid. */
-	fid = p9_client_walk(dfid, 1, &name, 1);
-	if (IS_ERR(fid)) {
-		err = PTR_ERR(fid);
-		P9_DPRINTK(P9_DEBUG_VFS, "p9_client_walk failed %d\n", err);
-		fid = NULL;
-		goto error;
-	}
-
-	/* instantiate inode and assign the unopened fid to dentry */
-	inode = v9fs_inode_from_fid(v9ses, fid, dir->i_sb);
-	if (IS_ERR(inode)) {
-		err = PTR_ERR(inode);
-		P9_DPRINTK(P9_DEBUG_VFS, "inode creation failed %d\n", err);
-		goto error;
-	}
-	if (v9ses->cache)
-		dentry->d_op = &v9fs_cached_dentry_operations;
-	else
-		dentry->d_op = &v9fs_dentry_operations;
-	d_instantiate(dentry, inode);
-	err = v9fs_fid_add(dentry, fid);
-	if (err < 0)
-		goto error;
-
-	/* if we are opening a file, assign the open fid to the file */
-	if (nd && nd->flags & LOOKUP_OPEN) {
-		filp = lookup_instantiate_filp(nd, dentry, v9fs_open_created);
-=======
 	/* instantiate inode and assign the unopened fid to the dentry */
 	if (v9ses->cache == CACHE_LOOSE || v9ses->cache == CACHE_FSCACHE ||
 	    (nd && nd->flags & LOOKUP_OPEN)) {
@@ -842,7 +769,6 @@
 	/* if we are opening a file, assign the open fid to the file */
 	if (nd && nd->flags & LOOKUP_OPEN) {
 		filp = lookup_instantiate_filp(nd, dentry, generic_file_open);
->>>>>>> 45f53cc9
 		if (IS_ERR(filp)) {
 			p9_client_clunk(ofid);
 			return PTR_ERR(filp);
@@ -960,43 +886,28 @@
  *
  */
 
-<<<<<<< HEAD
-static int v9fs_vfs_mkdir_dotl(struct inode *dir, struct dentry *dentry,
-					int mode)
-=======
 static int v9fs_vfs_mkdir_dotl(struct inode *dir,
 			       struct dentry *dentry, int omode)
->>>>>>> 45f53cc9
 {
 	int err;
 	struct v9fs_session_info *v9ses;
 	struct p9_fid *fid = NULL, *dfid = NULL;
 	gid_t gid;
 	char *name;
-<<<<<<< HEAD
-	struct inode *inode;
-	struct p9_qid qid;
-	struct dentry *dir_dentry;
-=======
 	mode_t mode;
 	struct inode *inode;
 	struct p9_qid qid;
 	struct dentry *dir_dentry;
 	struct posix_acl *dacl = NULL, *pacl = NULL;
->>>>>>> 45f53cc9
 
 	P9_DPRINTK(P9_DEBUG_VFS, "name %s\n", dentry->d_name.name);
 	err = 0;
 	v9ses = v9fs_inode2v9ses(dir);
 
-<<<<<<< HEAD
-	mode |= S_IFDIR;
-=======
 	omode |= S_IFDIR;
 	if (dir->i_mode & S_ISGID)
 		omode |= S_ISGID;
 
->>>>>>> 45f53cc9
 	dir_dentry = v9fs_dentry_from_dir_inode(dir);
 	dfid = v9fs_fid_lookup(dir_dentry);
 	if (IS_ERR(dfid)) {
@@ -1007,13 +918,6 @@
 	}
 
 	gid = v9fs_get_fsgid_for_create(dir);
-<<<<<<< HEAD
-	if (gid < 0) {
-		P9_DPRINTK(P9_DEBUG_VFS, "v9fs_get_fsgid_for_create failed\n");
-		goto error;
-	}
-
-=======
 	mode = omode;
 	/* Update mode based on ACL value */
 	err = v9fs_acl_mode(dir, &mode, &dacl, &pacl);
@@ -1022,7 +926,6 @@
 			   "Failed to get acl values in mkdir %d\n", err);
 		goto error;
 	}
->>>>>>> 45f53cc9
 	name = (char *) dentry->d_name.name;
 	err = p9_client_mkdir_dotl(dfid, name, mode, gid, &qid);
 	if (err < 0)
@@ -1052,9 +955,6 @@
 		if (err < 0)
 			goto error;
 		fid = NULL;
-<<<<<<< HEAD
-	}
-=======
 	} else {
 		/*
 		 * Not in cached mode. No need to populate
@@ -1072,7 +972,6 @@
 	/* Now set the ACL based on the default value */
 	v9fs_set_create_acl(dentry, dacl, pacl);
 
->>>>>>> 45f53cc9
 error:
 	if (fid)
 		p9_client_clunk(fid);
@@ -1391,11 +1290,7 @@
  *
  */
 
-<<<<<<< HEAD
-static int v9fs_vfs_setattr_dotl(struct dentry *dentry, struct iattr *iattr)
-=======
 int v9fs_vfs_setattr_dotl(struct dentry *dentry, struct iattr *iattr)
->>>>>>> 45f53cc9
 {
 	int retval;
 	struct v9fs_session_info *v9ses;
@@ -1437,15 +1332,12 @@
 
 	setattr_copy(dentry->d_inode, iattr);
 	mark_inode_dirty(dentry->d_inode);
-<<<<<<< HEAD
-=======
 	if (iattr->ia_valid & ATTR_MODE) {
 		/* We also want to update ACL when we update mode bits */
 		retval = v9fs_acl_chmod(dentry);
 		if (retval < 0)
 			return retval;
 	}
->>>>>>> 45f53cc9
 	return 0;
 }
 
@@ -1640,7 +1532,7 @@
 	if (IS_ERR(fid))
 		return PTR_ERR(fid);
 
-	if (!v9fs_proto_dotu(v9ses) && !v9fs_proto_dotl(v9ses))
+	if (!v9fs_proto_dotu(v9ses))
 		return -EBADF;
 
 	st = p9_client_stat(fid);
@@ -1783,14 +1675,6 @@
 
 	gid = v9fs_get_fsgid_for_create(dir);
 
-<<<<<<< HEAD
-	if (gid < 0) {
-		P9_DPRINTK(P9_DEBUG_VFS, "v9fs_get_egid failed %d\n", gid);
-		goto error;
-	}
-
-=======
->>>>>>> 45f53cc9
 	/* Server doesn't alter fid on TSYMLINK. Hence no need to clone it. */
 	err = p9_client_symlink(dfid, name, (char *)symname, gid, &qid);
 
@@ -1959,16 +1843,10 @@
 		kfree(st);
 	} else {
 		/* Caching disabled. No need to get upto date stat info.
-<<<<<<< HEAD
-		 * This dentry will be released immediately. So, just i_count++
-		 */
-		atomic_inc(&old_dentry->d_inode->i_count);
-=======
 		 * This dentry will be released immediately. So, just hold the
 		 * inode
 		 */
 		ihold(old_dentry->d_inode);
->>>>>>> 45f53cc9
 	}
 
 	dentry->d_op = old_dentry->d_op;
@@ -2031,37 +1909,23 @@
  *
  */
 static int
-<<<<<<< HEAD
-v9fs_vfs_mknod_dotl(struct inode *dir, struct dentry *dentry, int mode,
-=======
 v9fs_vfs_mknod_dotl(struct inode *dir, struct dentry *dentry, int omode,
->>>>>>> 45f53cc9
 		dev_t rdev)
 {
 	int err;
 	char *name;
-<<<<<<< HEAD
-=======
 	mode_t mode;
->>>>>>> 45f53cc9
 	struct v9fs_session_info *v9ses;
 	struct p9_fid *fid = NULL, *dfid = NULL;
 	struct inode *inode;
 	gid_t gid;
 	struct p9_qid qid;
 	struct dentry *dir_dentry;
-<<<<<<< HEAD
-
-	P9_DPRINTK(P9_DEBUG_VFS,
-		" %lu,%s mode: %x MAJOR: %u MINOR: %u\n", dir->i_ino,
-		dentry->d_name.name, mode, MAJOR(rdev), MINOR(rdev));
-=======
 	struct posix_acl *dacl = NULL, *pacl = NULL;
 
 	P9_DPRINTK(P9_DEBUG_VFS,
 		" %lu,%s mode: %x MAJOR: %u MINOR: %u\n", dir->i_ino,
 		dentry->d_name.name, omode, MAJOR(rdev), MINOR(rdev));
->>>>>>> 45f53cc9
 
 	if (!new_valid_dev(rdev))
 		return -EINVAL;
@@ -2077,13 +1941,6 @@
 	}
 
 	gid = v9fs_get_fsgid_for_create(dir);
-<<<<<<< HEAD
-	if (gid < 0) {
-		P9_DPRINTK(P9_DEBUG_VFS, "v9fs_get_fsgid_for_create failed\n");
-		goto error;
-	}
-
-=======
 	mode = omode;
 	/* Update mode based on ACL value */
 	err = v9fs_acl_mode(dir, &mode, &dacl, &pacl);
@@ -2092,7 +1949,6 @@
 			   "Failed to get acl values in mknod %d\n", err);
 		goto error;
 	}
->>>>>>> 45f53cc9
 	name = (char *) dentry->d_name.name;
 
 	err = p9_client_mknod_dotl(dfid, name, mode, rdev, gid, &qid);
@@ -2136,20 +1992,14 @@
 		dentry->d_op = &v9fs_dentry_operations;
 		d_instantiate(dentry, inode);
 	}
-<<<<<<< HEAD
-
-=======
 	/* Now set the ACL based on the default value */
 	v9fs_set_create_acl(dentry, dacl, pacl);
->>>>>>> 45f53cc9
 error:
 	if (fid)
 		p9_client_clunk(fid);
 	return err;
 }
 
-<<<<<<< HEAD
-=======
 static int
 v9fs_vfs_readlink_dotl(struct dentry *dentry, char *buffer, int buflen)
 {
@@ -2204,7 +2054,6 @@
 	return NULL;
 }
 
->>>>>>> 45f53cc9
 static const struct inode_operations v9fs_dir_inode_operations_dotu = {
 	.create = v9fs_vfs_create,
 	.lookup = v9fs_vfs_lookup,
@@ -2235,11 +2084,7 @@
 	.getxattr = generic_getxattr,
 	.removexattr = generic_removexattr,
 	.listxattr = v9fs_listxattr,
-<<<<<<< HEAD
-
-=======
 	.check_acl = v9fs_check_acl,
->>>>>>> 45f53cc9
 };
 
 static const struct inode_operations v9fs_dir_inode_operations = {
@@ -2266,10 +2111,7 @@
 	.getxattr = generic_getxattr,
 	.removexattr = generic_removexattr,
 	.listxattr = v9fs_listxattr,
-<<<<<<< HEAD
-=======
 	.check_acl = v9fs_check_acl,
->>>>>>> 45f53cc9
 };
 
 static const struct inode_operations v9fs_symlink_inode_operations = {
