/*
 *	An async IO implementation for Linux
 *	Written by Benjamin LaHaise <bcrl@kvack.org>
 *
 *	Implements an efficient asynchronous io interface.
 *
 *	Copyright 2000, 2001, 2002 Red Hat, Inc.  All Rights Reserved.
 *
 *	See ../COPYING for licensing terms.
 */
#include <linux/kernel.h>
#include <linux/init.h>
#include <linux/errno.h>
#include <linux/time.h>
#include <linux/aio_abi.h>
#include <linux/export.h>
#include <linux/syscalls.h>
#include <linux/backing-dev.h>
#include <linux/uio.h>

#define DEBUG 0

#include <linux/sched.h>
#include <linux/fs.h>
#include <linux/file.h>
#include <linux/mm.h>
#include <linux/mman.h>
#include <linux/mmu_context.h>
#include <linux/slab.h>
#include <linux/timer.h>
#include <linux/aio.h>
#include <linux/highmem.h>
#include <linux/workqueue.h>
#include <linux/security.h>
#include <linux/eventfd.h>
#include <linux/blkdev.h>
#include <linux/compat.h>

#include <asm/kmap_types.h>
#include <asm/uaccess.h>

#if DEBUG > 1
#define dprintk		printk
#else
#define dprintk(x...)	do { ; } while (0)
#endif

/*------ sysctl variables----*/
static DEFINE_SPINLOCK(aio_nr_lock);
unsigned long aio_nr;		/* current system wide number of aio requests */
unsigned long aio_max_nr = 0x10000; /* system wide maximum number of aio requests */
/*----end sysctl variables---*/

static struct kmem_cache	*kiocb_cachep;
static struct kmem_cache	*kioctx_cachep;

static struct workqueue_struct *aio_wq;

/* Used for rare fput completion. */
static void aio_fput_routine(struct work_struct *);
static DECLARE_WORK(fput_work, aio_fput_routine);

static DEFINE_SPINLOCK(fput_lock);
static LIST_HEAD(fput_head);

static void aio_kick_handler(struct work_struct *);
static void aio_queue_work(struct kioctx *);

/* aio_setup
 *	Creates the slab caches used by the aio routines, panic on
 *	failure as this is done early during the boot sequence.
 */
static int __init aio_setup(void)
{
	kiocb_cachep = KMEM_CACHE(kiocb, SLAB_HWCACHE_ALIGN|SLAB_PANIC);
	kioctx_cachep = KMEM_CACHE(kioctx,SLAB_HWCACHE_ALIGN|SLAB_PANIC);

	aio_wq = alloc_workqueue("aio", 0, 1);	/* used to limit concurrency */
	BUG_ON(!aio_wq);

	pr_debug("aio_setup: sizeof(struct page) = %d\n", (int)sizeof(struct page));

	return 0;
}
__initcall(aio_setup);

static void aio_free_ring(struct kioctx *ctx)
{
	struct aio_ring_info *info = &ctx->ring_info;
	long i;

	for (i=0; i<info->nr_pages; i++)
		put_page(info->ring_pages[i]);

	if (info->mmap_size) {
		down_write(&ctx->mm->mmap_sem);
		do_munmap(ctx->mm, info->mmap_base, info->mmap_size);
		up_write(&ctx->mm->mmap_sem);
	}

	if (info->ring_pages && info->ring_pages != info->internal_pages)
		kfree(info->ring_pages);
	info->ring_pages = NULL;
	info->nr = 0;
}

static int aio_setup_ring(struct kioctx *ctx)
{
	struct aio_ring *ring;
	struct aio_ring_info *info = &ctx->ring_info;
	unsigned nr_events = ctx->max_reqs;
	unsigned long size;
	int nr_pages;

	/* Compensate for the ring buffer's head/tail overlap entry */
	nr_events += 2;	/* 1 is required, 2 for good luck */

	size = sizeof(struct aio_ring);
	size += sizeof(struct io_event) * nr_events;
	nr_pages = (size + PAGE_SIZE-1) >> PAGE_SHIFT;

	if (nr_pages < 0)
		return -EINVAL;

	nr_events = (PAGE_SIZE * nr_pages - sizeof(struct aio_ring)) / sizeof(struct io_event);

	info->nr = 0;
	info->ring_pages = info->internal_pages;
	if (nr_pages > AIO_RING_PAGES) {
		info->ring_pages = kcalloc(nr_pages, sizeof(struct page *), GFP_KERNEL);
		if (!info->ring_pages)
			return -ENOMEM;
	}

	info->mmap_size = nr_pages * PAGE_SIZE;
	dprintk("attempting mmap of %lu bytes\n", info->mmap_size);
	down_write(&ctx->mm->mmap_sem);
	info->mmap_base = do_mmap(NULL, 0, info->mmap_size, 
				  PROT_READ|PROT_WRITE, MAP_ANONYMOUS|MAP_PRIVATE,
				  0);
	if (IS_ERR((void *)info->mmap_base)) {
		up_write(&ctx->mm->mmap_sem);
		info->mmap_size = 0;
		aio_free_ring(ctx);
		return -EAGAIN;
	}

	dprintk("mmap address: 0x%08lx\n", info->mmap_base);
	info->nr_pages = get_user_pages(current, ctx->mm,
					info->mmap_base, nr_pages, 
					1, 0, info->ring_pages, NULL);
	up_write(&ctx->mm->mmap_sem);

	if (unlikely(info->nr_pages != nr_pages)) {
		aio_free_ring(ctx);
		return -EAGAIN;
	}

	ctx->user_id = info->mmap_base;

	info->nr = nr_events;		/* trusted copy */

	ring = kmap_atomic(info->ring_pages[0]);
	ring->nr = nr_events;	/* user copy */
	ring->id = ctx->user_id;
	ring->head = ring->tail = 0;
	ring->magic = AIO_RING_MAGIC;
	ring->compat_features = AIO_RING_COMPAT_FEATURES;
	ring->incompat_features = AIO_RING_INCOMPAT_FEATURES;
	ring->header_length = sizeof(struct aio_ring);
	kunmap_atomic(ring);

	return 0;
}


/* aio_ring_event: returns a pointer to the event at the given index from
 * kmap_atomic().  Release the pointer with put_aio_ring_event();
 */
#define AIO_EVENTS_PER_PAGE	(PAGE_SIZE / sizeof(struct io_event))
#define AIO_EVENTS_FIRST_PAGE	((PAGE_SIZE - sizeof(struct aio_ring)) / sizeof(struct io_event))
#define AIO_EVENTS_OFFSET	(AIO_EVENTS_PER_PAGE - AIO_EVENTS_FIRST_PAGE)

#define aio_ring_event(info, nr) ({					\
	unsigned pos = (nr) + AIO_EVENTS_OFFSET;			\
	struct io_event *__event;					\
	__event = kmap_atomic(						\
			(info)->ring_pages[pos / AIO_EVENTS_PER_PAGE]); \
	__event += pos % AIO_EVENTS_PER_PAGE;				\
	__event;							\
})

#define put_aio_ring_event(event) do {		\
	struct io_event *__event = (event);	\
	(void)__event;				\
	kunmap_atomic((void *)((unsigned long)__event & PAGE_MASK)); \
} while(0)

static void ctx_rcu_free(struct rcu_head *head)
{
	struct kioctx *ctx = container_of(head, struct kioctx, rcu_head);
	kmem_cache_free(kioctx_cachep, ctx);
}

/* __put_ioctx
 *	Called when the last user of an aio context has gone away,
 *	and the struct needs to be freed.
 */
static void __put_ioctx(struct kioctx *ctx)
{
	unsigned nr_events = ctx->max_reqs;
	BUG_ON(ctx->reqs_active);

	cancel_delayed_work_sync(&ctx->wq);
	aio_free_ring(ctx);
	mmdrop(ctx->mm);
	ctx->mm = NULL;
	if (nr_events) {
		spin_lock(&aio_nr_lock);
		BUG_ON(aio_nr - nr_events > aio_nr);
		aio_nr -= nr_events;
		spin_unlock(&aio_nr_lock);
	}
	pr_debug("__put_ioctx: freeing %p\n", ctx);
	call_rcu(&ctx->rcu_head, ctx_rcu_free);
}

static inline int try_get_ioctx(struct kioctx *kioctx)
{
	return atomic_inc_not_zero(&kioctx->users);
}

static inline void put_ioctx(struct kioctx *kioctx)
{
	BUG_ON(atomic_read(&kioctx->users) <= 0);
	if (unlikely(atomic_dec_and_test(&kioctx->users)))
		__put_ioctx(kioctx);
}

/* ioctx_alloc
 *	Allocates and initializes an ioctx.  Returns an ERR_PTR if it failed.
 */
static struct kioctx *ioctx_alloc(unsigned nr_events)
{
	struct mm_struct *mm;
	struct kioctx *ctx;
	int err = -ENOMEM;

	/* Prevent overflows */
	if ((nr_events > (0x10000000U / sizeof(struct io_event))) ||
	    (nr_events > (0x10000000U / sizeof(struct kiocb)))) {
		pr_debug("ENOMEM: nr_events too high\n");
		return ERR_PTR(-EINVAL);
	}

	if (!nr_events || (unsigned long)nr_events > aio_max_nr)
		return ERR_PTR(-EAGAIN);

	ctx = kmem_cache_zalloc(kioctx_cachep, GFP_KERNEL);
	if (!ctx)
		return ERR_PTR(-ENOMEM);

	ctx->max_reqs = nr_events;
	mm = ctx->mm = current->mm;
	atomic_inc(&mm->mm_count);

	atomic_set(&ctx->users, 2);
	spin_lock_init(&ctx->ctx_lock);
	spin_lock_init(&ctx->ring_info.ring_lock);
	init_waitqueue_head(&ctx->wait);

	INIT_LIST_HEAD(&ctx->active_reqs);
	INIT_LIST_HEAD(&ctx->run_list);
	INIT_DELAYED_WORK(&ctx->wq, aio_kick_handler);

	if (aio_setup_ring(ctx) < 0)
		goto out_freectx;

	/* limit the number of system wide aios */
	spin_lock(&aio_nr_lock);
	if (aio_nr + nr_events > aio_max_nr ||
	    aio_nr + nr_events < aio_nr) {
		spin_unlock(&aio_nr_lock);
		goto out_cleanup;
	}
	aio_nr += ctx->max_reqs;
	spin_unlock(&aio_nr_lock);

	/* now link into global list. */
	spin_lock(&mm->ioctx_lock);
	hlist_add_head_rcu(&ctx->list, &mm->ioctx_list);
	spin_unlock(&mm->ioctx_lock);

	dprintk("aio: allocated ioctx %p[%ld]: mm=%p mask=0x%x\n",
		ctx, ctx->user_id, current->mm, ctx->ring_info.nr);
	return ctx;

out_cleanup:
	err = -EAGAIN;
	aio_free_ring(ctx);
out_freectx:
	mmdrop(mm);
	kmem_cache_free(kioctx_cachep, ctx);
	dprintk("aio: error allocating ioctx %d\n", err);
	return ERR_PTR(err);
}

/* kill_ctx
 *	Cancels all outstanding aio requests on an aio context.  Used 
 *	when the processes owning a context have all exited to encourage 
 *	the rapid destruction of the kioctx.
 */
static void kill_ctx(struct kioctx *ctx)
{
	int (*cancel)(struct kiocb *, struct io_event *);
	struct task_struct *tsk = current;
	DECLARE_WAITQUEUE(wait, tsk);
	struct io_event res;

	spin_lock_irq(&ctx->ctx_lock);
	ctx->dead = 1;
	while (!list_empty(&ctx->active_reqs)) {
		struct list_head *pos = ctx->active_reqs.next;
		struct kiocb *iocb = list_kiocb(pos);
		list_del_init(&iocb->ki_list);
		cancel = iocb->ki_cancel;
		kiocbSetCancelled(iocb);
		if (cancel) {
			iocb->ki_users++;
			spin_unlock_irq(&ctx->ctx_lock);
			cancel(iocb, &res);
			spin_lock_irq(&ctx->ctx_lock);
		}
	}

	if (!ctx->reqs_active)
		goto out;

	add_wait_queue(&ctx->wait, &wait);
	set_task_state(tsk, TASK_UNINTERRUPTIBLE);
	while (ctx->reqs_active) {
		spin_unlock_irq(&ctx->ctx_lock);
		io_schedule();
		set_task_state(tsk, TASK_UNINTERRUPTIBLE);
		spin_lock_irq(&ctx->ctx_lock);
	}
	__set_task_state(tsk, TASK_RUNNING);
	remove_wait_queue(&ctx->wait, &wait);

out:
	spin_unlock_irq(&ctx->ctx_lock);
}

/* wait_on_sync_kiocb:
 *	Waits on the given sync kiocb to complete.
 */
ssize_t wait_on_sync_kiocb(struct kiocb *iocb)
{
	while (iocb->ki_users) {
		set_current_state(TASK_UNINTERRUPTIBLE);
		if (!iocb->ki_users)
			break;
		io_schedule();
	}
	__set_current_state(TASK_RUNNING);
	return iocb->ki_user_data;
}
EXPORT_SYMBOL(wait_on_sync_kiocb);

/* exit_aio: called when the last user of mm goes away.  At this point, 
 * there is no way for any new requests to be submited or any of the 
 * io_* syscalls to be called on the context.  However, there may be 
 * outstanding requests which hold references to the context; as they 
 * go away, they will call put_ioctx and release any pinned memory
 * associated with the request (held via struct page * references).
 */
void exit_aio(struct mm_struct *mm)
{
	struct kioctx *ctx;

	while (!hlist_empty(&mm->ioctx_list)) {
		ctx = hlist_entry(mm->ioctx_list.first, struct kioctx, list);
		hlist_del_rcu(&ctx->list);

		kill_ctx(ctx);

		if (1 != atomic_read(&ctx->users))
			printk(KERN_DEBUG
				"exit_aio:ioctx still alive: %d %d %d\n",
				atomic_read(&ctx->users), ctx->dead,
				ctx->reqs_active);
		put_ioctx(ctx);
	}
}

/* aio_get_req
 *	Allocate a slot for an aio request.  Increments the users count
 * of the kioctx so that the kioctx stays around until all requests are
 * complete.  Returns NULL if no requests are free.
 *
 * Returns with kiocb->users set to 2.  The io submit code path holds
 * an extra reference while submitting the i/o.
 * This prevents races between the aio code path referencing the
 * req (after submitting it) and aio_complete() freeing the req.
 */
static struct kiocb *__aio_get_req(struct kioctx *ctx)
{
	struct kiocb *req = NULL;

	req = kmem_cache_alloc(kiocb_cachep, GFP_KERNEL);
	if (unlikely(!req))
		return NULL;

	req->ki_flags = 0;
	req->ki_users = 2;
	req->ki_key = 0;
	req->ki_ctx = ctx;
	req->ki_cancel = NULL;
	req->ki_retry = NULL;
	req->ki_dtor = NULL;
	req->private = NULL;
	req->ki_iovec = NULL;
	INIT_LIST_HEAD(&req->ki_run_list);
	req->ki_eventfd = NULL;

	return req;
}

/*
 * struct kiocb's are allocated in batches to reduce the number of
 * times the ctx lock is acquired and released.
 */
#define KIOCB_BATCH_SIZE	32L
struct kiocb_batch {
	struct list_head head;
	long count; /* number of requests left to allocate */
};

static void kiocb_batch_init(struct kiocb_batch *batch, long total)
{
	INIT_LIST_HEAD(&batch->head);
	batch->count = total;
}

static void kiocb_batch_free(struct kioctx *ctx, struct kiocb_batch *batch)
{
	struct kiocb *req, *n;

	if (list_empty(&batch->head))
		return;

	spin_lock_irq(&ctx->ctx_lock);
	list_for_each_entry_safe(req, n, &batch->head, ki_batch) {
		list_del(&req->ki_batch);
		list_del(&req->ki_list);
		kmem_cache_free(kiocb_cachep, req);
		ctx->reqs_active--;
	}
	if (unlikely(!ctx->reqs_active && ctx->dead))
		wake_up_all(&ctx->wait);
	spin_unlock_irq(&ctx->ctx_lock);
}

/*
 * Allocate a batch of kiocbs.  This avoids taking and dropping the
 * context lock a lot during setup.
 */
static int kiocb_batch_refill(struct kioctx *ctx, struct kiocb_batch *batch)
{
	unsigned short allocated, to_alloc;
	long avail;
	bool called_fput = false;
	struct kiocb *req, *n;
	struct aio_ring *ring;

	to_alloc = min(batch->count, KIOCB_BATCH_SIZE);
	for (allocated = 0; allocated < to_alloc; allocated++) {
		req = __aio_get_req(ctx);
		if (!req)
			/* allocation failed, go with what we've got */
			break;
		list_add(&req->ki_batch, &batch->head);
	}

	if (allocated == 0)
		goto out;

retry:
	spin_lock_irq(&ctx->ctx_lock);
	ring = kmap_atomic(ctx->ring_info.ring_pages[0]);

	avail = aio_ring_avail(&ctx->ring_info, ring) - ctx->reqs_active;
	BUG_ON(avail < 0);
	if (avail == 0 && !called_fput) {
		/*
		 * Handle a potential starvation case.  It is possible that
		 * we hold the last reference on a struct file, causing us
		 * to delay the final fput to non-irq context.  In this case,
		 * ctx->reqs_active is artificially high.  Calling the fput
		 * routine here may free up a slot in the event completion
		 * ring, allowing this allocation to succeed.
		 */
		kunmap_atomic(ring);
		spin_unlock_irq(&ctx->ctx_lock);
		aio_fput_routine(NULL);
		called_fput = true;
		goto retry;
	}

	if (avail < allocated) {
		/* Trim back the number of requests. */
		list_for_each_entry_safe(req, n, &batch->head, ki_batch) {
			list_del(&req->ki_batch);
			kmem_cache_free(kiocb_cachep, req);
			if (--allocated <= avail)
				break;
		}
	}

	batch->count -= allocated;
	list_for_each_entry(req, &batch->head, ki_batch) {
		list_add(&req->ki_list, &ctx->active_reqs);
		ctx->reqs_active++;
	}

	kunmap_atomic(ring);
	spin_unlock_irq(&ctx->ctx_lock);

out:
	return allocated;
}

static inline struct kiocb *aio_get_req(struct kioctx *ctx,
					struct kiocb_batch *batch)
{
	struct kiocb *req;

	if (list_empty(&batch->head))
		if (kiocb_batch_refill(ctx, batch) == 0)
			return NULL;
	req = list_first_entry(&batch->head, struct kiocb, ki_batch);
	list_del(&req->ki_batch);
	return req;
}

static inline void really_put_req(struct kioctx *ctx, struct kiocb *req)
{
	assert_spin_locked(&ctx->ctx_lock);

	if (req->ki_eventfd != NULL)
		eventfd_ctx_put(req->ki_eventfd);
	if (req->ki_dtor)
		req->ki_dtor(req);
	if (req->ki_iovec != &req->ki_inline_vec)
		kfree(req->ki_iovec);
	kmem_cache_free(kiocb_cachep, req);
	ctx->reqs_active--;

	if (unlikely(!ctx->reqs_active && ctx->dead))
		wake_up_all(&ctx->wait);
}

static void aio_fput_routine(struct work_struct *data)
{
	spin_lock_irq(&fput_lock);
	while (likely(!list_empty(&fput_head))) {
		struct kiocb *req = list_kiocb(fput_head.next);
		struct kioctx *ctx = req->ki_ctx;

		list_del(&req->ki_list);
		spin_unlock_irq(&fput_lock);

		/* Complete the fput(s) */
		if (req->ki_filp != NULL)
			fput(req->ki_filp);

		/* Link the iocb into the context's free list */
		rcu_read_lock();
		spin_lock_irq(&ctx->ctx_lock);
		really_put_req(ctx, req);
		/*
		 * at that point ctx might've been killed, but actual
		 * freeing is RCU'd
		 */
		spin_unlock_irq(&ctx->ctx_lock);
		rcu_read_unlock();

		spin_lock_irq(&fput_lock);
	}
	spin_unlock_irq(&fput_lock);
}

/* __aio_put_req
 *	Returns true if this put was the last user of the request.
 */
static int __aio_put_req(struct kioctx *ctx, struct kiocb *req)
{
	dprintk(KERN_DEBUG "aio_put(%p): f_count=%ld\n",
		req, atomic_long_read(&req->ki_filp->f_count));

	assert_spin_locked(&ctx->ctx_lock);

	req->ki_users--;
	BUG_ON(req->ki_users < 0);
	if (likely(req->ki_users))
		return 0;
	list_del(&req->ki_list);		/* remove from active_reqs */
	req->ki_cancel = NULL;
	req->ki_retry = NULL;

	/*
	 * Try to optimize the aio and eventfd file* puts, by avoiding to
	 * schedule work in case it is not final fput() time. In normal cases,
	 * we would not be holding the last reference to the file*, so
	 * this function will be executed w/out any aio kthread wakeup.
	 */
	if (unlikely(!fput_atomic(req->ki_filp))) {
		spin_lock(&fput_lock);
		list_add(&req->ki_list, &fput_head);
		spin_unlock(&fput_lock);
		schedule_work(&fput_work);
	} else {
		req->ki_filp = NULL;
		really_put_req(ctx, req);
	}
	return 1;
}

/* aio_put_req
 *	Returns true if this put was the last user of the kiocb,
 *	false if the request is still in use.
 */
int aio_put_req(struct kiocb *req)
{
	struct kioctx *ctx = req->ki_ctx;
	int ret;
	spin_lock_irq(&ctx->ctx_lock);
	ret = __aio_put_req(ctx, req);
	spin_unlock_irq(&ctx->ctx_lock);
	return ret;
}
EXPORT_SYMBOL(aio_put_req);

static struct kioctx *lookup_ioctx(unsigned long ctx_id)
{
	struct mm_struct *mm = current->mm;
	struct kioctx *ctx, *ret = NULL;
	struct hlist_node *n;

	rcu_read_lock();

	hlist_for_each_entry_rcu(ctx, n, &mm->ioctx_list, list) {
		/*
		 * RCU protects us against accessing freed memory but
		 * we have to be careful not to get a reference when the
		 * reference count already dropped to 0 (ctx->dead test
		 * is unreliable because of races).
		 */
		if (ctx->user_id == ctx_id && !ctx->dead && try_get_ioctx(ctx)){
			ret = ctx;
			break;
		}
	}

	rcu_read_unlock();
	return ret;
}

/*
 * Queue up a kiocb to be retried. Assumes that the kiocb
 * has already been marked as kicked, and places it on
 * the retry run list for the corresponding ioctx, if it
 * isn't already queued. Returns 1 if it actually queued
 * the kiocb (to tell the caller to activate the work
 * queue to process it), or 0, if it found that it was
 * already queued.
 */
static inline int __queue_kicked_iocb(struct kiocb *iocb)
{
	struct kioctx *ctx = iocb->ki_ctx;

	assert_spin_locked(&ctx->ctx_lock);

	if (list_empty(&iocb->ki_run_list)) {
		list_add_tail(&iocb->ki_run_list,
			&ctx->run_list);
		return 1;
	}
	return 0;
}

/* aio_run_iocb
 *	This is the core aio execution routine. It is
 *	invoked both for initial i/o submission and
 *	subsequent retries via the aio_kick_handler.
 *	Expects to be invoked with iocb->ki_ctx->lock
 *	already held. The lock is released and reacquired
 *	as needed during processing.
 *
 * Calls the iocb retry method (already setup for the
 * iocb on initial submission) for operation specific
 * handling, but takes care of most of common retry
 * execution details for a given iocb. The retry method
 * needs to be non-blocking as far as possible, to avoid
 * holding up other iocbs waiting to be serviced by the
 * retry kernel thread.
 *
 * The trickier parts in this code have to do with
 * ensuring that only one retry instance is in progress
 * for a given iocb at any time. Providing that guarantee
 * simplifies the coding of individual aio operations as
 * it avoids various potential races.
 */
static ssize_t aio_run_iocb(struct kiocb *iocb)
{
	struct kioctx	*ctx = iocb->ki_ctx;
	ssize_t (*retry)(struct kiocb *);
	ssize_t ret;

	if (!(retry = iocb->ki_retry)) {
		printk("aio_run_iocb: iocb->ki_retry = NULL\n");
		return 0;
	}

	/*
	 * We don't want the next retry iteration for this
	 * operation to start until this one has returned and
	 * updated the iocb state. However, wait_queue functions
	 * can trigger a kick_iocb from interrupt context in the
	 * meantime, indicating that data is available for the next
	 * iteration. We want to remember that and enable the
	 * next retry iteration _after_ we are through with
	 * this one.
	 *
	 * So, in order to be able to register a "kick", but
	 * prevent it from being queued now, we clear the kick
	 * flag, but make the kick code *think* that the iocb is
	 * still on the run list until we are actually done.
	 * When we are done with this iteration, we check if
	 * the iocb was kicked in the meantime and if so, queue
	 * it up afresh.
	 */

	kiocbClearKicked(iocb);

	/*
	 * This is so that aio_complete knows it doesn't need to
	 * pull the iocb off the run list (We can't just call
	 * INIT_LIST_HEAD because we don't want a kick_iocb to
	 * queue this on the run list yet)
	 */
	iocb->ki_run_list.next = iocb->ki_run_list.prev = NULL;
	spin_unlock_irq(&ctx->ctx_lock);

	/* Quit retrying if the i/o has been cancelled */
	if (kiocbIsCancelled(iocb)) {
		ret = -EINTR;
		aio_complete(iocb, ret, 0);
		/* must not access the iocb after this */
		goto out;
	}

	/*
	 * Now we are all set to call the retry method in async
	 * context.
	 */
	ret = retry(iocb);

	if (ret != -EIOCBRETRY && ret != -EIOCBQUEUED) {
		/*
		 * There's no easy way to restart the syscall since other AIO's
		 * may be already running. Just fail this IO with EINTR.
		 */
		if (unlikely(ret == -ERESTARTSYS || ret == -ERESTARTNOINTR ||
			     ret == -ERESTARTNOHAND || ret == -ERESTART_RESTARTBLOCK))
			ret = -EINTR;
		aio_complete(iocb, ret, 0);
	}
out:
	spin_lock_irq(&ctx->ctx_lock);

	if (-EIOCBRETRY == ret) {
		/*
		 * OK, now that we are done with this iteration
		 * and know that there is more left to go,
		 * this is where we let go so that a subsequent
		 * "kick" can start the next iteration
		 */

		/* will make __queue_kicked_iocb succeed from here on */
		INIT_LIST_HEAD(&iocb->ki_run_list);
		/* we must queue the next iteration ourselves, if it
		 * has already been kicked */
		if (kiocbIsKicked(iocb)) {
			__queue_kicked_iocb(iocb);

			/*
			 * __queue_kicked_iocb will always return 1 here, because
			 * iocb->ki_run_list is empty at this point so it should
			 * be safe to unconditionally queue the context into the
			 * work queue.
			 */
			aio_queue_work(ctx);
		}
	}
	return ret;
}

/*
 * __aio_run_iocbs:
 * 	Process all pending retries queued on the ioctx
 * 	run list.
 * Assumes it is operating within the aio issuer's mm
 * context.
 */
static int __aio_run_iocbs(struct kioctx *ctx)
{
	struct kiocb *iocb;
	struct list_head run_list;

	assert_spin_locked(&ctx->ctx_lock);

	list_replace_init(&ctx->run_list, &run_list);
	while (!list_empty(&run_list)) {
		iocb = list_entry(run_list.next, struct kiocb,
			ki_run_list);
		list_del(&iocb->ki_run_list);
		/*
		 * Hold an extra reference while retrying i/o.
		 */
		iocb->ki_users++;       /* grab extra reference */
		aio_run_iocb(iocb);
		__aio_put_req(ctx, iocb);
 	}
	if (!list_empty(&ctx->run_list))
		return 1;
	return 0;
}

static void aio_queue_work(struct kioctx * ctx)
{
	unsigned long timeout;
	/*
	 * if someone is waiting, get the work started right
	 * away, otherwise, use a longer delay
	 */
	smp_mb();
	if (waitqueue_active(&ctx->wait))
		timeout = 1;
	else
		timeout = HZ/10;
	queue_delayed_work(aio_wq, &ctx->wq, timeout);
}

/*
 * aio_run_all_iocbs:
 *	Process all pending retries queued on the ioctx
 *	run list, and keep running them until the list
 *	stays empty.
 * Assumes it is operating within the aio issuer's mm context.
 */
static inline void aio_run_all_iocbs(struct kioctx *ctx)
{
	spin_lock_irq(&ctx->ctx_lock);
	while (__aio_run_iocbs(ctx))
		;
	spin_unlock_irq(&ctx->ctx_lock);
}

/*
 * aio_kick_handler:
 * 	Work queue handler triggered to process pending
 * 	retries on an ioctx. Takes on the aio issuer's
 *	mm context before running the iocbs, so that
 *	copy_xxx_user operates on the issuer's address
 *      space.
 * Run on aiod's context.
 */
static void aio_kick_handler(struct work_struct *work)
{
	struct kioctx *ctx = container_of(work, struct kioctx, wq.work);
	mm_segment_t oldfs = get_fs();
	struct mm_struct *mm;
	int requeue;

	set_fs(USER_DS);
	use_mm(ctx->mm);
	spin_lock_irq(&ctx->ctx_lock);
	requeue =__aio_run_iocbs(ctx);
	mm = ctx->mm;
	spin_unlock_irq(&ctx->ctx_lock);
 	unuse_mm(mm);
	set_fs(oldfs);
	/*
	 * we're in a worker thread already; no point using non-zero delay
	 */
	if (requeue)
		queue_delayed_work(aio_wq, &ctx->wq, 0);
}


/*
 * Called by kick_iocb to queue the kiocb for retry
 * and if required activate the aio work queue to process
 * it
 */
static void try_queue_kicked_iocb(struct kiocb *iocb)
{
 	struct kioctx	*ctx = iocb->ki_ctx;
	unsigned long flags;
	int run = 0;

	spin_lock_irqsave(&ctx->ctx_lock, flags);
	/* set this inside the lock so that we can't race with aio_run_iocb()
	 * testing it and putting the iocb on the run list under the lock */
	if (!kiocbTryKick(iocb))
		run = __queue_kicked_iocb(iocb);
	spin_unlock_irqrestore(&ctx->ctx_lock, flags);
	if (run)
		aio_queue_work(ctx);
}

/*
 * kick_iocb:
 *      Called typically from a wait queue callback context
 *      to trigger a retry of the iocb.
 *      The retry is usually executed by aio workqueue
 *      threads (See aio_kick_handler).
 */
void kick_iocb(struct kiocb *iocb)
{
	/* sync iocbs are easy: they can only ever be executing from a 
	 * single context. */
	if (is_sync_kiocb(iocb)) {
		kiocbSetKicked(iocb);
	        wake_up_process(iocb->ki_obj.tsk);
		return;
	}

	try_queue_kicked_iocb(iocb);
}
EXPORT_SYMBOL(kick_iocb);

/* aio_complete
 *	Called when the io request on the given iocb is complete.
 *	Returns true if this is the last user of the request.  The 
 *	only other user of the request can be the cancellation code.
 */
int aio_complete(struct kiocb *iocb, long res, long res2)
{
	struct kioctx	*ctx = iocb->ki_ctx;
	struct aio_ring_info	*info;
	struct aio_ring	*ring;
	struct io_event	*event;
	unsigned long	flags;
	unsigned long	tail;
	int		ret;

	/*
	 * Special case handling for sync iocbs:
	 *  - events go directly into the iocb for fast handling
	 *  - the sync task with the iocb in its stack holds the single iocb
	 *    ref, no other paths have a way to get another ref
	 *  - the sync task helpfully left a reference to itself in the iocb
	 */
	if (is_sync_kiocb(iocb)) {
		BUG_ON(iocb->ki_users != 1);
		iocb->ki_user_data = res;
		iocb->ki_users = 0;
		wake_up_process(iocb->ki_obj.tsk);
		return 1;
	}

	info = &ctx->ring_info;

	/* add a completion event to the ring buffer.
	 * must be done holding ctx->ctx_lock to prevent
	 * other code from messing with the tail
	 * pointer since we might be called from irq
	 * context.
	 */
	spin_lock_irqsave(&ctx->ctx_lock, flags);

	if (iocb->ki_run_list.prev && !list_empty(&iocb->ki_run_list))
		list_del_init(&iocb->ki_run_list);

	/*
	 * cancelled requests don't get events, userland was given one
	 * when the event got cancelled.
	 */
	if (kiocbIsCancelled(iocb))
		goto put_rq;

	ring = kmap_atomic(info->ring_pages[0]);

	tail = info->tail;
	event = aio_ring_event(info, tail);
	if (++tail >= info->nr)
		tail = 0;

	event->obj = (u64)(unsigned long)iocb->ki_obj.user;
	event->data = iocb->ki_user_data;
	event->res = res;
	event->res2 = res2;

	dprintk("aio_complete: %p[%lu]: %p: %p %Lx %lx %lx\n",
		ctx, tail, iocb, iocb->ki_obj.user, iocb->ki_user_data,
		res, res2);

	/* after flagging the request as done, we
	 * must never even look at it again
	 */
	smp_wmb();	/* make event visible before updating tail */

	info->tail = tail;
	ring->tail = tail;

	put_aio_ring_event(event);
	kunmap_atomic(ring);

	pr_debug("added to ring %p at [%lu]\n", iocb, tail);

	/*
	 * Check if the user asked us to deliver the result through an
	 * eventfd. The eventfd_signal() function is safe to be called
	 * from IRQ context.
	 */
	if (iocb->ki_eventfd != NULL)
		eventfd_signal(iocb->ki_eventfd, 1);

put_rq:
	/* everything turned out well, dispose of the aiocb. */
	ret = __aio_put_req(ctx, iocb);

	/*
	 * We have to order our ring_info tail store above and test
	 * of the wait list below outside the wait lock.  This is
	 * like in wake_up_bit() where clearing a bit has to be
	 * ordered with the unlocked test.
	 */
	smp_mb();

	if (waitqueue_active(&ctx->wait))
		wake_up(&ctx->wait);

	spin_unlock_irqrestore(&ctx->ctx_lock, flags);
	return ret;
}
EXPORT_SYMBOL(aio_complete);

/* aio_read_evt
 *	Pull an event off of the ioctx's event ring.  Returns the number of 
 *	events fetched (0 or 1 ;-)
 *	FIXME: make this use cmpxchg.
 *	TODO: make the ringbuffer user mmap()able (requires FIXME).
 */
static int aio_read_evt(struct kioctx *ioctx, struct io_event *ent)
{
	struct aio_ring_info *info = &ioctx->ring_info;
	struct aio_ring *ring;
	unsigned long head;
	int ret = 0;

	ring = kmap_atomic(info->ring_pages[0]);
	dprintk("in aio_read_evt h%lu t%lu m%lu\n",
		 (unsigned long)ring->head, (unsigned long)ring->tail,
		 (unsigned long)ring->nr);

	if (ring->head == ring->tail)
		goto out;

	spin_lock(&info->ring_lock);

	head = ring->head % info->nr;
	if (head != ring->tail) {
		struct io_event *evp = aio_ring_event(info, head);
		*ent = *evp;
		head = (head + 1) % info->nr;
		smp_mb(); /* finish reading the event before updatng the head */
		ring->head = head;
		ret = 1;
		put_aio_ring_event(evp);
	}
	spin_unlock(&info->ring_lock);

out:
	kunmap_atomic(ring);
	dprintk("leaving aio_read_evt: %d  h%lu t%lu\n", ret,
		 (unsigned long)ring->head, (unsigned long)ring->tail);
	return ret;
}

struct aio_timeout {
	struct timer_list	timer;
	int			timed_out;
	struct task_struct	*p;
};

static void timeout_func(unsigned long data)
{
	struct aio_timeout *to = (struct aio_timeout *)data;

	to->timed_out = 1;
	wake_up_process(to->p);
}

static inline void init_timeout(struct aio_timeout *to)
{
	setup_timer_on_stack(&to->timer, timeout_func, (unsigned long) to);
	to->timed_out = 0;
	to->p = current;
}

static inline void set_timeout(long start_jiffies, struct aio_timeout *to,
			       const struct timespec *ts)
{
	to->timer.expires = start_jiffies + timespec_to_jiffies(ts);
	if (time_after(to->timer.expires, jiffies))
		add_timer(&to->timer);
	else
		to->timed_out = 1;
}

static inline void clear_timeout(struct aio_timeout *to)
{
	del_singleshot_timer_sync(&to->timer);
}

static int read_events(struct kioctx *ctx,
			long min_nr, long nr,
			struct io_event __user *event,
			struct timespec __user *timeout)
{
	long			start_jiffies = jiffies;
	struct task_struct	*tsk = current;
	DECLARE_WAITQUEUE(wait, tsk);
	int			ret;
	int			i = 0;
	struct io_event		ent;
	struct aio_timeout	to;
	int			retry = 0;

	/* needed to zero any padding within an entry (there shouldn't be 
	 * any, but C is fun!
	 */
	memset(&ent, 0, sizeof(ent));
retry:
	ret = 0;
	while (likely(i < nr)) {
		ret = aio_read_evt(ctx, &ent);
		if (unlikely(ret <= 0))
			break;

		dprintk("read event: %Lx %Lx %Lx %Lx\n",
			ent.data, ent.obj, ent.res, ent.res2);

		/* Could we split the check in two? */
		ret = -EFAULT;
		if (unlikely(copy_to_user(event, &ent, sizeof(ent)))) {
			dprintk("aio: lost an event due to EFAULT.\n");
			break;
		}
		ret = 0;

		/* Good, event copied to userland, update counts. */
		event ++;
		i ++;
	}

	if (min_nr <= i)
		return i;
	if (ret)
		return ret;

	/* End fast path */

	/* racey check, but it gets redone */
	if (!retry && unlikely(!list_empty(&ctx->run_list))) {
		retry = 1;
		aio_run_all_iocbs(ctx);
		goto retry;
	}

	init_timeout(&to);
	if (timeout) {
		struct timespec	ts;
		ret = -EFAULT;
		if (unlikely(copy_from_user(&ts, timeout, sizeof(ts))))
			goto out;

		set_timeout(start_jiffies, &to, &ts);
	}

	while (likely(i < nr)) {
		add_wait_queue_exclusive(&ctx->wait, &wait);
		do {
			set_task_state(tsk, TASK_INTERRUPTIBLE);
			ret = aio_read_evt(ctx, &ent);
			if (ret)
				break;
			if (min_nr <= i)
				break;
			if (unlikely(ctx->dead)) {
				ret = -EINVAL;
				break;
			}
			if (to.timed_out)	/* Only check after read evt */
				break;
			/* Try to only show up in io wait if there are ops
			 *  in flight */
			if (ctx->reqs_active)
				io_schedule();
			else
				schedule();
			if (signal_pending(tsk)) {
				ret = -EINTR;
				break;
			}
			/*ret = aio_read_evt(ctx, &ent);*/
		} while (1) ;

		set_task_state(tsk, TASK_RUNNING);
		remove_wait_queue(&ctx->wait, &wait);

		if (unlikely(ret <= 0))
			break;

		ret = -EFAULT;
		if (unlikely(copy_to_user(event, &ent, sizeof(ent)))) {
			dprintk("aio: lost an event due to EFAULT.\n");
			break;
		}

		/* Good, event copied to userland, update counts. */
		event ++;
		i ++;
	}

	if (timeout)
		clear_timeout(&to);
out:
	destroy_timer_on_stack(&to.timer);
	return i ? i : ret;
}

/* Take an ioctx and remove it from the list of ioctx's.  Protects 
 * against races with itself via ->dead.
 */
static void io_destroy(struct kioctx *ioctx)
{
	struct mm_struct *mm = current->mm;
	int was_dead;

	/* delete the entry from the list is someone else hasn't already */
	spin_lock(&mm->ioctx_lock);
	was_dead = ioctx->dead;
	ioctx->dead = 1;
	hlist_del_rcu(&ioctx->list);
	spin_unlock(&mm->ioctx_lock);

	dprintk("aio_release(%p)\n", ioctx);
	if (likely(!was_dead))
		put_ioctx(ioctx);	/* twice for the list */

	kill_ctx(ioctx);

	/*
	 * Wake up any waiters.  The setting of ctx->dead must be seen
	 * by other CPUs at this point.  Right now, we rely on the
	 * locking done by the above calls to ensure this consistency.
	 */
	wake_up_all(&ioctx->wait);
}

/* sys_io_setup:
 *	Create an aio_context capable of receiving at least nr_events.
 *	ctxp must not point to an aio_context that already exists, and
 *	must be initialized to 0 prior to the call.  On successful
 *	creation of the aio_context, *ctxp is filled in with the resulting 
 *	handle.  May fail with -EINVAL if *ctxp is not initialized,
 *	if the specified nr_events exceeds internal limits.  May fail 
 *	with -EAGAIN if the specified nr_events exceeds the user's limit 
 *	of available events.  May fail with -ENOMEM if insufficient kernel
 *	resources are available.  May fail with -EFAULT if an invalid
 *	pointer is passed for ctxp.  Will fail with -ENOSYS if not
 *	implemented.
 */
SYSCALL_DEFINE2(io_setup, unsigned, nr_events, aio_context_t __user *, ctxp)
{
	struct kioctx *ioctx = NULL;
	unsigned long ctx;
	long ret;

	ret = get_user(ctx, ctxp);
	if (unlikely(ret))
		goto out;

	ret = -EINVAL;
	if (unlikely(ctx || nr_events == 0)) {
		pr_debug("EINVAL: io_setup: ctx %lu nr_events %u\n",
		         ctx, nr_events);
		goto out;
	}

	ioctx = ioctx_alloc(nr_events);
	ret = PTR_ERR(ioctx);
	if (!IS_ERR(ioctx)) {
		ret = put_user(ioctx->user_id, ctxp);
<<<<<<< HEAD
		if (!ret) {
			put_ioctx(ioctx);
			return 0;
		}
		io_destroy(ioctx);
=======
		if (ret)
			io_destroy(ioctx);
		put_ioctx(ioctx);
>>>>>>> e816b57a
	}

out:
	return ret;
}

/* sys_io_destroy:
 *	Destroy the aio_context specified.  May cancel any outstanding 
 *	AIOs and block on completion.  Will fail with -ENOSYS if not
 *	implemented.  May fail with -EINVAL if the context pointed to
 *	is invalid.
 */
SYSCALL_DEFINE1(io_destroy, aio_context_t, ctx)
{
	struct kioctx *ioctx = lookup_ioctx(ctx);
	if (likely(NULL != ioctx)) {
		io_destroy(ioctx);
		put_ioctx(ioctx);
		return 0;
	}
	pr_debug("EINVAL: io_destroy: invalid context id\n");
	return -EINVAL;
}

static void aio_advance_iovec(struct kiocb *iocb, ssize_t ret)
{
	struct iovec *iov = &iocb->ki_iovec[iocb->ki_cur_seg];

	BUG_ON(ret <= 0);

	while (iocb->ki_cur_seg < iocb->ki_nr_segs && ret > 0) {
		ssize_t this = min((ssize_t)iov->iov_len, ret);
		iov->iov_base += this;
		iov->iov_len -= this;
		iocb->ki_left -= this;
		ret -= this;
		if (iov->iov_len == 0) {
			iocb->ki_cur_seg++;
			iov++;
		}
	}

	/* the caller should not have done more io than what fit in
	 * the remaining iovecs */
	BUG_ON(ret > 0 && iocb->ki_left == 0);
}

static ssize_t aio_rw_vect_retry(struct kiocb *iocb)
{
	struct file *file = iocb->ki_filp;
	struct address_space *mapping = file->f_mapping;
	struct inode *inode = mapping->host;
	ssize_t (*rw_op)(struct kiocb *, const struct iovec *,
			 unsigned long, loff_t);
	ssize_t ret = 0;
	unsigned short opcode;

	if ((iocb->ki_opcode == IOCB_CMD_PREADV) ||
		(iocb->ki_opcode == IOCB_CMD_PREAD)) {
		rw_op = file->f_op->aio_read;
		opcode = IOCB_CMD_PREADV;
	} else {
		rw_op = file->f_op->aio_write;
		opcode = IOCB_CMD_PWRITEV;
	}

	/* This matches the pread()/pwrite() logic */
	if (iocb->ki_pos < 0)
		return -EINVAL;

	do {
		ret = rw_op(iocb, &iocb->ki_iovec[iocb->ki_cur_seg],
			    iocb->ki_nr_segs - iocb->ki_cur_seg,
			    iocb->ki_pos);
		if (ret > 0)
			aio_advance_iovec(iocb, ret);

	/* retry all partial writes.  retry partial reads as long as its a
	 * regular file. */
	} while (ret > 0 && iocb->ki_left > 0 &&
		 (opcode == IOCB_CMD_PWRITEV ||
		  (!S_ISFIFO(inode->i_mode) && !S_ISSOCK(inode->i_mode))));

	/* This means we must have transferred all that we could */
	/* No need to retry anymore */
	if ((ret == 0) || (iocb->ki_left == 0))
		ret = iocb->ki_nbytes - iocb->ki_left;

	/* If we managed to write some out we return that, rather than
	 * the eventual error. */
	if (opcode == IOCB_CMD_PWRITEV
	    && ret < 0 && ret != -EIOCBQUEUED && ret != -EIOCBRETRY
	    && iocb->ki_nbytes - iocb->ki_left)
		ret = iocb->ki_nbytes - iocb->ki_left;

	return ret;
}

static ssize_t aio_fdsync(struct kiocb *iocb)
{
	struct file *file = iocb->ki_filp;
	ssize_t ret = -EINVAL;

	if (file->f_op->aio_fsync)
		ret = file->f_op->aio_fsync(iocb, 1);
	return ret;
}

static ssize_t aio_fsync(struct kiocb *iocb)
{
	struct file *file = iocb->ki_filp;
	ssize_t ret = -EINVAL;

	if (file->f_op->aio_fsync)
		ret = file->f_op->aio_fsync(iocb, 0);
	return ret;
}

static ssize_t aio_setup_vectored_rw(int type, struct kiocb *kiocb, bool compat)
{
	ssize_t ret;

#ifdef CONFIG_COMPAT
	if (compat)
		ret = compat_rw_copy_check_uvector(type,
				(struct compat_iovec __user *)kiocb->ki_buf,
				kiocb->ki_nbytes, 1, &kiocb->ki_inline_vec,
				&kiocb->ki_iovec, 1);
	else
#endif
		ret = rw_copy_check_uvector(type,
				(struct iovec __user *)kiocb->ki_buf,
				kiocb->ki_nbytes, 1, &kiocb->ki_inline_vec,
				&kiocb->ki_iovec, 1);
	if (ret < 0)
		goto out;

	kiocb->ki_nr_segs = kiocb->ki_nbytes;
	kiocb->ki_cur_seg = 0;
	/* ki_nbytes/left now reflect bytes instead of segs */
	kiocb->ki_nbytes = ret;
	kiocb->ki_left = ret;

	ret = 0;
out:
	return ret;
}

static ssize_t aio_setup_single_vector(struct kiocb *kiocb)
{
	kiocb->ki_iovec = &kiocb->ki_inline_vec;
	kiocb->ki_iovec->iov_base = kiocb->ki_buf;
	kiocb->ki_iovec->iov_len = kiocb->ki_left;
	kiocb->ki_nr_segs = 1;
	kiocb->ki_cur_seg = 0;
	return 0;
}

/*
 * aio_setup_iocb:
 *	Performs the initial checks and aio retry method
 *	setup for the kiocb at the time of io submission.
 */
static ssize_t aio_setup_iocb(struct kiocb *kiocb, bool compat)
{
	struct file *file = kiocb->ki_filp;
	ssize_t ret = 0;

	switch (kiocb->ki_opcode) {
	case IOCB_CMD_PREAD:
		ret = -EBADF;
		if (unlikely(!(file->f_mode & FMODE_READ)))
			break;
		ret = -EFAULT;
		if (unlikely(!access_ok(VERIFY_WRITE, kiocb->ki_buf,
			kiocb->ki_left)))
			break;
		ret = security_file_permission(file, MAY_READ);
		if (unlikely(ret))
			break;
		ret = aio_setup_single_vector(kiocb);
		if (ret)
			break;
		ret = -EINVAL;
		if (file->f_op->aio_read)
			kiocb->ki_retry = aio_rw_vect_retry;
		break;
	case IOCB_CMD_PWRITE:
		ret = -EBADF;
		if (unlikely(!(file->f_mode & FMODE_WRITE)))
			break;
		ret = -EFAULT;
		if (unlikely(!access_ok(VERIFY_READ, kiocb->ki_buf,
			kiocb->ki_left)))
			break;
		ret = security_file_permission(file, MAY_WRITE);
		if (unlikely(ret))
			break;
		ret = aio_setup_single_vector(kiocb);
		if (ret)
			break;
		ret = -EINVAL;
		if (file->f_op->aio_write)
			kiocb->ki_retry = aio_rw_vect_retry;
		break;
	case IOCB_CMD_PREADV:
		ret = -EBADF;
		if (unlikely(!(file->f_mode & FMODE_READ)))
			break;
		ret = security_file_permission(file, MAY_READ);
		if (unlikely(ret))
			break;
		ret = aio_setup_vectored_rw(READ, kiocb, compat);
		if (ret)
			break;
		ret = -EINVAL;
		if (file->f_op->aio_read)
			kiocb->ki_retry = aio_rw_vect_retry;
		break;
	case IOCB_CMD_PWRITEV:
		ret = -EBADF;
		if (unlikely(!(file->f_mode & FMODE_WRITE)))
			break;
		ret = security_file_permission(file, MAY_WRITE);
		if (unlikely(ret))
			break;
		ret = aio_setup_vectored_rw(WRITE, kiocb, compat);
		if (ret)
			break;
		ret = -EINVAL;
		if (file->f_op->aio_write)
			kiocb->ki_retry = aio_rw_vect_retry;
		break;
	case IOCB_CMD_FDSYNC:
		ret = -EINVAL;
		if (file->f_op->aio_fsync)
			kiocb->ki_retry = aio_fdsync;
		break;
	case IOCB_CMD_FSYNC:
		ret = -EINVAL;
		if (file->f_op->aio_fsync)
			kiocb->ki_retry = aio_fsync;
		break;
	default:
		dprintk("EINVAL: io_submit: no operation provided\n");
		ret = -EINVAL;
	}

	if (!kiocb->ki_retry)
		return ret;

	return 0;
}

static int io_submit_one(struct kioctx *ctx, struct iocb __user *user_iocb,
			 struct iocb *iocb, struct kiocb_batch *batch,
			 bool compat)
{
	struct kiocb *req;
	struct file *file;
	ssize_t ret;

	/* enforce forwards compatibility on users */
	if (unlikely(iocb->aio_reserved1 || iocb->aio_reserved2)) {
		pr_debug("EINVAL: io_submit: reserve field set\n");
		return -EINVAL;
	}

	/* prevent overflows */
	if (unlikely(
	    (iocb->aio_buf != (unsigned long)iocb->aio_buf) ||
	    (iocb->aio_nbytes != (size_t)iocb->aio_nbytes) ||
	    ((ssize_t)iocb->aio_nbytes < 0)
	   )) {
		pr_debug("EINVAL: io_submit: overflow check\n");
		return -EINVAL;
	}

	file = fget(iocb->aio_fildes);
	if (unlikely(!file))
		return -EBADF;

	req = aio_get_req(ctx, batch);  /* returns with 2 references to req */
	if (unlikely(!req)) {
		fput(file);
		return -EAGAIN;
	}
	req->ki_filp = file;
	if (iocb->aio_flags & IOCB_FLAG_RESFD) {
		/*
		 * If the IOCB_FLAG_RESFD flag of aio_flags is set, get an
		 * instance of the file* now. The file descriptor must be
		 * an eventfd() fd, and will be signaled for each completed
		 * event using the eventfd_signal() function.
		 */
		req->ki_eventfd = eventfd_ctx_fdget((int) iocb->aio_resfd);
		if (IS_ERR(req->ki_eventfd)) {
			ret = PTR_ERR(req->ki_eventfd);
			req->ki_eventfd = NULL;
			goto out_put_req;
		}
	}

	ret = put_user(req->ki_key, &user_iocb->aio_key);
	if (unlikely(ret)) {
		dprintk("EFAULT: aio_key\n");
		goto out_put_req;
	}

	req->ki_obj.user = user_iocb;
	req->ki_user_data = iocb->aio_data;
	req->ki_pos = iocb->aio_offset;

	req->ki_buf = (char __user *)(unsigned long)iocb->aio_buf;
	req->ki_left = req->ki_nbytes = iocb->aio_nbytes;
	req->ki_opcode = iocb->aio_lio_opcode;

	ret = aio_setup_iocb(req, compat);

	if (ret)
		goto out_put_req;

	spin_lock_irq(&ctx->ctx_lock);
	/*
	 * We could have raced with io_destroy() and are currently holding a
	 * reference to ctx which should be destroyed. We cannot submit IO
	 * since ctx gets freed as soon as io_submit() puts its reference.  The
	 * check here is reliable: io_destroy() sets ctx->dead before waiting
	 * for outstanding IO and the barrier between these two is realized by
	 * unlock of mm->ioctx_lock and lock of ctx->ctx_lock.  Analogously we
	 * increment ctx->reqs_active before checking for ctx->dead and the
	 * barrier is realized by unlock and lock of ctx->ctx_lock. Thus if we
	 * don't see ctx->dead set here, io_destroy() waits for our IO to
	 * finish.
	 */
	if (ctx->dead) {
		spin_unlock_irq(&ctx->ctx_lock);
		ret = -EINVAL;
		goto out_put_req;
	}
	aio_run_iocb(req);
	if (!list_empty(&ctx->run_list)) {
		/* drain the run list */
		while (__aio_run_iocbs(ctx))
			;
	}
	spin_unlock_irq(&ctx->ctx_lock);

	aio_put_req(req);	/* drop extra ref to req */
	return 0;

out_put_req:
	aio_put_req(req);	/* drop extra ref to req */
	aio_put_req(req);	/* drop i/o ref to req */
	return ret;
}

long do_io_submit(aio_context_t ctx_id, long nr,
		  struct iocb __user *__user *iocbpp, bool compat)
{
	struct kioctx *ctx;
	long ret = 0;
	int i = 0;
	struct blk_plug plug;
	struct kiocb_batch batch;

	if (unlikely(nr < 0))
		return -EINVAL;

	if (unlikely(nr > LONG_MAX/sizeof(*iocbpp)))
		nr = LONG_MAX/sizeof(*iocbpp);

	if (unlikely(!access_ok(VERIFY_READ, iocbpp, (nr*sizeof(*iocbpp)))))
		return -EFAULT;

	ctx = lookup_ioctx(ctx_id);
	if (unlikely(!ctx)) {
		pr_debug("EINVAL: io_submit: invalid context id\n");
		return -EINVAL;
	}

	kiocb_batch_init(&batch, nr);

	blk_start_plug(&plug);

	/*
	 * AKPM: should this return a partial result if some of the IOs were
	 * successfully submitted?
	 */
	for (i=0; i<nr; i++) {
		struct iocb __user *user_iocb;
		struct iocb tmp;

		if (unlikely(__get_user(user_iocb, iocbpp + i))) {
			ret = -EFAULT;
			break;
		}

		if (unlikely(copy_from_user(&tmp, user_iocb, sizeof(tmp)))) {
			ret = -EFAULT;
			break;
		}

		ret = io_submit_one(ctx, user_iocb, &tmp, &batch, compat);
		if (ret)
			break;
	}
	blk_finish_plug(&plug);

	kiocb_batch_free(ctx, &batch);
	put_ioctx(ctx);
	return i ? i : ret;
}

/* sys_io_submit:
 *	Queue the nr iocbs pointed to by iocbpp for processing.  Returns
 *	the number of iocbs queued.  May return -EINVAL if the aio_context
 *	specified by ctx_id is invalid, if nr is < 0, if the iocb at
 *	*iocbpp[0] is not properly initialized, if the operation specified
 *	is invalid for the file descriptor in the iocb.  May fail with
 *	-EFAULT if any of the data structures point to invalid data.  May
 *	fail with -EBADF if the file descriptor specified in the first
 *	iocb is invalid.  May fail with -EAGAIN if insufficient resources
 *	are available to queue any iocbs.  Will return 0 if nr is 0.  Will
 *	fail with -ENOSYS if not implemented.
 */
SYSCALL_DEFINE3(io_submit, aio_context_t, ctx_id, long, nr,
		struct iocb __user * __user *, iocbpp)
{
	return do_io_submit(ctx_id, nr, iocbpp, 0);
}

/* lookup_kiocb
 *	Finds a given iocb for cancellation.
 */
static struct kiocb *lookup_kiocb(struct kioctx *ctx, struct iocb __user *iocb,
				  u32 key)
{
	struct list_head *pos;

	assert_spin_locked(&ctx->ctx_lock);

	/* TODO: use a hash or array, this sucks. */
	list_for_each(pos, &ctx->active_reqs) {
		struct kiocb *kiocb = list_kiocb(pos);
		if (kiocb->ki_obj.user == iocb && kiocb->ki_key == key)
			return kiocb;
	}
	return NULL;
}

/* sys_io_cancel:
 *	Attempts to cancel an iocb previously passed to io_submit.  If
 *	the operation is successfully cancelled, the resulting event is
 *	copied into the memory pointed to by result without being placed
 *	into the completion queue and 0 is returned.  May fail with
 *	-EFAULT if any of the data structures pointed to are invalid.
 *	May fail with -EINVAL if aio_context specified by ctx_id is
 *	invalid.  May fail with -EAGAIN if the iocb specified was not
 *	cancelled.  Will fail with -ENOSYS if not implemented.
 */
SYSCALL_DEFINE3(io_cancel, aio_context_t, ctx_id, struct iocb __user *, iocb,
		struct io_event __user *, result)
{
	int (*cancel)(struct kiocb *iocb, struct io_event *res);
	struct kioctx *ctx;
	struct kiocb *kiocb;
	u32 key;
	int ret;

	ret = get_user(key, &iocb->aio_key);
	if (unlikely(ret))
		return -EFAULT;

	ctx = lookup_ioctx(ctx_id);
	if (unlikely(!ctx))
		return -EINVAL;

	spin_lock_irq(&ctx->ctx_lock);
	ret = -EAGAIN;
	kiocb = lookup_kiocb(ctx, iocb, key);
	if (kiocb && kiocb->ki_cancel) {
		cancel = kiocb->ki_cancel;
		kiocb->ki_users ++;
		kiocbSetCancelled(kiocb);
	} else
		cancel = NULL;
	spin_unlock_irq(&ctx->ctx_lock);

	if (NULL != cancel) {
		struct io_event tmp;
		pr_debug("calling cancel\n");
		memset(&tmp, 0, sizeof(tmp));
		tmp.obj = (u64)(unsigned long)kiocb->ki_obj.user;
		tmp.data = kiocb->ki_user_data;
		ret = cancel(kiocb, &tmp);
		if (!ret) {
			/* Cancellation succeeded -- copy the result
			 * into the user's buffer.
			 */
			if (copy_to_user(result, &tmp, sizeof(tmp)))
				ret = -EFAULT;
		}
	} else
		ret = -EINVAL;

	put_ioctx(ctx);

	return ret;
}

/* io_getevents:
 *	Attempts to read at least min_nr events and up to nr events from
 *	the completion queue for the aio_context specified by ctx_id. If
 *	it succeeds, the number of read events is returned. May fail with
 *	-EINVAL if ctx_id is invalid, if min_nr is out of range, if nr is
 *	out of range, if timeout is out of range.  May fail with -EFAULT
 *	if any of the memory specified is invalid.  May return 0 or
 *	< min_nr if the timeout specified by timeout has elapsed
 *	before sufficient events are available, where timeout == NULL
 *	specifies an infinite timeout. Note that the timeout pointed to by
 *	timeout is relative and will be updated if not NULL and the
 *	operation blocks. Will fail with -ENOSYS if not implemented.
 */
SYSCALL_DEFINE5(io_getevents, aio_context_t, ctx_id,
		long, min_nr,
		long, nr,
		struct io_event __user *, events,
		struct timespec __user *, timeout)
{
	struct kioctx *ioctx = lookup_ioctx(ctx_id);
	long ret = -EINVAL;

	if (likely(ioctx)) {
		if (likely(min_nr <= nr && min_nr >= 0))
			ret = read_events(ioctx, min_nr, nr, events, timeout);
		put_ioctx(ioctx);
	}

	asmlinkage_protect(5, ret, ctx_id, min_nr, nr, events, timeout);
	return ret;
}<|MERGE_RESOLUTION|>--- conflicted
+++ resolved
@@ -1306,17 +1306,9 @@
 	ret = PTR_ERR(ioctx);
 	if (!IS_ERR(ioctx)) {
 		ret = put_user(ioctx->user_id, ctxp);
-<<<<<<< HEAD
-		if (!ret) {
-			put_ioctx(ioctx);
-			return 0;
-		}
-		io_destroy(ioctx);
-=======
 		if (ret)
 			io_destroy(ioctx);
 		put_ioctx(ioctx);
->>>>>>> e816b57a
 	}
 
 out:
