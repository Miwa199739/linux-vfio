--- conflicted
+++ resolved
@@ -125,9 +125,5 @@
 extern const struct export_operations cifs_export_ops;
 #endif /* CONFIG_CIFS_NFSD_EXPORT */
 
-<<<<<<< HEAD
-#define CIFS_VERSION   "1.77"
-=======
 #define CIFS_VERSION   "1.78"
->>>>>>> 711e1bfb
 #endif				/* _CIFSFS_H */