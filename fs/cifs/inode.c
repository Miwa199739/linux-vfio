--- conflicted
+++ resolved
@@ -288,13 +288,8 @@
 	struct cifs_fattr fattr;
 	struct inode *inode = filp->f_path.dentry->d_inode;
 	struct cifs_sb_info *cifs_sb = CIFS_SB(inode->i_sb);
-<<<<<<< HEAD
-	struct cifsTconInfo *tcon = cifs_sb->tcon;
-	struct cifsFileInfo *cfile = filp->private_data;
-=======
 	struct cifsFileInfo *cfile = filp->private_data;
 	struct cifsTconInfo *tcon = tlink_tcon(cfile->tlink);
->>>>>>> 45f53cc9
 
 	xid = GetXid();
 	rc = CIFSSMBUnixQFileInfo(xid, tcon, cfile->netfid, &find_data);
@@ -550,13 +545,8 @@
 	struct cifs_fattr fattr;
 	struct inode *inode = filp->f_path.dentry->d_inode;
 	struct cifs_sb_info *cifs_sb = CIFS_SB(inode->i_sb);
-<<<<<<< HEAD
-	struct cifsTconInfo *tcon = cifs_sb->tcon;
-	struct cifsFileInfo *cfile = filp->private_data;
-=======
 	struct cifsFileInfo *cfile = filp->private_data;
 	struct cifsTconInfo *tcon = tlink_tcon(cfile->tlink);
->>>>>>> 45f53cc9
 
 	xid = GetXid();
 	rc = CIFSSMBQFileInfo(xid, tcon, cfile->netfid, &find_data);
@@ -896,11 +886,7 @@
 
 #ifdef CONFIG_CIFS_FSCACHE
 	/* populate tcon->resource_id */
-<<<<<<< HEAD
-	cifs_sb->tcon->resource_id = CIFS_I(inode)->uniqueid;
-=======
 	tcon->resource_id = CIFS_I(inode)->uniqueid;
->>>>>>> 45f53cc9
 #endif
 
 	if (rc && tcon->ipc) {
@@ -1568,24 +1554,17 @@
 	char *fromName = NULL;
 	char *toName = NULL;
 	struct cifs_sb_info *cifs_sb;
-<<<<<<< HEAD
-=======
 	struct tcon_link *tlink;
->>>>>>> 45f53cc9
 	struct cifsTconInfo *tcon;
 	FILE_UNIX_BASIC_INFO *info_buf_source = NULL;
 	FILE_UNIX_BASIC_INFO *info_buf_target;
 	int xid, rc, tmprc;
 
 	cifs_sb = CIFS_SB(source_dir->i_sb);
-<<<<<<< HEAD
-	tcon = cifs_sb->tcon;
-=======
 	tlink = cifs_sb_tlink(cifs_sb);
 	if (IS_ERR(tlink))
 		return PTR_ERR(tlink);
 	tcon = tlink_tcon(tlink);
->>>>>>> 45f53cc9
 
 	xid = GetXid();
 
