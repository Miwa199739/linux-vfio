--- conflicted
+++ resolved
@@ -154,15 +154,9 @@
 extern void cifs_setup_cifs_sb(struct smb_vol *pvolume_info,
 			       struct cifs_sb_info *cifs_sb);
 extern int cifs_match_super(struct super_block *, void *);
-<<<<<<< HEAD
-extern void cifs_cleanup_volume_info(struct smb_vol **pvolume_info);
-extern int cifs_setup_volume_info(struct smb_vol **pvolume_info,
-				  char *mount_data, const char *devname);
-=======
 extern void cifs_cleanup_volume_info(struct smb_vol *pvolume_info);
 extern struct smb_vol *cifs_get_volume_info(char *mount_data,
 					    const char *devname);
->>>>>>> acfe7d74
 extern int cifs_mount(struct cifs_sb_info *, struct smb_vol *);
 extern void cifs_umount(struct cifs_sb_info *);
 extern void cifs_dfs_release_automount_timer(void);
