/*
 *   fs/cifs/dir.c
 *
 *   vfs operations that deal with dentries
 *
 *   Copyright (C) International Business Machines  Corp., 2002,2009
 *   Author(s): Steve French (sfrench@us.ibm.com)
 *
 *   This library is free software; you can redistribute it and/or modify
 *   it under the terms of the GNU Lesser General Public License as published
 *   by the Free Software Foundation; either version 2.1 of the License, or
 *   (at your option) any later version.
 *
 *   This library is distributed in the hope that it will be useful,
 *   but WITHOUT ANY WARRANTY; without even the implied warranty of
 *   MERCHANTABILITY or FITNESS FOR A PARTICULAR PURPOSE.  See
 *   the GNU Lesser General Public License for more details.
 *
 *   You should have received a copy of the GNU Lesser General Public License
 *   along with this library; if not, write to the Free Software
 *   Foundation, Inc., 59 Temple Place, Suite 330, Boston, MA 02111-1307 USA
 */
#include <linux/fs.h>
#include <linux/stat.h>
#include <linux/slab.h>
#include <linux/namei.h>
#include <linux/mount.h>
#include <linux/file.h>
#include "cifsfs.h"
#include "cifspdu.h"
#include "cifsglob.h"
#include "cifsproto.h"
#include "cifs_debug.h"
#include "cifs_fs_sb.h"

static void
renew_parental_timestamps(struct dentry *direntry)
{
	/* BB check if there is a way to get the kernel to do this or if we
	   really need this */
	do {
		direntry->d_time = jiffies;
		direntry = direntry->d_parent;
	} while (!IS_ROOT(direntry));
}

/* Note: caller must free return buffer */
char *
build_path_from_dentry(struct dentry *direntry)
{
	struct dentry *temp;
	int namelen;
	int pplen;
	int dfsplen;
	char *full_path;
	char dirsep;
	struct cifs_sb_info *cifs_sb = CIFS_SB(direntry->d_sb);
	struct cifsTconInfo *tcon = cifs_sb_master_tcon(cifs_sb);

	if (direntry == NULL)
		return NULL;  /* not much we can do if dentry is freed and
		we need to reopen the file after it was closed implicitly
		when the server crashed */

	dirsep = CIFS_DIR_SEP(cifs_sb);
	pplen = cifs_sb->prepathlen;
	if (tcon->Flags & SMB_SHARE_IS_IN_DFS)
		dfsplen = strnlen(tcon->treeName, MAX_TREE_SIZE + 1);
	else
		dfsplen = 0;
cifs_bp_rename_retry:
	namelen = pplen + dfsplen;
	for (temp = direntry; !IS_ROOT(temp);) {
		namelen += (1 + temp->d_name.len);
		temp = temp->d_parent;
		if (temp == NULL) {
			cERROR(1, "corrupt dentry");
			return NULL;
		}
	}

	full_path = kmalloc(namelen+1, GFP_KERNEL);
	if (full_path == NULL)
		return full_path;
	full_path[namelen] = 0;	/* trailing null */
	for (temp = direntry; !IS_ROOT(temp);) {
		namelen -= 1 + temp->d_name.len;
		if (namelen < 0) {
			break;
		} else {
			full_path[namelen] = dirsep;
			strncpy(full_path + namelen + 1, temp->d_name.name,
				temp->d_name.len);
			cFYI(0, "name: %s", full_path + namelen);
		}
		temp = temp->d_parent;
		if (temp == NULL) {
			cERROR(1, "corrupt dentry");
			kfree(full_path);
			return NULL;
		}
	}
	if (namelen != pplen + dfsplen) {
		cERROR(1, "did not end path lookup where expected namelen is %d",
			namelen);
		/* presumably this is only possible if racing with a rename
		of one of the parent directories  (we can not lock the dentries
		above us to prevent this, but retrying should be harmless) */
		kfree(full_path);
		goto cifs_bp_rename_retry;
	}
	/* DIR_SEP already set for byte  0 / vs \ but not for
	   subsequent slashes in prepath which currently must
	   be entered the right way - not sure if there is an alternative
	   since the '\' is a valid posix character so we can not switch
	   those safely to '/' if any are found in the middle of the prepath */
	/* BB test paths to Windows with '/' in the midst of prepath */

	if (dfsplen) {
		strncpy(full_path, tcon->treeName, dfsplen);
		if (cifs_sb->mnt_cifs_flags & CIFS_MOUNT_POSIX_PATHS) {
			int i;
			for (i = 0; i < dfsplen; i++) {
				if (full_path[i] == '\\')
					full_path[i] = '/';
			}
		}
	}
	strncpy(full_path + dfsplen, CIFS_SB(direntry->d_sb)->prepath, pplen);
	return full_path;
}

<<<<<<< HEAD
static void setup_cifs_dentry(struct cifsTconInfo *tcon,
			      struct dentry *direntry,
			      struct inode *newinode)
{
	if (tcon->nocase)
		direntry->d_op = &cifs_ci_dentry_ops;
	else
		direntry->d_op = &cifs_dentry_ops;
	d_instantiate(direntry, newinode);
}

=======
>>>>>>> 3cbea436
/* Inode operations in similar order to how they appear in Linux file fs.h */

int
cifs_create(struct inode *inode, struct dentry *direntry, int mode,
		struct nameidata *nd)
{
	int rc = -ENOENT;
	int xid;
	int create_options = CREATE_NOT_DIR;
	__u32 oplock = 0;
	int oflags;
	/*
	 * BB below access is probably too much for mknod to request
	 *    but we have to do query and setpathinfo so requesting
	 *    less could fail (unless we want to request getatr and setatr
	 *    permissions (only).  At least for POSIX we do not have to
	 *    request so much.
	 */
	int desiredAccess = GENERIC_READ | GENERIC_WRITE;
	__u16 fileHandle;
	struct cifs_sb_info *cifs_sb;
	struct tcon_link *tlink;
	struct cifsTconInfo *tcon;
	char *full_path = NULL;
	FILE_ALL_INFO *buf = NULL;
	struct inode *newinode = NULL;
	int disposition = FILE_OVERWRITE_IF;

	xid = GetXid();

	cifs_sb = CIFS_SB(inode->i_sb);
	tlink = cifs_sb_tlink(cifs_sb);
	if (IS_ERR(tlink)) {
		FreeXid(xid);
		return PTR_ERR(tlink);
	}
	tcon = tlink_tcon(tlink);

	if (oplockEnabled)
		oplock = REQ_OPLOCK;

	if (nd && (nd->flags & LOOKUP_OPEN))
		oflags = nd->intent.open.file->f_flags;
	else
		oflags = O_RDONLY | O_CREAT;

	full_path = build_path_from_dentry(direntry);
	if (full_path == NULL) {
		rc = -ENOMEM;
		goto cifs_create_out;
	}

	if (tcon->unix_ext && (tcon->ses->capabilities & CAP_UNIX) &&
	    (CIFS_UNIX_POSIX_PATH_OPS_CAP &
			le64_to_cpu(tcon->fsUnixInfo.Capability))) {
		rc = cifs_posix_open(full_path, &newinode,
			inode->i_sb, mode, oflags, &oplock, &fileHandle, xid);
		/* EIO could indicate that (posix open) operation is not
		   supported, despite what server claimed in capability
		   negotation.  EREMOTE indicates DFS junction, which is not
		   handled in posix open */

		if (rc == 0) {
			if (newinode == NULL) /* query inode info */
				goto cifs_create_get_file_info;
			else /* success, no need to query */
				goto cifs_create_set_dentry;
		} else if ((rc != -EIO) && (rc != -EREMOTE) &&
			 (rc != -EOPNOTSUPP) && (rc != -EINVAL))
			goto cifs_create_out;
		/* else fallthrough to retry, using older open call, this is
		   case where server does not support this SMB level, and
		   falsely claims capability (also get here for DFS case
		   which should be rare for path not covered on files) */
	}

	if (nd && (nd->flags & LOOKUP_OPEN)) {
		/* if the file is going to stay open, then we
		   need to set the desired access properly */
		desiredAccess = 0;
		if (OPEN_FMODE(oflags) & FMODE_READ)
			desiredAccess |= GENERIC_READ; /* is this too little? */
		if (OPEN_FMODE(oflags) & FMODE_WRITE)
			desiredAccess |= GENERIC_WRITE;

		if ((oflags & (O_CREAT | O_EXCL)) == (O_CREAT | O_EXCL))
			disposition = FILE_CREATE;
		else if ((oflags & (O_CREAT | O_TRUNC)) == (O_CREAT | O_TRUNC))
			disposition = FILE_OVERWRITE_IF;
		else if ((oflags & O_CREAT) == O_CREAT)
			disposition = FILE_OPEN_IF;
		else
			cFYI(1, "Create flag not set in create function");
	}

	/* BB add processing to set equivalent of mode - e.g. via CreateX with
	   ACLs */

	buf = kmalloc(sizeof(FILE_ALL_INFO), GFP_KERNEL);
	if (buf == NULL) {
		rc = -ENOMEM;
		goto cifs_create_out;
	}

	/*
	 * if we're not using unix extensions, see if we need to set
	 * ATTR_READONLY on the create call
	 */
	if (!tcon->unix_ext && (mode & S_IWUGO) == 0)
		create_options |= CREATE_OPTION_READONLY;

	if (tcon->ses->capabilities & CAP_NT_SMBS)
		rc = CIFSSMBOpen(xid, tcon, full_path, disposition,
			 desiredAccess, create_options,
			 &fileHandle, &oplock, buf, cifs_sb->local_nls,
			 cifs_sb->mnt_cifs_flags & CIFS_MOUNT_MAP_SPECIAL_CHR);
	else
		rc = -EIO; /* no NT SMB support fall into legacy open below */

	if (rc == -EIO) {
		/* old server, retry the open legacy style */
		rc = SMBLegacyOpen(xid, tcon, full_path, disposition,
			desiredAccess, create_options,
			&fileHandle, &oplock, buf, cifs_sb->local_nls,
			cifs_sb->mnt_cifs_flags & CIFS_MOUNT_MAP_SPECIAL_CHR);
	}
	if (rc) {
		cFYI(1, "cifs_create returned 0x%x", rc);
		goto cifs_create_out;
	}

	/* If Open reported that we actually created a file
	   then we now have to set the mode if possible */
	if ((tcon->unix_ext) && (oplock & CIFS_CREATE_ACTION)) {
		struct cifs_unix_set_info_args args = {
				.mode	= mode,
				.ctime	= NO_CHANGE_64,
				.atime	= NO_CHANGE_64,
				.mtime	= NO_CHANGE_64,
				.device	= 0,
		};

		if (cifs_sb->mnt_cifs_flags & CIFS_MOUNT_SET_UID) {
			args.uid = (__u64) current_fsuid();
			if (inode->i_mode & S_ISGID)
				args.gid = (__u64) inode->i_gid;
			else
				args.gid = (__u64) current_fsgid();
		} else {
			args.uid = NO_CHANGE_64;
			args.gid = NO_CHANGE_64;
		}
		CIFSSMBUnixSetFileInfo(xid, tcon, &args, fileHandle,
					current->tgid);
	} else {
		/* BB implement mode setting via Windows security
		   descriptors e.g. */
		/* CIFSSMBWinSetPerms(xid,tcon,path,mode,-1,-1,nls);*/

		/* Could set r/o dos attribute if mode & 0222 == 0 */
	}

cifs_create_get_file_info:
	/* server might mask mode so we have to query for it */
	if (tcon->unix_ext)
		rc = cifs_get_inode_info_unix(&newinode, full_path,
					      inode->i_sb, xid);
	else {
		rc = cifs_get_inode_info(&newinode, full_path, buf,
					 inode->i_sb, xid, &fileHandle);
		if (newinode) {
			if (cifs_sb->mnt_cifs_flags & CIFS_MOUNT_DYNPERM)
				newinode->i_mode = mode;
			if ((oplock & CIFS_CREATE_ACTION) &&
			    (cifs_sb->mnt_cifs_flags & CIFS_MOUNT_SET_UID)) {
				newinode->i_uid = current_fsuid();
				if (inode->i_mode & S_ISGID)
					newinode->i_gid = inode->i_gid;
				else
					newinode->i_gid = current_fsgid();
			}
		}
	}

cifs_create_set_dentry:
	if (rc == 0)
		d_instantiate(direntry, newinode);
	else
		cFYI(1, "Create worked, get_inode_info failed rc = %d", rc);

	if (newinode && nd && (nd->flags & LOOKUP_OPEN)) {
		struct cifsFileInfo *pfile_info;
		struct file *filp;

		filp = lookup_instantiate_filp(nd, direntry, generic_file_open);
		if (IS_ERR(filp)) {
			rc = PTR_ERR(filp);
			CIFSSMBClose(xid, tcon, fileHandle);
			goto cifs_create_out;
		}

		pfile_info = cifs_new_fileinfo(fileHandle, filp, tlink, oplock);
		if (pfile_info == NULL) {
			fput(filp);
			CIFSSMBClose(xid, tcon, fileHandle);
			rc = -ENOMEM;
		}
	} else {
		CIFSSMBClose(xid, tcon, fileHandle);
	}

cifs_create_out:
	kfree(buf);
	kfree(full_path);
	cifs_put_tlink(tlink);
	FreeXid(xid);
	return rc;
}

int cifs_mknod(struct inode *inode, struct dentry *direntry, int mode,
		dev_t device_number)
{
	int rc = -EPERM;
	int xid;
	struct cifs_sb_info *cifs_sb;
	struct tcon_link *tlink;
	struct cifsTconInfo *pTcon;
	char *full_path = NULL;
	struct inode *newinode = NULL;
	int oplock = 0;
	u16 fileHandle;
	FILE_ALL_INFO *buf = NULL;
	unsigned int bytes_written;
	struct win_dev *pdev;

	if (!old_valid_dev(device_number))
		return -EINVAL;

	cifs_sb = CIFS_SB(inode->i_sb);
	tlink = cifs_sb_tlink(cifs_sb);
	if (IS_ERR(tlink))
		return PTR_ERR(tlink);

	pTcon = tlink_tcon(tlink);

	xid = GetXid();

	full_path = build_path_from_dentry(direntry);
	if (full_path == NULL) {
		rc = -ENOMEM;
		goto mknod_out;
	}

	if (pTcon->unix_ext) {
		struct cifs_unix_set_info_args args = {
			.mode	= mode & ~current_umask(),
			.ctime	= NO_CHANGE_64,
			.atime	= NO_CHANGE_64,
			.mtime	= NO_CHANGE_64,
			.device	= device_number,
		};
		if (cifs_sb->mnt_cifs_flags & CIFS_MOUNT_SET_UID) {
			args.uid = (__u64) current_fsuid();
			args.gid = (__u64) current_fsgid();
		} else {
			args.uid = NO_CHANGE_64;
			args.gid = NO_CHANGE_64;
		}
		rc = CIFSSMBUnixSetPathInfo(xid, pTcon, full_path, &args,
					    cifs_sb->local_nls,
					    cifs_sb->mnt_cifs_flags &
						CIFS_MOUNT_MAP_SPECIAL_CHR);
		if (rc)
			goto mknod_out;

		rc = cifs_get_inode_info_unix(&newinode, full_path,
						inode->i_sb, xid);
<<<<<<< HEAD
		if (pTcon->nocase)
			direntry->d_op = &cifs_ci_dentry_ops;
		else
			direntry->d_op = &cifs_dentry_ops;
=======
>>>>>>> 3cbea436

		if (rc == 0)
			d_instantiate(direntry, newinode);
		goto mknod_out;
	}

	if (!(cifs_sb->mnt_cifs_flags & CIFS_MOUNT_UNX_EMUL))
		goto mknod_out;


	cFYI(1, "sfu compat create special file");

	buf = kmalloc(sizeof(FILE_ALL_INFO), GFP_KERNEL);
	if (buf == NULL) {
		kfree(full_path);
		rc = -ENOMEM;
		FreeXid(xid);
		return rc;
	}

	/* FIXME: would WRITE_OWNER | WRITE_DAC be better? */
	rc = CIFSSMBOpen(xid, pTcon, full_path, FILE_CREATE,
			 GENERIC_WRITE, CREATE_NOT_DIR | CREATE_OPTION_SPECIAL,
			 &fileHandle, &oplock, buf, cifs_sb->local_nls,
			 cifs_sb->mnt_cifs_flags & CIFS_MOUNT_MAP_SPECIAL_CHR);
	if (rc)
		goto mknod_out;

	/* BB Do not bother to decode buf since no local inode yet to put
	 * timestamps in, but we can reuse it safely */

	pdev = (struct win_dev *)buf;
	if (S_ISCHR(mode)) {
		memcpy(pdev->type, "IntxCHR", 8);
		pdev->major =
		      cpu_to_le64(MAJOR(device_number));
		pdev->minor =
		      cpu_to_le64(MINOR(device_number));
		rc = CIFSSMBWrite(xid, pTcon,
			fileHandle,
			sizeof(struct win_dev),
			0, &bytes_written, (char *)pdev,
			NULL, 0);
	} else if (S_ISBLK(mode)) {
		memcpy(pdev->type, "IntxBLK", 8);
		pdev->major =
		      cpu_to_le64(MAJOR(device_number));
		pdev->minor =
		      cpu_to_le64(MINOR(device_number));
		rc = CIFSSMBWrite(xid, pTcon,
			fileHandle,
			sizeof(struct win_dev),
			0, &bytes_written, (char *)pdev,
			NULL, 0);
	} /* else if (S_ISFIFO) */
	CIFSSMBClose(xid, pTcon, fileHandle);
	d_drop(direntry);

	/* FIXME: add code here to set EAs */

mknod_out:
	kfree(full_path);
	kfree(buf);
	FreeXid(xid);
	cifs_put_tlink(tlink);
	return rc;
}

struct dentry *
cifs_lookup(struct inode *parent_dir_inode, struct dentry *direntry,
	    struct nameidata *nd)
{
	int xid;
	int rc = 0; /* to get around spurious gcc warning, set to zero here */
	__u32 oplock = 0;
	__u16 fileHandle = 0;
	bool posix_open = false;
	struct cifs_sb_info *cifs_sb;
	struct tcon_link *tlink;
	struct cifsTconInfo *pTcon;
	struct cifsFileInfo *cfile;
	struct inode *newInode = NULL;
	char *full_path = NULL;
	struct file *filp;

	xid = GetXid();

	cFYI(1, "parent inode = 0x%p name is: %s and dentry = 0x%p",
	      parent_dir_inode, direntry->d_name.name, direntry);

	/* check whether path exists */

	cifs_sb = CIFS_SB(parent_dir_inode->i_sb);
	tlink = cifs_sb_tlink(cifs_sb);
	if (IS_ERR(tlink)) {
		FreeXid(xid);
		return (struct dentry *)tlink;
	}
	pTcon = tlink_tcon(tlink);

	/*
	 * Don't allow the separator character in a path component.
	 * The VFS will not allow "/", but "\" is allowed by posix.
	 */
	if (!(cifs_sb->mnt_cifs_flags & CIFS_MOUNT_POSIX_PATHS)) {
		int i;
		for (i = 0; i < direntry->d_name.len; i++)
			if (direntry->d_name.name[i] == '\\') {
				cFYI(1, "Invalid file name");
				rc = -EINVAL;
				goto lookup_out;
			}
	}

	/*
	 * O_EXCL: optimize away the lookup, but don't hash the dentry. Let
	 * the VFS handle the create.
	 */
	if (nd && (nd->flags & LOOKUP_EXCL)) {
		d_instantiate(direntry, NULL);
		rc = 0;
		goto lookup_out;
	}

	/* can not grab the rename sem here since it would
	deadlock in the cases (beginning of sys_rename itself)
	in which we already have the sb rename sem */
	full_path = build_path_from_dentry(direntry);
	if (full_path == NULL) {
		rc = -ENOMEM;
		goto lookup_out;
	}

	if (direntry->d_inode != NULL) {
		cFYI(1, "non-NULL inode in lookup");
	} else {
		cFYI(1, "NULL inode in lookup");
	}
	cFYI(1, "Full path: %s inode = 0x%p", full_path, direntry->d_inode);

	/* Posix open is only called (at lookup time) for file create now.
	 * For opens (rather than creates), because we do not know if it
	 * is a file or directory yet, and current Samba no longer allows
	 * us to do posix open on dirs, we could end up wasting an open call
	 * on what turns out to be a dir. For file opens, we wait to call posix
	 * open till cifs_open.  It could be added here (lookup) in the future
	 * but the performance tradeoff of the extra network request when EISDIR
	 * or EACCES is returned would have to be weighed against the 50%
	 * reduction in network traffic in the other paths.
	 */
	if (pTcon->unix_ext) {
		if (nd && !(nd->flags & (LOOKUP_PARENT | LOOKUP_DIRECTORY)) &&
		     (nd->flags & LOOKUP_OPEN) && !pTcon->broken_posix_open &&
		     (nd->intent.open.file->f_flags & O_CREAT)) {
			rc = cifs_posix_open(full_path, &newInode,
					parent_dir_inode->i_sb,
					nd->intent.open.create_mode,
					nd->intent.open.file->f_flags, &oplock,
					&fileHandle, xid);
			/*
			 * The check below works around a bug in POSIX
			 * open in samba versions 3.3.1 and earlier where
			 * open could incorrectly fail with invalid parameter.
			 * If either that or op not supported returned, follow
			 * the normal lookup.
			 */
			if ((rc == 0) || (rc == -ENOENT))
				posix_open = true;
			else if ((rc == -EINVAL) || (rc != -EOPNOTSUPP))
				pTcon->broken_posix_open = true;
		}
		if (!posix_open)
			rc = cifs_get_inode_info_unix(&newInode, full_path,
						parent_dir_inode->i_sb, xid);
	} else
		rc = cifs_get_inode_info(&newInode, full_path, NULL,
				parent_dir_inode->i_sb, xid, NULL);

	if ((rc == 0) && (newInode != NULL)) {
		d_add(direntry, newInode);
		if (posix_open) {
			filp = lookup_instantiate_filp(nd, direntry,
						       generic_file_open);
			if (IS_ERR(filp)) {
				rc = PTR_ERR(filp);
				CIFSSMBClose(xid, pTcon, fileHandle);
				goto lookup_out;
			}

			cfile = cifs_new_fileinfo(fileHandle, filp, tlink,
						  oplock);
			if (cfile == NULL) {
				fput(filp);
				CIFSSMBClose(xid, pTcon, fileHandle);
				rc = -ENOMEM;
				goto lookup_out;
			}
		}
		/* since paths are not looked up by component - the parent
		   directories are presumed to be good here */
		renew_parental_timestamps(direntry);

	} else if (rc == -ENOENT) {
		rc = 0;
		direntry->d_time = jiffies;
		d_add(direntry, NULL);
	/*	if it was once a directory (but how can we tell?) we could do
		shrink_dcache_parent(direntry); */
	} else if (rc != -EACCES) {
		cERROR(1, "Unexpected lookup error %d", rc);
		/* We special case check for Access Denied - since that
		is a common return code */
	}

lookup_out:
	kfree(full_path);
	cifs_put_tlink(tlink);
	FreeXid(xid);
	return ERR_PTR(rc);
}

static int
cifs_d_revalidate(struct dentry *direntry, struct nameidata *nd)
{
	if (nd->flags & LOOKUP_RCU)
		return -ECHILD;

	if (direntry->d_inode) {
		if (cifs_revalidate_dentry(direntry))
			return 0;
<<<<<<< HEAD
	} else {
		cFYI(1, "neg dentry 0x%p name = %s",
			 direntry, direntry->d_name.name);
		if (time_after(jiffies, direntry->d_time + HZ) ||
			!lookupCacheEnabled) {
			d_drop(direntry);
			isValid = 0;
		}
=======
		else
			return 1;
>>>>>>> 3cbea436
	}

	/*
	 * This may be nfsd (or something), anyway, we can't see the
	 * intent of this. So, since this can be for creation, drop it.
	 */
	if (!nd)
		return 0;

	/*
	 * Drop the negative dentry, in order to make sure to use the
	 * case sensitive name which is specified by user if this is
	 * for creation.
	 */
	if (!(nd->flags & (LOOKUP_CONTINUE | LOOKUP_PARENT))) {
		if (nd->flags & (LOOKUP_CREATE | LOOKUP_RENAME_TARGET))
			return 0;
	}

	if (time_after(jiffies, direntry->d_time + HZ) || !lookupCacheEnabled)
		return 0;

	return 1;
}

/* static int cifs_d_delete(struct dentry *direntry)
{
	int rc = 0;

	cFYI(1, "In cifs d_delete, name = %s", direntry->d_name.name);

	return rc;
}     */

const struct dentry_operations cifs_dentry_ops = {
	.d_revalidate = cifs_d_revalidate,
	.d_automount = cifs_dfs_d_automount,
/* d_delete:       cifs_d_delete,      */ /* not needed except for debugging */
};

static int cifs_ci_hash(const struct dentry *dentry, const struct inode *inode,
		struct qstr *q)
{
	struct nls_table *codepage = CIFS_SB(dentry->d_sb)->local_nls;
	unsigned long hash;
	int i;

	hash = init_name_hash();
	for (i = 0; i < q->len; i++)
		hash = partial_name_hash(nls_tolower(codepage, q->name[i]),
					 hash);
	q->hash = end_name_hash(hash);

	return 0;
}

static int cifs_ci_compare(const struct dentry *parent,
		const struct inode *pinode,
		const struct dentry *dentry, const struct inode *inode,
		unsigned int len, const char *str, const struct qstr *name)
{
	struct nls_table *codepage = CIFS_SB(pinode->i_sb)->local_nls;

	if ((name->len == len) &&
	    (nls_strnicmp(codepage, name->name, str, len) == 0))
		return 0;
	return 1;
}

const struct dentry_operations cifs_ci_dentry_ops = {
	.d_revalidate = cifs_d_revalidate,
	.d_hash = cifs_ci_hash,
	.d_compare = cifs_ci_compare,
	.d_automount = cifs_dfs_d_automount,
};<|MERGE_RESOLUTION|>--- conflicted
+++ resolved
@@ -130,20 +130,6 @@
 	return full_path;
 }
 
-<<<<<<< HEAD
-static void setup_cifs_dentry(struct cifsTconInfo *tcon,
-			      struct dentry *direntry,
-			      struct inode *newinode)
-{
-	if (tcon->nocase)
-		direntry->d_op = &cifs_ci_dentry_ops;
-	else
-		direntry->d_op = &cifs_dentry_ops;
-	d_instantiate(direntry, newinode);
-}
-
-=======
->>>>>>> 3cbea436
 /* Inode operations in similar order to how they appear in Linux file fs.h */
 
 int
@@ -421,13 +407,6 @@
 
 		rc = cifs_get_inode_info_unix(&newinode, full_path,
 						inode->i_sb, xid);
-<<<<<<< HEAD
-		if (pTcon->nocase)
-			direntry->d_op = &cifs_ci_dentry_ops;
-		else
-			direntry->d_op = &cifs_dentry_ops;
-=======
->>>>>>> 3cbea436
 
 		if (rc == 0)
 			d_instantiate(direntry, newinode);
@@ -658,19 +637,8 @@
 	if (direntry->d_inode) {
 		if (cifs_revalidate_dentry(direntry))
 			return 0;
-<<<<<<< HEAD
-	} else {
-		cFYI(1, "neg dentry 0x%p name = %s",
-			 direntry, direntry->d_name.name);
-		if (time_after(jiffies, direntry->d_time + HZ) ||
-			!lookupCacheEnabled) {
-			d_drop(direntry);
-			isValid = 0;
-		}
-=======
 		else
 			return 1;
->>>>>>> 3cbea436
 	}
 
 	/*
