--- conflicted
+++ resolved
@@ -2178,11 +2178,7 @@
 	unsigned long nr_pages, i;
 	size_t copied, len, cur_len;
 	ssize_t total_written = 0;
-<<<<<<< HEAD
-	loff_t offset = *poffset;
-=======
 	loff_t offset;
->>>>>>> 711e1bfb
 	struct iov_iter it;
 	struct cifsFileInfo *open_file;
 	struct cifs_tcon *tcon;
@@ -2204,10 +2200,7 @@
 	cifs_sb = CIFS_SB(file->f_path.dentry->d_sb);
 	open_file = file->private_data;
 	tcon = tlink_tcon(open_file->tlink);
-<<<<<<< HEAD
-=======
 	offset = *poffset;
->>>>>>> 711e1bfb
 
 	if (cifs_sb->mnt_cifs_flags & CIFS_MOUNT_RWPIDFORWARD)
 		pid = open_file->pid;
