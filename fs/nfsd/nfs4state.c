--- conflicted
+++ resolved
@@ -587,15 +587,10 @@
 	spin_unlock(&nfsd_drc_lock);
 }
 
-<<<<<<< HEAD
-	if (fchan->maxreqs == 0)
-		return nfserr_jukebox;
-=======
 static struct nfsd4_session *alloc_session(int slotsize, int numslots)
 {
 	struct nfsd4_session *new;
 	int mem, i;
->>>>>>> 45f53cc9
 
 	BUILD_BUG_ON(NFSD_MAX_SLOTS_PER_SESSION * sizeof(struct nfsd4_slot *)
 			+ sizeof(struct nfsd4_session) > PAGE_SIZE);
@@ -710,17 +705,8 @@
 		list_del_init(&c->cn_persession);
 		spin_unlock(&clp->cl_lock);
 
-<<<<<<< HEAD
-	status = nfserr_jukebox;
-	/* allocate struct nfsd4_session and slot table pointers in one piece */
-	slotsize = tmp.se_fchannel.maxreqs * sizeof(struct nfsd4_slot *);
-	new = kzalloc(sizeof(*new) + slotsize, GFP_KERNEL);
-	if (!new)
-		goto out;
-=======
 		unregister_xpt_user(c->cn_xprt, &c->cn_xpt_user);
 		free_conn(c);
->>>>>>> 45f53cc9
 
 		spin_lock(&clp->cl_lock);
 	}
@@ -2645,17 +2631,6 @@
 		flag = NFS4_OPEN_DELEGATE_NONE;
 		goto out;
 	}
-<<<<<<< HEAD
-	locks_init_lock(&fl);
-	fl.fl_lmops = &nfsd_lease_mng_ops;
-	fl.fl_flags = FL_LEASE;
-	fl.fl_type = flag == NFS4_OPEN_DELEGATE_READ? F_RDLCK: F_WRLCK;
-	fl.fl_end = OFFSET_MAX;
-	fl.fl_owner =  (fl_owner_t)dp;
-	fl.fl_file = find_readable_file(stp->st_file);
-	BUG_ON(!fl.fl_file);
-	fl.fl_pid = current->tgid;
-=======
 	status = -ENOMEM;
 	fl = locks_alloc_lock();
 	if (!fl)
@@ -2670,16 +2645,11 @@
 	BUG_ON(!fl->fl_file);
 	fl->fl_pid = current->tgid;
 	dp->dl_flock = fl;
->>>>>>> 45f53cc9
 
 	/* vfs_setlease checks to see if delegation should be handed out.
 	 * the lock_manager callbacks fl_mylease and fl_change are used
 	 */
-<<<<<<< HEAD
-	if ((status = vfs_setlease(fl.fl_file, fl.fl_type, &flp))) {
-=======
 	if ((status = vfs_setlease(fl->fl_file, fl->fl_type, &fl))) {
->>>>>>> 45f53cc9
 		dprintk("NFSD: setlease failed [%d], no delegation\n", status);
 		dp->dl_flock = NULL;
 		locks_free_lock(fl);
