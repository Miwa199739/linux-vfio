--- conflicted
+++ resolved
@@ -1392,11 +1392,7 @@
 	for (i = 0; i < test_stateid->ts_num_ids; i++) {
 		stateid = kmalloc(sizeof(struct nfsd4_test_stateid_id), GFP_KERNEL);
 		if (!stateid) {
-<<<<<<< HEAD
-			status = PTR_ERR(stateid);
-=======
 			status = nfserrno(-ENOMEM);
->>>>>>> 711e1bfb
 			goto out;
 		}
 
@@ -3414,11 +3410,7 @@
 	*p++ = htonl(test_stateid->ts_num_ids);
 
 	list_for_each_entry_safe(stateid, next, &test_stateid->ts_stateid_list, ts_id_list) {
-<<<<<<< HEAD
-		*p++ = htonl(stateid->ts_id_status);
-=======
 		*p++ = stateid->ts_id_status;
->>>>>>> 711e1bfb
 	}
 
 	ADJUST_ARGS();
