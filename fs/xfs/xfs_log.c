/*
 * Copyright (c) 2000-2005 Silicon Graphics, Inc.
 * All Rights Reserved.
 *
 * This program is free software; you can redistribute it and/or
 * modify it under the terms of the GNU General Public License as
 * published by the Free Software Foundation.
 *
 * This program is distributed in the hope that it would be useful,
 * but WITHOUT ANY WARRANTY; without even the implied warranty of
 * MERCHANTABILITY or FITNESS FOR A PARTICULAR PURPOSE.  See the
 * GNU General Public License for more details.
 *
 * You should have received a copy of the GNU General Public License
 * along with this program; if not, write the Free Software Foundation,
 * Inc.,  51 Franklin St, Fifth Floor, Boston, MA  02110-1301  USA
 */
#include "xfs.h"
#include "xfs_fs.h"
#include "xfs_types.h"
#include "xfs_bit.h"
#include "xfs_log.h"
#include "xfs_inum.h"
#include "xfs_trans.h"
#include "xfs_sb.h"
#include "xfs_ag.h"
#include "xfs_mount.h"
#include "xfs_error.h"
#include "xfs_log_priv.h"
#include "xfs_buf_item.h"
#include "xfs_bmap_btree.h"
#include "xfs_alloc_btree.h"
#include "xfs_ialloc_btree.h"
#include "xfs_log_recover.h"
#include "xfs_trans_priv.h"
#include "xfs_dinode.h"
#include "xfs_inode.h"
#include "xfs_rw.h"
#include "xfs_trace.h"

kmem_zone_t	*xfs_log_ticket_zone;

/* Local miscellaneous function prototypes */
STATIC int	 xlog_commit_record(struct log *log, struct xlog_ticket *ticket,
				    xlog_in_core_t **, xfs_lsn_t *);
STATIC xlog_t *  xlog_alloc_log(xfs_mount_t	*mp,
				xfs_buftarg_t	*log_target,
				xfs_daddr_t	blk_offset,
				int		num_bblks);
STATIC int	 xlog_space_left(xlog_t *log, int cycle, int bytes);
STATIC int	 xlog_sync(xlog_t *log, xlog_in_core_t *iclog);
STATIC void	 xlog_dealloc_log(xlog_t *log);

/* local state machine functions */
STATIC void xlog_state_done_syncing(xlog_in_core_t *iclog, int);
STATIC void xlog_state_do_callback(xlog_t *log,int aborted, xlog_in_core_t *iclog);
STATIC int  xlog_state_get_iclog_space(xlog_t		*log,
				       int		len,
				       xlog_in_core_t	**iclog,
				       xlog_ticket_t	*ticket,
				       int		*continued_write,
				       int		*logoffsetp);
STATIC int  xlog_state_release_iclog(xlog_t		*log,
				     xlog_in_core_t	*iclog);
STATIC void xlog_state_switch_iclogs(xlog_t		*log,
				     xlog_in_core_t *iclog,
				     int		eventual_size);
STATIC void xlog_state_want_sync(xlog_t	*log, xlog_in_core_t *iclog);

/* local functions to manipulate grant head */
STATIC int  xlog_grant_log_space(xlog_t		*log,
				 xlog_ticket_t	*xtic);
STATIC void xlog_grant_push_ail(xfs_mount_t	*mp,
				int		need_bytes);
STATIC void xlog_regrant_reserve_log_space(xlog_t	 *log,
					   xlog_ticket_t *ticket);
STATIC int xlog_regrant_write_log_space(xlog_t		*log,
					 xlog_ticket_t  *ticket);
STATIC void xlog_ungrant_log_space(xlog_t	 *log,
				   xlog_ticket_t *ticket);

#if defined(DEBUG)
STATIC void	xlog_verify_dest_ptr(xlog_t *log, char *ptr);
STATIC void	xlog_verify_grant_head(xlog_t *log, int equals);
STATIC void	xlog_verify_iclog(xlog_t *log, xlog_in_core_t *iclog,
				  int count, boolean_t syncing);
STATIC void	xlog_verify_tail_lsn(xlog_t *log, xlog_in_core_t *iclog,
				     xfs_lsn_t tail_lsn);
#else
#define xlog_verify_dest_ptr(a,b)
#define xlog_verify_grant_head(a,b)
#define xlog_verify_iclog(a,b,c,d)
#define xlog_verify_tail_lsn(a,b,c)
#endif

STATIC int	xlog_iclogs_empty(xlog_t *log);


static void
xlog_ins_ticketq(struct xlog_ticket **qp, struct xlog_ticket *tic)
{
	if (*qp) {
		tic->t_next	    = (*qp);
		tic->t_prev	    = (*qp)->t_prev;
		(*qp)->t_prev->t_next = tic;
		(*qp)->t_prev	    = tic;
	} else {
		tic->t_prev = tic->t_next = tic;
		*qp = tic;
	}

	tic->t_flags |= XLOG_TIC_IN_Q;
}

static void
xlog_del_ticketq(struct xlog_ticket **qp, struct xlog_ticket *tic)
{
	if (tic == tic->t_next) {
		*qp = NULL;
	} else {
		*qp = tic->t_next;
		tic->t_next->t_prev = tic->t_prev;
		tic->t_prev->t_next = tic->t_next;
	}

	tic->t_next = tic->t_prev = NULL;
	tic->t_flags &= ~XLOG_TIC_IN_Q;
}

static void
xlog_grant_sub_space(struct log *log, int bytes)
{
	log->l_grant_write_bytes -= bytes;
	if (log->l_grant_write_bytes < 0) {
		log->l_grant_write_bytes += log->l_logsize;
		log->l_grant_write_cycle--;
	}

	log->l_grant_reserve_bytes -= bytes;
	if ((log)->l_grant_reserve_bytes < 0) {
		log->l_grant_reserve_bytes += log->l_logsize;
		log->l_grant_reserve_cycle--;
	}

}

static void
xlog_grant_add_space_write(struct log *log, int bytes)
{
	int tmp = log->l_logsize - log->l_grant_write_bytes;
	if (tmp > bytes)
		log->l_grant_write_bytes += bytes;
	else {
		log->l_grant_write_cycle++;
		log->l_grant_write_bytes = bytes - tmp;
	}
}

static void
xlog_grant_add_space_reserve(struct log *log, int bytes)
{
	int tmp = log->l_logsize - log->l_grant_reserve_bytes;
	if (tmp > bytes)
		log->l_grant_reserve_bytes += bytes;
	else {
		log->l_grant_reserve_cycle++;
		log->l_grant_reserve_bytes = bytes - tmp;
	}
}

static inline void
xlog_grant_add_space(struct log *log, int bytes)
{
	xlog_grant_add_space_write(log, bytes);
	xlog_grant_add_space_reserve(log, bytes);
}

static void
xlog_tic_reset_res(xlog_ticket_t *tic)
{
	tic->t_res_num = 0;
	tic->t_res_arr_sum = 0;
	tic->t_res_num_ophdrs = 0;
}

static void
xlog_tic_add_region(xlog_ticket_t *tic, uint len, uint type)
{
	if (tic->t_res_num == XLOG_TIC_LEN_MAX) {
		/* add to overflow and start again */
		tic->t_res_o_flow += tic->t_res_arr_sum;
		tic->t_res_num = 0;
		tic->t_res_arr_sum = 0;
	}

	tic->t_res_arr[tic->t_res_num].r_len = len;
	tic->t_res_arr[tic->t_res_num].r_type = type;
	tic->t_res_arr_sum += len;
	tic->t_res_num++;
}

/*
 * NOTES:
 *
 *	1. currblock field gets updated at startup and after in-core logs
 *		marked as with WANT_SYNC.
 */

/*
 * This routine is called when a user of a log manager ticket is done with
 * the reservation.  If the ticket was ever used, then a commit record for
 * the associated transaction is written out as a log operation header with
 * no data.  The flag XLOG_TIC_INITED is set when the first write occurs with
 * a given ticket.  If the ticket was one with a permanent reservation, then
 * a few operations are done differently.  Permanent reservation tickets by
 * default don't release the reservation.  They just commit the current
 * transaction with the belief that the reservation is still needed.  A flag
 * must be passed in before permanent reservations are actually released.
 * When these type of tickets are not released, they need to be set into
 * the inited state again.  By doing this, a start record will be written
 * out when the next write occurs.
 */
xfs_lsn_t
xfs_log_done(
	struct xfs_mount	*mp,
	struct xlog_ticket	*ticket,
	struct xlog_in_core	**iclog,
	uint			flags)
{
	struct log		*log = mp->m_log;
	xfs_lsn_t		lsn = 0;

	if (XLOG_FORCED_SHUTDOWN(log) ||
	    /*
	     * If nothing was ever written, don't write out commit record.
	     * If we get an error, just continue and give back the log ticket.
	     */
	    (((ticket->t_flags & XLOG_TIC_INITED) == 0) &&
	     (xlog_commit_record(log, ticket, iclog, &lsn)))) {
		lsn = (xfs_lsn_t) -1;
		if (ticket->t_flags & XLOG_TIC_PERM_RESERV) {
			flags |= XFS_LOG_REL_PERM_RESERV;
		}
	}


	if ((ticket->t_flags & XLOG_TIC_PERM_RESERV) == 0 ||
	    (flags & XFS_LOG_REL_PERM_RESERV)) {
		trace_xfs_log_done_nonperm(log, ticket);

		/*
		 * Release ticket if not permanent reservation or a specific
		 * request has been made to release a permanent reservation.
		 */
		xlog_ungrant_log_space(log, ticket);
		xfs_log_ticket_put(ticket);
	} else {
		trace_xfs_log_done_perm(log, ticket);

		xlog_regrant_reserve_log_space(log, ticket);
		/* If this ticket was a permanent reservation and we aren't
		 * trying to release it, reset the inited flags; so next time
		 * we write, a start record will be written out.
		 */
		ticket->t_flags |= XLOG_TIC_INITED;
	}

	return lsn;
}

/*
 * Attaches a new iclog I/O completion callback routine during
 * transaction commit.  If the log is in error state, a non-zero
 * return code is handed back and the caller is responsible for
 * executing the callback at an appropriate time.
 */
int
xfs_log_notify(
	struct xfs_mount	*mp,
	struct xlog_in_core	*iclog,
	xfs_log_callback_t	*cb)
{
	int	abortflg;

	spin_lock(&iclog->ic_callback_lock);
	abortflg = (iclog->ic_state & XLOG_STATE_IOERROR);
	if (!abortflg) {
		ASSERT_ALWAYS((iclog->ic_state == XLOG_STATE_ACTIVE) ||
			      (iclog->ic_state == XLOG_STATE_WANT_SYNC));
		cb->cb_next = NULL;
		*(iclog->ic_callback_tail) = cb;
		iclog->ic_callback_tail = &(cb->cb_next);
	}
	spin_unlock(&iclog->ic_callback_lock);
	return abortflg;
}

int
xfs_log_release_iclog(
	struct xfs_mount	*mp,
	struct xlog_in_core	*iclog)
{
	if (xlog_state_release_iclog(mp->m_log, iclog)) {
		xfs_force_shutdown(mp, SHUTDOWN_LOG_IO_ERROR);
		return EIO;
	}

	return 0;
}

/*
 *  1. Reserve an amount of on-disk log space and return a ticket corresponding
 *	to the reservation.
 *  2. Potentially, push buffers at tail of log to disk.
 *
 * Each reservation is going to reserve extra space for a log record header.
 * When writes happen to the on-disk log, we don't subtract the length of the
 * log record header from any reservation.  By wasting space in each
 * reservation, we prevent over allocation problems.
 */
int
xfs_log_reserve(
	struct xfs_mount	*mp,
	int		 	unit_bytes,
	int		 	cnt,
	struct xlog_ticket	**ticket,
	__uint8_t	 	client,
	uint		 	flags,
	uint		 	t_type)
{
	struct log		*log = mp->m_log;
	struct xlog_ticket	*internal_ticket;
	int			retval = 0;

	ASSERT(client == XFS_TRANSACTION || client == XFS_LOG);

	if (XLOG_FORCED_SHUTDOWN(log))
		return XFS_ERROR(EIO);

	XFS_STATS_INC(xs_try_logspace);


	if (*ticket != NULL) {
		ASSERT(flags & XFS_LOG_PERM_RESERV);
		internal_ticket = *ticket;

		/*
		 * this is a new transaction on the ticket, so we need to
		 * change the transaction ID so that the next transaction has a
		 * different TID in the log. Just add one to the existing tid
		 * so that we can see chains of rolling transactions in the log
		 * easily.
		 */
		internal_ticket->t_tid++;

		trace_xfs_log_reserve(log, internal_ticket);

		xlog_grant_push_ail(mp, internal_ticket->t_unit_res);
		retval = xlog_regrant_write_log_space(log, internal_ticket);
	} else {
		/* may sleep if need to allocate more tickets */
		internal_ticket = xlog_ticket_alloc(log, unit_bytes, cnt,
						  client, flags,
						  KM_SLEEP|KM_MAYFAIL);
		if (!internal_ticket)
			return XFS_ERROR(ENOMEM);
		internal_ticket->t_trans_type = t_type;
		*ticket = internal_ticket;

		trace_xfs_log_reserve(log, internal_ticket);

		xlog_grant_push_ail(mp,
				    (internal_ticket->t_unit_res *
				     internal_ticket->t_cnt));
		retval = xlog_grant_log_space(log, internal_ticket);
	}

	return retval;
}	/* xfs_log_reserve */


/*
 * Mount a log filesystem
 *
 * mp		- ubiquitous xfs mount point structure
 * log_target	- buftarg of on-disk log device
 * blk_offset	- Start block # where block size is 512 bytes (BBSIZE)
 * num_bblocks	- Number of BBSIZE blocks in on-disk log
 *
 * Return error or zero.
 */
int
xfs_log_mount(
	xfs_mount_t	*mp,
	xfs_buftarg_t	*log_target,
	xfs_daddr_t	blk_offset,
	int		num_bblks)
{
	int		error;

	if (!(mp->m_flags & XFS_MOUNT_NORECOVERY))
		cmn_err(CE_NOTE, "XFS mounting filesystem %s", mp->m_fsname);
	else {
		cmn_err(CE_NOTE,
			"!Mounting filesystem \"%s\" in no-recovery mode.  Filesystem will be inconsistent.",
			mp->m_fsname);
		ASSERT(mp->m_flags & XFS_MOUNT_RDONLY);
	}

	mp->m_log = xlog_alloc_log(mp, log_target, blk_offset, num_bblks);
	if (IS_ERR(mp->m_log)) {
		error = -PTR_ERR(mp->m_log);
		goto out;
	}

	/*
	 * Initialize the AIL now we have a log.
	 */
	error = xfs_trans_ail_init(mp);
	if (error) {
		cmn_err(CE_WARN, "XFS: AIL initialisation failed: error %d", error);
		goto out_free_log;
	}
	mp->m_log->l_ailp = mp->m_ail;

	/*
	 * skip log recovery on a norecovery mount.  pretend it all
	 * just worked.
	 */
	if (!(mp->m_flags & XFS_MOUNT_NORECOVERY)) {
		int	readonly = (mp->m_flags & XFS_MOUNT_RDONLY);

		if (readonly)
			mp->m_flags &= ~XFS_MOUNT_RDONLY;

		error = xlog_recover(mp->m_log);

		if (readonly)
			mp->m_flags |= XFS_MOUNT_RDONLY;
		if (error) {
			cmn_err(CE_WARN, "XFS: log mount/recovery failed: error %d", error);
			goto out_destroy_ail;
		}
	}

	/* Normal transactions can now occur */
	mp->m_log->l_flags &= ~XLOG_ACTIVE_RECOVERY;

	/*
	 * Now the log has been fully initialised and we know were our
	 * space grant counters are, we can initialise the permanent ticket
	 * needed for delayed logging to work.
	 */
	xlog_cil_init_post_recovery(mp->m_log);

	return 0;

out_destroy_ail:
	xfs_trans_ail_destroy(mp);
out_free_log:
	xlog_dealloc_log(mp->m_log);
out:
	return error;
}

/*
 * Finish the recovery of the file system.  This is separate from
 * the xfs_log_mount() call, because it depends on the code in
 * xfs_mountfs() to read in the root and real-time bitmap inodes
 * between calling xfs_log_mount() and here.
 *
 * mp		- ubiquitous xfs mount point structure
 */
int
xfs_log_mount_finish(xfs_mount_t *mp)
{
	int	error;

	if (!(mp->m_flags & XFS_MOUNT_NORECOVERY))
		error = xlog_recover_finish(mp->m_log);
	else {
		error = 0;
		ASSERT(mp->m_flags & XFS_MOUNT_RDONLY);
	}

	return error;
}

/*
 * Final log writes as part of unmount.
 *
 * Mark the filesystem clean as unmount happens.  Note that during relocation
 * this routine needs to be executed as part of source-bag while the
 * deallocation must not be done until source-end.
 */

/*
 * Unmount record used to have a string "Unmount filesystem--" in the
 * data section where the "Un" was really a magic number (XLOG_UNMOUNT_TYPE).
 * We just write the magic number now since that particular field isn't
 * currently architecture converted and "nUmount" is a bit foo.
 * As far as I know, there weren't any dependencies on the old behaviour.
 */

int
xfs_log_unmount_write(xfs_mount_t *mp)
{
	xlog_t		 *log = mp->m_log;
	xlog_in_core_t	 *iclog;
#ifdef DEBUG
	xlog_in_core_t	 *first_iclog;
#endif
	xlog_ticket_t	*tic = NULL;
	xfs_lsn_t	 lsn;
	int		 error;

	/*
	 * Don't write out unmount record on read-only mounts.
	 * Or, if we are doing a forced umount (typically because of IO errors).
	 */
	if (mp->m_flags & XFS_MOUNT_RDONLY)
		return 0;

	error = _xfs_log_force(mp, XFS_LOG_SYNC, NULL);
	ASSERT(error || !(XLOG_FORCED_SHUTDOWN(log)));

#ifdef DEBUG
	first_iclog = iclog = log->l_iclog;
	do {
		if (!(iclog->ic_state & XLOG_STATE_IOERROR)) {
			ASSERT(iclog->ic_state & XLOG_STATE_ACTIVE);
			ASSERT(iclog->ic_offset == 0);
		}
		iclog = iclog->ic_next;
	} while (iclog != first_iclog);
#endif
	if (! (XLOG_FORCED_SHUTDOWN(log))) {
		error = xfs_log_reserve(mp, 600, 1, &tic,
					XFS_LOG, 0, XLOG_UNMOUNT_REC_TYPE);
		if (!error) {
			/* the data section must be 32 bit size aligned */
			struct {
			    __uint16_t magic;
			    __uint16_t pad1;
			    __uint32_t pad2; /* may as well make it 64 bits */
			} magic = {
				.magic = XLOG_UNMOUNT_TYPE,
			};
			struct xfs_log_iovec reg = {
				.i_addr = &magic,
				.i_len = sizeof(magic),
				.i_type = XLOG_REG_TYPE_UNMOUNT,
			};
			struct xfs_log_vec vec = {
				.lv_niovecs = 1,
				.lv_iovecp = &reg,
			};

			/* remove inited flag */
			tic->t_flags = 0;
			error = xlog_write(log, &vec, tic, &lsn,
					   NULL, XLOG_UNMOUNT_TRANS);
			/*
			 * At this point, we're umounting anyway,
			 * so there's no point in transitioning log state
			 * to IOERROR. Just continue...
			 */
		}

		if (error) {
			xfs_fs_cmn_err(CE_ALERT, mp,
				"xfs_log_unmount: unmount record failed");
		}


		spin_lock(&log->l_icloglock);
		iclog = log->l_iclog;
		atomic_inc(&iclog->ic_refcnt);
		xlog_state_want_sync(log, iclog);
		spin_unlock(&log->l_icloglock);
		error = xlog_state_release_iclog(log, iclog);

		spin_lock(&log->l_icloglock);
		if (!(iclog->ic_state == XLOG_STATE_ACTIVE ||
		      iclog->ic_state == XLOG_STATE_DIRTY)) {
			if (!XLOG_FORCED_SHUTDOWN(log)) {
				sv_wait(&iclog->ic_force_wait, PMEM,
					&log->l_icloglock, s);
			} else {
				spin_unlock(&log->l_icloglock);
			}
		} else {
			spin_unlock(&log->l_icloglock);
		}
		if (tic) {
			trace_xfs_log_umount_write(log, tic);
			xlog_ungrant_log_space(log, tic);
			xfs_log_ticket_put(tic);
		}
	} else {
		/*
		 * We're already in forced_shutdown mode, couldn't
		 * even attempt to write out the unmount transaction.
		 *
		 * Go through the motions of sync'ing and releasing
		 * the iclog, even though no I/O will actually happen,
		 * we need to wait for other log I/Os that may already
		 * be in progress.  Do this as a separate section of
		 * code so we'll know if we ever get stuck here that
		 * we're in this odd situation of trying to unmount
		 * a file system that went into forced_shutdown as
		 * the result of an unmount..
		 */
		spin_lock(&log->l_icloglock);
		iclog = log->l_iclog;
		atomic_inc(&iclog->ic_refcnt);

		xlog_state_want_sync(log, iclog);
		spin_unlock(&log->l_icloglock);
		error =  xlog_state_release_iclog(log, iclog);

		spin_lock(&log->l_icloglock);

		if ( ! (   iclog->ic_state == XLOG_STATE_ACTIVE
			|| iclog->ic_state == XLOG_STATE_DIRTY
			|| iclog->ic_state == XLOG_STATE_IOERROR) ) {

				sv_wait(&iclog->ic_force_wait, PMEM,
					&log->l_icloglock, s);
		} else {
			spin_unlock(&log->l_icloglock);
		}
	}

	return error;
}	/* xfs_log_unmount_write */

/*
 * Deallocate log structures for unmount/relocation.
 *
 * We need to stop the aild from running before we destroy
 * and deallocate the log as the aild references the log.
 */
void
xfs_log_unmount(xfs_mount_t *mp)
{
	xfs_trans_ail_destroy(mp);
	xlog_dealloc_log(mp->m_log);
}

void
xfs_log_item_init(
	struct xfs_mount	*mp,
	struct xfs_log_item	*item,
	int			type,
	struct xfs_item_ops	*ops)
{
	item->li_mountp = mp;
	item->li_ailp = mp->m_ail;
	item->li_type = type;
	item->li_ops = ops;
	item->li_lv = NULL;

	INIT_LIST_HEAD(&item->li_ail);
	INIT_LIST_HEAD(&item->li_cil);
}

/*
 * Write region vectors to log.  The write happens using the space reservation
 * of the ticket (tic).  It is not a requirement that all writes for a given
 * transaction occur with one call to xfs_log_write(). However, it is important
 * to note that the transaction reservation code makes an assumption about the
 * number of log headers a transaction requires that may be violated if you
 * don't pass all the transaction vectors in one call....
 */
int
xfs_log_write(
	struct xfs_mount	*mp,
	struct xfs_log_iovec	reg[],
	int			nentries,
	struct xlog_ticket	*tic,
	xfs_lsn_t		*start_lsn)
{
	struct log		*log = mp->m_log;
	int			error;
	struct xfs_log_vec	vec = {
		.lv_niovecs = nentries,
		.lv_iovecp = reg,
	};

	if (XLOG_FORCED_SHUTDOWN(log))
		return XFS_ERROR(EIO);

	error = xlog_write(log, &vec, tic, start_lsn, NULL, 0);
	if (error)
		xfs_force_shutdown(mp, SHUTDOWN_LOG_IO_ERROR);
	return error;
}

void
xfs_log_move_tail(xfs_mount_t	*mp,
		  xfs_lsn_t	tail_lsn)
{
	xlog_ticket_t	*tic;
	xlog_t		*log = mp->m_log;
	int		need_bytes, free_bytes, cycle, bytes;

	if (XLOG_FORCED_SHUTDOWN(log))
		return;

	if (tail_lsn == 0) {
		/* needed since sync_lsn is 64 bits */
		spin_lock(&log->l_icloglock);
		tail_lsn = log->l_last_sync_lsn;
		spin_unlock(&log->l_icloglock);
	}

	spin_lock(&log->l_grant_lock);

	/* Also an invalid lsn.  1 implies that we aren't passing in a valid
	 * tail_lsn.
	 */
	if (tail_lsn != 1) {
		log->l_tail_lsn = tail_lsn;
	}

	if ((tic = log->l_write_headq)) {
#ifdef DEBUG
		if (log->l_flags & XLOG_ACTIVE_RECOVERY)
			panic("Recovery problem");
#endif
		cycle = log->l_grant_write_cycle;
		bytes = log->l_grant_write_bytes;
		free_bytes = xlog_space_left(log, cycle, bytes);
		do {
			ASSERT(tic->t_flags & XLOG_TIC_PERM_RESERV);

			if (free_bytes < tic->t_unit_res && tail_lsn != 1)
				break;
			tail_lsn = 0;
			free_bytes -= tic->t_unit_res;
			sv_signal(&tic->t_wait);
			tic = tic->t_next;
		} while (tic != log->l_write_headq);
	}
	if ((tic = log->l_reserve_headq)) {
#ifdef DEBUG
		if (log->l_flags & XLOG_ACTIVE_RECOVERY)
			panic("Recovery problem");
#endif
		cycle = log->l_grant_reserve_cycle;
		bytes = log->l_grant_reserve_bytes;
		free_bytes = xlog_space_left(log, cycle, bytes);
		do {
			if (tic->t_flags & XLOG_TIC_PERM_RESERV)
				need_bytes = tic->t_unit_res*tic->t_cnt;
			else
				need_bytes = tic->t_unit_res;
			if (free_bytes < need_bytes && tail_lsn != 1)
				break;
			tail_lsn = 0;
			free_bytes -= need_bytes;
			sv_signal(&tic->t_wait);
			tic = tic->t_next;
		} while (tic != log->l_reserve_headq);
	}
	spin_unlock(&log->l_grant_lock);
}	/* xfs_log_move_tail */

/*
 * Determine if we have a transaction that has gone to disk
 * that needs to be covered. To begin the transition to the idle state
 * firstly the log needs to be idle (no AIL and nothing in the iclogs).
 * If we are then in a state where covering is needed, the caller is informed
 * that dummy transactions are required to move the log into the idle state.
 *
 * Because this is called as part of the sync process, we should also indicate
 * that dummy transactions should be issued in anything but the covered or
 * idle states. This ensures that the log tail is accurately reflected in
 * the log at the end of the sync, hence if a crash occurrs avoids replay
 * of transactions where the metadata is already on disk.
 */
int
xfs_log_need_covered(xfs_mount_t *mp)
{
	int		needed = 0;
	xlog_t		*log = mp->m_log;

	if (!xfs_fs_writable(mp))
		return 0;

	spin_lock(&log->l_icloglock);
	switch (log->l_covered_state) {
	case XLOG_STATE_COVER_DONE:
	case XLOG_STATE_COVER_DONE2:
	case XLOG_STATE_COVER_IDLE:
		break;
	case XLOG_STATE_COVER_NEED:
	case XLOG_STATE_COVER_NEED2:
		if (!xfs_trans_ail_tail(log->l_ailp) &&
		    xlog_iclogs_empty(log)) {
			if (log->l_covered_state == XLOG_STATE_COVER_NEED)
				log->l_covered_state = XLOG_STATE_COVER_DONE;
			else
				log->l_covered_state = XLOG_STATE_COVER_DONE2;
		}
		/* FALLTHRU */
	default:
		needed = 1;
		break;
	}
	spin_unlock(&log->l_icloglock);
	return needed;
}

/******************************************************************************
 *
 *	local routines
 *
 ******************************************************************************
 */

/* xfs_trans_tail_ail returns 0 when there is nothing in the list.
 * The log manager must keep track of the last LR which was committed
 * to disk.  The lsn of this LR will become the new tail_lsn whenever
 * xfs_trans_tail_ail returns 0.  If we don't do this, we run into
 * the situation where stuff could be written into the log but nothing
 * was ever in the AIL when asked.  Eventually, we panic since the
 * tail hits the head.
 *
 * We may be holding the log iclog lock upon entering this routine.
 */
xfs_lsn_t
xlog_assign_tail_lsn(xfs_mount_t *mp)
{
	xfs_lsn_t tail_lsn;
	xlog_t	  *log = mp->m_log;

	tail_lsn = xfs_trans_ail_tail(mp->m_ail);
	spin_lock(&log->l_grant_lock);
	if (tail_lsn != 0) {
		log->l_tail_lsn = tail_lsn;
	} else {
		tail_lsn = log->l_tail_lsn = log->l_last_sync_lsn;
	}
	spin_unlock(&log->l_grant_lock);

	return tail_lsn;
}	/* xlog_assign_tail_lsn */


/*
 * Return the space in the log between the tail and the head.  The head
 * is passed in the cycle/bytes formal parms.  In the special case where
 * the reserve head has wrapped passed the tail, this calculation is no
 * longer valid.  In this case, just return 0 which means there is no space
 * in the log.  This works for all places where this function is called
 * with the reserve head.  Of course, if the write head were to ever
 * wrap the tail, we should blow up.  Rather than catch this case here,
 * we depend on other ASSERTions in other parts of the code.   XXXmiken
 *
 * This code also handles the case where the reservation head is behind
 * the tail.  The details of this case are described below, but the end
 * result is that we return the size of the log as the amount of space left.
 */
STATIC int
xlog_space_left(xlog_t *log, int cycle, int bytes)
{
	int free_bytes;
	int tail_bytes;
	int tail_cycle;

	tail_bytes = BBTOB(BLOCK_LSN(log->l_tail_lsn));
	tail_cycle = CYCLE_LSN(log->l_tail_lsn);
	if ((tail_cycle == cycle) && (bytes >= tail_bytes)) {
		free_bytes = log->l_logsize - (bytes - tail_bytes);
	} else if ((tail_cycle + 1) < cycle) {
		return 0;
	} else if (tail_cycle < cycle) {
		ASSERT(tail_cycle == (cycle - 1));
		free_bytes = tail_bytes - bytes;
	} else {
		/*
		 * The reservation head is behind the tail.
		 * In this case we just want to return the size of the
		 * log as the amount of space left.
		 */
		xfs_fs_cmn_err(CE_ALERT, log->l_mp,
			"xlog_space_left: head behind tail\n"
			"  tail_cycle = %d, tail_bytes = %d\n"
			"  GH   cycle = %d, GH   bytes = %d",
			tail_cycle, tail_bytes, cycle, bytes);
		ASSERT(0);
		free_bytes = log->l_logsize;
	}
	return free_bytes;
}	/* xlog_space_left */


/*
 * Log function which is called when an io completes.
 *
 * The log manager needs its own routine, in order to control what
 * happens with the buffer after the write completes.
 */
void
xlog_iodone(xfs_buf_t *bp)
{
	xlog_in_core_t	*iclog;
	xlog_t		*l;
	int		aborted;

	iclog = XFS_BUF_FSPRIVATE(bp, xlog_in_core_t *);
	ASSERT(XFS_BUF_FSPRIVATE2(bp, unsigned long) == (unsigned long) 2);
	XFS_BUF_SET_FSPRIVATE2(bp, (unsigned long)1);
	aborted = 0;
	l = iclog->ic_log;

	/*
	 * If the _XFS_BARRIER_FAILED flag was set by a lower
	 * layer, it means the underlying device no longer supports
	 * barrier I/O. Warn loudly and turn off barriers.
	 */
	if (bp->b_flags & _XFS_BARRIER_FAILED) {
		bp->b_flags &= ~_XFS_BARRIER_FAILED;
		l->l_mp->m_flags &= ~XFS_MOUNT_BARRIER;
		xfs_fs_cmn_err(CE_WARN, l->l_mp,
				"xlog_iodone: Barriers are no longer supported"
				" by device. Disabling barriers\n");
	}

	/*
	 * Race to shutdown the filesystem if we see an error.
	 */
	if (XFS_TEST_ERROR((XFS_BUF_GETERROR(bp)), l->l_mp,
			XFS_ERRTAG_IODONE_IOERR, XFS_RANDOM_IODONE_IOERR)) {
		xfs_ioerror_alert("xlog_iodone", l->l_mp, bp, XFS_BUF_ADDR(bp));
		XFS_BUF_STALE(bp);
		xfs_force_shutdown(l->l_mp, SHUTDOWN_LOG_IO_ERROR);
		/*
		 * This flag will be propagated to the trans-committed
		 * callback routines to let them know that the log-commit
		 * didn't succeed.
		 */
		aborted = XFS_LI_ABORTED;
	} else if (iclog->ic_state & XLOG_STATE_IOERROR) {
		aborted = XFS_LI_ABORTED;
	}

	/* log I/O is always issued ASYNC */
	ASSERT(XFS_BUF_ISASYNC(bp));
	xlog_state_done_syncing(iclog, aborted);
	/*
	 * do not reference the buffer (bp) here as we could race
	 * with it being freed after writing the unmount record to the
	 * log.
	 */

}	/* xlog_iodone */

/*
 * Return size of each in-core log record buffer.
 *
 * All machines get 8 x 32kB buffers by default, unless tuned otherwise.
 *
 * If the filesystem blocksize is too large, we may need to choose a
 * larger size since the directory code currently logs entire blocks.
 */

STATIC void
xlog_get_iclog_buffer_size(xfs_mount_t	*mp,
			   xlog_t	*log)
{
	int size;
	int xhdrs;

	if (mp->m_logbufs <= 0)
		log->l_iclog_bufs = XLOG_MAX_ICLOGS;
	else
		log->l_iclog_bufs = mp->m_logbufs;

	/*
	 * Buffer size passed in from mount system call.
	 */
	if (mp->m_logbsize > 0) {
		size = log->l_iclog_size = mp->m_logbsize;
		log->l_iclog_size_log = 0;
		while (size != 1) {
			log->l_iclog_size_log++;
			size >>= 1;
		}

		if (xfs_sb_version_haslogv2(&mp->m_sb)) {
			/* # headers = size / 32k
			 * one header holds cycles from 32k of data
			 */

			xhdrs = mp->m_logbsize / XLOG_HEADER_CYCLE_SIZE;
			if (mp->m_logbsize % XLOG_HEADER_CYCLE_SIZE)
				xhdrs++;
			log->l_iclog_hsize = xhdrs << BBSHIFT;
			log->l_iclog_heads = xhdrs;
		} else {
			ASSERT(mp->m_logbsize <= XLOG_BIG_RECORD_BSIZE);
			log->l_iclog_hsize = BBSIZE;
			log->l_iclog_heads = 1;
		}
		goto done;
	}

	/* All machines use 32kB buffers by default. */
	log->l_iclog_size = XLOG_BIG_RECORD_BSIZE;
	log->l_iclog_size_log = XLOG_BIG_RECORD_BSHIFT;

	/* the default log size is 16k or 32k which is one header sector */
	log->l_iclog_hsize = BBSIZE;
	log->l_iclog_heads = 1;

done:
	/* are we being asked to make the sizes selected above visible? */
	if (mp->m_logbufs == 0)
		mp->m_logbufs = log->l_iclog_bufs;
	if (mp->m_logbsize == 0)
		mp->m_logbsize = log->l_iclog_size;
}	/* xlog_get_iclog_buffer_size */


/*
 * This routine initializes some of the log structure for a given mount point.
 * Its primary purpose is to fill in enough, so recovery can occur.  However,
 * some other stuff may be filled in too.
 */
STATIC xlog_t *
xlog_alloc_log(xfs_mount_t	*mp,
	       xfs_buftarg_t	*log_target,
	       xfs_daddr_t	blk_offset,
	       int		num_bblks)
{
	xlog_t			*log;
	xlog_rec_header_t	*head;
	xlog_in_core_t		**iclogp;
	xlog_in_core_t		*iclog, *prev_iclog=NULL;
	xfs_buf_t		*bp;
	int			i;
	int			error = ENOMEM;
	uint			log2_size = 0;

	log = kmem_zalloc(sizeof(xlog_t), KM_MAYFAIL);
	if (!log) {
		xlog_warn("XFS: Log allocation failed: No memory!");
		goto out;
	}

	log->l_mp	   = mp;
	log->l_targ	   = log_target;
	log->l_logsize     = BBTOB(num_bblks);
	log->l_logBBstart  = blk_offset;
	log->l_logBBsize   = num_bblks;
	log->l_covered_state = XLOG_STATE_COVER_IDLE;
	log->l_flags	   |= XLOG_ACTIVE_RECOVERY;

	log->l_prev_block  = -1;
	log->l_tail_lsn	   = xlog_assign_lsn(1, 0);
	/* log->l_tail_lsn = 0x100000000LL; cycle = 1; current block = 0 */
	log->l_last_sync_lsn = log->l_tail_lsn;
	log->l_curr_cycle  = 1;	    /* 0 is bad since this is initial value */
	log->l_grant_reserve_cycle = 1;
	log->l_grant_write_cycle = 1;

	error = EFSCORRUPTED;
	if (xfs_sb_version_hassector(&mp->m_sb)) {
	        log2_size = mp->m_sb.sb_logsectlog;
		if (log2_size < BBSHIFT) {
			xlog_warn("XFS: Log sector size too small "
				"(0x%x < 0x%x)", log2_size, BBSHIFT);
			goto out_free_log;
		}

	        log2_size -= BBSHIFT;
		if (log2_size > mp->m_sectbb_log) {
			xlog_warn("XFS: Log sector size too large "
				"(0x%x > 0x%x)", log2_size, mp->m_sectbb_log);
			goto out_free_log;
		}

		/* for larger sector sizes, must have v2 or external log */
		if (log2_size && log->l_logBBstart > 0 &&
			    !xfs_sb_version_haslogv2(&mp->m_sb)) {

			xlog_warn("XFS: log sector size (0x%x) invalid "
				  "for configuration.", log2_size);
			goto out_free_log;
		}
	}
	log->l_sectBBsize = 1 << log2_size;

	xlog_get_iclog_buffer_size(mp, log);

	error = ENOMEM;
	bp = xfs_buf_get_empty(log->l_iclog_size, mp->m_logdev_targp);
	if (!bp)
		goto out_free_log;
	XFS_BUF_SET_IODONE_FUNC(bp, xlog_iodone);
	XFS_BUF_SET_FSPRIVATE2(bp, (unsigned long)1);
	ASSERT(XFS_BUF_ISBUSY(bp));
	ASSERT(XFS_BUF_VALUSEMA(bp) <= 0);
	log->l_xbuf = bp;

	spin_lock_init(&log->l_icloglock);
	spin_lock_init(&log->l_grant_lock);
	sv_init(&log->l_flush_wait, 0, "flush_wait");

	/* log record size must be multiple of BBSIZE; see xlog_rec_header_t */
	ASSERT((XFS_BUF_SIZE(bp) & BBMASK) == 0);

	iclogp = &log->l_iclog;
	/*
	 * The amount of memory to allocate for the iclog structure is
	 * rather funky due to the way the structure is defined.  It is
	 * done this way so that we can use different sizes for machines
	 * with different amounts of memory.  See the definition of
	 * xlog_in_core_t in xfs_log_priv.h for details.
	 */
	ASSERT(log->l_iclog_size >= 4096);
	for (i=0; i < log->l_iclog_bufs; i++) {
		*iclogp = kmem_zalloc(sizeof(xlog_in_core_t), KM_MAYFAIL);
		if (!*iclogp)
			goto out_free_iclog;

		iclog = *iclogp;
		iclog->ic_prev = prev_iclog;
		prev_iclog = iclog;

		bp = xfs_buf_get_noaddr(log->l_iclog_size, mp->m_logdev_targp);
		if (!bp)
			goto out_free_iclog;
		if (!XFS_BUF_CPSEMA(bp))
			ASSERT(0);
		XFS_BUF_SET_IODONE_FUNC(bp, xlog_iodone);
		XFS_BUF_SET_FSPRIVATE2(bp, (unsigned long)1);
		iclog->ic_bp = bp;
		iclog->ic_data = bp->b_addr;
#ifdef DEBUG
		log->l_iclog_bak[i] = (xfs_caddr_t)&(iclog->ic_header);
#endif
		head = &iclog->ic_header;
		memset(head, 0, sizeof(xlog_rec_header_t));
		head->h_magicno = cpu_to_be32(XLOG_HEADER_MAGIC_NUM);
		head->h_version = cpu_to_be32(
			xfs_sb_version_haslogv2(&log->l_mp->m_sb) ? 2 : 1);
		head->h_size = cpu_to_be32(log->l_iclog_size);
		/* new fields */
		head->h_fmt = cpu_to_be32(XLOG_FMT);
		memcpy(&head->h_fs_uuid, &mp->m_sb.sb_uuid, sizeof(uuid_t));

		iclog->ic_size = XFS_BUF_SIZE(bp) - log->l_iclog_hsize;
		iclog->ic_state = XLOG_STATE_ACTIVE;
		iclog->ic_log = log;
		atomic_set(&iclog->ic_refcnt, 0);
		spin_lock_init(&iclog->ic_callback_lock);
		iclog->ic_callback_tail = &(iclog->ic_callback);
		iclog->ic_datap = (char *)iclog->ic_data + log->l_iclog_hsize;

		ASSERT(XFS_BUF_ISBUSY(iclog->ic_bp));
		ASSERT(XFS_BUF_VALUSEMA(iclog->ic_bp) <= 0);
		sv_init(&iclog->ic_force_wait, SV_DEFAULT, "iclog-force");
		sv_init(&iclog->ic_write_wait, SV_DEFAULT, "iclog-write");

		iclogp = &iclog->ic_next;
	}
	*iclogp = log->l_iclog;			/* complete ring */
	log->l_iclog->ic_prev = prev_iclog;	/* re-write 1st prev ptr */

	error = xlog_cil_init(log);
	if (error)
		goto out_free_iclog;
	return log;

out_free_iclog:
	for (iclog = log->l_iclog; iclog; iclog = prev_iclog) {
		prev_iclog = iclog->ic_next;
		if (iclog->ic_bp) {
			sv_destroy(&iclog->ic_force_wait);
			sv_destroy(&iclog->ic_write_wait);
			xfs_buf_free(iclog->ic_bp);
		}
		kmem_free(iclog);
	}
	spinlock_destroy(&log->l_icloglock);
	spinlock_destroy(&log->l_grant_lock);
	xfs_buf_free(log->l_xbuf);
out_free_log:
	kmem_free(log);
out:
	return ERR_PTR(-error);
}	/* xlog_alloc_log */


/*
 * Write out the commit record of a transaction associated with the given
 * ticket.  Return the lsn of the commit record.
 */
STATIC int
xlog_commit_record(
	struct log		*log,
	struct xlog_ticket	*ticket,
	struct xlog_in_core	**iclog,
	xfs_lsn_t		*commitlsnp)
{
	struct xfs_mount *mp = log->l_mp;
	int	error;
	struct xfs_log_iovec reg = {
		.i_addr = NULL,
		.i_len = 0,
		.i_type = XLOG_REG_TYPE_COMMIT,
	};
	struct xfs_log_vec vec = {
		.lv_niovecs = 1,
		.lv_iovecp = &reg,
	};

	ASSERT_ALWAYS(iclog);
	error = xlog_write(log, &vec, ticket, commitlsnp, iclog,
					XLOG_COMMIT_TRANS);
	if (error)
		xfs_force_shutdown(mp, SHUTDOWN_LOG_IO_ERROR);
	return error;
}

/*
 * Push on the buffer cache code if we ever use more than 75% of the on-disk
 * log space.  This code pushes on the lsn which would supposedly free up
 * the 25% which we want to leave free.  We may need to adopt a policy which
 * pushes on an lsn which is further along in the log once we reach the high
 * water mark.  In this manner, we would be creating a low water mark.
 */
STATIC void
xlog_grant_push_ail(xfs_mount_t	*mp,
		    int		need_bytes)
{
    xlog_t	*log = mp->m_log;	/* pointer to the log */
    xfs_lsn_t	tail_lsn;		/* lsn of the log tail */
    xfs_lsn_t	threshold_lsn = 0;	/* lsn we'd like to be at */
    int		free_blocks;		/* free blocks left to write to */
    int		free_bytes;		/* free bytes left to write to */
    int		threshold_block;	/* block in lsn we'd like to be at */
    int		threshold_cycle;	/* lsn cycle we'd like to be at */
    int		free_threshold;

    ASSERT(BTOBB(need_bytes) < log->l_logBBsize);

    spin_lock(&log->l_grant_lock);
    free_bytes = xlog_space_left(log,
				 log->l_grant_reserve_cycle,
				 log->l_grant_reserve_bytes);
    tail_lsn = log->l_tail_lsn;
    free_blocks = BTOBBT(free_bytes);

    /*
     * Set the threshold for the minimum number of free blocks in the
     * log to the maximum of what the caller needs, one quarter of the
     * log, and 256 blocks.
     */
    free_threshold = BTOBB(need_bytes);
    free_threshold = MAX(free_threshold, (log->l_logBBsize >> 2));
    free_threshold = MAX(free_threshold, 256);
    if (free_blocks < free_threshold) {
	threshold_block = BLOCK_LSN(tail_lsn) + free_threshold;
	threshold_cycle = CYCLE_LSN(tail_lsn);
	if (threshold_block >= log->l_logBBsize) {
	    threshold_block -= log->l_logBBsize;
	    threshold_cycle += 1;
	}
	threshold_lsn = xlog_assign_lsn(threshold_cycle, threshold_block);

	/* Don't pass in an lsn greater than the lsn of the last
	 * log record known to be on disk.
	 */
	if (XFS_LSN_CMP(threshold_lsn, log->l_last_sync_lsn) > 0)
	    threshold_lsn = log->l_last_sync_lsn;
    }
    spin_unlock(&log->l_grant_lock);

    /*
     * Get the transaction layer to kick the dirty buffers out to
     * disk asynchronously. No point in trying to do this if
     * the filesystem is shutting down.
     */
    if (threshold_lsn &&
	!XLOG_FORCED_SHUTDOWN(log))
	    xfs_trans_ail_push(log->l_ailp, threshold_lsn);
}	/* xlog_grant_push_ail */

/*
 * The bdstrat callback function for log bufs. This gives us a central
 * place to trap bufs in case we get hit by a log I/O error and need to
 * shutdown. Actually, in practice, even when we didn't get a log error,
 * we transition the iclogs to IOERROR state *after* flushing all existing
 * iclogs to disk. This is because we don't want anymore new transactions to be
 * started or completed afterwards.
 */
STATIC int
xlog_bdstrat(
	struct xfs_buf		*bp)
{
	struct xlog_in_core	*iclog;

	iclog = XFS_BUF_FSPRIVATE(bp, xlog_in_core_t *);
	if (iclog->ic_state & XLOG_STATE_IOERROR) {
		XFS_BUF_ERROR(bp, EIO);
		XFS_BUF_STALE(bp);
		xfs_biodone(bp);
		/*
		 * It would seem logical to return EIO here, but we rely on
		 * the log state machine to propagate I/O errors instead of
		 * doing it here.
		 */
		return 0;
	}

	bp->b_flags |= _XBF_RUN_QUEUES;
	xfs_buf_iorequest(bp);
	return 0;
}

/*
 * Flush out the in-core log (iclog) to the on-disk log in an asynchronous 
 * fashion.  Previously, we should have moved the current iclog
 * ptr in the log to point to the next available iclog.  This allows further
 * write to continue while this code syncs out an iclog ready to go.
 * Before an in-core log can be written out, the data section must be scanned
 * to save away the 1st word of each BBSIZE block into the header.  We replace
 * it with the current cycle count.  Each BBSIZE block is tagged with the
 * cycle count because there in an implicit assumption that drives will
 * guarantee that entire 512 byte blocks get written at once.  In other words,
 * we can't have part of a 512 byte block written and part not written.  By
 * tagging each block, we will know which blocks are valid when recovering
 * after an unclean shutdown.
 *
 * This routine is single threaded on the iclog.  No other thread can be in
 * this routine with the same iclog.  Changing contents of iclog can there-
 * fore be done without grabbing the state machine lock.  Updating the global
 * log will require grabbing the lock though.
 *
 * The entire log manager uses a logical block numbering scheme.  Only
 * log_sync (and then only bwrite()) know about the fact that the log may
 * not start with block zero on a given device.  The log block start offset
 * is added immediately before calling bwrite().
 */

STATIC int
xlog_sync(xlog_t		*log,
	  xlog_in_core_t	*iclog)
{
	xfs_caddr_t	dptr;		/* pointer to byte sized element */
	xfs_buf_t	*bp;
	int		i;
	uint		count;		/* byte count of bwrite */
	uint		count_init;	/* initial count before roundup */
	int		roundoff;       /* roundoff to BB or stripe */
	int		split = 0;	/* split write into two regions */
	int		error;
	int		v2 = xfs_sb_version_haslogv2(&log->l_mp->m_sb);

	XFS_STATS_INC(xs_log_writes);
	ASSERT(atomic_read(&iclog->ic_refcnt) == 0);

	/* Add for LR header */
	count_init = log->l_iclog_hsize + iclog->ic_offset;

	/* Round out the log write size */
	if (v2 && log->l_mp->m_sb.sb_logsunit > 1) {
		/* we have a v2 stripe unit to use */
		count = XLOG_LSUNITTOB(log, XLOG_BTOLSUNIT(log, count_init));
	} else {
		count = BBTOB(BTOBB(count_init));
	}
	roundoff = count - count_init;
	ASSERT(roundoff >= 0);
	ASSERT((v2 && log->l_mp->m_sb.sb_logsunit > 1 && 
                roundoff < log->l_mp->m_sb.sb_logsunit)
		|| 
		(log->l_mp->m_sb.sb_logsunit <= 1 && 
		 roundoff < BBTOB(1)));

	/* move grant heads by roundoff in sync */
	spin_lock(&log->l_grant_lock);
	xlog_grant_add_space(log, roundoff);
	spin_unlock(&log->l_grant_lock);

	/* put cycle number in every block */
	xlog_pack_data(log, iclog, roundoff); 

	/* real byte length */
	if (v2) {
		iclog->ic_header.h_len =
			cpu_to_be32(iclog->ic_offset + roundoff);
	} else {
		iclog->ic_header.h_len =
			cpu_to_be32(iclog->ic_offset);
	}

	bp = iclog->ic_bp;
	ASSERT(XFS_BUF_FSPRIVATE2(bp, unsigned long) == (unsigned long)1);
	XFS_BUF_SET_FSPRIVATE2(bp, (unsigned long)2);
	XFS_BUF_SET_ADDR(bp, BLOCK_LSN(be64_to_cpu(iclog->ic_header.h_lsn)));

	XFS_STATS_ADD(xs_log_blocks, BTOBB(count));

	/* Do we need to split this write into 2 parts? */
	if (XFS_BUF_ADDR(bp) + BTOBB(count) > log->l_logBBsize) {
		split = count - (BBTOB(log->l_logBBsize - XFS_BUF_ADDR(bp)));
		count = BBTOB(log->l_logBBsize - XFS_BUF_ADDR(bp));
		iclog->ic_bwritecnt = 2;	/* split into 2 writes */
	} else {
		iclog->ic_bwritecnt = 1;
	}
	XFS_BUF_SET_COUNT(bp, count);
	XFS_BUF_SET_FSPRIVATE(bp, iclog);	/* save for later */
	XFS_BUF_ZEROFLAGS(bp);
	XFS_BUF_BUSY(bp);
	XFS_BUF_ASYNC(bp);
	bp->b_flags |= XBF_LOG_BUFFER;

	if (log->l_mp->m_flags & XFS_MOUNT_BARRIER)
		XFS_BUF_ORDERED(bp);

	ASSERT(XFS_BUF_ADDR(bp) <= log->l_logBBsize-1);
	ASSERT(XFS_BUF_ADDR(bp) + BTOBB(count) <= log->l_logBBsize);

	xlog_verify_iclog(log, iclog, count, B_TRUE);

	/* account for log which doesn't start at block #0 */
	XFS_BUF_SET_ADDR(bp, XFS_BUF_ADDR(bp) + log->l_logBBstart);
	/*
	 * Don't call xfs_bwrite here. We do log-syncs even when the filesystem
	 * is shutting down.
	 */
	XFS_BUF_WRITE(bp);

	if ((error = xlog_bdstrat(bp))) {
		xfs_ioerror_alert("xlog_sync", log->l_mp, bp,
				  XFS_BUF_ADDR(bp));
		return error;
	}
	if (split) {
		bp = iclog->ic_log->l_xbuf;
		ASSERT(XFS_BUF_FSPRIVATE2(bp, unsigned long) ==
							(unsigned long)1);
		XFS_BUF_SET_FSPRIVATE2(bp, (unsigned long)2);
		XFS_BUF_SET_ADDR(bp, 0);	     /* logical 0 */
		XFS_BUF_SET_PTR(bp, (xfs_caddr_t)((__psint_t)&(iclog->ic_header)+
					    (__psint_t)count), split);
		XFS_BUF_SET_FSPRIVATE(bp, iclog);
		XFS_BUF_ZEROFLAGS(bp);
		XFS_BUF_BUSY(bp);
		XFS_BUF_ASYNC(bp);
		bp->b_flags |= XBF_LOG_BUFFER;
		if (log->l_mp->m_flags & XFS_MOUNT_BARRIER)
			XFS_BUF_ORDERED(bp);
		dptr = XFS_BUF_PTR(bp);
		/*
		 * Bump the cycle numbers at the start of each block
		 * since this part of the buffer is at the start of
		 * a new cycle.  Watch out for the header magic number
		 * case, though.
		 */
		for (i = 0; i < split; i += BBSIZE) {
			be32_add_cpu((__be32 *)dptr, 1);
			if (be32_to_cpu(*(__be32 *)dptr) == XLOG_HEADER_MAGIC_NUM)
				be32_add_cpu((__be32 *)dptr, 1);
			dptr += BBSIZE;
		}

		ASSERT(XFS_BUF_ADDR(bp) <= log->l_logBBsize-1);
		ASSERT(XFS_BUF_ADDR(bp) + BTOBB(count) <= log->l_logBBsize);

		/* account for internal log which doesn't start at block #0 */
		XFS_BUF_SET_ADDR(bp, XFS_BUF_ADDR(bp) + log->l_logBBstart);
		XFS_BUF_WRITE(bp);
		if ((error = xlog_bdstrat(bp))) {
			xfs_ioerror_alert("xlog_sync (split)", log->l_mp,
					  bp, XFS_BUF_ADDR(bp));
			return error;
		}
	}
	return 0;
}	/* xlog_sync */


/*
 * Deallocate a log structure
 */
STATIC void
xlog_dealloc_log(xlog_t *log)
{
	xlog_in_core_t	*iclog, *next_iclog;
	int		i;

	xlog_cil_destroy(log);

	iclog = log->l_iclog;
	for (i=0; i<log->l_iclog_bufs; i++) {
		sv_destroy(&iclog->ic_force_wait);
		sv_destroy(&iclog->ic_write_wait);
		xfs_buf_free(iclog->ic_bp);
		next_iclog = iclog->ic_next;
		kmem_free(iclog);
		iclog = next_iclog;
	}
	spinlock_destroy(&log->l_icloglock);
	spinlock_destroy(&log->l_grant_lock);

	xfs_buf_free(log->l_xbuf);
	log->l_mp->m_log = NULL;
	kmem_free(log);
}	/* xlog_dealloc_log */

/*
 * Update counters atomically now that memcpy is done.
 */
/* ARGSUSED */
static inline void
xlog_state_finish_copy(xlog_t		*log,
		       xlog_in_core_t	*iclog,
		       int		record_cnt,
		       int		copy_bytes)
{
	spin_lock(&log->l_icloglock);

	be32_add_cpu(&iclog->ic_header.h_num_logops, record_cnt);
	iclog->ic_offset += copy_bytes;

	spin_unlock(&log->l_icloglock);
}	/* xlog_state_finish_copy */




/*
 * print out info relating to regions written which consume
 * the reservation
 */
void
xlog_print_tic_res(
	struct xfs_mount	*mp,
	struct xlog_ticket	*ticket)
{
	uint i;
	uint ophdr_spc = ticket->t_res_num_ophdrs * (uint)sizeof(xlog_op_header_t);

	/* match with XLOG_REG_TYPE_* in xfs_log.h */
	static char *res_type_str[XLOG_REG_TYPE_MAX] = {
	    "bformat",
	    "bchunk",
	    "efi_format",
	    "efd_format",
	    "iformat",
	    "icore",
	    "iext",
	    "ibroot",
	    "ilocal",
	    "iattr_ext",
	    "iattr_broot",
	    "iattr_local",
	    "qformat",
	    "dquot",
	    "quotaoff",
	    "LR header",
	    "unmount",
	    "commit",
	    "trans header"
	};
	static char *trans_type_str[XFS_TRANS_TYPE_MAX] = {
	    "SETATTR_NOT_SIZE",
	    "SETATTR_SIZE",
	    "INACTIVE",
	    "CREATE",
	    "CREATE_TRUNC",
	    "TRUNCATE_FILE",
	    "REMOVE",
	    "LINK",
	    "RENAME",
	    "MKDIR",
	    "RMDIR",
	    "SYMLINK",
	    "SET_DMATTRS",
	    "GROWFS",
	    "STRAT_WRITE",
	    "DIOSTRAT",
	    "WRITE_SYNC",
	    "WRITEID",
	    "ADDAFORK",
	    "ATTRINVAL",
	    "ATRUNCATE",
	    "ATTR_SET",
	    "ATTR_RM",
	    "ATTR_FLAG",
	    "CLEAR_AGI_BUCKET",
	    "QM_SBCHANGE",
	    "DUMMY1",
	    "DUMMY2",
	    "QM_QUOTAOFF",
	    "QM_DQALLOC",
	    "QM_SETQLIM",
	    "QM_DQCLUSTER",
	    "QM_QINOCREATE",
	    "QM_QUOTAOFF_END",
	    "SB_UNIT",
	    "FSYNC_TS",
	    "GROWFSRT_ALLOC",
	    "GROWFSRT_ZERO",
	    "GROWFSRT_FREE",
	    "SWAPEXT"
	};

	xfs_fs_cmn_err(CE_WARN, mp,
			"xfs_log_write: reservation summary:\n"
			"  trans type  = %s (%u)\n"
			"  unit res    = %d bytes\n"
			"  current res = %d bytes\n"
			"  total reg   = %u bytes (o/flow = %u bytes)\n"
			"  ophdrs      = %u (ophdr space = %u bytes)\n"
			"  ophdr + reg = %u bytes\n"
			"  num regions = %u\n",
			((ticket->t_trans_type <= 0 ||
			  ticket->t_trans_type > XFS_TRANS_TYPE_MAX) ?
			  "bad-trans-type" : trans_type_str[ticket->t_trans_type-1]),
			ticket->t_trans_type,
			ticket->t_unit_res,
			ticket->t_curr_res,
			ticket->t_res_arr_sum, ticket->t_res_o_flow,
			ticket->t_res_num_ophdrs, ophdr_spc,
			ticket->t_res_arr_sum + 
			ticket->t_res_o_flow + ophdr_spc,
			ticket->t_res_num);

	for (i = 0; i < ticket->t_res_num; i++) {
		uint r_type = ticket->t_res_arr[i].r_type; 
		cmn_err(CE_WARN,
			    "region[%u]: %s - %u bytes\n",
			    i, 
			    ((r_type <= 0 || r_type > XLOG_REG_TYPE_MAX) ?
			    "bad-rtype" : res_type_str[r_type-1]),
			    ticket->t_res_arr[i].r_len);
	}

	xfs_cmn_err(XFS_PTAG_LOGRES, CE_ALERT, mp,
		"xfs_log_write: reservation ran out. Need to up reservation");
	xfs_force_shutdown(mp, SHUTDOWN_CORRUPT_INCORE);
}

/*
 * Calculate the potential space needed by the log vector.  Each region gets
 * its own xlog_op_header_t and may need to be double word aligned.
 */
static int
xlog_write_calc_vec_length(
	struct xlog_ticket	*ticket,
	struct xfs_log_vec	*log_vector)
{
	struct xfs_log_vec	*lv;
	int			headers = 0;
	int			len = 0;
	int			i;

	/* acct for start rec of xact */
	if (ticket->t_flags & XLOG_TIC_INITED)
		headers++;

	for (lv = log_vector; lv; lv = lv->lv_next) {
		headers += lv->lv_niovecs;

		for (i = 0; i < lv->lv_niovecs; i++) {
			struct xfs_log_iovec	*vecp = &lv->lv_iovecp[i];

			len += vecp->i_len;
			xlog_tic_add_region(ticket, vecp->i_len, vecp->i_type);
		}
	}

	ticket->t_res_num_ophdrs += headers;
	len += headers * sizeof(struct xlog_op_header);

	return len;
}

/*
 * If first write for transaction, insert start record  We can't be trying to
 * commit if we are inited.  We can't have any "partial_copy" if we are inited.
 */
static int
xlog_write_start_rec(
	struct xlog_op_header	*ophdr,
	struct xlog_ticket	*ticket)
{
	if (!(ticket->t_flags & XLOG_TIC_INITED))
		return 0;

	ophdr->oh_tid	= cpu_to_be32(ticket->t_tid);
	ophdr->oh_clientid = ticket->t_clientid;
	ophdr->oh_len = 0;
	ophdr->oh_flags = XLOG_START_TRANS;
	ophdr->oh_res2 = 0;

	ticket->t_flags &= ~XLOG_TIC_INITED;

	return sizeof(struct xlog_op_header);
}

static xlog_op_header_t *
xlog_write_setup_ophdr(
	struct log		*log,
	struct xlog_op_header	*ophdr,
	struct xlog_ticket	*ticket,
	uint			flags)
{
	ophdr->oh_tid = cpu_to_be32(ticket->t_tid);
	ophdr->oh_clientid = ticket->t_clientid;
	ophdr->oh_res2 = 0;

	/* are we copying a commit or unmount record? */
	ophdr->oh_flags = flags;

	/*
	 * We've seen logs corrupted with bad transaction client ids.  This
	 * makes sure that XFS doesn't generate them on.  Turn this into an EIO
	 * and shut down the filesystem.
	 */
	switch (ophdr->oh_clientid)  {
	case XFS_TRANSACTION:
	case XFS_VOLUME:
	case XFS_LOG:
		break;
	default:
		xfs_fs_cmn_err(CE_WARN, log->l_mp,
			"Bad XFS transaction clientid 0x%x in ticket 0x%p",
			ophdr->oh_clientid, ticket);
		return NULL;
	}

	return ophdr;
}

/*
 * Set up the parameters of the region copy into the log. This has
 * to handle region write split across multiple log buffers - this
 * state is kept external to this function so that this code can
 * can be written in an obvious, self documenting manner.
 */
static int
xlog_write_setup_copy(
	struct xlog_ticket	*ticket,
	struct xlog_op_header	*ophdr,
	int			space_available,
	int			space_required,
	int			*copy_off,
	int			*copy_len,
	int			*last_was_partial_copy,
	int			*bytes_consumed)
{
	int			still_to_copy;

	still_to_copy = space_required - *bytes_consumed;
	*copy_off = *bytes_consumed;

	if (still_to_copy <= space_available) {
		/* write of region completes here */
		*copy_len = still_to_copy;
		ophdr->oh_len = cpu_to_be32(*copy_len);
		if (*last_was_partial_copy)
			ophdr->oh_flags |= (XLOG_END_TRANS|XLOG_WAS_CONT_TRANS);
		*last_was_partial_copy = 0;
		*bytes_consumed = 0;
		return 0;
	}

	/* partial write of region, needs extra log op header reservation */
	*copy_len = space_available;
	ophdr->oh_len = cpu_to_be32(*copy_len);
	ophdr->oh_flags |= XLOG_CONTINUE_TRANS;
	if (*last_was_partial_copy)
		ophdr->oh_flags |= XLOG_WAS_CONT_TRANS;
	*bytes_consumed += *copy_len;
	(*last_was_partial_copy)++;

	/* account for new log op header */
	ticket->t_curr_res -= sizeof(struct xlog_op_header);
	ticket->t_res_num_ophdrs++;

	return sizeof(struct xlog_op_header);
}

static int
xlog_write_copy_finish(
	struct log		*log,
	struct xlog_in_core	*iclog,
	uint			flags,
	int			*record_cnt,
	int			*data_cnt,
	int			*partial_copy,
	int			*partial_copy_len,
	int			log_offset,
	struct xlog_in_core	**commit_iclog)
{
	if (*partial_copy) {
		/*
		 * This iclog has already been marked WANT_SYNC by
		 * xlog_state_get_iclog_space.
		 */
		xlog_state_finish_copy(log, iclog, *record_cnt, *data_cnt);
		*record_cnt = 0;
		*data_cnt = 0;
		return xlog_state_release_iclog(log, iclog);
	}

	*partial_copy = 0;
	*partial_copy_len = 0;

	if (iclog->ic_size - log_offset <= sizeof(xlog_op_header_t)) {
		/* no more space in this iclog - push it. */
		xlog_state_finish_copy(log, iclog, *record_cnt, *data_cnt);
		*record_cnt = 0;
		*data_cnt = 0;

		spin_lock(&log->l_icloglock);
		xlog_state_want_sync(log, iclog);
		spin_unlock(&log->l_icloglock);

		if (!commit_iclog)
			return xlog_state_release_iclog(log, iclog);
		ASSERT(flags & XLOG_COMMIT_TRANS);
		*commit_iclog = iclog;
	}

	return 0;
}

/*
 * Write some region out to in-core log
 *
 * This will be called when writing externally provided regions or when
 * writing out a commit record for a given transaction.
 *
 * General algorithm:
 *	1. Find total length of this write.  This may include adding to the
 *		lengths passed in.
 *	2. Check whether we violate the tickets reservation.
 *	3. While writing to this iclog
 *	    A. Reserve as much space in this iclog as can get
 *	    B. If this is first write, save away start lsn
 *	    C. While writing this region:
 *		1. If first write of transaction, write start record
 *		2. Write log operation header (header per region)
 *		3. Find out if we can fit entire region into this iclog
 *		4. Potentially, verify destination memcpy ptr
 *		5. Memcpy (partial) region
 *		6. If partial copy, release iclog; otherwise, continue
 *			copying more regions into current iclog
 *	4. Mark want sync bit (in simulation mode)
 *	5. Release iclog for potential flush to on-disk log.
 *
 * ERRORS:
 * 1.	Panic if reservation is overrun.  This should never happen since
 *	reservation amounts are generated internal to the filesystem.
 * NOTES:
 * 1. Tickets are single threaded data structures.
 * 2. The XLOG_END_TRANS & XLOG_CONTINUE_TRANS flags are passed down to the
 *	syncing routine.  When a single log_write region needs to span
 *	multiple in-core logs, the XLOG_CONTINUE_TRANS bit should be set
 *	on all log operation writes which don't contain the end of the
 *	region.  The XLOG_END_TRANS bit is used for the in-core log
 *	operation which contains the end of the continued log_write region.
 * 3. When xlog_state_get_iclog_space() grabs the rest of the current iclog,
 *	we don't really know exactly how much space will be used.  As a result,
 *	we don't update ic_offset until the end when we know exactly how many
 *	bytes have been written out.
 */
int
xlog_write(
	struct log		*log,
	struct xfs_log_vec	*log_vector,
	struct xlog_ticket	*ticket,
	xfs_lsn_t		*start_lsn,
	struct xlog_in_core	**commit_iclog,
	uint			flags)
{
	struct xlog_in_core	*iclog = NULL;
	struct xfs_log_iovec	*vecp;
	struct xfs_log_vec	*lv;
	int			len;
	int			index;
	int			partial_copy = 0;
	int			partial_copy_len = 0;
	int			contwr = 0;
	int			record_cnt = 0;
	int			data_cnt = 0;
	int			error;

	*start_lsn = 0;

	len = xlog_write_calc_vec_length(ticket, log_vector);
	if (log->l_cilp) {
		/*
		 * Region headers and bytes are already accounted for.
		 * We only need to take into account start records and
		 * split regions in this function.
		 */
		if (ticket->t_flags & XLOG_TIC_INITED)
			ticket->t_curr_res -= sizeof(xlog_op_header_t);

		/*
		 * Commit record headers need to be accounted for. These
		 * come in as separate writes so are easy to detect.
		 */
		if (flags & (XLOG_COMMIT_TRANS | XLOG_UNMOUNT_TRANS))
			ticket->t_curr_res -= sizeof(xlog_op_header_t);
	} else
		ticket->t_curr_res -= len;

	if (ticket->t_curr_res < 0)
		xlog_print_tic_res(log->l_mp, ticket);

	index = 0;
	lv = log_vector;
	vecp = lv->lv_iovecp;
	while (lv && index < lv->lv_niovecs) {
		void		*ptr;
		int		log_offset;

		error = xlog_state_get_iclog_space(log, len, &iclog, ticket,
						   &contwr, &log_offset);
		if (error)
			return error;

		ASSERT(log_offset <= iclog->ic_size - 1);
		ptr = iclog->ic_datap + log_offset;

		/* start_lsn is the first lsn written to. That's all we need. */
		if (!*start_lsn)
			*start_lsn = be64_to_cpu(iclog->ic_header.h_lsn);

		/*
		 * This loop writes out as many regions as can fit in the amount
		 * of space which was allocated by xlog_state_get_iclog_space().
		 */
		while (lv && index < lv->lv_niovecs) {
			struct xfs_log_iovec	*reg = &vecp[index];
			struct xlog_op_header	*ophdr;
			int			start_rec_copy;
			int			copy_len;
			int			copy_off;

			ASSERT(reg->i_len % sizeof(__int32_t) == 0);
			ASSERT((unsigned long)ptr % sizeof(__int32_t) == 0);

			start_rec_copy = xlog_write_start_rec(ptr, ticket);
			if (start_rec_copy) {
				record_cnt++;
				xlog_write_adv_cnt(&ptr, &len, &log_offset,
						   start_rec_copy);
			}

			ophdr = xlog_write_setup_ophdr(log, ptr, ticket, flags);
			if (!ophdr)
				return XFS_ERROR(EIO);

			xlog_write_adv_cnt(&ptr, &len, &log_offset,
					   sizeof(struct xlog_op_header));

			len += xlog_write_setup_copy(ticket, ophdr,
						     iclog->ic_size-log_offset,
						     reg->i_len,
						     &copy_off, &copy_len,
						     &partial_copy,
						     &partial_copy_len);
			xlog_verify_dest_ptr(log, ptr);

			/* copy region */
			ASSERT(copy_len >= 0);
			memcpy(ptr, reg->i_addr + copy_off, copy_len);
			xlog_write_adv_cnt(&ptr, &len, &log_offset, copy_len);

			copy_len += start_rec_copy + sizeof(xlog_op_header_t);
			record_cnt++;
			data_cnt += contwr ? copy_len : 0;

			error = xlog_write_copy_finish(log, iclog, flags,
						       &record_cnt, &data_cnt,
						       &partial_copy,
						       &partial_copy_len,
						       log_offset,
						       commit_iclog);
			if (error)
				return error;

			/*
			 * if we had a partial copy, we need to get more iclog
			 * space but we don't want to increment the region
			 * index because there is still more is this region to
			 * write.
			 *
			 * If we completed writing this region, and we flushed
			 * the iclog (indicated by resetting of the record
			 * count), then we also need to get more log space. If
			 * this was the last record, though, we are done and
			 * can just return.
			 */
			if (partial_copy)
				break;

			if (++index == lv->lv_niovecs) {
				lv = lv->lv_next;
				index = 0;
				if (lv)
					vecp = lv->lv_iovecp;
			}
			if (record_cnt == 0) {
				if (!lv)
					return 0;
				break;
			}
		}
	}

	ASSERT(len == 0);

	xlog_state_finish_copy(log, iclog, record_cnt, data_cnt);
	if (!commit_iclog)
		return xlog_state_release_iclog(log, iclog);

	ASSERT(flags & XLOG_COMMIT_TRANS);
	*commit_iclog = iclog;
	return 0;
}


/*****************************************************************************
 *
 *		State Machine functions
 *
 *****************************************************************************
 */

/* Clean iclogs starting from the head.  This ordering must be
 * maintained, so an iclog doesn't become ACTIVE beyond one that
 * is SYNCING.  This is also required to maintain the notion that we use
 * a ordered wait queue to hold off would be writers to the log when every
 * iclog is trying to sync to disk.
 *
 * State Change: DIRTY -> ACTIVE
 */
STATIC void
xlog_state_clean_log(xlog_t *log)
{
	xlog_in_core_t	*iclog;
	int changed = 0;

	iclog = log->l_iclog;
	do {
		if (iclog->ic_state == XLOG_STATE_DIRTY) {
			iclog->ic_state	= XLOG_STATE_ACTIVE;
			iclog->ic_offset       = 0;
			ASSERT(iclog->ic_callback == NULL);
			/*
			 * If the number of ops in this iclog indicate it just
			 * contains the dummy transaction, we can
			 * change state into IDLE (the second time around).
			 * Otherwise we should change the state into
			 * NEED a dummy.
			 * We don't need to cover the dummy.
			 */
			if (!changed &&
			   (be32_to_cpu(iclog->ic_header.h_num_logops) ==
			   		XLOG_COVER_OPS)) {
				changed = 1;
			} else {
				/*
				 * We have two dirty iclogs so start over
				 * This could also be num of ops indicates
				 * this is not the dummy going out.
				 */
				changed = 2;
			}
			iclog->ic_header.h_num_logops = 0;
			memset(iclog->ic_header.h_cycle_data, 0,
			      sizeof(iclog->ic_header.h_cycle_data));
			iclog->ic_header.h_lsn = 0;
		} else if (iclog->ic_state == XLOG_STATE_ACTIVE)
			/* do nothing */;
		else
			break;	/* stop cleaning */
		iclog = iclog->ic_next;
	} while (iclog != log->l_iclog);

	/* log is locked when we are called */
	/*
	 * Change state for the dummy log recording.
	 * We usually go to NEED. But we go to NEED2 if the changed indicates
	 * we are done writing the dummy record.
	 * If we are done with the second dummy recored (DONE2), then
	 * we go to IDLE.
	 */
	if (changed) {
		switch (log->l_covered_state) {
		case XLOG_STATE_COVER_IDLE:
		case XLOG_STATE_COVER_NEED:
		case XLOG_STATE_COVER_NEED2:
			log->l_covered_state = XLOG_STATE_COVER_NEED;
			break;

		case XLOG_STATE_COVER_DONE:
			if (changed == 1)
				log->l_covered_state = XLOG_STATE_COVER_NEED2;
			else
				log->l_covered_state = XLOG_STATE_COVER_NEED;
			break;

		case XLOG_STATE_COVER_DONE2:
			if (changed == 1)
				log->l_covered_state = XLOG_STATE_COVER_IDLE;
			else
				log->l_covered_state = XLOG_STATE_COVER_NEED;
			break;

		default:
			ASSERT(0);
		}
	}
}	/* xlog_state_clean_log */

STATIC xfs_lsn_t
xlog_get_lowest_lsn(
	xlog_t		*log)
{
	xlog_in_core_t  *lsn_log;
	xfs_lsn_t	lowest_lsn, lsn;

	lsn_log = log->l_iclog;
	lowest_lsn = 0;
	do {
	    if (!(lsn_log->ic_state & (XLOG_STATE_ACTIVE|XLOG_STATE_DIRTY))) {
		lsn = be64_to_cpu(lsn_log->ic_header.h_lsn);
		if ((lsn && !lowest_lsn) ||
		    (XFS_LSN_CMP(lsn, lowest_lsn) < 0)) {
			lowest_lsn = lsn;
		}
	    }
	    lsn_log = lsn_log->ic_next;
	} while (lsn_log != log->l_iclog);
	return lowest_lsn;
}


STATIC void
xlog_state_do_callback(
	xlog_t		*log,
	int		aborted,
	xlog_in_core_t	*ciclog)
{
	xlog_in_core_t	   *iclog;
	xlog_in_core_t	   *first_iclog;	/* used to know when we've
						 * processed all iclogs once */
	xfs_log_callback_t *cb, *cb_next;
	int		   flushcnt = 0;
	xfs_lsn_t	   lowest_lsn;
	int		   ioerrors;	/* counter: iclogs with errors */
	int		   loopdidcallbacks; /* flag: inner loop did callbacks*/
	int		   funcdidcallbacks; /* flag: function did callbacks */
	int		   repeats;	/* for issuing console warnings if
					 * looping too many times */
	int		   wake = 0;

	spin_lock(&log->l_icloglock);
	first_iclog = iclog = log->l_iclog;
	ioerrors = 0;
	funcdidcallbacks = 0;
	repeats = 0;

	do {
		/*
		 * Scan all iclogs starting with the one pointed to by the
		 * log.  Reset this starting point each time the log is
		 * unlocked (during callbacks).
		 *
		 * Keep looping through iclogs until one full pass is made
		 * without running any callbacks.
		 */
		first_iclog = log->l_iclog;
		iclog = log->l_iclog;
		loopdidcallbacks = 0;
		repeats++;

		do {

			/* skip all iclogs in the ACTIVE & DIRTY states */
			if (iclog->ic_state &
			    (XLOG_STATE_ACTIVE|XLOG_STATE_DIRTY)) {
				iclog = iclog->ic_next;
				continue;
			}

			/*
			 * Between marking a filesystem SHUTDOWN and stopping
			 * the log, we do flush all iclogs to disk (if there
			 * wasn't a log I/O error). So, we do want things to
			 * go smoothly in case of just a SHUTDOWN  w/o a
			 * LOG_IO_ERROR.
			 */
			if (!(iclog->ic_state & XLOG_STATE_IOERROR)) {
				/*
				 * Can only perform callbacks in order.  Since
				 * this iclog is not in the DONE_SYNC/
				 * DO_CALLBACK state, we skip the rest and
				 * just try to clean up.  If we set our iclog
				 * to DO_CALLBACK, we will not process it when
				 * we retry since a previous iclog is in the
				 * CALLBACK and the state cannot change since
				 * we are holding the l_icloglock.
				 */
				if (!(iclog->ic_state &
					(XLOG_STATE_DONE_SYNC |
						 XLOG_STATE_DO_CALLBACK))) {
					if (ciclog && (ciclog->ic_state ==
							XLOG_STATE_DONE_SYNC)) {
						ciclog->ic_state = XLOG_STATE_DO_CALLBACK;
					}
					break;
				}
				/*
				 * We now have an iclog that is in either the
				 * DO_CALLBACK or DONE_SYNC states. The other
				 * states (WANT_SYNC, SYNCING, or CALLBACK were
				 * caught by the above if and are going to
				 * clean (i.e. we aren't doing their callbacks)
				 * see the above if.
				 */

				/*
				 * We will do one more check here to see if we
				 * have chased our tail around.
				 */

				lowest_lsn = xlog_get_lowest_lsn(log);
				if (lowest_lsn &&
				    XFS_LSN_CMP(lowest_lsn,
				    		be64_to_cpu(iclog->ic_header.h_lsn)) < 0) {
					iclog = iclog->ic_next;
					continue; /* Leave this iclog for
						   * another thread */
				}

				iclog->ic_state = XLOG_STATE_CALLBACK;

				spin_unlock(&log->l_icloglock);

				/* l_last_sync_lsn field protected by
				 * l_grant_lock. Don't worry about iclog's lsn.
				 * No one else can be here except us.
				 */
				spin_lock(&log->l_grant_lock);
				ASSERT(XFS_LSN_CMP(log->l_last_sync_lsn,
				       be64_to_cpu(iclog->ic_header.h_lsn)) <= 0);
				log->l_last_sync_lsn =
					be64_to_cpu(iclog->ic_header.h_lsn);
				spin_unlock(&log->l_grant_lock);

			} else {
				spin_unlock(&log->l_icloglock);
				ioerrors++;
			}

			/*
			 * Keep processing entries in the callback list until
			 * we come around and it is empty.  We need to
			 * atomically see that the list is empty and change the
			 * state to DIRTY so that we don't miss any more
			 * callbacks being added.
			 */
			spin_lock(&iclog->ic_callback_lock);
			cb = iclog->ic_callback;
			while (cb) {
				iclog->ic_callback_tail = &(iclog->ic_callback);
				iclog->ic_callback = NULL;
				spin_unlock(&iclog->ic_callback_lock);

				/* perform callbacks in the order given */
				for (; cb; cb = cb_next) {
					cb_next = cb->cb_next;
					cb->cb_func(cb->cb_arg, aborted);
				}
				spin_lock(&iclog->ic_callback_lock);
				cb = iclog->ic_callback;
			}

			loopdidcallbacks++;
			funcdidcallbacks++;

			spin_lock(&log->l_icloglock);
			ASSERT(iclog->ic_callback == NULL);
			spin_unlock(&iclog->ic_callback_lock);
			if (!(iclog->ic_state & XLOG_STATE_IOERROR))
				iclog->ic_state = XLOG_STATE_DIRTY;

			/*
			 * Transition from DIRTY to ACTIVE if applicable.
			 * NOP if STATE_IOERROR.
			 */
			xlog_state_clean_log(log);

			/* wake up threads waiting in xfs_log_force() */
			sv_broadcast(&iclog->ic_force_wait);

			iclog = iclog->ic_next;
		} while (first_iclog != iclog);

		if (repeats > 5000) {
			flushcnt += repeats;
			repeats = 0;
			xfs_fs_cmn_err(CE_WARN, log->l_mp,
				"%s: possible infinite loop (%d iterations)",
				__func__, flushcnt);
		}
	} while (!ioerrors && loopdidcallbacks);

	/*
	 * make one last gasp attempt to see if iclogs are being left in
	 * limbo..
	 */
#ifdef DEBUG
	if (funcdidcallbacks) {
		first_iclog = iclog = log->l_iclog;
		do {
			ASSERT(iclog->ic_state != XLOG_STATE_DO_CALLBACK);
			/*
			 * Terminate the loop if iclogs are found in states
			 * which will cause other threads to clean up iclogs.
			 *
			 * SYNCING - i/o completion will go through logs
			 * DONE_SYNC - interrupt thread should be waiting for
			 *              l_icloglock
			 * IOERROR - give up hope all ye who enter here
			 */
			if (iclog->ic_state == XLOG_STATE_WANT_SYNC ||
			    iclog->ic_state == XLOG_STATE_SYNCING ||
			    iclog->ic_state == XLOG_STATE_DONE_SYNC ||
			    iclog->ic_state == XLOG_STATE_IOERROR )
				break;
			iclog = iclog->ic_next;
		} while (first_iclog != iclog);
	}
#endif

	if (log->l_iclog->ic_state & (XLOG_STATE_ACTIVE|XLOG_STATE_IOERROR))
		wake = 1;
	spin_unlock(&log->l_icloglock);

	if (wake)
		sv_broadcast(&log->l_flush_wait);
}


/*
 * Finish transitioning this iclog to the dirty state.
 *
 * Make sure that we completely execute this routine only when this is
 * the last call to the iclog.  There is a good chance that iclog flushes,
 * when we reach the end of the physical log, get turned into 2 separate
 * calls to bwrite.  Hence, one iclog flush could generate two calls to this
 * routine.  By using the reference count bwritecnt, we guarantee that only
 * the second completion goes through.
 *
 * Callbacks could take time, so they are done outside the scope of the
 * global state machine log lock.
 */
STATIC void
xlog_state_done_syncing(
	xlog_in_core_t	*iclog,
	int		aborted)
{
	xlog_t		   *log = iclog->ic_log;

	spin_lock(&log->l_icloglock);

	ASSERT(iclog->ic_state == XLOG_STATE_SYNCING ||
	       iclog->ic_state == XLOG_STATE_IOERROR);
	ASSERT(atomic_read(&iclog->ic_refcnt) == 0);
	ASSERT(iclog->ic_bwritecnt == 1 || iclog->ic_bwritecnt == 2);


	/*
	 * If we got an error, either on the first buffer, or in the case of
	 * split log writes, on the second, we mark ALL iclogs STATE_IOERROR,
	 * and none should ever be attempted to be written to disk
	 * again.
	 */
	if (iclog->ic_state != XLOG_STATE_IOERROR) {
		if (--iclog->ic_bwritecnt == 1) {
			spin_unlock(&log->l_icloglock);
			return;
		}
		iclog->ic_state = XLOG_STATE_DONE_SYNC;
	}

	/*
	 * Someone could be sleeping prior to writing out the next
	 * iclog buffer, we wake them all, one will get to do the
	 * I/O, the others get to wait for the result.
	 */
	sv_broadcast(&iclog->ic_write_wait);
	spin_unlock(&log->l_icloglock);
	xlog_state_do_callback(log, aborted, iclog);	/* also cleans log */
}	/* xlog_state_done_syncing */


/*
 * If the head of the in-core log ring is not (ACTIVE or DIRTY), then we must
 * sleep.  We wait on the flush queue on the head iclog as that should be
 * the first iclog to complete flushing. Hence if all iclogs are syncing,
 * we will wait here and all new writes will sleep until a sync completes.
 *
 * The in-core logs are used in a circular fashion. They are not used
 * out-of-order even when an iclog past the head is free.
 *
 * return:
 *	* log_offset where xlog_write() can start writing into the in-core
 *		log's data space.
 *	* in-core log pointer to which xlog_write() should write.
 *	* boolean indicating this is a continued write to an in-core log.
 *		If this is the last write, then the in-core log's offset field
 *		needs to be incremented, depending on the amount of data which
 *		is copied.
 */
STATIC int
xlog_state_get_iclog_space(xlog_t	  *log,
			   int		  len,
			   xlog_in_core_t **iclogp,
			   xlog_ticket_t  *ticket,
			   int		  *continued_write,
			   int		  *logoffsetp)
{
	int		  log_offset;
	xlog_rec_header_t *head;
	xlog_in_core_t	  *iclog;
	int		  error;

restart:
	spin_lock(&log->l_icloglock);
	if (XLOG_FORCED_SHUTDOWN(log)) {
		spin_unlock(&log->l_icloglock);
		return XFS_ERROR(EIO);
	}

	iclog = log->l_iclog;
	if (iclog->ic_state != XLOG_STATE_ACTIVE) {
		XFS_STATS_INC(xs_log_noiclogs);

		/* Wait for log writes to have flushed */
		sv_wait(&log->l_flush_wait, 0, &log->l_icloglock, 0);
		goto restart;
	}

	head = &iclog->ic_header;

	atomic_inc(&iclog->ic_refcnt);	/* prevents sync */
	log_offset = iclog->ic_offset;

	/* On the 1st write to an iclog, figure out lsn.  This works
	 * if iclogs marked XLOG_STATE_WANT_SYNC always write out what they are
	 * committing to.  If the offset is set, that's how many blocks
	 * must be written.
	 */
	if (log_offset == 0) {
		ticket->t_curr_res -= log->l_iclog_hsize;
		xlog_tic_add_region(ticket,
				    log->l_iclog_hsize,
				    XLOG_REG_TYPE_LRHEADER);
		head->h_cycle = cpu_to_be32(log->l_curr_cycle);
		head->h_lsn = cpu_to_be64(
			xlog_assign_lsn(log->l_curr_cycle, log->l_curr_block));
		ASSERT(log->l_curr_block >= 0);
	}

	/* If there is enough room to write everything, then do it.  Otherwise,
	 * claim the rest of the region and make sure the XLOG_STATE_WANT_SYNC
	 * bit is on, so this will get flushed out.  Don't update ic_offset
	 * until you know exactly how many bytes get copied.  Therefore, wait
	 * until later to update ic_offset.
	 *
	 * xlog_write() algorithm assumes that at least 2 xlog_op_header_t's
	 * can fit into remaining data section.
	 */
	if (iclog->ic_size - iclog->ic_offset < 2*sizeof(xlog_op_header_t)) {
		xlog_state_switch_iclogs(log, iclog, iclog->ic_size);

		/*
		 * If I'm the only one writing to this iclog, sync it to disk.
		 * We need to do an atomic compare and decrement here to avoid
		 * racing with concurrent atomic_dec_and_lock() calls in
		 * xlog_state_release_iclog() when there is more than one
		 * reference to the iclog.
		 */
		if (!atomic_add_unless(&iclog->ic_refcnt, -1, 1)) {
			/* we are the only one */
			spin_unlock(&log->l_icloglock);
			error = xlog_state_release_iclog(log, iclog);
			if (error)
				return error;
		} else {
			spin_unlock(&log->l_icloglock);
		}
		goto restart;
	}

	/* Do we have enough room to write the full amount in the remainder
	 * of this iclog?  Or must we continue a write on the next iclog and
	 * mark this iclog as completely taken?  In the case where we switch
	 * iclogs (to mark it taken), this particular iclog will release/sync
	 * to disk in xlog_write().
	 */
	if (len <= iclog->ic_size - iclog->ic_offset) {
		*continued_write = 0;
		iclog->ic_offset += len;
	} else {
		*continued_write = 1;
		xlog_state_switch_iclogs(log, iclog, iclog->ic_size);
	}
	*iclogp = iclog;

	ASSERT(iclog->ic_offset <= iclog->ic_size);
	spin_unlock(&log->l_icloglock);

	*logoffsetp = log_offset;
	return 0;
}	/* xlog_state_get_iclog_space */

/*
 * Atomically get the log space required for a log ticket.
 *
 * Once a ticket gets put onto the reserveq, it will only return after
 * the needed reservation is satisfied.
 */
STATIC int
xlog_grant_log_space(xlog_t	   *log,
		     xlog_ticket_t *tic)
{
	int		 free_bytes;
	int		 need_bytes;
#ifdef DEBUG
	xfs_lsn_t	 tail_lsn;
#endif


#ifdef DEBUG
	if (log->l_flags & XLOG_ACTIVE_RECOVERY)
		panic("grant Recovery problem");
#endif

	/* Is there space or do we need to sleep? */
	spin_lock(&log->l_grant_lock);

	trace_xfs_log_grant_enter(log, tic);

	/* something is already sleeping; insert new transaction at end */
	if (log->l_reserve_headq) {
		xlog_ins_ticketq(&log->l_reserve_headq, tic);

		trace_xfs_log_grant_sleep1(log, tic);

		/*
		 * Gotta check this before going to sleep, while we're
		 * holding the grant lock.
		 */
		if (XLOG_FORCED_SHUTDOWN(log))
			goto error_return;

		XFS_STATS_INC(xs_sleep_logspace);
		sv_wait(&tic->t_wait, PINOD|PLTWAIT, &log->l_grant_lock, s);
		/*
		 * If we got an error, and the filesystem is shutting down,
		 * we'll catch it down below. So just continue...
		 */
		trace_xfs_log_grant_wake1(log, tic);
		spin_lock(&log->l_grant_lock);
	}
	if (tic->t_flags & XFS_LOG_PERM_RESERV)
		need_bytes = tic->t_unit_res*tic->t_ocnt;
	else
		need_bytes = tic->t_unit_res;

redo:
	if (XLOG_FORCED_SHUTDOWN(log))
		goto error_return;

	free_bytes = xlog_space_left(log, log->l_grant_reserve_cycle,
				     log->l_grant_reserve_bytes);
	if (free_bytes < need_bytes) {
		if ((tic->t_flags & XLOG_TIC_IN_Q) == 0)
			xlog_ins_ticketq(&log->l_reserve_headq, tic);

		trace_xfs_log_grant_sleep2(log, tic);

		spin_unlock(&log->l_grant_lock);
		xlog_grant_push_ail(log->l_mp, need_bytes);
		spin_lock(&log->l_grant_lock);

		XFS_STATS_INC(xs_sleep_logspace);
		sv_wait(&tic->t_wait, PINOD|PLTWAIT, &log->l_grant_lock, s);

		spin_lock(&log->l_grant_lock);
		if (XLOG_FORCED_SHUTDOWN(log))
			goto error_return;

		trace_xfs_log_grant_wake2(log, tic);

		goto redo;
	} else if (tic->t_flags & XLOG_TIC_IN_Q)
		xlog_del_ticketq(&log->l_reserve_headq, tic);

	/* we've got enough space */
	xlog_grant_add_space(log, need_bytes);
#ifdef DEBUG
	tail_lsn = log->l_tail_lsn;
	/*
	 * Check to make sure the grant write head didn't just over lap the
	 * tail.  If the cycles are the same, we can't be overlapping.
	 * Otherwise, make sure that the cycles differ by exactly one and
	 * check the byte count.
	 */
	if (CYCLE_LSN(tail_lsn) != log->l_grant_write_cycle) {
		ASSERT(log->l_grant_write_cycle-1 == CYCLE_LSN(tail_lsn));
		ASSERT(log->l_grant_write_bytes <= BBTOB(BLOCK_LSN(tail_lsn)));
	}
#endif
	trace_xfs_log_grant_exit(log, tic);
	xlog_verify_grant_head(log, 1);
	spin_unlock(&log->l_grant_lock);
	return 0;

 error_return:
	if (tic->t_flags & XLOG_TIC_IN_Q)
		xlog_del_ticketq(&log->l_reserve_headq, tic);

	trace_xfs_log_grant_error(log, tic);

	/*
	 * If we are failing, make sure the ticket doesn't have any
	 * current reservations. We don't want to add this back when
	 * the ticket/transaction gets cancelled.
	 */
	tic->t_curr_res = 0;
	tic->t_cnt = 0; /* ungrant will give back unit_res * t_cnt. */
	spin_unlock(&log->l_grant_lock);
	return XFS_ERROR(EIO);
}	/* xlog_grant_log_space */


/*
 * Replenish the byte reservation required by moving the grant write head.
 *
 *
 */
STATIC int
xlog_regrant_write_log_space(xlog_t	   *log,
			     xlog_ticket_t *tic)
{
	int		free_bytes, need_bytes;
	xlog_ticket_t	*ntic;
#ifdef DEBUG
	xfs_lsn_t	tail_lsn;
#endif

	tic->t_curr_res = tic->t_unit_res;
	xlog_tic_reset_res(tic);

	if (tic->t_cnt > 0)
		return 0;

#ifdef DEBUG
	if (log->l_flags & XLOG_ACTIVE_RECOVERY)
		panic("regrant Recovery problem");
#endif

	spin_lock(&log->l_grant_lock);

	trace_xfs_log_regrant_write_enter(log, tic);

	if (XLOG_FORCED_SHUTDOWN(log))
		goto error_return;

	/* If there are other waiters on the queue then give them a
	 * chance at logspace before us. Wake up the first waiters,
	 * if we do not wake up all the waiters then go to sleep waiting
	 * for more free space, otherwise try to get some space for
	 * this transaction.
	 */
	need_bytes = tic->t_unit_res;
	if ((ntic = log->l_write_headq)) {
		free_bytes = xlog_space_left(log, log->l_grant_write_cycle,
					     log->l_grant_write_bytes);
		do {
			ASSERT(ntic->t_flags & XLOG_TIC_PERM_RESERV);

			if (free_bytes < ntic->t_unit_res)
				break;
			free_bytes -= ntic->t_unit_res;
			sv_signal(&ntic->t_wait);
			ntic = ntic->t_next;
		} while (ntic != log->l_write_headq);

		if (ntic != log->l_write_headq) {
			if ((tic->t_flags & XLOG_TIC_IN_Q) == 0)
				xlog_ins_ticketq(&log->l_write_headq, tic);

			trace_xfs_log_regrant_write_sleep1(log, tic);

			spin_unlock(&log->l_grant_lock);
			xlog_grant_push_ail(log->l_mp, need_bytes);
			spin_lock(&log->l_grant_lock);

			XFS_STATS_INC(xs_sleep_logspace);
			sv_wait(&tic->t_wait, PINOD|PLTWAIT,
				&log->l_grant_lock, s);

			/* If we're shutting down, this tic is already
			 * off the queue */
			spin_lock(&log->l_grant_lock);
			if (XLOG_FORCED_SHUTDOWN(log))
				goto error_return;

			trace_xfs_log_regrant_write_wake1(log, tic);
		}
	}

redo:
	if (XLOG_FORCED_SHUTDOWN(log))
		goto error_return;

	free_bytes = xlog_space_left(log, log->l_grant_write_cycle,
				     log->l_grant_write_bytes);
	if (free_bytes < need_bytes) {
		if ((tic->t_flags & XLOG_TIC_IN_Q) == 0)
			xlog_ins_ticketq(&log->l_write_headq, tic);
		spin_unlock(&log->l_grant_lock);
		xlog_grant_push_ail(log->l_mp, need_bytes);
		spin_lock(&log->l_grant_lock);

		XFS_STATS_INC(xs_sleep_logspace);
		trace_xfs_log_regrant_write_sleep2(log, tic);

		sv_wait(&tic->t_wait, PINOD|PLTWAIT, &log->l_grant_lock, s);

		/* If we're shutting down, this tic is already off the queue */
		spin_lock(&log->l_grant_lock);
		if (XLOG_FORCED_SHUTDOWN(log))
			goto error_return;

		trace_xfs_log_regrant_write_wake2(log, tic);
		goto redo;
	} else if (tic->t_flags & XLOG_TIC_IN_Q)
		xlog_del_ticketq(&log->l_write_headq, tic);

	/* we've got enough space */
	xlog_grant_add_space_write(log, need_bytes);
#ifdef DEBUG
	tail_lsn = log->l_tail_lsn;
	if (CYCLE_LSN(tail_lsn) != log->l_grant_write_cycle) {
		ASSERT(log->l_grant_write_cycle-1 == CYCLE_LSN(tail_lsn));
		ASSERT(log->l_grant_write_bytes <= BBTOB(BLOCK_LSN(tail_lsn)));
	}
#endif

	trace_xfs_log_regrant_write_exit(log, tic);

	xlog_verify_grant_head(log, 1);
	spin_unlock(&log->l_grant_lock);
	return 0;


 error_return:
	if (tic->t_flags & XLOG_TIC_IN_Q)
		xlog_del_ticketq(&log->l_reserve_headq, tic);

	trace_xfs_log_regrant_write_error(log, tic);

	/*
	 * If we are failing, make sure the ticket doesn't have any
	 * current reservations. We don't want to add this back when
	 * the ticket/transaction gets cancelled.
	 */
	tic->t_curr_res = 0;
	tic->t_cnt = 0; /* ungrant will give back unit_res * t_cnt. */
	spin_unlock(&log->l_grant_lock);
	return XFS_ERROR(EIO);
}	/* xlog_regrant_write_log_space */


/* The first cnt-1 times through here we don't need to
 * move the grant write head because the permanent
 * reservation has reserved cnt times the unit amount.
 * Release part of current permanent unit reservation and
 * reset current reservation to be one units worth.  Also
 * move grant reservation head forward.
 */
STATIC void
xlog_regrant_reserve_log_space(xlog_t	     *log,
			       xlog_ticket_t *ticket)
{
	trace_xfs_log_regrant_reserve_enter(log, ticket);

	if (ticket->t_cnt > 0)
		ticket->t_cnt--;

	spin_lock(&log->l_grant_lock);
	xlog_grant_sub_space(log, ticket->t_curr_res);
	ticket->t_curr_res = ticket->t_unit_res;
	xlog_tic_reset_res(ticket);

	trace_xfs_log_regrant_reserve_sub(log, ticket);

	xlog_verify_grant_head(log, 1);

	/* just return if we still have some of the pre-reserved space */
	if (ticket->t_cnt > 0) {
		spin_unlock(&log->l_grant_lock);
		return;
	}

	xlog_grant_add_space_reserve(log, ticket->t_unit_res);

	trace_xfs_log_regrant_reserve_exit(log, ticket);

	xlog_verify_grant_head(log, 0);
	spin_unlock(&log->l_grant_lock);
	ticket->t_curr_res = ticket->t_unit_res;
	xlog_tic_reset_res(ticket);
}	/* xlog_regrant_reserve_log_space */


/*
 * Give back the space left from a reservation.
 *
 * All the information we need to make a correct determination of space left
 * is present.  For non-permanent reservations, things are quite easy.  The
 * count should have been decremented to zero.  We only need to deal with the
 * space remaining in the current reservation part of the ticket.  If the
 * ticket contains a permanent reservation, there may be left over space which
 * needs to be released.  A count of N means that N-1 refills of the current
 * reservation can be done before we need to ask for more space.  The first
 * one goes to fill up the first current reservation.  Once we run out of
 * space, the count will stay at zero and the only space remaining will be
 * in the current reservation field.
 */
STATIC void
xlog_ungrant_log_space(xlog_t	     *log,
		       xlog_ticket_t *ticket)
{
	if (ticket->t_cnt > 0)
		ticket->t_cnt--;

	spin_lock(&log->l_grant_lock);
	trace_xfs_log_ungrant_enter(log, ticket);

	xlog_grant_sub_space(log, ticket->t_curr_res);

	trace_xfs_log_ungrant_sub(log, ticket);

	/* If this is a permanent reservation ticket, we may be able to free
	 * up more space based on the remaining count.
	 */
	if (ticket->t_cnt > 0) {
		ASSERT(ticket->t_flags & XLOG_TIC_PERM_RESERV);
		xlog_grant_sub_space(log, ticket->t_unit_res*ticket->t_cnt);
	}

	trace_xfs_log_ungrant_exit(log, ticket);

	xlog_verify_grant_head(log, 1);
	spin_unlock(&log->l_grant_lock);
	xfs_log_move_tail(log->l_mp, 1);
}	/* xlog_ungrant_log_space */


/*
 * Flush iclog to disk if this is the last reference to the given iclog and
 * the WANT_SYNC bit is set.
 *
 * When this function is entered, the iclog is not necessarily in the
 * WANT_SYNC state.  It may be sitting around waiting to get filled.
 *
 *
 */
STATIC int
xlog_state_release_iclog(
	xlog_t		*log,
	xlog_in_core_t	*iclog)
{
	int		sync = 0;	/* do we sync? */

	if (iclog->ic_state & XLOG_STATE_IOERROR)
		return XFS_ERROR(EIO);

	ASSERT(atomic_read(&iclog->ic_refcnt) > 0);
	if (!atomic_dec_and_lock(&iclog->ic_refcnt, &log->l_icloglock))
		return 0;

	if (iclog->ic_state & XLOG_STATE_IOERROR) {
		spin_unlock(&log->l_icloglock);
		return XFS_ERROR(EIO);
	}
	ASSERT(iclog->ic_state == XLOG_STATE_ACTIVE ||
	       iclog->ic_state == XLOG_STATE_WANT_SYNC);

	if (iclog->ic_state == XLOG_STATE_WANT_SYNC) {
		/* update tail before writing to iclog */
		xlog_assign_tail_lsn(log->l_mp);
		sync++;
		iclog->ic_state = XLOG_STATE_SYNCING;
		iclog->ic_header.h_tail_lsn = cpu_to_be64(log->l_tail_lsn);
		xlog_verify_tail_lsn(log, iclog, log->l_tail_lsn);
		/* cycle incremented when incrementing curr_block */
	}
	spin_unlock(&log->l_icloglock);

	/*
	 * We let the log lock go, so it's possible that we hit a log I/O
	 * error or some other SHUTDOWN condition that marks the iclog
	 * as XLOG_STATE_IOERROR before the bwrite. However, we know that
	 * this iclog has consistent data, so we ignore IOERROR
	 * flags after this point.
	 */
	if (sync)
		return xlog_sync(log, iclog);
	return 0;
}	/* xlog_state_release_iclog */


/*
 * This routine will mark the current iclog in the ring as WANT_SYNC
 * and move the current iclog pointer to the next iclog in the ring.
 * When this routine is called from xlog_state_get_iclog_space(), the
 * exact size of the iclog has not yet been determined.  All we know is
 * that every data block.  We have run out of space in this log record.
 */
STATIC void
xlog_state_switch_iclogs(xlog_t		*log,
			 xlog_in_core_t *iclog,
			 int		eventual_size)
{
	ASSERT(iclog->ic_state == XLOG_STATE_ACTIVE);
	if (!eventual_size)
		eventual_size = iclog->ic_offset;
	iclog->ic_state = XLOG_STATE_WANT_SYNC;
	iclog->ic_header.h_prev_block = cpu_to_be32(log->l_prev_block);
	log->l_prev_block = log->l_curr_block;
	log->l_prev_cycle = log->l_curr_cycle;

	/* roll log?: ic_offset changed later */
	log->l_curr_block += BTOBB(eventual_size)+BTOBB(log->l_iclog_hsize);

	/* Round up to next log-sunit */
	if (xfs_sb_version_haslogv2(&log->l_mp->m_sb) &&
	    log->l_mp->m_sb.sb_logsunit > 1) {
		__uint32_t sunit_bb = BTOBB(log->l_mp->m_sb.sb_logsunit);
		log->l_curr_block = roundup(log->l_curr_block, sunit_bb);
	}

	if (log->l_curr_block >= log->l_logBBsize) {
		log->l_curr_cycle++;
		if (log->l_curr_cycle == XLOG_HEADER_MAGIC_NUM)
			log->l_curr_cycle++;
		log->l_curr_block -= log->l_logBBsize;
		ASSERT(log->l_curr_block >= 0);
	}
	ASSERT(iclog == log->l_iclog);
	log->l_iclog = iclog->ic_next;
}	/* xlog_state_switch_iclogs */

/*
 * Write out all data in the in-core log as of this exact moment in time.
 *
 * Data may be written to the in-core log during this call.  However,
 * we don't guarantee this data will be written out.  A change from past
 * implementation means this routine will *not* write out zero length LRs.
 *
 * Basically, we try and perform an intelligent scan of the in-core logs.
 * If we determine there is no flushable data, we just return.  There is no
 * flushable data if:
 *
 *	1. the current iclog is active and has no data; the previous iclog
 *		is in the active or dirty state.
 *	2. the current iclog is drity, and the previous iclog is in the
 *		active or dirty state.
 *
 * We may sleep if:
 *
 *	1. the current iclog is not in the active nor dirty state.
 *	2. the current iclog dirty, and the previous iclog is not in the
 *		active nor dirty state.
 *	3. the current iclog is active, and there is another thread writing
 *		to this particular iclog.
 *	4. a) the current iclog is active and has no other writers
 *	   b) when we return from flushing out this iclog, it is still
 *		not in the active nor dirty state.
 */
int
_xfs_log_force(
	struct xfs_mount	*mp,
	uint			flags,
	int			*log_flushed)
{
	struct log		*log = mp->m_log;
	struct xlog_in_core	*iclog;
	xfs_lsn_t		lsn;

	XFS_STATS_INC(xs_log_force);

<<<<<<< HEAD
	xlog_cil_push(log, 1);
=======
	if (log->l_cilp)
		xlog_cil_force(log);
>>>>>>> 062c1825

	spin_lock(&log->l_icloglock);

	iclog = log->l_iclog;
	if (iclog->ic_state & XLOG_STATE_IOERROR) {
		spin_unlock(&log->l_icloglock);
		return XFS_ERROR(EIO);
	}

	/* If the head iclog is not active nor dirty, we just attach
	 * ourselves to the head and go to sleep.
	 */
	if (iclog->ic_state == XLOG_STATE_ACTIVE ||
	    iclog->ic_state == XLOG_STATE_DIRTY) {
		/*
		 * If the head is dirty or (active and empty), then
		 * we need to look at the previous iclog.  If the previous
		 * iclog is active or dirty we are done.  There is nothing
		 * to sync out.  Otherwise, we attach ourselves to the
		 * previous iclog and go to sleep.
		 */
		if (iclog->ic_state == XLOG_STATE_DIRTY ||
		    (atomic_read(&iclog->ic_refcnt) == 0
		     && iclog->ic_offset == 0)) {
			iclog = iclog->ic_prev;
			if (iclog->ic_state == XLOG_STATE_ACTIVE ||
			    iclog->ic_state == XLOG_STATE_DIRTY)
				goto no_sleep;
			else
				goto maybe_sleep;
		} else {
			if (atomic_read(&iclog->ic_refcnt) == 0) {
				/* We are the only one with access to this
				 * iclog.  Flush it out now.  There should
				 * be a roundoff of zero to show that someone
				 * has already taken care of the roundoff from
				 * the previous sync.
				 */
				atomic_inc(&iclog->ic_refcnt);
				lsn = be64_to_cpu(iclog->ic_header.h_lsn);
				xlog_state_switch_iclogs(log, iclog, 0);
				spin_unlock(&log->l_icloglock);

				if (xlog_state_release_iclog(log, iclog))
					return XFS_ERROR(EIO);

				if (log_flushed)
					*log_flushed = 1;
				spin_lock(&log->l_icloglock);
				if (be64_to_cpu(iclog->ic_header.h_lsn) == lsn &&
				    iclog->ic_state != XLOG_STATE_DIRTY)
					goto maybe_sleep;
				else
					goto no_sleep;
			} else {
				/* Someone else is writing to this iclog.
				 * Use its call to flush out the data.  However,
				 * the other thread may not force out this LR,
				 * so we mark it WANT_SYNC.
				 */
				xlog_state_switch_iclogs(log, iclog, 0);
				goto maybe_sleep;
			}
		}
	}

	/* By the time we come around again, the iclog could've been filled
	 * which would give it another lsn.  If we have a new lsn, just
	 * return because the relevant data has been flushed.
	 */
maybe_sleep:
	if (flags & XFS_LOG_SYNC) {
		/*
		 * We must check if we're shutting down here, before
		 * we wait, while we're holding the l_icloglock.
		 * Then we check again after waking up, in case our
		 * sleep was disturbed by a bad news.
		 */
		if (iclog->ic_state & XLOG_STATE_IOERROR) {
			spin_unlock(&log->l_icloglock);
			return XFS_ERROR(EIO);
		}
		XFS_STATS_INC(xs_log_force_sleep);
		sv_wait(&iclog->ic_force_wait, PINOD, &log->l_icloglock, s);
		/*
		 * No need to grab the log lock here since we're
		 * only deciding whether or not to return EIO
		 * and the memory read should be atomic.
		 */
		if (iclog->ic_state & XLOG_STATE_IOERROR)
			return XFS_ERROR(EIO);
		if (log_flushed)
			*log_flushed = 1;
	} else {

no_sleep:
		spin_unlock(&log->l_icloglock);
	}
	return 0;
}

/*
 * Wrapper for _xfs_log_force(), to be used when caller doesn't care
 * about errors or whether the log was flushed or not. This is the normal
 * interface to use when trying to unpin items or move the log forward.
 */
void
xfs_log_force(
	xfs_mount_t	*mp,
	uint		flags)
{
	int	error;

	error = _xfs_log_force(mp, flags, NULL);
	if (error) {
		xfs_fs_cmn_err(CE_WARN, mp, "xfs_log_force: "
			"error %d returned.", error);
	}
}

/*
 * Force the in-core log to disk for a specific LSN.
 *
 * Find in-core log with lsn.
 *	If it is in the DIRTY state, just return.
 *	If it is in the ACTIVE state, move the in-core log into the WANT_SYNC
 *		state and go to sleep or return.
 *	If it is in any other state, go to sleep or return.
 *
 * Synchronous forces are implemented with a signal variable. All callers
 * to force a given lsn to disk will wait on a the sv attached to the
 * specific in-core log.  When given in-core log finally completes its
 * write to disk, that thread will wake up all threads waiting on the
 * sv.
 */
int
_xfs_log_force_lsn(
	struct xfs_mount	*mp,
	xfs_lsn_t		lsn,
	uint			flags,
	int			*log_flushed)
{
	struct log		*log = mp->m_log;
	struct xlog_in_core	*iclog;
	int			already_slept = 0;

	ASSERT(lsn != 0);

	XFS_STATS_INC(xs_log_force);

	if (log->l_cilp) {
<<<<<<< HEAD
		lsn = xlog_cil_push_lsn(log, lsn);
=======
		lsn = xlog_cil_force_lsn(log, lsn);
>>>>>>> 062c1825
		if (lsn == NULLCOMMITLSN)
			return 0;
	}

try_again:
	spin_lock(&log->l_icloglock);
	iclog = log->l_iclog;
	if (iclog->ic_state & XLOG_STATE_IOERROR) {
		spin_unlock(&log->l_icloglock);
		return XFS_ERROR(EIO);
	}

	do {
		if (be64_to_cpu(iclog->ic_header.h_lsn) != lsn) {
			iclog = iclog->ic_next;
			continue;
		}

		if (iclog->ic_state == XLOG_STATE_DIRTY) {
			spin_unlock(&log->l_icloglock);
			return 0;
		}

		if (iclog->ic_state == XLOG_STATE_ACTIVE) {
			/*
			 * We sleep here if we haven't already slept (e.g.
			 * this is the first time we've looked at the correct
			 * iclog buf) and the buffer before us is going to
			 * be sync'ed. The reason for this is that if we
			 * are doing sync transactions here, by waiting for
			 * the previous I/O to complete, we can allow a few
			 * more transactions into this iclog before we close
			 * it down.
			 *
			 * Otherwise, we mark the buffer WANT_SYNC, and bump
			 * up the refcnt so we can release the log (which
			 * drops the ref count).  The state switch keeps new
			 * transaction commits from using this buffer.  When
			 * the current commits finish writing into the buffer,
			 * the refcount will drop to zero and the buffer will
			 * go out then.
			 */
			if (!already_slept &&
			    (iclog->ic_prev->ic_state &
			     (XLOG_STATE_WANT_SYNC | XLOG_STATE_SYNCING))) {
				ASSERT(!(iclog->ic_state & XLOG_STATE_IOERROR));

				XFS_STATS_INC(xs_log_force_sleep);

				sv_wait(&iclog->ic_prev->ic_write_wait,
					PSWP, &log->l_icloglock, s);
				if (log_flushed)
					*log_flushed = 1;
				already_slept = 1;
				goto try_again;
			}
			atomic_inc(&iclog->ic_refcnt);
			xlog_state_switch_iclogs(log, iclog, 0);
			spin_unlock(&log->l_icloglock);
			if (xlog_state_release_iclog(log, iclog))
				return XFS_ERROR(EIO);
			if (log_flushed)
				*log_flushed = 1;
			spin_lock(&log->l_icloglock);
		}

		if ((flags & XFS_LOG_SYNC) && /* sleep */
		    !(iclog->ic_state &
		      (XLOG_STATE_ACTIVE | XLOG_STATE_DIRTY))) {
			/*
			 * Don't wait on completion if we know that we've
			 * gotten a log write error.
			 */
			if (iclog->ic_state & XLOG_STATE_IOERROR) {
				spin_unlock(&log->l_icloglock);
				return XFS_ERROR(EIO);
			}
			XFS_STATS_INC(xs_log_force_sleep);
			sv_wait(&iclog->ic_force_wait, PSWP, &log->l_icloglock, s);
			/*
			 * No need to grab the log lock here since we're
			 * only deciding whether or not to return EIO
			 * and the memory read should be atomic.
			 */
			if (iclog->ic_state & XLOG_STATE_IOERROR)
				return XFS_ERROR(EIO);

			if (log_flushed)
				*log_flushed = 1;
		} else {		/* just return */
			spin_unlock(&log->l_icloglock);
		}

		return 0;
	} while (iclog != log->l_iclog);

	spin_unlock(&log->l_icloglock);
	return 0;
}

/*
 * Wrapper for _xfs_log_force_lsn(), to be used when caller doesn't care
 * about errors or whether the log was flushed or not. This is the normal
 * interface to use when trying to unpin items or move the log forward.
 */
void
xfs_log_force_lsn(
	xfs_mount_t	*mp,
	xfs_lsn_t	lsn,
	uint		flags)
{
	int	error;

	error = _xfs_log_force_lsn(mp, lsn, flags, NULL);
	if (error) {
		xfs_fs_cmn_err(CE_WARN, mp, "xfs_log_force: "
			"error %d returned.", error);
	}
}

/*
 * Called when we want to mark the current iclog as being ready to sync to
 * disk.
 */
STATIC void
xlog_state_want_sync(xlog_t *log, xlog_in_core_t *iclog)
{
	assert_spin_locked(&log->l_icloglock);

	if (iclog->ic_state == XLOG_STATE_ACTIVE) {
		xlog_state_switch_iclogs(log, iclog, 0);
	} else {
		ASSERT(iclog->ic_state &
			(XLOG_STATE_WANT_SYNC|XLOG_STATE_IOERROR));
	}
}


/*****************************************************************************
 *
 *		TICKET functions
 *
 *****************************************************************************
 */

/*
 * Free a used ticket when its refcount falls to zero.
 */
void
xfs_log_ticket_put(
	xlog_ticket_t	*ticket)
{
	ASSERT(atomic_read(&ticket->t_ref) > 0);
	if (atomic_dec_and_test(&ticket->t_ref)) {
		sv_destroy(&ticket->t_wait);
		kmem_zone_free(xfs_log_ticket_zone, ticket);
	}
}

xlog_ticket_t *
xfs_log_ticket_get(
	xlog_ticket_t	*ticket)
{
	ASSERT(atomic_read(&ticket->t_ref) > 0);
	atomic_inc(&ticket->t_ref);
	return ticket;
}

xlog_tid_t
xfs_log_get_trans_ident(
	struct xfs_trans	*tp)
{
	return tp->t_ticket->t_tid;
}

/*
 * Allocate and initialise a new log ticket.
 */
xlog_ticket_t *
xlog_ticket_alloc(
	struct log	*log,
	int		unit_bytes,
	int		cnt,
	char		client,
	uint		xflags,
	int		alloc_flags)
{
	struct xlog_ticket *tic;
	uint		num_headers;
	int		iclog_space;

	tic = kmem_zone_zalloc(xfs_log_ticket_zone, alloc_flags);
	if (!tic)
		return NULL;

	/*
	 * Permanent reservations have up to 'cnt'-1 active log operations
	 * in the log.  A unit in this case is the amount of space for one
	 * of these log operations.  Normal reservations have a cnt of 1
	 * and their unit amount is the total amount of space required.
	 *
	 * The following lines of code account for non-transaction data
	 * which occupy space in the on-disk log.
	 *
	 * Normal form of a transaction is:
	 * <oph><trans-hdr><start-oph><reg1-oph><reg1><reg2-oph>...<commit-oph>
	 * and then there are LR hdrs, split-recs and roundoff at end of syncs.
	 *
	 * We need to account for all the leadup data and trailer data
	 * around the transaction data.
	 * And then we need to account for the worst case in terms of using
	 * more space.
	 * The worst case will happen if:
	 * - the placement of the transaction happens to be such that the
	 *   roundoff is at its maximum
	 * - the transaction data is synced before the commit record is synced
	 *   i.e. <transaction-data><roundoff> | <commit-rec><roundoff>
	 *   Therefore the commit record is in its own Log Record.
	 *   This can happen as the commit record is called with its
	 *   own region to xlog_write().
	 *   This then means that in the worst case, roundoff can happen for
	 *   the commit-rec as well.
	 *   The commit-rec is smaller than padding in this scenario and so it is
	 *   not added separately.
	 */

	/* for trans header */
	unit_bytes += sizeof(xlog_op_header_t);
	unit_bytes += sizeof(xfs_trans_header_t);

	/* for start-rec */
	unit_bytes += sizeof(xlog_op_header_t);

	/*
	 * for LR headers - the space for data in an iclog is the size minus
	 * the space used for the headers. If we use the iclog size, then we
	 * undercalculate the number of headers required.
	 *
	 * Furthermore - the addition of op headers for split-recs might
	 * increase the space required enough to require more log and op
	 * headers, so take that into account too.
	 *
	 * IMPORTANT: This reservation makes the assumption that if this
	 * transaction is the first in an iclog and hence has the LR headers
	 * accounted to it, then the remaining space in the iclog is
	 * exclusively for this transaction.  i.e. if the transaction is larger
	 * than the iclog, it will be the only thing in that iclog.
	 * Fundamentally, this means we must pass the entire log vector to
	 * xlog_write to guarantee this.
	 */
	iclog_space = log->l_iclog_size - log->l_iclog_hsize;
	num_headers = howmany(unit_bytes, iclog_space);

	/* for split-recs - ophdrs added when data split over LRs */
	unit_bytes += sizeof(xlog_op_header_t) * num_headers;

	/* add extra header reservations if we overrun */
	while (!num_headers ||
	       howmany(unit_bytes, iclog_space) > num_headers) {
		unit_bytes += sizeof(xlog_op_header_t);
		num_headers++;
	}
	unit_bytes += log->l_iclog_hsize * num_headers;

	/* for commit-rec LR header - note: padding will subsume the ophdr */
	unit_bytes += log->l_iclog_hsize;

	/* for roundoff padding for transaction data and one for commit record */
	if (xfs_sb_version_haslogv2(&log->l_mp->m_sb) &&
	    log->l_mp->m_sb.sb_logsunit > 1) {
		/* log su roundoff */
		unit_bytes += 2*log->l_mp->m_sb.sb_logsunit;
	} else {
		/* BB roundoff */
		unit_bytes += 2*BBSIZE;
        }

	atomic_set(&tic->t_ref, 1);
	tic->t_unit_res		= unit_bytes;
	tic->t_curr_res		= unit_bytes;
	tic->t_cnt		= cnt;
	tic->t_ocnt		= cnt;
	tic->t_tid		= random32();
	tic->t_clientid		= client;
	tic->t_flags		= XLOG_TIC_INITED;
	tic->t_trans_type	= 0;
	if (xflags & XFS_LOG_PERM_RESERV)
		tic->t_flags |= XLOG_TIC_PERM_RESERV;
	sv_init(&tic->t_wait, SV_DEFAULT, "logtick");

	xlog_tic_reset_res(tic);

	return tic;
}


/******************************************************************************
 *
 *		Log debug routines
 *
 ******************************************************************************
 */
#if defined(DEBUG)
/*
 * Make sure that the destination ptr is within the valid data region of
 * one of the iclogs.  This uses backup pointers stored in a different
 * part of the log in case we trash the log structure.
 */
void
xlog_verify_dest_ptr(
	struct log	*log,
	char		*ptr)
{
	int i;
	int good_ptr = 0;

	for (i = 0; i < log->l_iclog_bufs; i++) {
		if (ptr >= log->l_iclog_bak[i] &&
		    ptr <= log->l_iclog_bak[i] + log->l_iclog_size)
			good_ptr++;
	}

	if (!good_ptr)
		xlog_panic("xlog_verify_dest_ptr: invalid ptr");
}

STATIC void
xlog_verify_grant_head(xlog_t *log, int equals)
{
    if (log->l_grant_reserve_cycle == log->l_grant_write_cycle) {
	if (equals)
	    ASSERT(log->l_grant_reserve_bytes >= log->l_grant_write_bytes);
	else
	    ASSERT(log->l_grant_reserve_bytes > log->l_grant_write_bytes);
    } else {
	ASSERT(log->l_grant_reserve_cycle-1 == log->l_grant_write_cycle);
	ASSERT(log->l_grant_write_bytes >= log->l_grant_reserve_bytes);
    }
}	/* xlog_verify_grant_head */

/* check if it will fit */
STATIC void
xlog_verify_tail_lsn(xlog_t	    *log,
		     xlog_in_core_t *iclog,
		     xfs_lsn_t	    tail_lsn)
{
    int blocks;

    if (CYCLE_LSN(tail_lsn) == log->l_prev_cycle) {
	blocks =
	    log->l_logBBsize - (log->l_prev_block - BLOCK_LSN(tail_lsn));
	if (blocks < BTOBB(iclog->ic_offset)+BTOBB(log->l_iclog_hsize))
	    xlog_panic("xlog_verify_tail_lsn: ran out of log space");
    } else {
	ASSERT(CYCLE_LSN(tail_lsn)+1 == log->l_prev_cycle);

	if (BLOCK_LSN(tail_lsn) == log->l_prev_block)
	    xlog_panic("xlog_verify_tail_lsn: tail wrapped");

	blocks = BLOCK_LSN(tail_lsn) - log->l_prev_block;
	if (blocks < BTOBB(iclog->ic_offset) + 1)
	    xlog_panic("xlog_verify_tail_lsn: ran out of log space");
    }
}	/* xlog_verify_tail_lsn */

/*
 * Perform a number of checks on the iclog before writing to disk.
 *
 * 1. Make sure the iclogs are still circular
 * 2. Make sure we have a good magic number
 * 3. Make sure we don't have magic numbers in the data
 * 4. Check fields of each log operation header for:
 *	A. Valid client identifier
 *	B. tid ptr value falls in valid ptr space (user space code)
 *	C. Length in log record header is correct according to the
 *		individual operation headers within record.
 * 5. When a bwrite will occur within 5 blocks of the front of the physical
 *	log, check the preceding blocks of the physical log to make sure all
 *	the cycle numbers agree with the current cycle number.
 */
STATIC void
xlog_verify_iclog(xlog_t	 *log,
		  xlog_in_core_t *iclog,
		  int		 count,
		  boolean_t	 syncing)
{
	xlog_op_header_t	*ophead;
	xlog_in_core_t		*icptr;
	xlog_in_core_2_t	*xhdr;
	xfs_caddr_t		ptr;
	xfs_caddr_t		base_ptr;
	__psint_t		field_offset;
	__uint8_t		clientid;
	int			len, i, j, k, op_len;
	int			idx;

	/* check validity of iclog pointers */
	spin_lock(&log->l_icloglock);
	icptr = log->l_iclog;
	for (i=0; i < log->l_iclog_bufs; i++) {
		if (icptr == NULL)
			xlog_panic("xlog_verify_iclog: invalid ptr");
		icptr = icptr->ic_next;
	}
	if (icptr != log->l_iclog)
		xlog_panic("xlog_verify_iclog: corrupt iclog ring");
	spin_unlock(&log->l_icloglock);

	/* check log magic numbers */
	if (be32_to_cpu(iclog->ic_header.h_magicno) != XLOG_HEADER_MAGIC_NUM)
		xlog_panic("xlog_verify_iclog: invalid magic num");

	ptr = (xfs_caddr_t) &iclog->ic_header;
	for (ptr += BBSIZE; ptr < ((xfs_caddr_t)&iclog->ic_header) + count;
	     ptr += BBSIZE) {
		if (be32_to_cpu(*(__be32 *)ptr) == XLOG_HEADER_MAGIC_NUM)
			xlog_panic("xlog_verify_iclog: unexpected magic num");
	}

	/* check fields */
	len = be32_to_cpu(iclog->ic_header.h_num_logops);
	ptr = iclog->ic_datap;
	base_ptr = ptr;
	ophead = (xlog_op_header_t *)ptr;
	xhdr = iclog->ic_data;
	for (i = 0; i < len; i++) {
		ophead = (xlog_op_header_t *)ptr;

		/* clientid is only 1 byte */
		field_offset = (__psint_t)
			       ((xfs_caddr_t)&(ophead->oh_clientid) - base_ptr);
		if (syncing == B_FALSE || (field_offset & 0x1ff)) {
			clientid = ophead->oh_clientid;
		} else {
			idx = BTOBBT((xfs_caddr_t)&(ophead->oh_clientid) - iclog->ic_datap);
			if (idx >= (XLOG_HEADER_CYCLE_SIZE / BBSIZE)) {
				j = idx / (XLOG_HEADER_CYCLE_SIZE / BBSIZE);
				k = idx % (XLOG_HEADER_CYCLE_SIZE / BBSIZE);
				clientid = xlog_get_client_id(
					xhdr[j].hic_xheader.xh_cycle_data[k]);
			} else {
				clientid = xlog_get_client_id(
					iclog->ic_header.h_cycle_data[idx]);
			}
		}
		if (clientid != XFS_TRANSACTION && clientid != XFS_LOG)
			cmn_err(CE_WARN, "xlog_verify_iclog: "
				"invalid clientid %d op 0x%p offset 0x%lx",
				clientid, ophead, (unsigned long)field_offset);

		/* check length */
		field_offset = (__psint_t)
			       ((xfs_caddr_t)&(ophead->oh_len) - base_ptr);
		if (syncing == B_FALSE || (field_offset & 0x1ff)) {
			op_len = be32_to_cpu(ophead->oh_len);
		} else {
			idx = BTOBBT((__psint_t)&ophead->oh_len -
				    (__psint_t)iclog->ic_datap);
			if (idx >= (XLOG_HEADER_CYCLE_SIZE / BBSIZE)) {
				j = idx / (XLOG_HEADER_CYCLE_SIZE / BBSIZE);
				k = idx % (XLOG_HEADER_CYCLE_SIZE / BBSIZE);
				op_len = be32_to_cpu(xhdr[j].hic_xheader.xh_cycle_data[k]);
			} else {
				op_len = be32_to_cpu(iclog->ic_header.h_cycle_data[idx]);
			}
		}
		ptr += sizeof(xlog_op_header_t) + op_len;
	}
}	/* xlog_verify_iclog */
#endif

/*
 * Mark all iclogs IOERROR. l_icloglock is held by the caller.
 */
STATIC int
xlog_state_ioerror(
	xlog_t	*log)
{
	xlog_in_core_t	*iclog, *ic;

	iclog = log->l_iclog;
	if (! (iclog->ic_state & XLOG_STATE_IOERROR)) {
		/*
		 * Mark all the incore logs IOERROR.
		 * From now on, no log flushes will result.
		 */
		ic = iclog;
		do {
			ic->ic_state = XLOG_STATE_IOERROR;
			ic = ic->ic_next;
		} while (ic != iclog);
		return 0;
	}
	/*
	 * Return non-zero, if state transition has already happened.
	 */
	return 1;
}

/*
 * This is called from xfs_force_shutdown, when we're forcibly
 * shutting down the filesystem, typically because of an IO error.
 * Our main objectives here are to make sure that:
 *	a. the filesystem gets marked 'SHUTDOWN' for all interested
 *	   parties to find out, 'atomically'.
 *	b. those who're sleeping on log reservations, pinned objects and
 *	    other resources get woken up, and be told the bad news.
 *	c. nothing new gets queued up after (a) and (b) are done.
 *	d. if !logerror, flush the iclogs to disk, then seal them off
 *	   for business.
 *
 * Note: for delayed logging the !logerror case needs to flush the regions
 * held in memory out to the iclogs before flushing them to disk. This needs
 * to be done before the log is marked as shutdown, otherwise the flush to the
 * iclogs will fail.
 */
int
xfs_log_force_umount(
	struct xfs_mount	*mp,
	int			logerror)
{
	xlog_ticket_t	*tic;
	xlog_t		*log;
	int		retval;

	log = mp->m_log;

	/*
	 * If this happens during log recovery, don't worry about
	 * locking; the log isn't open for business yet.
	 */
	if (!log ||
	    log->l_flags & XLOG_ACTIVE_RECOVERY) {
		mp->m_flags |= XFS_MOUNT_FS_SHUTDOWN;
		if (mp->m_sb_bp)
			XFS_BUF_DONE(mp->m_sb_bp);
		return 0;
	}

	/*
	 * Somebody could've already done the hard work for us.
	 * No need to get locks for this.
	 */
	if (logerror && log->l_iclog->ic_state & XLOG_STATE_IOERROR) {
		ASSERT(XLOG_FORCED_SHUTDOWN(log));
		return 1;
	}
	retval = 0;

	/*
	 * Flush the in memory commit item list before marking the log as
	 * being shut down. We need to do it in this order to ensure all the
	 * completed transactions are flushed to disk with the xfs_log_force()
	 * call below.
	 */
	if (!logerror && (mp->m_flags & XFS_MOUNT_DELAYLOG))
<<<<<<< HEAD
		xlog_cil_push(log, 1);
=======
		xlog_cil_force(log);
>>>>>>> 062c1825

	/*
	 * We must hold both the GRANT lock and the LOG lock,
	 * before we mark the filesystem SHUTDOWN and wake
	 * everybody up to tell the bad news.
	 */
	spin_lock(&log->l_icloglock);
	spin_lock(&log->l_grant_lock);
	mp->m_flags |= XFS_MOUNT_FS_SHUTDOWN;
	if (mp->m_sb_bp)
		XFS_BUF_DONE(mp->m_sb_bp);

	/*
	 * This flag is sort of redundant because of the mount flag, but
	 * it's good to maintain the separation between the log and the rest
	 * of XFS.
	 */
	log->l_flags |= XLOG_IO_ERROR;

	/*
	 * If we hit a log error, we want to mark all the iclogs IOERROR
	 * while we're still holding the loglock.
	 */
	if (logerror)
		retval = xlog_state_ioerror(log);
	spin_unlock(&log->l_icloglock);

	/*
	 * We don't want anybody waiting for log reservations
	 * after this. That means we have to wake up everybody
	 * queued up on reserve_headq as well as write_headq.
	 * In addition, we make sure in xlog_{re}grant_log_space
	 * that we don't enqueue anything once the SHUTDOWN flag
	 * is set, and this action is protected by the GRANTLOCK.
	 */
	if ((tic = log->l_reserve_headq)) {
		do {
			sv_signal(&tic->t_wait);
			tic = tic->t_next;
		} while (tic != log->l_reserve_headq);
	}

	if ((tic = log->l_write_headq)) {
		do {
			sv_signal(&tic->t_wait);
			tic = tic->t_next;
		} while (tic != log->l_write_headq);
	}
	spin_unlock(&log->l_grant_lock);

	if (!(log->l_iclog->ic_state & XLOG_STATE_IOERROR)) {
		ASSERT(!logerror);
		/*
		 * Force the incore logs to disk before shutting the
		 * log down completely.
		 */
		_xfs_log_force(mp, XFS_LOG_SYNC, NULL);

		spin_lock(&log->l_icloglock);
		retval = xlog_state_ioerror(log);
		spin_unlock(&log->l_icloglock);
	}
	/*
	 * Wake up everybody waiting on xfs_log_force.
	 * Callback all log item committed functions as if the
	 * log writes were completed.
	 */
	xlog_state_do_callback(log, XFS_LI_ABORTED, NULL);

#ifdef XFSERRORDEBUG
	{
		xlog_in_core_t	*iclog;

		spin_lock(&log->l_icloglock);
		iclog = log->l_iclog;
		do {
			ASSERT(iclog->ic_callback == 0);
			iclog = iclog->ic_next;
		} while (iclog != log->l_iclog);
		spin_unlock(&log->l_icloglock);
	}
#endif
	/* return non-zero if log IOERROR transition had already happened */
	return retval;
}

STATIC int
xlog_iclogs_empty(xlog_t *log)
{
	xlog_in_core_t	*iclog;

	iclog = log->l_iclog;
	do {
		/* endianness does not matter here, zero is zero in
		 * any language.
		 */
		if (iclog->ic_header.h_num_logops)
			return 0;
		iclog = iclog->ic_next;
	} while (iclog != log->l_iclog);
	return 1;
}<|MERGE_RESOLUTION|>--- conflicted
+++ resolved
@@ -3015,12 +3015,8 @@
 
 	XFS_STATS_INC(xs_log_force);
 
-<<<<<<< HEAD
-	xlog_cil_push(log, 1);
-=======
 	if (log->l_cilp)
 		xlog_cil_force(log);
->>>>>>> 062c1825
 
 	spin_lock(&log->l_icloglock);
 
@@ -3172,11 +3168,7 @@
 	XFS_STATS_INC(xs_log_force);
 
 	if (log->l_cilp) {
-<<<<<<< HEAD
-		lsn = xlog_cil_push_lsn(log, lsn);
-=======
 		lsn = xlog_cil_force_lsn(log, lsn);
->>>>>>> 062c1825
 		if (lsn == NULLCOMMITLSN)
 			return 0;
 	}
@@ -3733,11 +3725,7 @@
 	 * call below.
 	 */
 	if (!logerror && (mp->m_flags & XFS_MOUNT_DELAYLOG))
-<<<<<<< HEAD
-		xlog_cil_push(log, 1);
-=======
 		xlog_cil_force(log);
->>>>>>> 062c1825
 
 	/*
 	 * We must hold both the GRANT lock and the LOG lock,
