--- conflicted
+++ resolved
@@ -439,11 +439,8 @@
 #define XFS_IOLOCK_DEP(flags)	(((flags) & XFS_IOLOCK_DEP_MASK) >> XFS_IOLOCK_SHIFT)
 #define XFS_ILOCK_DEP(flags)	(((flags) & XFS_ILOCK_DEP_MASK) >> XFS_ILOCK_SHIFT)
 
-<<<<<<< HEAD
-=======
 extern struct lock_class_key xfs_iolock_reclaimable;
 
->>>>>>> 3cbea436
 /*
  * Flags for xfs_itruncate_start().
  */
