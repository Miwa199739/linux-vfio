--- conflicted
+++ resolved
@@ -2469,11 +2469,7 @@
 		 */
 		if (bp->b_iodone) {
 			XFS_BUF_UNDONE(bp);
-<<<<<<< HEAD
-			XFS_BUF_STALE(bp);
-=======
 			xfs_buf_stale(bp);
->>>>>>> 0dacb764
 			xfs_buf_ioerror(bp, EIO);
 			xfs_buf_ioend(bp, 0);
 		} else {
