--- conflicted
+++ resolved
@@ -676,12 +676,9 @@
 
 		xfs_ilock(ip, XFS_ILOCK_EXCL);
 		xfs_trans_ijoin(tp, ip, 0);
-<<<<<<< HEAD
-=======
 
 		ip->i_d.di_size = 0;
 		xfs_trans_log_inode(tp, ip, XFS_ILOG_CORE);
->>>>>>> dcd6c922
 
 		error = xfs_itruncate_extents(&tp, ip, XFS_DATA_FORK, 0);
 		if (error) {
