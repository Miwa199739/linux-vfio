/*
 * linux/fs/inode.c
 *
 * (C) 1997 Linus Torvalds
 */

#include <linux/fs.h>
#include <linux/mm.h>
#include <linux/dcache.h>
#include <linux/init.h>
#include <linux/slab.h>
#include <linux/writeback.h>
#include <linux/module.h>
#include <linux/backing-dev.h>
#include <linux/wait.h>
#include <linux/rwsem.h>
#include <linux/hash.h>
#include <linux/swap.h>
#include <linux/security.h>
#include <linux/pagemap.h>
#include <linux/cdev.h>
#include <linux/bootmem.h>
#include <linux/fsnotify.h>
#include <linux/mount.h>
#include <linux/async.h>
#include <linux/posix_acl.h>
#include <linux/ima.h>

/*
 * This is needed for the following functions:
 *  - inode_has_buffers
 *  - invalidate_bdev
 *
 * FIXME: remove all knowledge of the buffer layer from this file
 */
#include <linux/buffer_head.h>

/*
 * New inode.c implementation.
 *
 * This implementation has the basic premise of trying
 * to be extremely low-overhead and SMP-safe, yet be
 * simple enough to be "obviously correct".
 *
 * Famous last words.
 */

/* inode dynamic allocation 1999, Andrea Arcangeli <andrea@suse.de> */

/* #define INODE_PARANOIA 1 */
/* #define INODE_DEBUG 1 */

/*
 * Inode lookup is no longer as critical as it used to be:
 * most of the lookups are going to be through the dcache.
 */
#define I_HASHBITS	i_hash_shift
#define I_HASHMASK	i_hash_mask

static unsigned int i_hash_mask __read_mostly;
static unsigned int i_hash_shift __read_mostly;

/*
 * Each inode can be on two separate lists. One is
 * the hash list of the inode, used for lookups. The
 * other linked list is the "type" list:
 *  "in_use" - valid inode, i_count > 0, i_nlink > 0
 *  "dirty"  - as "in_use" but also dirty
 *  "unused" - valid inode, i_count = 0
 *
 * A "dirty" list is maintained for each super block,
 * allowing for low-overhead inode sync() operations.
 */

static LIST_HEAD(inode_lru);
static struct hlist_head *inode_hashtable __read_mostly;

/*
 * A simple spinlock to protect the list manipulations.
 *
 * NOTE! You also have to own the lock if you change
 * the i_state of an inode while it is in use..
 */
DEFINE_SPINLOCK(inode_lock);

/*
 * iprune_sem provides exclusion between the kswapd or try_to_free_pages
 * icache shrinking path, and the umount path.  Without this exclusion,
 * by the time prune_icache calls iput for the inode whose pages it has
 * been invalidating, or by the time it calls clear_inode & destroy_inode
 * from its final dispose_list, the struct super_block they refer to
 * (for inode->i_sb->s_op) may already have been freed and reused.
 *
 * We make this an rwsem because the fastpath is icache shrinking. In
 * some cases a filesystem may be doing a significant amount of work in
 * its inode reclaim code, so this should improve parallelism.
 */
static DECLARE_RWSEM(iprune_sem);

/*
 * Statistics gathering..
 */
struct inodes_stat_t inodes_stat;

static struct percpu_counter nr_inodes __cacheline_aligned_in_smp;
static struct percpu_counter nr_inodes_unused __cacheline_aligned_in_smp;

static struct kmem_cache *inode_cachep __read_mostly;

static inline int get_nr_inodes(void)
{
	return percpu_counter_sum_positive(&nr_inodes);
}

static inline int get_nr_inodes_unused(void)
{
	return percpu_counter_sum_positive(&nr_inodes_unused);
}

int get_nr_dirty_inodes(void)
{
	int nr_dirty = get_nr_inodes() - get_nr_inodes_unused();
	return nr_dirty > 0 ? nr_dirty : 0;

}

/*
 * Handle nr_inode sysctl
 */
#ifdef CONFIG_SYSCTL
int proc_nr_inodes(ctl_table *table, int write,
		   void __user *buffer, size_t *lenp, loff_t *ppos)
{
	inodes_stat.nr_inodes = get_nr_inodes();
	inodes_stat.nr_unused = get_nr_inodes_unused();
	return proc_dointvec(table, write, buffer, lenp, ppos);
}
#endif

static void wake_up_inode(struct inode *inode)
{
	/*
	 * Prevent speculative execution through spin_unlock(&inode_lock);
	 */
	smp_mb();
	wake_up_bit(&inode->i_state, __I_NEW);
}

/**
 * inode_init_always - perform inode structure intialisation
 * @sb: superblock inode belongs to
 * @inode: inode to initialise
 *
 * These are initializations that need to be done on every inode
 * allocation as the fields are not initialised by slab allocation.
 */
int inode_init_always(struct super_block *sb, struct inode *inode)
{
	static const struct address_space_operations empty_aops;
	static const struct inode_operations empty_iops;
	static const struct file_operations empty_fops;
	struct address_space *const mapping = &inode->i_data;

	inode->i_sb = sb;
	inode->i_blkbits = sb->s_blocksize_bits;
	inode->i_flags = 0;
	atomic_set(&inode->i_count, 1);
	inode->i_op = &empty_iops;
	inode->i_fop = &empty_fops;
	inode->i_nlink = 1;
	inode->i_uid = 0;
	inode->i_gid = 0;
	atomic_set(&inode->i_writecount, 0);
	inode->i_size = 0;
	inode->i_blocks = 0;
	inode->i_bytes = 0;
	inode->i_generation = 0;
#ifdef CONFIG_QUOTA
	memset(&inode->i_dquot, 0, sizeof(inode->i_dquot));
#endif
	inode->i_pipe = NULL;
	inode->i_bdev = NULL;
	inode->i_cdev = NULL;
	inode->i_rdev = 0;
	inode->dirtied_when = 0;

	if (security_inode_alloc(inode))
		goto out;
	spin_lock_init(&inode->i_lock);
	lockdep_set_class(&inode->i_lock, &sb->s_type->i_lock_key);

	mutex_init(&inode->i_mutex);
	lockdep_set_class(&inode->i_mutex, &sb->s_type->i_mutex_key);

	init_rwsem(&inode->i_alloc_sem);
	lockdep_set_class(&inode->i_alloc_sem, &sb->s_type->i_alloc_sem_key);

	mapping->a_ops = &empty_aops;
	mapping->host = inode;
	mapping->flags = 0;
	mapping_set_gfp_mask(mapping, GFP_HIGHUSER_MOVABLE);
	mapping->assoc_mapping = NULL;
	mapping->backing_dev_info = &default_backing_dev_info;
	mapping->writeback_index = 0;

	/*
	 * If the block_device provides a backing_dev_info for client
	 * inodes then use that.  Otherwise the inode share the bdev's
	 * backing_dev_info.
	 */
	if (sb->s_bdev) {
		struct backing_dev_info *bdi;

		bdi = sb->s_bdev->bd_inode->i_mapping->backing_dev_info;
		mapping->backing_dev_info = bdi;
	}
	inode->i_private = NULL;
	inode->i_mapping = mapping;
#ifdef CONFIG_FS_POSIX_ACL
	inode->i_acl = inode->i_default_acl = ACL_NOT_CACHED;
#endif

#ifdef CONFIG_FSNOTIFY
	inode->i_fsnotify_mask = 0;
#endif

	percpu_counter_inc(&nr_inodes);

	return 0;
out:
	return -ENOMEM;
}
EXPORT_SYMBOL(inode_init_always);

static struct inode *alloc_inode(struct super_block *sb)
{
	struct inode *inode;

	if (sb->s_op->alloc_inode)
		inode = sb->s_op->alloc_inode(sb);
	else
		inode = kmem_cache_alloc(inode_cachep, GFP_KERNEL);

	if (!inode)
		return NULL;

	if (unlikely(inode_init_always(sb, inode))) {
		if (inode->i_sb->s_op->destroy_inode)
			inode->i_sb->s_op->destroy_inode(inode);
		else
			kmem_cache_free(inode_cachep, inode);
		return NULL;
	}

	return inode;
}

void __destroy_inode(struct inode *inode)
{
	BUG_ON(inode_has_buffers(inode));
	security_inode_free(inode);
	fsnotify_inode_delete(inode);
#ifdef CONFIG_FS_POSIX_ACL
	if (inode->i_acl && inode->i_acl != ACL_NOT_CACHED)
		posix_acl_release(inode->i_acl);
	if (inode->i_default_acl && inode->i_default_acl != ACL_NOT_CACHED)
		posix_acl_release(inode->i_default_acl);
#endif
	percpu_counter_dec(&nr_inodes);
}
EXPORT_SYMBOL(__destroy_inode);

static void destroy_inode(struct inode *inode)
{
	BUG_ON(!list_empty(&inode->i_lru));
	__destroy_inode(inode);
	if (inode->i_sb->s_op->destroy_inode)
		inode->i_sb->s_op->destroy_inode(inode);
	else
		kmem_cache_free(inode_cachep, (inode));
}

/*
 * These are initializations that only need to be done
 * once, because the fields are idempotent across use
 * of the inode, so let the slab aware of that.
 */
void inode_init_once(struct inode *inode)
{
	memset(inode, 0, sizeof(*inode));
	INIT_HLIST_NODE(&inode->i_hash);
	INIT_LIST_HEAD(&inode->i_dentry);
	INIT_LIST_HEAD(&inode->i_devices);
	INIT_LIST_HEAD(&inode->i_wb_list);
	INIT_LIST_HEAD(&inode->i_lru);
	INIT_RADIX_TREE(&inode->i_data.page_tree, GFP_ATOMIC);
	spin_lock_init(&inode->i_data.tree_lock);
	spin_lock_init(&inode->i_data.i_mmap_lock);
	INIT_LIST_HEAD(&inode->i_data.private_list);
	spin_lock_init(&inode->i_data.private_lock);
	INIT_RAW_PRIO_TREE_ROOT(&inode->i_data.i_mmap);
	INIT_LIST_HEAD(&inode->i_data.i_mmap_nonlinear);
	i_size_ordered_init(inode);
#ifdef CONFIG_FSNOTIFY
	INIT_HLIST_HEAD(&inode->i_fsnotify_marks);
#endif
}
EXPORT_SYMBOL(inode_init_once);

static void init_once(void *foo)
{
	struct inode *inode = (struct inode *) foo;

	inode_init_once(inode);
}

/*
 * inode_lock must be held
 */
void __iget(struct inode *inode)
{
	atomic_inc(&inode->i_count);
}

/*
 * get additional reference to inode; caller must already hold one.
 */
void ihold(struct inode *inode)
{
	WARN_ON(atomic_inc_return(&inode->i_count) < 2);
}
EXPORT_SYMBOL(ihold);

static void inode_lru_list_add(struct inode *inode)
{
	if (list_empty(&inode->i_lru)) {
		list_add(&inode->i_lru, &inode_lru);
		percpu_counter_inc(&nr_inodes_unused);
	}
}

static void inode_lru_list_del(struct inode *inode)
{
	if (!list_empty(&inode->i_lru)) {
		list_del_init(&inode->i_lru);
		percpu_counter_dec(&nr_inodes_unused);
	}
}

static inline void __inode_sb_list_add(struct inode *inode)
{
	list_add(&inode->i_sb_list, &inode->i_sb->s_inodes);
}

/**
 * inode_sb_list_add - add inode to the superblock list of inodes
 * @inode: inode to add
 */
void inode_sb_list_add(struct inode *inode)
{
	spin_lock(&inode_lock);
	__inode_sb_list_add(inode);
	spin_unlock(&inode_lock);
}
EXPORT_SYMBOL_GPL(inode_sb_list_add);

static inline void __inode_sb_list_del(struct inode *inode)
{
	list_del_init(&inode->i_sb_list);
}

static unsigned long hash(struct super_block *sb, unsigned long hashval)
{
	unsigned long tmp;

	tmp = (hashval * (unsigned long)sb) ^ (GOLDEN_RATIO_PRIME + hashval) /
			L1_CACHE_BYTES;
	tmp = tmp ^ ((tmp ^ GOLDEN_RATIO_PRIME) >> I_HASHBITS);
	return tmp & I_HASHMASK;
}

<<<<<<< HEAD
void end_writeback(struct inode *inode)
{
=======
/**
 *	__insert_inode_hash - hash an inode
 *	@inode: unhashed inode
 *	@hashval: unsigned long value used to locate this object in the
 *		inode_hashtable.
 *
 *	Add an inode to the inode hash for this superblock.
 */
void __insert_inode_hash(struct inode *inode, unsigned long hashval)
{
	struct hlist_head *b = inode_hashtable + hash(inode->i_sb, hashval);

	spin_lock(&inode_lock);
	hlist_add_head(&inode->i_hash, b);
	spin_unlock(&inode_lock);
}
EXPORT_SYMBOL(__insert_inode_hash);

/**
 *	__remove_inode_hash - remove an inode from the hash
 *	@inode: inode to unhash
 *
 *	Remove an inode from the superblock.
 */
static void __remove_inode_hash(struct inode *inode)
{
	hlist_del_init(&inode->i_hash);
}

/**
 *	remove_inode_hash - remove an inode from the hash
 *	@inode: inode to unhash
 *
 *	Remove an inode from the superblock.
 */
void remove_inode_hash(struct inode *inode)
{
	spin_lock(&inode_lock);
	hlist_del_init(&inode->i_hash);
	spin_unlock(&inode_lock);
}
EXPORT_SYMBOL(remove_inode_hash);

void end_writeback(struct inode *inode)
{
>>>>>>> 45f53cc9
	might_sleep();
	BUG_ON(inode->i_data.nrpages);
	BUG_ON(!list_empty(&inode->i_data.private_list));
	BUG_ON(!(inode->i_state & I_FREEING));
	BUG_ON(inode->i_state & I_CLEAR);
	inode_sync_wait(inode);
	inode->i_state = I_FREEING | I_CLEAR;
}
EXPORT_SYMBOL(end_writeback);

static void evict(struct inode *inode)
{
	const struct super_operations *op = inode->i_sb->s_op;

	if (op->evict_inode) {
		op->evict_inode(inode);
	} else {
		if (inode->i_data.nrpages)
			truncate_inode_pages(&inode->i_data, 0);
		end_writeback(inode);
	}
	if (S_ISBLK(inode->i_mode) && inode->i_bdev)
		bd_forget(inode);
	if (S_ISCHR(inode->i_mode) && inode->i_cdev)
		cd_forget(inode);
}

/*
 * dispose_list - dispose of the contents of a local list
 * @head: the head of the list to free
 *
 * Dispose-list gets a local list with local inodes in it, so it doesn't
 * need to worry about list corruption and SMP locks.
 */
static void dispose_list(struct list_head *head)
{
	while (!list_empty(head)) {
		struct inode *inode;

		inode = list_first_entry(head, struct inode, i_lru);
		list_del_init(&inode->i_lru);

		evict(inode);

		spin_lock(&inode_lock);
		__remove_inode_hash(inode);
		__inode_sb_list_del(inode);
		spin_unlock(&inode_lock);

		wake_up_inode(inode);
		destroy_inode(inode);
	}
}

/**
 * evict_inodes	- evict all evictable inodes for a superblock
 * @sb:		superblock to operate on
 *
 * Make sure that no inodes with zero refcount are retained.  This is
 * called by superblock shutdown after having MS_ACTIVE flag removed,
 * so any inode reaching zero refcount during or after that call will
 * be immediately evicted.
 */
void evict_inodes(struct super_block *sb)
{
	struct inode *inode, *next;
	LIST_HEAD(dispose);

	down_write(&iprune_sem);

	spin_lock(&inode_lock);
	list_for_each_entry_safe(inode, next, &sb->s_inodes, i_sb_list) {
		if (atomic_read(&inode->i_count))
			continue;

		if (inode->i_state & (I_NEW | I_FREEING | I_WILL_FREE)) {
			WARN_ON(1);
			continue;
		}

		inode->i_state |= I_FREEING;

		/*
		 * Move the inode off the IO lists and LRU once I_FREEING is
		 * set so that it won't get moved back on there if it is dirty.
		 */
		list_move(&inode->i_lru, &dispose);
		list_del_init(&inode->i_wb_list);
		if (!(inode->i_state & (I_DIRTY | I_SYNC)))
			percpu_counter_dec(&nr_inodes_unused);
	}
	spin_unlock(&inode_lock);

	dispose_list(&dispose);
	up_write(&iprune_sem);
}

/**
 * invalidate_inodes	- attempt to free all inodes on a superblock
 * @sb:		superblock to operate on
 *
 * Attempts to free all inodes for a given superblock.  If there were any
 * busy inodes return a non-zero value, else zero.
 */
int invalidate_inodes(struct super_block *sb)
{
	int busy = 0;
	struct inode *inode, *next;
	LIST_HEAD(dispose);

	down_write(&iprune_sem);

	spin_lock(&inode_lock);
<<<<<<< HEAD
	fsnotify_unmount_inodes(&sb->s_inodes);
	busy = invalidate_list(&sb->s_inodes, &throw_away);
=======
	list_for_each_entry_safe(inode, next, &sb->s_inodes, i_sb_list) {
		if (inode->i_state & (I_NEW | I_FREEING | I_WILL_FREE))
			continue;
		if (atomic_read(&inode->i_count)) {
			busy = 1;
			continue;
		}

		inode->i_state |= I_FREEING;

		/*
		 * Move the inode off the IO lists and LRU once I_FREEING is
		 * set so that it won't get moved back on there if it is dirty.
		 */
		list_move(&inode->i_lru, &dispose);
		list_del_init(&inode->i_wb_list);
		if (!(inode->i_state & (I_DIRTY | I_SYNC)))
			percpu_counter_dec(&nr_inodes_unused);
	}
>>>>>>> 45f53cc9
	spin_unlock(&inode_lock);

	dispose_list(&dispose);
	up_write(&iprune_sem);

	return busy;
}

static int can_unuse(struct inode *inode)
{
	if (inode->i_state & ~I_REFERENCED)
		return 0;
	if (inode_has_buffers(inode))
		return 0;
	if (atomic_read(&inode->i_count))
		return 0;
	if (inode->i_data.nrpages)
		return 0;
	return 1;
}

/*
 * Scan `goal' inodes on the unused list for freeable ones. They are moved to a
 * temporary list and then are freed outside inode_lock by dispose_list().
 *
 * Any inodes which are pinned purely because of attached pagecache have their
 * pagecache removed.  If the inode has metadata buffers attached to
 * mapping->private_list then try to remove them.
 *
 * If the inode has the I_REFERENCED flag set, then it means that it has been
 * used recently - the flag is set in iput_final(). When we encounter such an
 * inode, clear the flag and move it to the back of the LRU so it gets another
 * pass through the LRU before it gets reclaimed. This is necessary because of
 * the fact we are doing lazy LRU updates to minimise lock contention so the
 * LRU does not have strict ordering. Hence we don't want to reclaim inodes
 * with this flag set because they are the inodes that are out of order.
 */
static void prune_icache(int nr_to_scan)
{
	LIST_HEAD(freeable);
	int nr_scanned;
	unsigned long reap = 0;

	down_read(&iprune_sem);
	spin_lock(&inode_lock);
	for (nr_scanned = 0; nr_scanned < nr_to_scan; nr_scanned++) {
		struct inode *inode;

		if (list_empty(&inode_lru))
			break;

		inode = list_entry(inode_lru.prev, struct inode, i_lru);

		/*
		 * Referenced or dirty inodes are still in use. Give them
		 * another pass through the LRU as we canot reclaim them now.
		 */
		if (atomic_read(&inode->i_count) ||
		    (inode->i_state & ~I_REFERENCED)) {
			list_del_init(&inode->i_lru);
			percpu_counter_dec(&nr_inodes_unused);
			continue;
		}

		/* recently referenced inodes get one more pass */
		if (inode->i_state & I_REFERENCED) {
			list_move(&inode->i_lru, &inode_lru);
			inode->i_state &= ~I_REFERENCED;
			continue;
		}
		if (inode_has_buffers(inode) || inode->i_data.nrpages) {
			__iget(inode);
			spin_unlock(&inode_lock);
			if (remove_inode_buffers(inode))
				reap += invalidate_mapping_pages(&inode->i_data,
								0, -1);
			iput(inode);
			spin_lock(&inode_lock);

			if (inode != list_entry(inode_lru.next,
						struct inode, i_lru))
				continue;	/* wrong inode or list_empty */
			if (!can_unuse(inode))
				continue;
		}
		WARN_ON(inode->i_state & I_NEW);
		inode->i_state |= I_FREEING;

		/*
		 * Move the inode off the IO lists and LRU once I_FREEING is
		 * set so that it won't get moved back on there if it is dirty.
		 */
		list_move(&inode->i_lru, &freeable);
		list_del_init(&inode->i_wb_list);
		percpu_counter_dec(&nr_inodes_unused);
	}
	if (current_is_kswapd())
		__count_vm_events(KSWAPD_INODESTEAL, reap);
	else
		__count_vm_events(PGINODESTEAL, reap);
	spin_unlock(&inode_lock);

	dispose_list(&freeable);
	up_read(&iprune_sem);
}

/*
 * shrink_icache_memory() will attempt to reclaim some unused inodes.  Here,
 * "unused" means that no dentries are referring to the inodes: the files are
 * not open and the dcache references to those inodes have already been
 * reclaimed.
 *
 * This function is passed the number of inodes to scan, and it returns the
 * total number of remaining possibly-reclaimable inodes.
 */
static int shrink_icache_memory(struct shrinker *shrink, int nr, gfp_t gfp_mask)
{
	if (nr) {
		/*
		 * Nasty deadlock avoidance.  We may hold various FS locks,
		 * and we don't want to recurse into the FS that called us
		 * in clear_inode() and friends..
		 */
		if (!(gfp_mask & __GFP_FS))
			return -1;
		prune_icache(nr);
	}
	return (get_nr_inodes_unused() / 100) * sysctl_vfs_cache_pressure;
}

static struct shrinker icache_shrinker = {
	.shrink = shrink_icache_memory,
	.seeks = DEFAULT_SEEKS,
};

static void __wait_on_freeing_inode(struct inode *inode);
/*
 * Called with the inode lock held.
 */
static struct inode *find_inode(struct super_block *sb,
				struct hlist_head *head,
				int (*test)(struct inode *, void *),
				void *data)
{
	struct hlist_node *node;
	struct inode *inode = NULL;

repeat:
	hlist_for_each_entry(inode, node, head, i_hash) {
		if (inode->i_sb != sb)
			continue;
		if (!test(inode, data))
			continue;
		if (inode->i_state & (I_FREEING|I_WILL_FREE)) {
			__wait_on_freeing_inode(inode);
			goto repeat;
		}
		__iget(inode);
		return inode;
	}
	return NULL;
}

/*
 * find_inode_fast is the fast path version of find_inode, see the comment at
 * iget_locked for details.
 */
static struct inode *find_inode_fast(struct super_block *sb,
				struct hlist_head *head, unsigned long ino)
{
	struct hlist_node *node;
	struct inode *inode = NULL;

repeat:
	hlist_for_each_entry(inode, node, head, i_hash) {
		if (inode->i_ino != ino)
			continue;
		if (inode->i_sb != sb)
			continue;
		if (inode->i_state & (I_FREEING|I_WILL_FREE)) {
			__wait_on_freeing_inode(inode);
			goto repeat;
		}
		__iget(inode);
		return inode;
	}
	return NULL;
}

/*
 * Each cpu owns a range of LAST_INO_BATCH numbers.
 * 'shared_last_ino' is dirtied only once out of LAST_INO_BATCH allocations,
 * to renew the exhausted range.
 *
 * This does not significantly increase overflow rate because every CPU can
 * consume at most LAST_INO_BATCH-1 unused inode numbers. So there is
 * NR_CPUS*(LAST_INO_BATCH-1) wastage. At 4096 and 1024, this is ~0.1% of the
 * 2^32 range, and is a worst-case. Even a 50% wastage would only increase
 * overflow rate by 2x, which does not seem too significant.
 *
 * On a 32bit, non LFS stat() call, glibc will generate an EOVERFLOW
 * error if st_ino won't fit in target struct field. Use 32bit counter
 * here to attempt to avoid that.
 */
#define LAST_INO_BATCH 1024
static DEFINE_PER_CPU(unsigned int, last_ino);

unsigned int get_next_ino(void)
{
	unsigned int *p = &get_cpu_var(last_ino);
	unsigned int res = *p;

#ifdef CONFIG_SMP
	if (unlikely((res & (LAST_INO_BATCH-1)) == 0)) {
		static atomic_t shared_last_ino;
		int next = atomic_add_return(LAST_INO_BATCH, &shared_last_ino);

		res = next - LAST_INO_BATCH;
	}
#endif

	*p = ++res;
	put_cpu_var(last_ino);
	return res;
}
EXPORT_SYMBOL(get_next_ino);

/**
 *	new_inode 	- obtain an inode
 *	@sb: superblock
 *
 *	Allocates a new inode for given superblock. The default gfp_mask
 *	for allocations related to inode->i_mapping is GFP_HIGHUSER_MOVABLE.
 *	If HIGHMEM pages are unsuitable or it is known that pages allocated
 *	for the page cache are not reclaimable or migratable,
 *	mapping_set_gfp_mask() must be called with suitable flags on the
 *	newly created inode's mapping
 *
 */
struct inode *new_inode(struct super_block *sb)
{
	struct inode *inode;

	spin_lock_prefetch(&inode_lock);

	inode = alloc_inode(sb);
	if (inode) {
		spin_lock(&inode_lock);
		__inode_sb_list_add(inode);
		inode->i_state = 0;
		spin_unlock(&inode_lock);
	}
	return inode;
}
EXPORT_SYMBOL(new_inode);

void unlock_new_inode(struct inode *inode)
{
#ifdef CONFIG_DEBUG_LOCK_ALLOC
	if (S_ISDIR(inode->i_mode)) {
		struct file_system_type *type = inode->i_sb->s_type;

		/* Set new key only if filesystem hasn't already changed it */
		if (!lockdep_match_class(&inode->i_mutex,
		    &type->i_mutex_key)) {
			/*
			 * ensure nobody is actually holding i_mutex
			 */
			mutex_destroy(&inode->i_mutex);
			mutex_init(&inode->i_mutex);
			lockdep_set_class(&inode->i_mutex,
					  &type->i_mutex_dir_key);
		}
	}
#endif
	/*
	 * This is special!  We do not need the spinlock when clearing I_NEW,
	 * because we're guaranteed that nobody else tries to do anything about
	 * the state of the inode when it is locked, as we just created it (so
	 * there can be no old holders that haven't tested I_NEW).
	 * However we must emit the memory barrier so that other CPUs reliably
	 * see the clearing of I_NEW after the other inode initialisation has
	 * completed.
	 */
	smp_mb();
	WARN_ON(!(inode->i_state & I_NEW));
	inode->i_state &= ~I_NEW;
	wake_up_inode(inode);
}
EXPORT_SYMBOL(unlock_new_inode);

/*
 * This is called without the inode lock held.. Be careful.
 *
 * We no longer cache the sb_flags in i_flags - see fs.h
 *	-- rmk@arm.uk.linux.org
 */
static struct inode *get_new_inode(struct super_block *sb,
				struct hlist_head *head,
				int (*test)(struct inode *, void *),
				int (*set)(struct inode *, void *),
				void *data)
{
	struct inode *inode;

	inode = alloc_inode(sb);
	if (inode) {
		struct inode *old;

		spin_lock(&inode_lock);
		/* We released the lock, so.. */
		old = find_inode(sb, head, test, data);
		if (!old) {
			if (set(inode, data))
				goto set_failed;

			hlist_add_head(&inode->i_hash, head);
			__inode_sb_list_add(inode);
			inode->i_state = I_NEW;
			spin_unlock(&inode_lock);

			/* Return the locked inode with I_NEW set, the
			 * caller is responsible for filling in the contents
			 */
			return inode;
		}

		/*
		 * Uhhuh, somebody else created the same inode under
		 * us. Use the old inode instead of the one we just
		 * allocated.
		 */
		spin_unlock(&inode_lock);
		destroy_inode(inode);
		inode = old;
		wait_on_inode(inode);
	}
	return inode;

set_failed:
	spin_unlock(&inode_lock);
	destroy_inode(inode);
	return NULL;
}

/*
 * get_new_inode_fast is the fast path version of get_new_inode, see the
 * comment at iget_locked for details.
 */
static struct inode *get_new_inode_fast(struct super_block *sb,
				struct hlist_head *head, unsigned long ino)
{
	struct inode *inode;

	inode = alloc_inode(sb);
	if (inode) {
		struct inode *old;

		spin_lock(&inode_lock);
		/* We released the lock, so.. */
		old = find_inode_fast(sb, head, ino);
		if (!old) {
			inode->i_ino = ino;
			hlist_add_head(&inode->i_hash, head);
			__inode_sb_list_add(inode);
			inode->i_state = I_NEW;
			spin_unlock(&inode_lock);

			/* Return the locked inode with I_NEW set, the
			 * caller is responsible for filling in the contents
			 */
			return inode;
		}

		/*
		 * Uhhuh, somebody else created the same inode under
		 * us. Use the old inode instead of the one we just
		 * allocated.
		 */
		spin_unlock(&inode_lock);
		destroy_inode(inode);
		inode = old;
		wait_on_inode(inode);
	}
	return inode;
}

/*
 * search the inode cache for a matching inode number.
 * If we find one, then the inode number we are trying to
 * allocate is not unique and so we should not use it.
 *
 * Returns 1 if the inode number is unique, 0 if it is not.
 */
static int test_inode_iunique(struct super_block *sb, unsigned long ino)
{
	struct hlist_head *b = inode_hashtable + hash(sb, ino);
	struct hlist_node *node;
	struct inode *inode;

	hlist_for_each_entry(inode, node, b, i_hash) {
		if (inode->i_ino == ino && inode->i_sb == sb)
			return 0;
	}

	return 1;
}

/**
 *	iunique - get a unique inode number
 *	@sb: superblock
 *	@max_reserved: highest reserved inode number
 *
 *	Obtain an inode number that is unique on the system for a given
 *	superblock. This is used by file systems that have no natural
 *	permanent inode numbering system. An inode number is returned that
 *	is higher than the reserved limit but unique.
 *
 *	BUGS:
 *	With a large number of inodes live on the file system this function
 *	currently becomes quite slow.
 */
ino_t iunique(struct super_block *sb, ino_t max_reserved)
{
	/*
	 * On a 32bit, non LFS stat() call, glibc will generate an EOVERFLOW
	 * error if st_ino won't fit in target struct field. Use 32bit counter
	 * here to attempt to avoid that.
	 */
	static DEFINE_SPINLOCK(iunique_lock);
	static unsigned int counter;
	ino_t res;

	spin_lock(&inode_lock);
	spin_lock(&iunique_lock);
	do {
		if (counter <= max_reserved)
			counter = max_reserved + 1;
		res = counter++;
	} while (!test_inode_iunique(sb, res));
	spin_unlock(&iunique_lock);
	spin_unlock(&inode_lock);

	return res;
}
EXPORT_SYMBOL(iunique);

struct inode *igrab(struct inode *inode)
{
	spin_lock(&inode_lock);
	if (!(inode->i_state & (I_FREEING|I_WILL_FREE)))
		__iget(inode);
	else
		/*
		 * Handle the case where s_op->clear_inode is not been
		 * called yet, and somebody is calling igrab
		 * while the inode is getting freed.
		 */
		inode = NULL;
	spin_unlock(&inode_lock);
	return inode;
}
EXPORT_SYMBOL(igrab);

/**
 * ifind - internal function, you want ilookup5() or iget5().
 * @sb:		super block of file system to search
 * @head:       the head of the list to search
 * @test:	callback used for comparisons between inodes
 * @data:	opaque data pointer to pass to @test
 * @wait:	if true wait for the inode to be unlocked, if false do not
 *
 * ifind() searches for the inode specified by @data in the inode
 * cache. This is a generalized version of ifind_fast() for file systems where
 * the inode number is not sufficient for unique identification of an inode.
 *
 * If the inode is in the cache, the inode is returned with an incremented
 * reference count.
 *
 * Otherwise NULL is returned.
 *
 * Note, @test is called with the inode_lock held, so can't sleep.
 */
static struct inode *ifind(struct super_block *sb,
		struct hlist_head *head, int (*test)(struct inode *, void *),
		void *data, const int wait)
{
	struct inode *inode;

	spin_lock(&inode_lock);
	inode = find_inode(sb, head, test, data);
	if (inode) {
		spin_unlock(&inode_lock);
		if (likely(wait))
			wait_on_inode(inode);
		return inode;
	}
	spin_unlock(&inode_lock);
	return NULL;
}

/**
 * ifind_fast - internal function, you want ilookup() or iget().
 * @sb:		super block of file system to search
 * @head:       head of the list to search
 * @ino:	inode number to search for
 *
 * ifind_fast() searches for the inode @ino in the inode cache. This is for
 * file systems where the inode number is sufficient for unique identification
 * of an inode.
 *
 * If the inode is in the cache, the inode is returned with an incremented
 * reference count.
 *
 * Otherwise NULL is returned.
 */
static struct inode *ifind_fast(struct super_block *sb,
		struct hlist_head *head, unsigned long ino)
{
	struct inode *inode;

	spin_lock(&inode_lock);
	inode = find_inode_fast(sb, head, ino);
	if (inode) {
		spin_unlock(&inode_lock);
		wait_on_inode(inode);
		return inode;
	}
	spin_unlock(&inode_lock);
	return NULL;
}

/**
 * ilookup5_nowait - search for an inode in the inode cache
 * @sb:		super block of file system to search
 * @hashval:	hash value (usually inode number) to search for
 * @test:	callback used for comparisons between inodes
 * @data:	opaque data pointer to pass to @test
 *
 * ilookup5() uses ifind() to search for the inode specified by @hashval and
 * @data in the inode cache. This is a generalized version of ilookup() for
 * file systems where the inode number is not sufficient for unique
 * identification of an inode.
 *
 * If the inode is in the cache, the inode is returned with an incremented
 * reference count.  Note, the inode lock is not waited upon so you have to be
 * very careful what you do with the returned inode.  You probably should be
 * using ilookup5() instead.
 *
 * Otherwise NULL is returned.
 *
 * Note, @test is called with the inode_lock held, so can't sleep.
 */
struct inode *ilookup5_nowait(struct super_block *sb, unsigned long hashval,
		int (*test)(struct inode *, void *), void *data)
{
	struct hlist_head *head = inode_hashtable + hash(sb, hashval);

	return ifind(sb, head, test, data, 0);
}
EXPORT_SYMBOL(ilookup5_nowait);

/**
 * ilookup5 - search for an inode in the inode cache
 * @sb:		super block of file system to search
 * @hashval:	hash value (usually inode number) to search for
 * @test:	callback used for comparisons between inodes
 * @data:	opaque data pointer to pass to @test
 *
 * ilookup5() uses ifind() to search for the inode specified by @hashval and
 * @data in the inode cache. This is a generalized version of ilookup() for
 * file systems where the inode number is not sufficient for unique
 * identification of an inode.
 *
 * If the inode is in the cache, the inode lock is waited upon and the inode is
 * returned with an incremented reference count.
 *
 * Otherwise NULL is returned.
 *
 * Note, @test is called with the inode_lock held, so can't sleep.
 */
struct inode *ilookup5(struct super_block *sb, unsigned long hashval,
		int (*test)(struct inode *, void *), void *data)
{
	struct hlist_head *head = inode_hashtable + hash(sb, hashval);

	return ifind(sb, head, test, data, 1);
}
EXPORT_SYMBOL(ilookup5);

/**
 * ilookup - search for an inode in the inode cache
 * @sb:		super block of file system to search
 * @ino:	inode number to search for
 *
 * ilookup() uses ifind_fast() to search for the inode @ino in the inode cache.
 * This is for file systems where the inode number is sufficient for unique
 * identification of an inode.
 *
 * If the inode is in the cache, the inode is returned with an incremented
 * reference count.
 *
 * Otherwise NULL is returned.
 */
struct inode *ilookup(struct super_block *sb, unsigned long ino)
{
	struct hlist_head *head = inode_hashtable + hash(sb, ino);

	return ifind_fast(sb, head, ino);
}
EXPORT_SYMBOL(ilookup);

/**
 * iget5_locked - obtain an inode from a mounted file system
 * @sb:		super block of file system
 * @hashval:	hash value (usually inode number) to get
 * @test:	callback used for comparisons between inodes
 * @set:	callback used to initialize a new struct inode
 * @data:	opaque data pointer to pass to @test and @set
 *
 * iget5_locked() uses ifind() to search for the inode specified by @hashval
 * and @data in the inode cache and if present it is returned with an increased
 * reference count. This is a generalized version of iget_locked() for file
 * systems where the inode number is not sufficient for unique identification
 * of an inode.
 *
 * If the inode is not in cache, get_new_inode() is called to allocate a new
 * inode and this is returned locked, hashed, and with the I_NEW flag set. The
 * file system gets to fill it in before unlocking it via unlock_new_inode().
 *
 * Note both @test and @set are called with the inode_lock held, so can't sleep.
 */
struct inode *iget5_locked(struct super_block *sb, unsigned long hashval,
		int (*test)(struct inode *, void *),
		int (*set)(struct inode *, void *), void *data)
{
	struct hlist_head *head = inode_hashtable + hash(sb, hashval);
	struct inode *inode;

	inode = ifind(sb, head, test, data, 1);
	if (inode)
		return inode;
	/*
	 * get_new_inode() will do the right thing, re-trying the search
	 * in case it had to block at any point.
	 */
	return get_new_inode(sb, head, test, set, data);
}
EXPORT_SYMBOL(iget5_locked);

/**
 * iget_locked - obtain an inode from a mounted file system
 * @sb:		super block of file system
 * @ino:	inode number to get
 *
 * iget_locked() uses ifind_fast() to search for the inode specified by @ino in
 * the inode cache and if present it is returned with an increased reference
 * count. This is for file systems where the inode number is sufficient for
 * unique identification of an inode.
 *
 * If the inode is not in cache, get_new_inode_fast() is called to allocate a
 * new inode and this is returned locked, hashed, and with the I_NEW flag set.
 * The file system gets to fill it in before unlocking it via
 * unlock_new_inode().
 */
struct inode *iget_locked(struct super_block *sb, unsigned long ino)
{
	struct hlist_head *head = inode_hashtable + hash(sb, ino);
	struct inode *inode;

	inode = ifind_fast(sb, head, ino);
	if (inode)
		return inode;
	/*
	 * get_new_inode_fast() will do the right thing, re-trying the search
	 * in case it had to block at any point.
	 */
	return get_new_inode_fast(sb, head, ino);
}
EXPORT_SYMBOL(iget_locked);

int insert_inode_locked(struct inode *inode)
{
	struct super_block *sb = inode->i_sb;
	ino_t ino = inode->i_ino;
	struct hlist_head *head = inode_hashtable + hash(sb, ino);

	inode->i_state |= I_NEW;
	while (1) {
		struct hlist_node *node;
		struct inode *old = NULL;
		spin_lock(&inode_lock);
		hlist_for_each_entry(old, node, head, i_hash) {
			if (old->i_ino != ino)
				continue;
			if (old->i_sb != sb)
				continue;
			if (old->i_state & (I_FREEING|I_WILL_FREE))
				continue;
			break;
		}
		if (likely(!node)) {
			hlist_add_head(&inode->i_hash, head);
			spin_unlock(&inode_lock);
			return 0;
		}
		__iget(old);
		spin_unlock(&inode_lock);
		wait_on_inode(old);
		if (unlikely(!inode_unhashed(old))) {
			iput(old);
			return -EBUSY;
		}
		iput(old);
	}
}
EXPORT_SYMBOL(insert_inode_locked);

int insert_inode_locked4(struct inode *inode, unsigned long hashval,
		int (*test)(struct inode *, void *), void *data)
{
	struct super_block *sb = inode->i_sb;
	struct hlist_head *head = inode_hashtable + hash(sb, hashval);

	inode->i_state |= I_NEW;

	while (1) {
		struct hlist_node *node;
		struct inode *old = NULL;

		spin_lock(&inode_lock);
		hlist_for_each_entry(old, node, head, i_hash) {
			if (old->i_sb != sb)
				continue;
			if (!test(old, data))
				continue;
			if (old->i_state & (I_FREEING|I_WILL_FREE))
				continue;
			break;
		}
		if (likely(!node)) {
			hlist_add_head(&inode->i_hash, head);
			spin_unlock(&inode_lock);
			return 0;
		}
		__iget(old);
		spin_unlock(&inode_lock);
		wait_on_inode(old);
		if (unlikely(!inode_unhashed(old))) {
			iput(old);
			return -EBUSY;
		}
		iput(old);
	}
}
EXPORT_SYMBOL(insert_inode_locked4);


int generic_delete_inode(struct inode *inode)
{
	return 1;
}
EXPORT_SYMBOL(generic_delete_inode);

int generic_delete_inode(struct inode *inode)
{
	return 1;
}
EXPORT_SYMBOL(generic_delete_inode);

/*
 * Normal UNIX filesystem behaviour: delete the
 * inode when the usage count drops to zero, and
 * i_nlink is zero.
 */
int generic_drop_inode(struct inode *inode)
{
<<<<<<< HEAD
	return !inode->i_nlink || hlist_unhashed(&inode->i_hash);
=======
	return !inode->i_nlink || inode_unhashed(inode);
>>>>>>> 45f53cc9
}
EXPORT_SYMBOL_GPL(generic_drop_inode);

/*
 * Called when we're dropping the last reference
 * to an inode.
 *
 * Call the FS "drop_inode()" function, defaulting to
 * the legacy UNIX filesystem behaviour.  If it tells
 * us to evict inode, do so.  Otherwise, retain inode
 * in cache if fs is alive, sync and evict if fs is
 * shutting down.
 */
static void iput_final(struct inode *inode)
{
	struct super_block *sb = inode->i_sb;
	const struct super_operations *op = inode->i_sb->s_op;
	int drop;

	if (op && op->drop_inode)
		drop = op->drop_inode(inode);
	else
		drop = generic_drop_inode(inode);

	if (!drop) {
<<<<<<< HEAD
		if (!(inode->i_state & (I_DIRTY|I_SYNC)))
			list_move(&inode->i_list, &inode_unused);
		inodes_stat.nr_unused++;
=======
>>>>>>> 45f53cc9
		if (sb->s_flags & MS_ACTIVE) {
			inode->i_state |= I_REFERENCED;
			if (!(inode->i_state & (I_DIRTY|I_SYNC))) {
				inode_lru_list_add(inode);
			}
			spin_unlock(&inode_lock);
			return;
		}
		WARN_ON(inode->i_state & I_NEW);
		inode->i_state |= I_WILL_FREE;
		spin_unlock(&inode_lock);
		write_inode_now(inode, 1);
		spin_lock(&inode_lock);
		WARN_ON(inode->i_state & I_NEW);
		inode->i_state &= ~I_WILL_FREE;
		__remove_inode_hash(inode);
	}

	WARN_ON(inode->i_state & I_NEW);
	inode->i_state |= I_FREEING;
<<<<<<< HEAD
	inodes_stat.nr_inodes--;
	spin_unlock(&inode_lock);
	evict(inode);
	spin_lock(&inode_lock);
	hlist_del_init(&inode->i_hash);
	spin_unlock(&inode_lock);
=======

	/*
	 * Move the inode off the IO lists and LRU once I_FREEING is
	 * set so that it won't get moved back on there if it is dirty.
	 */
	inode_lru_list_del(inode);
	list_del_init(&inode->i_wb_list);

	__inode_sb_list_del(inode);
	spin_unlock(&inode_lock);
	evict(inode);
	remove_inode_hash(inode);
>>>>>>> 45f53cc9
	wake_up_inode(inode);
	BUG_ON(inode->i_state != (I_FREEING | I_CLEAR));
	destroy_inode(inode);
}

/**
 *	iput	- put an inode
 *	@inode: inode to put
 *
 *	Puts an inode, dropping its usage count. If the inode use count hits
 *	zero, the inode is then freed and may also be destroyed.
 *
 *	Consequently, iput() can sleep.
 */
void iput(struct inode *inode)
{
	if (inode) {
		BUG_ON(inode->i_state & I_CLEAR);

		if (atomic_dec_and_lock(&inode->i_count, &inode_lock))
			iput_final(inode);
	}
}
EXPORT_SYMBOL(iput);

/**
 *	bmap	- find a block number in a file
 *	@inode: inode of file
 *	@block: block to find
 *
 *	Returns the block number on the device holding the inode that
 *	is the disk block number for the block of the file requested.
 *	That is, asked for block 4 of inode 1 the function will return the
 *	disk block relative to the disk start that holds that block of the
 *	file.
 */
sector_t bmap(struct inode *inode, sector_t block)
{
	sector_t res = 0;
	if (inode->i_mapping->a_ops->bmap)
		res = inode->i_mapping->a_ops->bmap(inode->i_mapping, block);
	return res;
}
EXPORT_SYMBOL(bmap);

/*
 * With relative atime, only update atime if the previous atime is
 * earlier than either the ctime or mtime or if at least a day has
 * passed since the last atime update.
 */
static int relatime_need_update(struct vfsmount *mnt, struct inode *inode,
			     struct timespec now)
{

	if (!(mnt->mnt_flags & MNT_RELATIME))
		return 1;
	/*
	 * Is mtime younger than atime? If yes, update atime:
	 */
	if (timespec_compare(&inode->i_mtime, &inode->i_atime) >= 0)
		return 1;
	/*
	 * Is ctime younger than atime? If yes, update atime:
	 */
	if (timespec_compare(&inode->i_ctime, &inode->i_atime) >= 0)
		return 1;

	/*
	 * Is the previous atime value older than a day? If yes,
	 * update atime:
	 */
	if ((long)(now.tv_sec - inode->i_atime.tv_sec) >= 24*60*60)
		return 1;
	/*
	 * Good, we can skip the atime update:
	 */
	return 0;
}

/**
 *	touch_atime	-	update the access time
 *	@mnt: mount the inode is accessed on
 *	@dentry: dentry accessed
 *
 *	Update the accessed time on an inode and mark it for writeback.
 *	This function automatically handles read only file systems and media,
 *	as well as the "noatime" flag and inode specific "noatime" markers.
 */
void touch_atime(struct vfsmount *mnt, struct dentry *dentry)
{
	struct inode *inode = dentry->d_inode;
	struct timespec now;

	if (inode->i_flags & S_NOATIME)
		return;
	if (IS_NOATIME(inode))
		return;
	if ((inode->i_sb->s_flags & MS_NODIRATIME) && S_ISDIR(inode->i_mode))
		return;

	if (mnt->mnt_flags & MNT_NOATIME)
		return;
	if ((mnt->mnt_flags & MNT_NODIRATIME) && S_ISDIR(inode->i_mode))
		return;

	now = current_fs_time(inode->i_sb);

	if (!relatime_need_update(mnt, inode, now))
		return;

	if (timespec_equal(&inode->i_atime, &now))
		return;

	if (mnt_want_write(mnt))
		return;

	inode->i_atime = now;
	mark_inode_dirty_sync(inode);
	mnt_drop_write(mnt);
}
EXPORT_SYMBOL(touch_atime);

/**
 *	file_update_time	-	update mtime and ctime time
 *	@file: file accessed
 *
 *	Update the mtime and ctime members of an inode and mark the inode
 *	for writeback.  Note that this function is meant exclusively for
 *	usage in the file write path of filesystems, and filesystems may
 *	choose to explicitly ignore update via this function with the
 *	S_NOCMTIME inode flag, e.g. for network filesystem where these
 *	timestamps are handled by the server.
 */

void file_update_time(struct file *file)
{
	struct inode *inode = file->f_path.dentry->d_inode;
	struct timespec now;
	enum { S_MTIME = 1, S_CTIME = 2, S_VERSION = 4 } sync_it = 0;

	/* First try to exhaust all avenues to not sync */
	if (IS_NOCMTIME(inode))
		return;

	now = current_fs_time(inode->i_sb);
	if (!timespec_equal(&inode->i_mtime, &now))
		sync_it = S_MTIME;

	if (!timespec_equal(&inode->i_ctime, &now))
		sync_it |= S_CTIME;

	if (IS_I_VERSION(inode))
		sync_it |= S_VERSION;

	if (!sync_it)
		return;

	/* Finally allowed to write? Takes lock. */
	if (mnt_want_write_file(file))
		return;

	/* Only change inode inside the lock region */
	if (sync_it & S_VERSION)
		inode_inc_iversion(inode);
	if (sync_it & S_CTIME)
		inode->i_ctime = now;
	if (sync_it & S_MTIME)
		inode->i_mtime = now;
	mark_inode_dirty_sync(inode);
	mnt_drop_write(file->f_path.mnt);
}
EXPORT_SYMBOL(file_update_time);

int inode_needs_sync(struct inode *inode)
{
	if (IS_SYNC(inode))
		return 1;
	if (S_ISDIR(inode->i_mode) && IS_DIRSYNC(inode))
		return 1;
	return 0;
}
EXPORT_SYMBOL(inode_needs_sync);

int inode_wait(void *word)
{
	schedule();
	return 0;
}
EXPORT_SYMBOL(inode_wait);

/*
 * If we try to find an inode in the inode hash while it is being
 * deleted, we have to wait until the filesystem completes its
 * deletion before reporting that it isn't found.  This function waits
 * until the deletion _might_ have completed.  Callers are responsible
 * to recheck inode state.
 *
 * It doesn't matter if I_NEW is not set initially, a call to
 * wake_up_inode() after removing from the hash list will DTRT.
 *
 * This is called with inode_lock held.
 */
static void __wait_on_freeing_inode(struct inode *inode)
{
	wait_queue_head_t *wq;
	DEFINE_WAIT_BIT(wait, &inode->i_state, __I_NEW);
	wq = bit_waitqueue(&inode->i_state, __I_NEW);
	prepare_to_wait(wq, &wait.wait, TASK_UNINTERRUPTIBLE);
	spin_unlock(&inode_lock);
	schedule();
	finish_wait(wq, &wait.wait);
	spin_lock(&inode_lock);
}

static __initdata unsigned long ihash_entries;
static int __init set_ihash_entries(char *str)
{
	if (!str)
		return 0;
	ihash_entries = simple_strtoul(str, &str, 0);
	return 1;
}
__setup("ihash_entries=", set_ihash_entries);

/*
 * Initialize the waitqueues and inode hash table.
 */
void __init inode_init_early(void)
{
	int loop;

	/* If hashes are distributed across NUMA nodes, defer
	 * hash allocation until vmalloc space is available.
	 */
	if (hashdist)
		return;

	inode_hashtable =
		alloc_large_system_hash("Inode-cache",
					sizeof(struct hlist_head),
					ihash_entries,
					14,
					HASH_EARLY,
					&i_hash_shift,
					&i_hash_mask,
					0);

	for (loop = 0; loop < (1 << i_hash_shift); loop++)
		INIT_HLIST_HEAD(&inode_hashtable[loop]);
}

void __init inode_init(void)
{
	int loop;

	/* inode slab cache */
	inode_cachep = kmem_cache_create("inode_cache",
					 sizeof(struct inode),
					 0,
					 (SLAB_RECLAIM_ACCOUNT|SLAB_PANIC|
					 SLAB_MEM_SPREAD),
					 init_once);
	register_shrinker(&icache_shrinker);
	percpu_counter_init(&nr_inodes, 0);
	percpu_counter_init(&nr_inodes_unused, 0);

	/* Hash may have been set up in inode_init_early */
	if (!hashdist)
		return;

	inode_hashtable =
		alloc_large_system_hash("Inode-cache",
					sizeof(struct hlist_head),
					ihash_entries,
					14,
					0,
					&i_hash_shift,
					&i_hash_mask,
					0);

	for (loop = 0; loop < (1 << i_hash_shift); loop++)
		INIT_HLIST_HEAD(&inode_hashtable[loop]);
}

void init_special_inode(struct inode *inode, umode_t mode, dev_t rdev)
{
	inode->i_mode = mode;
	if (S_ISCHR(mode)) {
		inode->i_fop = &def_chr_fops;
		inode->i_rdev = rdev;
	} else if (S_ISBLK(mode)) {
		inode->i_fop = &def_blk_fops;
		inode->i_rdev = rdev;
	} else if (S_ISFIFO(mode))
		inode->i_fop = &def_fifo_fops;
	else if (S_ISSOCK(mode))
		inode->i_fop = &bad_sock_fops;
	else
		printk(KERN_DEBUG "init_special_inode: bogus i_mode (%o) for"
				  " inode %s:%lu\n", mode, inode->i_sb->s_id,
				  inode->i_ino);
}
EXPORT_SYMBOL(init_special_inode);

/**
 * Init uid,gid,mode for new inode according to posix standards
 * @inode: New inode
 * @dir: Directory inode
 * @mode: mode of the new inode
 */
void inode_init_owner(struct inode *inode, const struct inode *dir,
			mode_t mode)
{
	inode->i_uid = current_fsuid();
	if (dir && dir->i_mode & S_ISGID) {
		inode->i_gid = dir->i_gid;
		if (S_ISDIR(mode))
			mode |= S_ISGID;
	} else
		inode->i_gid = current_fsgid();
	inode->i_mode = mode;
}
EXPORT_SYMBOL(inode_init_owner);<|MERGE_RESOLUTION|>--- conflicted
+++ resolved
@@ -379,10 +379,6 @@
 	return tmp & I_HASHMASK;
 }
 
-<<<<<<< HEAD
-void end_writeback(struct inode *inode)
-{
-=======
 /**
  *	__insert_inode_hash - hash an inode
  *	@inode: unhashed inode
@@ -428,7 +424,6 @@
 
 void end_writeback(struct inode *inode)
 {
->>>>>>> 45f53cc9
 	might_sleep();
 	BUG_ON(inode->i_data.nrpages);
 	BUG_ON(!list_empty(&inode->i_data.private_list));
@@ -542,10 +537,6 @@
 	down_write(&iprune_sem);
 
 	spin_lock(&inode_lock);
-<<<<<<< HEAD
-	fsnotify_unmount_inodes(&sb->s_inodes);
-	busy = invalidate_list(&sb->s_inodes, &throw_away);
-=======
 	list_for_each_entry_safe(inode, next, &sb->s_inodes, i_sb_list) {
 		if (inode->i_state & (I_NEW | I_FREEING | I_WILL_FREE))
 			continue;
@@ -565,7 +556,6 @@
 		if (!(inode->i_state & (I_DIRTY | I_SYNC)))
 			percpu_counter_dec(&nr_inodes_unused);
 	}
->>>>>>> 45f53cc9
 	spin_unlock(&inode_lock);
 
 	dispose_list(&dispose);
@@ -1330,12 +1320,6 @@
 }
 EXPORT_SYMBOL(generic_delete_inode);
 
-int generic_delete_inode(struct inode *inode)
-{
-	return 1;
-}
-EXPORT_SYMBOL(generic_delete_inode);
-
 /*
  * Normal UNIX filesystem behaviour: delete the
  * inode when the usage count drops to zero, and
@@ -1343,11 +1327,7 @@
  */
 int generic_drop_inode(struct inode *inode)
 {
-<<<<<<< HEAD
-	return !inode->i_nlink || hlist_unhashed(&inode->i_hash);
-=======
 	return !inode->i_nlink || inode_unhashed(inode);
->>>>>>> 45f53cc9
 }
 EXPORT_SYMBOL_GPL(generic_drop_inode);
 
@@ -1373,12 +1353,6 @@
 		drop = generic_drop_inode(inode);
 
 	if (!drop) {
-<<<<<<< HEAD
-		if (!(inode->i_state & (I_DIRTY|I_SYNC)))
-			list_move(&inode->i_list, &inode_unused);
-		inodes_stat.nr_unused++;
-=======
->>>>>>> 45f53cc9
 		if (sb->s_flags & MS_ACTIVE) {
 			inode->i_state |= I_REFERENCED;
 			if (!(inode->i_state & (I_DIRTY|I_SYNC))) {
@@ -1399,14 +1373,6 @@
 
 	WARN_ON(inode->i_state & I_NEW);
 	inode->i_state |= I_FREEING;
-<<<<<<< HEAD
-	inodes_stat.nr_inodes--;
-	spin_unlock(&inode_lock);
-	evict(inode);
-	spin_lock(&inode_lock);
-	hlist_del_init(&inode->i_hash);
-	spin_unlock(&inode_lock);
-=======
 
 	/*
 	 * Move the inode off the IO lists and LRU once I_FREEING is
@@ -1419,7 +1385,6 @@
 	spin_unlock(&inode_lock);
 	evict(inode);
 	remove_inode_hash(inode);
->>>>>>> 45f53cc9
 	wake_up_inode(inode);
 	BUG_ON(inode->i_state != (I_FREEING | I_CLEAR));
 	destroy_inode(inode);
