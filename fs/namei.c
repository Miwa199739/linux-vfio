/*
 *  linux/fs/namei.c
 *
 *  Copyright (C) 1991, 1992  Linus Torvalds
 */

/*
 * Some corrections by tytso.
 */

/* [Feb 1997 T. Schoebel-Theuer] Complete rewrite of the pathname
 * lookup logic.
 */
/* [Feb-Apr 2000, AV] Rewrite to the new namespace architecture.
 */

#include <linux/init.h>
#include <linux/export.h>
#include <linux/kernel.h>
#include <linux/slab.h>
#include <linux/fs.h>
#include <linux/namei.h>
#include <linux/pagemap.h>
#include <linux/fsnotify.h>
#include <linux/personality.h>
#include <linux/security.h>
#include <linux/ima.h>
#include <linux/syscalls.h>
#include <linux/mount.h>
#include <linux/audit.h>
#include <linux/capability.h>
#include <linux/file.h>
#include <linux/fcntl.h>
#include <linux/device_cgroup.h>
#include <linux/fs_struct.h>
#include <linux/posix_acl.h>
#include <asm/uaccess.h>

#include "internal.h"
#include "mount.h"

/* [Feb-1997 T. Schoebel-Theuer]
 * Fundamental changes in the pathname lookup mechanisms (namei)
 * were necessary because of omirr.  The reason is that omirr needs
 * to know the _real_ pathname, not the user-supplied one, in case
 * of symlinks (and also when transname replacements occur).
 *
 * The new code replaces the old recursive symlink resolution with
 * an iterative one (in case of non-nested symlink chains).  It does
 * this with calls to <fs>_follow_link().
 * As a side effect, dir_namei(), _namei() and follow_link() are now 
 * replaced with a single function lookup_dentry() that can handle all 
 * the special cases of the former code.
 *
 * With the new dcache, the pathname is stored at each inode, at least as
 * long as the refcount of the inode is positive.  As a side effect, the
 * size of the dcache depends on the inode cache and thus is dynamic.
 *
 * [29-Apr-1998 C. Scott Ananian] Updated above description of symlink
 * resolution to correspond with current state of the code.
 *
 * Note that the symlink resolution is not *completely* iterative.
 * There is still a significant amount of tail- and mid- recursion in
 * the algorithm.  Also, note that <fs>_readlink() is not used in
 * lookup_dentry(): lookup_dentry() on the result of <fs>_readlink()
 * may return different results than <fs>_follow_link().  Many virtual
 * filesystems (including /proc) exhibit this behavior.
 */

/* [24-Feb-97 T. Schoebel-Theuer] Side effects caused by new implementation:
 * New symlink semantics: when open() is called with flags O_CREAT | O_EXCL
 * and the name already exists in form of a symlink, try to create the new
 * name indicated by the symlink. The old code always complained that the
 * name already exists, due to not following the symlink even if its target
 * is nonexistent.  The new semantics affects also mknod() and link() when
 * the name is a symlink pointing to a non-existent name.
 *
 * I don't know which semantics is the right one, since I have no access
 * to standards. But I found by trial that HP-UX 9.0 has the full "new"
 * semantics implemented, while SunOS 4.1.1 and Solaris (SunOS 5.4) have the
 * "old" one. Personally, I think the new semantics is much more logical.
 * Note that "ln old new" where "new" is a symlink pointing to a non-existing
 * file does succeed in both HP-UX and SunOs, but not in Solaris
 * and in the old Linux semantics.
 */

/* [16-Dec-97 Kevin Buhr] For security reasons, we change some symlink
 * semantics.  See the comments in "open_namei" and "do_link" below.
 *
 * [10-Sep-98 Alan Modra] Another symlink change.
 */

/* [Feb-Apr 2000 AV] Complete rewrite. Rules for symlinks:
 *	inside the path - always follow.
 *	in the last component in creation/removal/renaming - never follow.
 *	if LOOKUP_FOLLOW passed - follow.
 *	if the pathname has trailing slashes - follow.
 *	otherwise - don't follow.
 * (applied in that order).
 *
 * [Jun 2000 AV] Inconsistent behaviour of open() in case if flags==O_CREAT
 * restored for 2.4. This is the last surviving part of old 4.2BSD bug.
 * During the 2.4 we need to fix the userland stuff depending on it -
 * hopefully we will be able to get rid of that wart in 2.5. So far only
 * XEmacs seems to be relying on it...
 */
/*
 * [Sep 2001 AV] Single-semaphore locking scheme (kudos to David Holland)
 * implemented.  Let's see if raised priority of ->s_vfs_rename_mutex gives
 * any extra contention...
 */

/* In order to reduce some races, while at the same time doing additional
 * checking and hopefully speeding things up, we copy filenames to the
 * kernel data space before using them..
 *
 * POSIX.1 2.4: an empty pathname is invalid (ENOENT).
 * PATH_MAX includes the nul terminator --RR.
 */
static char *getname_flags(const char __user *filename, int flags, int *empty)
{
	char *result = __getname(), *err;
	int len;

	if (unlikely(!result))
		return ERR_PTR(-ENOMEM);

	len = strncpy_from_user(result, filename, PATH_MAX);
	err = ERR_PTR(len);
	if (unlikely(len < 0))
		goto error;

	/* The empty path is special. */
	if (unlikely(!len)) {
		if (empty)
			*empty = 1;
		err = ERR_PTR(-ENOENT);
		if (!(flags & LOOKUP_EMPTY))
			goto error;
<<<<<<< HEAD
	}

	err = ERR_PTR(-ENAMETOOLONG);
	if (likely(len < PATH_MAX)) {
		audit_getname(result);
		return result;
	}

=======
	}

	err = ERR_PTR(-ENAMETOOLONG);
	if (likely(len < PATH_MAX)) {
		audit_getname(result);
		return result;
	}

>>>>>>> 47e1993d
error:
	__putname(result);
	return err;
}

char *getname(const char __user * filename)
{
	return getname_flags(filename, 0, NULL);
}

#ifdef CONFIG_AUDITSYSCALL
void putname(const char *name)
{
	if (unlikely(!audit_dummy_context()))
		audit_putname(name);
	else
		__putname(name);
}
EXPORT_SYMBOL(putname);
#endif

static int check_acl(struct inode *inode, int mask)
{
#ifdef CONFIG_FS_POSIX_ACL
	struct posix_acl *acl;

	if (mask & MAY_NOT_BLOCK) {
		acl = get_cached_acl_rcu(inode, ACL_TYPE_ACCESS);
	        if (!acl)
	                return -EAGAIN;
		/* no ->get_acl() calls in RCU mode... */
		if (acl == ACL_NOT_CACHED)
			return -ECHILD;
	        return posix_acl_permission(inode, acl, mask & ~MAY_NOT_BLOCK);
	}

	acl = get_cached_acl(inode, ACL_TYPE_ACCESS);

	/*
	 * A filesystem can force a ACL callback by just never filling the
	 * ACL cache. But normally you'd fill the cache either at inode
	 * instantiation time, or on the first ->get_acl call.
	 *
	 * If the filesystem doesn't have a get_acl() function at all, we'll
	 * just create the negative cache entry.
	 */
	if (acl == ACL_NOT_CACHED) {
	        if (inode->i_op->get_acl) {
			acl = inode->i_op->get_acl(inode, ACL_TYPE_ACCESS);
			if (IS_ERR(acl))
				return PTR_ERR(acl);
		} else {
		        set_cached_acl(inode, ACL_TYPE_ACCESS, NULL);
		        return -EAGAIN;
		}
	}

	if (acl) {
	        int error = posix_acl_permission(inode, acl, mask);
	        posix_acl_release(acl);
	        return error;
	}
#endif

	return -EAGAIN;
}

/*
 * This does the basic permission checking
 */
static int acl_permission_check(struct inode *inode, int mask)
{
	unsigned int mode = inode->i_mode;

	if (likely(uid_eq(current_fsuid(), inode->i_uid)))
		mode >>= 6;
	else {
		if (IS_POSIXACL(inode) && (mode & S_IRWXG)) {
			int error = check_acl(inode, mask);
			if (error != -EAGAIN)
				return error;
		}

		if (in_group_p(inode->i_gid))
			mode >>= 3;
	}

	/*
	 * If the DACs are ok we don't need any capability check.
	 */
	if ((mask & ~mode & (MAY_READ | MAY_WRITE | MAY_EXEC)) == 0)
		return 0;
	return -EACCES;
}

/**
 * generic_permission -  check for access rights on a Posix-like filesystem
 * @inode:	inode to check access rights for
 * @mask:	right to check for (%MAY_READ, %MAY_WRITE, %MAY_EXEC, ...)
 *
 * Used to check for read/write/execute permissions on a file.
 * We use "fsuid" for this, letting us set arbitrary permissions
 * for filesystem access without changing the "normal" uids which
 * are used for other things.
 *
 * generic_permission is rcu-walk aware. It returns -ECHILD in case an rcu-walk
 * request cannot be satisfied (eg. requires blocking or too much complexity).
 * It would then be called again in ref-walk mode.
 */
int generic_permission(struct inode *inode, int mask)
{
	int ret;

	/*
	 * Do the basic permission checks.
	 */
	ret = acl_permission_check(inode, mask);
	if (ret != -EACCES)
		return ret;

	if (S_ISDIR(inode->i_mode)) {
		/* DACs are overridable for directories */
		if (inode_capable(inode, CAP_DAC_OVERRIDE))
			return 0;
		if (!(mask & MAY_WRITE))
			if (inode_capable(inode, CAP_DAC_READ_SEARCH))
				return 0;
		return -EACCES;
	}
	/*
	 * Read/write DACs are always overridable.
	 * Executable DACs are overridable when there is
	 * at least one exec bit set.
	 */
	if (!(mask & MAY_EXEC) || (inode->i_mode & S_IXUGO))
		if (inode_capable(inode, CAP_DAC_OVERRIDE))
			return 0;

	/*
	 * Searching includes executable on directories, else just read.
	 */
	mask &= MAY_READ | MAY_WRITE | MAY_EXEC;
	if (mask == MAY_READ)
		if (inode_capable(inode, CAP_DAC_READ_SEARCH))
			return 0;

	return -EACCES;
}

/*
 * We _really_ want to just do "generic_permission()" without
 * even looking at the inode->i_op values. So we keep a cache
 * flag in inode->i_opflags, that says "this has not special
 * permission function, use the fast case".
 */
static inline int do_inode_permission(struct inode *inode, int mask)
{
	if (unlikely(!(inode->i_opflags & IOP_FASTPERM))) {
		if (likely(inode->i_op->permission))
			return inode->i_op->permission(inode, mask);

		/* This gets set once for the inode lifetime */
		spin_lock(&inode->i_lock);
		inode->i_opflags |= IOP_FASTPERM;
		spin_unlock(&inode->i_lock);
	}
	return generic_permission(inode, mask);
}

/**
 * inode_permission  -  check for access rights to a given inode
 * @inode:	inode to check permission on
 * @mask:	right to check for (%MAY_READ, %MAY_WRITE, %MAY_EXEC, ...)
 *
 * Used to check for read/write/execute permissions on an inode.
 * We use "fsuid" for this, letting us set arbitrary permissions
 * for filesystem access without changing the "normal" uids which
 * are used for other things.
 *
 * When checking for MAY_APPEND, MAY_WRITE must also be set in @mask.
 */
int inode_permission(struct inode *inode, int mask)
{
	int retval;

	if (unlikely(mask & MAY_WRITE)) {
		umode_t mode = inode->i_mode;

		/*
		 * Nobody gets write access to a read-only fs.
		 */
		if (IS_RDONLY(inode) &&
		    (S_ISREG(mode) || S_ISDIR(mode) || S_ISLNK(mode)))
			return -EROFS;

		/*
		 * Nobody gets write access to an immutable file.
		 */
		if (IS_IMMUTABLE(inode))
			return -EACCES;
	}

	retval = do_inode_permission(inode, mask);
	if (retval)
		return retval;

	retval = devcgroup_inode_permission(inode, mask);
	if (retval)
		return retval;

	return security_inode_permission(inode, mask);
}

/**
 * path_get - get a reference to a path
 * @path: path to get the reference to
 *
 * Given a path increment the reference count to the dentry and the vfsmount.
 */
void path_get(struct path *path)
{
	mntget(path->mnt);
	dget(path->dentry);
}
EXPORT_SYMBOL(path_get);

/**
 * path_put - put a reference to a path
 * @path: path to put the reference to
 *
 * Given a path decrement the reference count to the dentry and the vfsmount.
 */
void path_put(struct path *path)
{
	dput(path->dentry);
	mntput(path->mnt);
}
EXPORT_SYMBOL(path_put);

/*
 * Path walking has 2 modes, rcu-walk and ref-walk (see
 * Documentation/filesystems/path-lookup.txt).  In situations when we can't
 * continue in RCU mode, we attempt to drop out of rcu-walk mode and grab
 * normal reference counts on dentries and vfsmounts to transition to rcu-walk
 * mode.  Refcounts are grabbed at the last known good point before rcu-walk
 * got stuck, so ref-walk may continue from there. If this is not successful
 * (eg. a seqcount has changed), then failure is returned and it's up to caller
 * to restart the path walk from the beginning in ref-walk mode.
 */

/**
 * unlazy_walk - try to switch to ref-walk mode.
 * @nd: nameidata pathwalk data
 * @dentry: child of nd->path.dentry or NULL
 * Returns: 0 on success, -ECHILD on failure
 *
 * unlazy_walk attempts to legitimize the current nd->path, nd->root and dentry
 * for ref-walk mode.  @dentry must be a path found by a do_lookup call on
 * @nd or NULL.  Must be called from rcu-walk context.
 */
static int unlazy_walk(struct nameidata *nd, struct dentry *dentry)
{
	struct fs_struct *fs = current->fs;
	struct dentry *parent = nd->path.dentry;
	int want_root = 0;

	BUG_ON(!(nd->flags & LOOKUP_RCU));
	if (nd->root.mnt && !(nd->flags & LOOKUP_ROOT)) {
		want_root = 1;
		spin_lock(&fs->lock);
		if (nd->root.mnt != fs->root.mnt ||
				nd->root.dentry != fs->root.dentry)
			goto err_root;
	}
	spin_lock(&parent->d_lock);
	if (!dentry) {
		if (!__d_rcu_to_refcount(parent, nd->seq))
			goto err_parent;
		BUG_ON(nd->inode != parent->d_inode);
	} else {
		if (dentry->d_parent != parent)
			goto err_parent;
		spin_lock_nested(&dentry->d_lock, DENTRY_D_LOCK_NESTED);
		if (!__d_rcu_to_refcount(dentry, nd->seq))
			goto err_child;
		/*
		 * If the sequence check on the child dentry passed, then
		 * the child has not been removed from its parent. This
		 * means the parent dentry must be valid and able to take
		 * a reference at this point.
		 */
		BUG_ON(!IS_ROOT(dentry) && dentry->d_parent != parent);
		BUG_ON(!parent->d_count);
		parent->d_count++;
		spin_unlock(&dentry->d_lock);
	}
	spin_unlock(&parent->d_lock);
	if (want_root) {
		path_get(&nd->root);
		spin_unlock(&fs->lock);
	}
	mntget(nd->path.mnt);

	rcu_read_unlock();
	br_read_unlock(vfsmount_lock);
	nd->flags &= ~LOOKUP_RCU;
	return 0;

err_child:
	spin_unlock(&dentry->d_lock);
err_parent:
	spin_unlock(&parent->d_lock);
err_root:
	if (want_root)
		spin_unlock(&fs->lock);
	return -ECHILD;
}

/**
 * release_open_intent - free up open intent resources
 * @nd: pointer to nameidata
 */
void release_open_intent(struct nameidata *nd)
{
	struct file *file = nd->intent.open.file;

	if (file && !IS_ERR(file)) {
		if (file->f_path.dentry == NULL)
			put_filp(file);
		else
			fput(file);
	}
}

static inline int d_revalidate(struct dentry *dentry, struct nameidata *nd)
{
	return dentry->d_op->d_revalidate(dentry, nd);
}

/**
 * complete_walk - successful completion of path walk
 * @nd:  pointer nameidata
 *
 * If we had been in RCU mode, drop out of it and legitimize nd->path.
 * Revalidate the final result, unless we'd already done that during
 * the path walk or the filesystem doesn't ask for it.  Return 0 on
 * success, -error on failure.  In case of failure caller does not
 * need to drop nd->path.
 */
static int complete_walk(struct nameidata *nd)
{
	struct dentry *dentry = nd->path.dentry;
	int status;

	if (nd->flags & LOOKUP_RCU) {
		nd->flags &= ~LOOKUP_RCU;
		if (!(nd->flags & LOOKUP_ROOT))
			nd->root.mnt = NULL;
		spin_lock(&dentry->d_lock);
		if (unlikely(!__d_rcu_to_refcount(dentry, nd->seq))) {
			spin_unlock(&dentry->d_lock);
			rcu_read_unlock();
			br_read_unlock(vfsmount_lock);
			return -ECHILD;
		}
		BUG_ON(nd->inode != dentry->d_inode);
		spin_unlock(&dentry->d_lock);
		mntget(nd->path.mnt);
		rcu_read_unlock();
		br_read_unlock(vfsmount_lock);
	}

	if (likely(!(nd->flags & LOOKUP_JUMPED)))
		return 0;

	if (likely(!(dentry->d_flags & DCACHE_OP_REVALIDATE)))
		return 0;

	if (likely(!(dentry->d_sb->s_type->fs_flags & FS_REVAL_DOT)))
		return 0;

	/* Note: we do not d_invalidate() */
	status = d_revalidate(dentry, nd);
	if (status > 0)
		return 0;

	if (!status)
		status = -ESTALE;

	path_put(&nd->path);
	return status;
}

static __always_inline void set_root(struct nameidata *nd)
{
	if (!nd->root.mnt)
		get_fs_root(current->fs, &nd->root);
}

static int link_path_walk(const char *, struct nameidata *);

static __always_inline void set_root_rcu(struct nameidata *nd)
{
	if (!nd->root.mnt) {
		struct fs_struct *fs = current->fs;
		unsigned seq;

		do {
			seq = read_seqcount_begin(&fs->seq);
			nd->root = fs->root;
			nd->seq = __read_seqcount_begin(&nd->root.dentry->d_seq);
		} while (read_seqcount_retry(&fs->seq, seq));
	}
}

static __always_inline int __vfs_follow_link(struct nameidata *nd, const char *link)
{
	int ret;

	if (IS_ERR(link))
		goto fail;

	if (*link == '/') {
		set_root(nd);
		path_put(&nd->path);
		nd->path = nd->root;
		path_get(&nd->root);
		nd->flags |= LOOKUP_JUMPED;
	}
	nd->inode = nd->path.dentry->d_inode;

	ret = link_path_walk(link, nd);
	return ret;
fail:
	path_put(&nd->path);
	return PTR_ERR(link);
}

static void path_put_conditional(struct path *path, struct nameidata *nd)
{
	dput(path->dentry);
	if (path->mnt != nd->path.mnt)
		mntput(path->mnt);
}

static inline void path_to_nameidata(const struct path *path,
					struct nameidata *nd)
{
	if (!(nd->flags & LOOKUP_RCU)) {
		dput(nd->path.dentry);
		if (nd->path.mnt != path->mnt)
			mntput(nd->path.mnt);
	}
	nd->path.mnt = path->mnt;
	nd->path.dentry = path->dentry;
}

static inline void put_link(struct nameidata *nd, struct path *link, void *cookie)
{
	struct inode *inode = link->dentry->d_inode;
	if (!IS_ERR(cookie) && inode->i_op->put_link)
		inode->i_op->put_link(link->dentry, nd, cookie);
	path_put(link);
}

static __always_inline int
follow_link(struct path *link, struct nameidata *nd, void **p)
{
	int error;
	struct dentry *dentry = link->dentry;

	BUG_ON(nd->flags & LOOKUP_RCU);

	if (link->mnt == nd->path.mnt)
		mntget(link->mnt);

	if (unlikely(current->total_link_count >= 40)) {
		*p = ERR_PTR(-ELOOP); /* no ->put_link(), please */
		path_put(&nd->path);
		return -ELOOP;
	}
	cond_resched();
	current->total_link_count++;

	touch_atime(link);
	nd_set_link(nd, NULL);

	error = security_inode_follow_link(link->dentry, nd);
	if (error) {
		*p = ERR_PTR(error); /* no ->put_link(), please */
		path_put(&nd->path);
		return error;
	}

	nd->last_type = LAST_BIND;
	*p = dentry->d_inode->i_op->follow_link(dentry, nd);
	error = PTR_ERR(*p);
	if (!IS_ERR(*p)) {
		char *s = nd_get_link(nd);
		error = 0;
		if (s)
			error = __vfs_follow_link(nd, s);
		else if (nd->last_type == LAST_BIND) {
			nd->flags |= LOOKUP_JUMPED;
			nd->inode = nd->path.dentry->d_inode;
			if (nd->inode->i_op->follow_link) {
				/* stepped on a _really_ weird one */
				path_put(&nd->path);
				error = -ELOOP;
			}
		}
	}
	return error;
}

static int follow_up_rcu(struct path *path)
{
	struct mount *mnt = real_mount(path->mnt);
	struct mount *parent;
	struct dentry *mountpoint;

	parent = mnt->mnt_parent;
	if (&parent->mnt == path->mnt)
		return 0;
	mountpoint = mnt->mnt_mountpoint;
	path->dentry = mountpoint;
	path->mnt = &parent->mnt;
	return 1;
}

int follow_up(struct path *path)
{
	struct mount *mnt = real_mount(path->mnt);
	struct mount *parent;
	struct dentry *mountpoint;

	br_read_lock(vfsmount_lock);
	parent = mnt->mnt_parent;
	if (&parent->mnt == path->mnt) {
		br_read_unlock(vfsmount_lock);
		return 0;
	}
	mntget(&parent->mnt);
	mountpoint = dget(mnt->mnt_mountpoint);
	br_read_unlock(vfsmount_lock);
	dput(path->dentry);
	path->dentry = mountpoint;
	mntput(path->mnt);
	path->mnt = &parent->mnt;
	return 1;
}

/*
 * Perform an automount
 * - return -EISDIR to tell follow_managed() to stop and return the path we
 *   were called with.
 */
static int follow_automount(struct path *path, unsigned flags,
			    bool *need_mntput)
{
	struct vfsmount *mnt;
	int err;

	if (!path->dentry->d_op || !path->dentry->d_op->d_automount)
		return -EREMOTE;

	/* We don't want to mount if someone's just doing a stat -
	 * unless they're stat'ing a directory and appended a '/' to
	 * the name.
	 *
	 * We do, however, want to mount if someone wants to open or
	 * create a file of any type under the mountpoint, wants to
	 * traverse through the mountpoint or wants to open the
	 * mounted directory.  Also, autofs may mark negative dentries
	 * as being automount points.  These will need the attentions
	 * of the daemon to instantiate them before they can be used.
	 */
	if (!(flags & (LOOKUP_PARENT | LOOKUP_DIRECTORY |
		     LOOKUP_OPEN | LOOKUP_CREATE | LOOKUP_AUTOMOUNT)) &&
	    path->dentry->d_inode)
		return -EISDIR;

	current->total_link_count++;
	if (current->total_link_count >= 40)
		return -ELOOP;

	mnt = path->dentry->d_op->d_automount(path);
	if (IS_ERR(mnt)) {
		/*
		 * The filesystem is allowed to return -EISDIR here to indicate
		 * it doesn't want to automount.  For instance, autofs would do
		 * this so that its userspace daemon can mount on this dentry.
		 *
		 * However, we can only permit this if it's a terminal point in
		 * the path being looked up; if it wasn't then the remainder of
		 * the path is inaccessible and we should say so.
		 */
		if (PTR_ERR(mnt) == -EISDIR && (flags & LOOKUP_PARENT))
			return -EREMOTE;
		return PTR_ERR(mnt);
	}

	if (!mnt) /* mount collision */
		return 0;

	if (!*need_mntput) {
		/* lock_mount() may release path->mnt on error */
		mntget(path->mnt);
		*need_mntput = true;
	}
	err = finish_automount(mnt, path);

	switch (err) {
	case -EBUSY:
		/* Someone else made a mount here whilst we were busy */
		return 0;
	case 0:
		path_put(path);
		path->mnt = mnt;
		path->dentry = dget(mnt->mnt_root);
		return 0;
	default:
		return err;
	}

}

/*
 * Handle a dentry that is managed in some way.
 * - Flagged for transit management (autofs)
 * - Flagged as mountpoint
 * - Flagged as automount point
 *
 * This may only be called in refwalk mode.
 *
 * Serialization is taken care of in namespace.c
 */
static int follow_managed(struct path *path, unsigned flags)
{
	struct vfsmount *mnt = path->mnt; /* held by caller, must be left alone */
	unsigned managed;
	bool need_mntput = false;
	int ret = 0;

	/* Given that we're not holding a lock here, we retain the value in a
	 * local variable for each dentry as we look at it so that we don't see
	 * the components of that value change under us */
	while (managed = ACCESS_ONCE(path->dentry->d_flags),
	       managed &= DCACHE_MANAGED_DENTRY,
	       unlikely(managed != 0)) {
		/* Allow the filesystem to manage the transit without i_mutex
		 * being held. */
		if (managed & DCACHE_MANAGE_TRANSIT) {
			BUG_ON(!path->dentry->d_op);
			BUG_ON(!path->dentry->d_op->d_manage);
			ret = path->dentry->d_op->d_manage(path->dentry, false);
			if (ret < 0)
				break;
		}

		/* Transit to a mounted filesystem. */
		if (managed & DCACHE_MOUNTED) {
			struct vfsmount *mounted = lookup_mnt(path);
			if (mounted) {
				dput(path->dentry);
				if (need_mntput)
					mntput(path->mnt);
				path->mnt = mounted;
				path->dentry = dget(mounted->mnt_root);
				need_mntput = true;
				continue;
			}

			/* Something is mounted on this dentry in another
			 * namespace and/or whatever was mounted there in this
			 * namespace got unmounted before we managed to get the
			 * vfsmount_lock */
		}

		/* Handle an automount point */
		if (managed & DCACHE_NEED_AUTOMOUNT) {
			ret = follow_automount(path, flags, &need_mntput);
			if (ret < 0)
				break;
			continue;
		}

		/* We didn't change the current path point */
		break;
	}

	if (need_mntput && path->mnt == mnt)
		mntput(path->mnt);
	if (ret == -EISDIR)
		ret = 0;
	return ret < 0 ? ret : need_mntput;
}

int follow_down_one(struct path *path)
{
	struct vfsmount *mounted;

	mounted = lookup_mnt(path);
	if (mounted) {
		dput(path->dentry);
		mntput(path->mnt);
		path->mnt = mounted;
		path->dentry = dget(mounted->mnt_root);
		return 1;
	}
	return 0;
}

static inline bool managed_dentry_might_block(struct dentry *dentry)
{
	return (dentry->d_flags & DCACHE_MANAGE_TRANSIT &&
		dentry->d_op->d_manage(dentry, true) < 0);
}

/*
 * Try to skip to top of mountpoint pile in rcuwalk mode.  Fail if
 * we meet a managed dentry that would need blocking.
 */
static bool __follow_mount_rcu(struct nameidata *nd, struct path *path,
			       struct inode **inode)
{
	for (;;) {
		struct mount *mounted;
		/*
		 * Don't forget we might have a non-mountpoint managed dentry
		 * that wants to block transit.
		 */
		if (unlikely(managed_dentry_might_block(path->dentry)))
			return false;

		if (!d_mountpoint(path->dentry))
			break;

		mounted = __lookup_mnt(path->mnt, path->dentry, 1);
		if (!mounted)
			break;
		path->mnt = &mounted->mnt;
		path->dentry = mounted->mnt.mnt_root;
		nd->flags |= LOOKUP_JUMPED;
		nd->seq = read_seqcount_begin(&path->dentry->d_seq);
		/*
		 * Update the inode too. We don't need to re-check the
		 * dentry sequence number here after this d_inode read,
		 * because a mount-point is always pinned.
		 */
		*inode = path->dentry->d_inode;
	}
	return true;
}

static void follow_mount_rcu(struct nameidata *nd)
{
	while (d_mountpoint(nd->path.dentry)) {
		struct mount *mounted;
		mounted = __lookup_mnt(nd->path.mnt, nd->path.dentry, 1);
		if (!mounted)
			break;
		nd->path.mnt = &mounted->mnt;
		nd->path.dentry = mounted->mnt.mnt_root;
		nd->seq = read_seqcount_begin(&nd->path.dentry->d_seq);
	}
}

static int follow_dotdot_rcu(struct nameidata *nd)
{
	set_root_rcu(nd);

	while (1) {
		if (nd->path.dentry == nd->root.dentry &&
		    nd->path.mnt == nd->root.mnt) {
			break;
		}
		if (nd->path.dentry != nd->path.mnt->mnt_root) {
			struct dentry *old = nd->path.dentry;
			struct dentry *parent = old->d_parent;
			unsigned seq;

			seq = read_seqcount_begin(&parent->d_seq);
			if (read_seqcount_retry(&old->d_seq, nd->seq))
				goto failed;
			nd->path.dentry = parent;
			nd->seq = seq;
			break;
		}
		if (!follow_up_rcu(&nd->path))
			break;
		nd->seq = read_seqcount_begin(&nd->path.dentry->d_seq);
	}
	follow_mount_rcu(nd);
	nd->inode = nd->path.dentry->d_inode;
	return 0;

failed:
	nd->flags &= ~LOOKUP_RCU;
	if (!(nd->flags & LOOKUP_ROOT))
		nd->root.mnt = NULL;
	rcu_read_unlock();
	br_read_unlock(vfsmount_lock);
	return -ECHILD;
}

/*
 * Follow down to the covering mount currently visible to userspace.  At each
 * point, the filesystem owning that dentry may be queried as to whether the
 * caller is permitted to proceed or not.
 */
int follow_down(struct path *path)
{
	unsigned managed;
	int ret;

	while (managed = ACCESS_ONCE(path->dentry->d_flags),
	       unlikely(managed & DCACHE_MANAGED_DENTRY)) {
		/* Allow the filesystem to manage the transit without i_mutex
		 * being held.
		 *
		 * We indicate to the filesystem if someone is trying to mount
		 * something here.  This gives autofs the chance to deny anyone
		 * other than its daemon the right to mount on its
		 * superstructure.
		 *
		 * The filesystem may sleep at this point.
		 */
		if (managed & DCACHE_MANAGE_TRANSIT) {
			BUG_ON(!path->dentry->d_op);
			BUG_ON(!path->dentry->d_op->d_manage);
			ret = path->dentry->d_op->d_manage(
				path->dentry, false);
			if (ret < 0)
				return ret == -EISDIR ? 0 : ret;
		}

		/* Transit to a mounted filesystem. */
		if (managed & DCACHE_MOUNTED) {
			struct vfsmount *mounted = lookup_mnt(path);
			if (!mounted)
				break;
			dput(path->dentry);
			mntput(path->mnt);
			path->mnt = mounted;
			path->dentry = dget(mounted->mnt_root);
			continue;
		}

		/* Don't handle automount points here */
		break;
	}
	return 0;
}

/*
 * Skip to top of mountpoint pile in refwalk mode for follow_dotdot()
 */
static void follow_mount(struct path *path)
{
	while (d_mountpoint(path->dentry)) {
		struct vfsmount *mounted = lookup_mnt(path);
		if (!mounted)
			break;
		dput(path->dentry);
		mntput(path->mnt);
		path->mnt = mounted;
		path->dentry = dget(mounted->mnt_root);
	}
}

static void follow_dotdot(struct nameidata *nd)
{
	set_root(nd);

	while(1) {
		struct dentry *old = nd->path.dentry;

		if (nd->path.dentry == nd->root.dentry &&
		    nd->path.mnt == nd->root.mnt) {
			break;
		}
		if (nd->path.dentry != nd->path.mnt->mnt_root) {
			/* rare case of legitimate dget_parent()... */
			nd->path.dentry = dget_parent(nd->path.dentry);
			dput(old);
			break;
		}
		if (!follow_up(&nd->path))
			break;
	}
	follow_mount(&nd->path);
	nd->inode = nd->path.dentry->d_inode;
}

/*
 * This looks up the name in dcache, possibly revalidates the old dentry and
 * allocates a new one if not found or not valid.  In the need_lookup argument
 * returns whether i_op->lookup is necessary.
 *
 * dir->d_inode->i_mutex must be held
 */
static struct dentry *lookup_dcache(struct qstr *name, struct dentry *dir,
				    struct nameidata *nd, bool *need_lookup)
{
	struct dentry *dentry;
	int error;

	*need_lookup = false;
	dentry = d_lookup(dir, name);
	if (dentry) {
		if (d_need_lookup(dentry)) {
			*need_lookup = true;
		} else if (dentry->d_flags & DCACHE_OP_REVALIDATE) {
			error = d_revalidate(dentry, nd);
			if (unlikely(error <= 0)) {
				if (error < 0) {
					dput(dentry);
					return ERR_PTR(error);
				} else if (!d_invalidate(dentry)) {
					dput(dentry);
					dentry = NULL;
				}
			}
		}
	}

	if (!dentry) {
		dentry = d_alloc(dir, name);
		if (unlikely(!dentry))
			return ERR_PTR(-ENOMEM);

		*need_lookup = true;
	}
	return dentry;
}

/*
 * Call i_op->lookup on the dentry.  The dentry must be negative but may be
 * hashed if it was pouplated with DCACHE_NEED_LOOKUP.
 *
 * dir->d_inode->i_mutex must be held
 */
static struct dentry *lookup_real(struct inode *dir, struct dentry *dentry,
				  struct nameidata *nd)
{
	struct dentry *old;

	/* Don't create child dentry for a dead directory. */
	if (unlikely(IS_DEADDIR(dir))) {
		dput(dentry);
		return ERR_PTR(-ENOENT);
	}

	old = dir->i_op->lookup(dir, dentry, nd);
	if (unlikely(old)) {
		dput(dentry);
		dentry = old;
	}
	return dentry;
}

static struct dentry *__lookup_hash(struct qstr *name,
		struct dentry *base, struct nameidata *nd)
{
	bool need_lookup;
	struct dentry *dentry;

	dentry = lookup_dcache(name, base, nd, &need_lookup);
	if (!need_lookup)
		return dentry;

	return lookup_real(base->d_inode, dentry, nd);
}

/*
 *  It's more convoluted than I'd like it to be, but... it's still fairly
 *  small and for now I'd prefer to have fast path as straight as possible.
 *  It _is_ time-critical.
 */
static int do_lookup(struct nameidata *nd, struct qstr *name,
			struct path *path, struct inode **inode)
{
	struct vfsmount *mnt = nd->path.mnt;
	struct dentry *dentry, *parent = nd->path.dentry;
	int need_reval = 1;
	int status = 1;
	int err;

	/*
	 * Rename seqlock is not required here because in the off chance
	 * of a false negative due to a concurrent rename, we're going to
	 * do the non-racy lookup, below.
	 */
	if (nd->flags & LOOKUP_RCU) {
		unsigned seq;
		dentry = __d_lookup_rcu(parent, name, &seq, nd->inode);
		if (!dentry)
			goto unlazy;

		/*
		 * This sequence count validates that the inode matches
		 * the dentry name information from lookup.
		 */
		*inode = dentry->d_inode;
		if (read_seqcount_retry(&dentry->d_seq, seq))
			return -ECHILD;

		/*
		 * This sequence count validates that the parent had no
		 * changes while we did the lookup of the dentry above.
		 *
		 * The memory barrier in read_seqcount_begin of child is
		 *  enough, we can use __read_seqcount_retry here.
		 */
		if (__read_seqcount_retry(&parent->d_seq, nd->seq))
			return -ECHILD;
		nd->seq = seq;

		if (unlikely(d_need_lookup(dentry)))
			goto unlazy;
		if (unlikely(dentry->d_flags & DCACHE_OP_REVALIDATE)) {
			status = d_revalidate(dentry, nd);
			if (unlikely(status <= 0)) {
				if (status != -ECHILD)
					need_reval = 0;
				goto unlazy;
			}
		}
		path->mnt = mnt;
		path->dentry = dentry;
		if (unlikely(!__follow_mount_rcu(nd, path, inode)))
			goto unlazy;
		if (unlikely(path->dentry->d_flags & DCACHE_NEED_AUTOMOUNT))
			goto unlazy;
		return 0;
unlazy:
		if (unlazy_walk(nd, dentry))
			return -ECHILD;
	} else {
		dentry = __d_lookup(parent, name);
	}

	if (unlikely(!dentry))
		goto need_lookup;

	if (unlikely(d_need_lookup(dentry))) {
		dput(dentry);
		goto need_lookup;
	}

	if (unlikely(dentry->d_flags & DCACHE_OP_REVALIDATE) && need_reval)
		status = d_revalidate(dentry, nd);
	if (unlikely(status <= 0)) {
		if (status < 0) {
			dput(dentry);
			return status;
		}
		if (!d_invalidate(dentry)) {
			dput(dentry);
			goto need_lookup;
		}
	}
done:
	path->mnt = mnt;
	path->dentry = dentry;
	err = follow_managed(path, nd->flags);
	if (unlikely(err < 0)) {
		path_put_conditional(path, nd);
		return err;
	}
	if (err)
		nd->flags |= LOOKUP_JUMPED;
	*inode = path->dentry->d_inode;
	return 0;

need_lookup:
	BUG_ON(nd->inode != parent->d_inode);

	mutex_lock(&parent->d_inode->i_mutex);
	dentry = __lookup_hash(name, parent, nd);
	mutex_unlock(&parent->d_inode->i_mutex);
	if (IS_ERR(dentry))
		return PTR_ERR(dentry);
	goto done;
}

static inline int may_lookup(struct nameidata *nd)
{
	if (nd->flags & LOOKUP_RCU) {
		int err = inode_permission(nd->inode, MAY_EXEC|MAY_NOT_BLOCK);
		if (err != -ECHILD)
			return err;
		if (unlazy_walk(nd, NULL))
			return -ECHILD;
	}
	return inode_permission(nd->inode, MAY_EXEC);
}

static inline int handle_dots(struct nameidata *nd, int type)
{
	if (type == LAST_DOTDOT) {
		if (nd->flags & LOOKUP_RCU) {
			if (follow_dotdot_rcu(nd))
				return -ECHILD;
		} else
			follow_dotdot(nd);
	}
	return 0;
}

static void terminate_walk(struct nameidata *nd)
{
	if (!(nd->flags & LOOKUP_RCU)) {
		path_put(&nd->path);
	} else {
		nd->flags &= ~LOOKUP_RCU;
		if (!(nd->flags & LOOKUP_ROOT))
			nd->root.mnt = NULL;
		rcu_read_unlock();
		br_read_unlock(vfsmount_lock);
	}
}

/*
 * Do we need to follow links? We _really_ want to be able
 * to do this check without having to look at inode->i_op,
 * so we keep a cache of "no, this doesn't need follow_link"
 * for the common case.
 */
static inline int should_follow_link(struct inode *inode, int follow)
{
	if (unlikely(!(inode->i_opflags & IOP_NOFOLLOW))) {
		if (likely(inode->i_op->follow_link))
			return follow;

		/* This gets set once for the inode lifetime */
		spin_lock(&inode->i_lock);
		inode->i_opflags |= IOP_NOFOLLOW;
		spin_unlock(&inode->i_lock);
	}
	return 0;
}

static inline int walk_component(struct nameidata *nd, struct path *path,
		struct qstr *name, int type, int follow)
{
	struct inode *inode;
	int err;
	/*
	 * "." and ".." are special - ".." especially so because it has
	 * to be able to know about the current root directory and
	 * parent relationships.
	 */
	if (unlikely(type != LAST_NORM))
		return handle_dots(nd, type);
	err = do_lookup(nd, name, path, &inode);
	if (unlikely(err)) {
		terminate_walk(nd);
		return err;
	}
	if (!inode) {
		path_to_nameidata(path, nd);
		terminate_walk(nd);
		return -ENOENT;
	}
	if (should_follow_link(inode, follow)) {
		if (nd->flags & LOOKUP_RCU) {
			if (unlikely(unlazy_walk(nd, path->dentry))) {
				terminate_walk(nd);
				return -ECHILD;
			}
		}
		BUG_ON(inode != path->dentry->d_inode);
		return 1;
	}
	path_to_nameidata(path, nd);
	nd->inode = inode;
	return 0;
}

/*
 * This limits recursive symlink follows to 8, while
 * limiting consecutive symlinks to 40.
 *
 * Without that kind of total limit, nasty chains of consecutive
 * symlinks can cause almost arbitrarily long lookups.
 */
static inline int nested_symlink(struct path *path, struct nameidata *nd)
{
	int res;

	if (unlikely(current->link_count >= MAX_NESTED_LINKS)) {
		path_put_conditional(path, nd);
		path_put(&nd->path);
		return -ELOOP;
	}
	BUG_ON(nd->depth >= MAX_NESTED_LINKS);

	nd->depth++;
	current->link_count++;

	do {
		struct path link = *path;
		void *cookie;

		res = follow_link(&link, nd, &cookie);
		if (!res)
			res = walk_component(nd, path, &nd->last,
					     nd->last_type, LOOKUP_FOLLOW);
		put_link(nd, &link, cookie);
	} while (res > 0);

	current->link_count--;
	nd->depth--;
	return res;
}

/*
 * We really don't want to look at inode->i_op->lookup
 * when we don't have to. So we keep a cache bit in
 * the inode ->i_opflags field that says "yes, we can
 * do lookup on this inode".
 */
static inline int can_lookup(struct inode *inode)
{
	if (likely(inode->i_opflags & IOP_LOOKUP))
		return 1;
	if (likely(!inode->i_op->lookup))
		return 0;

	/* We do this once for the lifetime of the inode */
	spin_lock(&inode->i_lock);
	inode->i_opflags |= IOP_LOOKUP;
	spin_unlock(&inode->i_lock);
	return 1;
}

/*
 * We can do the critical dentry name comparison and hashing
 * operations one word at a time, but we are limited to:
 *
 * - Architectures with fast unaligned word accesses. We could
 *   do a "get_unaligned()" if this helps and is sufficiently
 *   fast.
 *
 * - Little-endian machines (so that we can generate the mask
 *   of low bytes efficiently). Again, we *could* do a byte
 *   swapping load on big-endian architectures if that is not
 *   expensive enough to make the optimization worthless.
 *
 * - non-CONFIG_DEBUG_PAGEALLOC configurations (so that we
 *   do not trap on the (extremely unlikely) case of a page
 *   crossing operation.
 *
 * - Furthermore, we need an efficient 64-bit compile for the
 *   64-bit case in order to generate the "number of bytes in
 *   the final mask". Again, that could be replaced with a
 *   efficient population count instruction or similar.
 */
#ifdef CONFIG_DCACHE_WORD_ACCESS

#include <asm/word-at-a-time.h>

#ifdef CONFIG_64BIT

static inline unsigned int fold_hash(unsigned long hash)
{
	hash += hash >> (8*sizeof(int));
	return hash;
}

#else	/* 32-bit case */

#define fold_hash(x) (x)

#endif

unsigned int full_name_hash(const unsigned char *name, unsigned int len)
{
	unsigned long a, mask;
	unsigned long hash = 0;

	for (;;) {
		a = load_unaligned_zeropad(name);
		if (len < sizeof(unsigned long))
			break;
		hash += a;
		hash *= 9;
		name += sizeof(unsigned long);
		len -= sizeof(unsigned long);
		if (!len)
			goto done;
	}
	mask = ~(~0ul << len*8);
	hash += mask & a;
done:
	return fold_hash(hash);
}
EXPORT_SYMBOL(full_name_hash);

/*
 * Calculate the length and hash of the path component, and
 * return the length of the component;
 */
static inline unsigned long hash_name(const char *name, unsigned int *hashp)
{
	unsigned long a, b, adata, bdata, mask, hash, len;
	const struct word_at_a_time constants = WORD_AT_A_TIME_CONSTANTS;

	hash = a = 0;
	len = -sizeof(unsigned long);
	do {
		hash = (hash + a) * 9;
		len += sizeof(unsigned long);
		a = load_unaligned_zeropad(name+len);
		b = a ^ REPEAT_BYTE('/');
	} while (!(has_zero(a, &adata, &constants) | has_zero(b, &bdata, &constants)));

	adata = prep_zero_mask(a, adata, &constants);
	bdata = prep_zero_mask(b, bdata, &constants);

	mask = create_zero_mask(adata | bdata);

	hash += a & zero_bytemask(mask);
	*hashp = fold_hash(hash);

	return len + find_zero(mask);
}

#else

unsigned int full_name_hash(const unsigned char *name, unsigned int len)
{
	unsigned long hash = init_name_hash();
	while (len--)
		hash = partial_name_hash(*name++, hash);
	return end_name_hash(hash);
}
EXPORT_SYMBOL(full_name_hash);

/*
 * We know there's a real path component here of at least
 * one character.
 */
static inline unsigned long hash_name(const char *name, unsigned int *hashp)
{
	unsigned long hash = init_name_hash();
	unsigned long len = 0, c;

	c = (unsigned char)*name;
	do {
		len++;
		hash = partial_name_hash(c, hash);
		c = (unsigned char)name[len];
	} while (c && c != '/');
	*hashp = end_name_hash(hash);
	return len;
}

#endif

/*
 * Name resolution.
 * This is the basic name resolution function, turning a pathname into
 * the final dentry. We expect 'base' to be positive and a directory.
 *
 * Returns 0 and nd will have valid dentry and mnt on success.
 * Returns error and drops reference to input namei data on failure.
 */
static int link_path_walk(const char *name, struct nameidata *nd)
{
	struct path next;
	int err;
	
	while (*name=='/')
		name++;
	if (!*name)
		return 0;

	/* At this point we know we have a real path component. */
	for(;;) {
		struct qstr this;
		long len;
		int type;

		err = may_lookup(nd);
 		if (err)
			break;

		len = hash_name(name, &this.hash);
		this.name = name;
		this.len = len;

		type = LAST_NORM;
		if (name[0] == '.') switch (len) {
			case 2:
				if (name[1] == '.') {
					type = LAST_DOTDOT;
					nd->flags |= LOOKUP_JUMPED;
				}
				break;
			case 1:
				type = LAST_DOT;
		}
		if (likely(type == LAST_NORM)) {
			struct dentry *parent = nd->path.dentry;
			nd->flags &= ~LOOKUP_JUMPED;
			if (unlikely(parent->d_flags & DCACHE_OP_HASH)) {
				err = parent->d_op->d_hash(parent, nd->inode,
							   &this);
				if (err < 0)
					break;
			}
		}

		if (!name[len])
			goto last_component;
		/*
		 * If it wasn't NUL, we know it was '/'. Skip that
		 * slash, and continue until no more slashes.
		 */
		do {
			len++;
		} while (unlikely(name[len] == '/'));
		if (!name[len])
			goto last_component;
		name += len;

		err = walk_component(nd, &next, &this, type, LOOKUP_FOLLOW);
		if (err < 0)
			return err;

		if (err) {
			err = nested_symlink(&next, nd);
			if (err)
				return err;
		}
		if (can_lookup(nd->inode))
			continue;
		err = -ENOTDIR; 
		break;
		/* here ends the main loop */

last_component:
		nd->last = this;
		nd->last_type = type;
		return 0;
	}
	terminate_walk(nd);
	return err;
}

static int path_init(int dfd, const char *name, unsigned int flags,
		     struct nameidata *nd, struct file **fp)
{
	int retval = 0;
	int fput_needed;
	struct file *file;

	nd->last_type = LAST_ROOT; /* if there are only slashes... */
	nd->flags = flags | LOOKUP_JUMPED;
	nd->depth = 0;
	if (flags & LOOKUP_ROOT) {
		struct inode *inode = nd->root.dentry->d_inode;
		if (*name) {
			if (!inode->i_op->lookup)
				return -ENOTDIR;
			retval = inode_permission(inode, MAY_EXEC);
			if (retval)
				return retval;
		}
		nd->path = nd->root;
		nd->inode = inode;
		if (flags & LOOKUP_RCU) {
			br_read_lock(vfsmount_lock);
			rcu_read_lock();
			nd->seq = __read_seqcount_begin(&nd->path.dentry->d_seq);
		} else {
			path_get(&nd->path);
		}
		return 0;
	}

	nd->root.mnt = NULL;

	if (*name=='/') {
		if (flags & LOOKUP_RCU) {
			br_read_lock(vfsmount_lock);
			rcu_read_lock();
			set_root_rcu(nd);
		} else {
			set_root(nd);
			path_get(&nd->root);
		}
		nd->path = nd->root;
	} else if (dfd == AT_FDCWD) {
		if (flags & LOOKUP_RCU) {
			struct fs_struct *fs = current->fs;
			unsigned seq;

			br_read_lock(vfsmount_lock);
			rcu_read_lock();

			do {
				seq = read_seqcount_begin(&fs->seq);
				nd->path = fs->pwd;
				nd->seq = __read_seqcount_begin(&nd->path.dentry->d_seq);
			} while (read_seqcount_retry(&fs->seq, seq));
		} else {
			get_fs_pwd(current->fs, &nd->path);
		}
	} else {
		struct dentry *dentry;

		file = fget_raw_light(dfd, &fput_needed);
		retval = -EBADF;
		if (!file)
			goto out_fail;

		dentry = file->f_path.dentry;

		if (*name) {
			retval = -ENOTDIR;
			if (!S_ISDIR(dentry->d_inode->i_mode))
				goto fput_fail;

			retval = inode_permission(dentry->d_inode, MAY_EXEC);
			if (retval)
				goto fput_fail;
		}

		nd->path = file->f_path;
		if (flags & LOOKUP_RCU) {
			if (fput_needed)
				*fp = file;
			nd->seq = __read_seqcount_begin(&nd->path.dentry->d_seq);
			br_read_lock(vfsmount_lock);
			rcu_read_lock();
		} else {
			path_get(&file->f_path);
			fput_light(file, fput_needed);
		}
	}

	nd->inode = nd->path.dentry->d_inode;
	return 0;

fput_fail:
	fput_light(file, fput_needed);
out_fail:
	return retval;
}

static inline int lookup_last(struct nameidata *nd, struct path *path)
{
	if (nd->last_type == LAST_NORM && nd->last.name[nd->last.len])
		nd->flags |= LOOKUP_FOLLOW | LOOKUP_DIRECTORY;

	nd->flags &= ~LOOKUP_PARENT;
	return walk_component(nd, path, &nd->last, nd->last_type,
					nd->flags & LOOKUP_FOLLOW);
}

/* Returns 0 and nd will be valid on success; Retuns error, otherwise. */
static int path_lookupat(int dfd, const char *name,
				unsigned int flags, struct nameidata *nd)
{
	struct file *base = NULL;
	struct path path;
	int err;

	/*
	 * Path walking is largely split up into 2 different synchronisation
	 * schemes, rcu-walk and ref-walk (explained in
	 * Documentation/filesystems/path-lookup.txt). These share much of the
	 * path walk code, but some things particularly setup, cleanup, and
	 * following mounts are sufficiently divergent that functions are
	 * duplicated. Typically there is a function foo(), and its RCU
	 * analogue, foo_rcu().
	 *
	 * -ECHILD is the error number of choice (just to avoid clashes) that
	 * is returned if some aspect of an rcu-walk fails. Such an error must
	 * be handled by restarting a traditional ref-walk (which will always
	 * be able to complete).
	 */
	err = path_init(dfd, name, flags | LOOKUP_PARENT, nd, &base);

	if (unlikely(err))
		return err;

	current->total_link_count = 0;
	err = link_path_walk(name, nd);

	if (!err && !(flags & LOOKUP_PARENT)) {
		err = lookup_last(nd, &path);
		while (err > 0) {
			void *cookie;
			struct path link = path;
			nd->flags |= LOOKUP_PARENT;
			err = follow_link(&link, nd, &cookie);
			if (!err)
				err = lookup_last(nd, &path);
			put_link(nd, &link, cookie);
		}
	}

	if (!err)
		err = complete_walk(nd);

	if (!err && nd->flags & LOOKUP_DIRECTORY) {
		if (!nd->inode->i_op->lookup) {
			path_put(&nd->path);
			err = -ENOTDIR;
		}
	}

	if (base)
		fput(base);

	if (nd->root.mnt && !(nd->flags & LOOKUP_ROOT)) {
		path_put(&nd->root);
		nd->root.mnt = NULL;
	}
	return err;
}

static int do_path_lookup(int dfd, const char *name,
				unsigned int flags, struct nameidata *nd)
{
	int retval = path_lookupat(dfd, name, flags | LOOKUP_RCU, nd);
	if (unlikely(retval == -ECHILD))
		retval = path_lookupat(dfd, name, flags, nd);
	if (unlikely(retval == -ESTALE))
		retval = path_lookupat(dfd, name, flags | LOOKUP_REVAL, nd);

	if (likely(!retval)) {
		if (unlikely(!audit_dummy_context())) {
			if (nd->path.dentry && nd->inode)
				audit_inode(name, nd->path.dentry);
		}
	}
	return retval;
}

int kern_path_parent(const char *name, struct nameidata *nd)
{
	return do_path_lookup(AT_FDCWD, name, LOOKUP_PARENT, nd);
}

int kern_path(const char *name, unsigned int flags, struct path *path)
{
	struct nameidata nd;
	int res = do_path_lookup(AT_FDCWD, name, flags, &nd);
	if (!res)
		*path = nd.path;
	return res;
}

/**
 * vfs_path_lookup - lookup a file path relative to a dentry-vfsmount pair
 * @dentry:  pointer to dentry of the base directory
 * @mnt: pointer to vfs mount of the base directory
 * @name: pointer to file name
 * @flags: lookup flags
 * @path: pointer to struct path to fill
 */
int vfs_path_lookup(struct dentry *dentry, struct vfsmount *mnt,
		    const char *name, unsigned int flags,
		    struct path *path)
{
	struct nameidata nd;
	int err;
	nd.root.dentry = dentry;
	nd.root.mnt = mnt;
	BUG_ON(flags & LOOKUP_PARENT);
	/* the first argument of do_path_lookup() is ignored with LOOKUP_ROOT */
	err = do_path_lookup(AT_FDCWD, name, flags | LOOKUP_ROOT, &nd);
	if (!err)
		*path = nd.path;
	return err;
}

/*
 * Restricted form of lookup. Doesn't follow links, single-component only,
 * needs parent already locked. Doesn't follow mounts.
 * SMP-safe.
 */
static struct dentry *lookup_hash(struct nameidata *nd)
{
	return __lookup_hash(&nd->last, nd->path.dentry, nd);
}

/**
 * lookup_one_len - filesystem helper to lookup single pathname component
 * @name:	pathname component to lookup
 * @base:	base directory to lookup from
 * @len:	maximum length @len should be interpreted to
 *
 * Note that this routine is purely a helper for filesystem usage and should
 * not be called by generic code.  Also note that by using this function the
 * nameidata argument is passed to the filesystem methods and a filesystem
 * using this helper needs to be prepared for that.
 */
struct dentry *lookup_one_len(const char *name, struct dentry *base, int len)
{
	struct qstr this;
	unsigned int c;
	int err;

	WARN_ON_ONCE(!mutex_is_locked(&base->d_inode->i_mutex));

	this.name = name;
	this.len = len;
	this.hash = full_name_hash(name, len);
	if (!len)
		return ERR_PTR(-EACCES);

	while (len--) {
		c = *(const unsigned char *)name++;
		if (c == '/' || c == '\0')
			return ERR_PTR(-EACCES);
	}
	/*
	 * See if the low-level filesystem might want
	 * to use its own hash..
	 */
	if (base->d_flags & DCACHE_OP_HASH) {
		int err = base->d_op->d_hash(base, base->d_inode, &this);
		if (err < 0)
			return ERR_PTR(err);
	}

	err = inode_permission(base->d_inode, MAY_EXEC);
	if (err)
		return ERR_PTR(err);

	return __lookup_hash(&this, base, NULL);
}

int user_path_at_empty(int dfd, const char __user *name, unsigned flags,
		 struct path *path, int *empty)
{
	struct nameidata nd;
	char *tmp = getname_flags(name, flags, empty);
	int err = PTR_ERR(tmp);
	if (!IS_ERR(tmp)) {

		BUG_ON(flags & LOOKUP_PARENT);

		err = do_path_lookup(dfd, tmp, flags, &nd);
		putname(tmp);
		if (!err)
			*path = nd.path;
	}
	return err;
}

int user_path_at(int dfd, const char __user *name, unsigned flags,
		 struct path *path)
{
	return user_path_at_empty(dfd, name, flags, path, NULL);
}

static int user_path_parent(int dfd, const char __user *path,
			struct nameidata *nd, char **name)
{
	char *s = getname(path);
	int error;

	if (IS_ERR(s))
		return PTR_ERR(s);

	error = do_path_lookup(dfd, s, LOOKUP_PARENT, nd);
	if (error)
		putname(s);
	else
		*name = s;

	return error;
}

/*
 * It's inline, so penalty for filesystems that don't use sticky bit is
 * minimal.
 */
static inline int check_sticky(struct inode *dir, struct inode *inode)
{
	kuid_t fsuid = current_fsuid();

	if (!(dir->i_mode & S_ISVTX))
		return 0;
	if (uid_eq(inode->i_uid, fsuid))
		return 0;
	if (uid_eq(dir->i_uid, fsuid))
		return 0;
	return !inode_capable(inode, CAP_FOWNER);
}

/*
 *	Check whether we can remove a link victim from directory dir, check
 *  whether the type of victim is right.
 *  1. We can't do it if dir is read-only (done in permission())
 *  2. We should have write and exec permissions on dir
 *  3. We can't remove anything from append-only dir
 *  4. We can't do anything with immutable dir (done in permission())
 *  5. If the sticky bit on dir is set we should either
 *	a. be owner of dir, or
 *	b. be owner of victim, or
 *	c. have CAP_FOWNER capability
 *  6. If the victim is append-only or immutable we can't do antyhing with
 *     links pointing to it.
 *  7. If we were asked to remove a directory and victim isn't one - ENOTDIR.
 *  8. If we were asked to remove a non-directory and victim isn't one - EISDIR.
 *  9. We can't remove a root or mountpoint.
 * 10. We don't allow removal of NFS sillyrenamed files; it's handled by
 *     nfs_async_unlink().
 */
static int may_delete(struct inode *dir,struct dentry *victim,int isdir)
{
	int error;

	if (!victim->d_inode)
		return -ENOENT;

	BUG_ON(victim->d_parent->d_inode != dir);
	audit_inode_child(victim, dir);

	error = inode_permission(dir, MAY_WRITE | MAY_EXEC);
	if (error)
		return error;
	if (IS_APPEND(dir))
		return -EPERM;
	if (check_sticky(dir, victim->d_inode)||IS_APPEND(victim->d_inode)||
	    IS_IMMUTABLE(victim->d_inode) || IS_SWAPFILE(victim->d_inode))
		return -EPERM;
	if (isdir) {
		if (!S_ISDIR(victim->d_inode->i_mode))
			return -ENOTDIR;
		if (IS_ROOT(victim))
			return -EBUSY;
	} else if (S_ISDIR(victim->d_inode->i_mode))
		return -EISDIR;
	if (IS_DEADDIR(dir))
		return -ENOENT;
	if (victim->d_flags & DCACHE_NFSFS_RENAMED)
		return -EBUSY;
	return 0;
}

/*	Check whether we can create an object with dentry child in directory
 *  dir.
 *  1. We can't do it if child already exists (open has special treatment for
 *     this case, but since we are inlined it's OK)
 *  2. We can't do it if dir is read-only (done in permission())
 *  3. We should have write and exec permissions on dir
 *  4. We can't do it if dir is immutable (done in permission())
 */
static inline int may_create(struct inode *dir, struct dentry *child)
{
	if (child->d_inode)
		return -EEXIST;
	if (IS_DEADDIR(dir))
		return -ENOENT;
	return inode_permission(dir, MAY_WRITE | MAY_EXEC);
}

/*
 * p1 and p2 should be directories on the same fs.
 */
struct dentry *lock_rename(struct dentry *p1, struct dentry *p2)
{
	struct dentry *p;

	if (p1 == p2) {
		mutex_lock_nested(&p1->d_inode->i_mutex, I_MUTEX_PARENT);
		return NULL;
	}

	mutex_lock(&p1->d_inode->i_sb->s_vfs_rename_mutex);

	p = d_ancestor(p2, p1);
	if (p) {
		mutex_lock_nested(&p2->d_inode->i_mutex, I_MUTEX_PARENT);
		mutex_lock_nested(&p1->d_inode->i_mutex, I_MUTEX_CHILD);
		return p;
	}

	p = d_ancestor(p1, p2);
	if (p) {
		mutex_lock_nested(&p1->d_inode->i_mutex, I_MUTEX_PARENT);
		mutex_lock_nested(&p2->d_inode->i_mutex, I_MUTEX_CHILD);
		return p;
	}

	mutex_lock_nested(&p1->d_inode->i_mutex, I_MUTEX_PARENT);
	mutex_lock_nested(&p2->d_inode->i_mutex, I_MUTEX_CHILD);
	return NULL;
}

void unlock_rename(struct dentry *p1, struct dentry *p2)
{
	mutex_unlock(&p1->d_inode->i_mutex);
	if (p1 != p2) {
		mutex_unlock(&p2->d_inode->i_mutex);
		mutex_unlock(&p1->d_inode->i_sb->s_vfs_rename_mutex);
	}
}

int vfs_create(struct inode *dir, struct dentry *dentry, umode_t mode,
		struct nameidata *nd)
{
	int error = may_create(dir, dentry);

	if (error)
		return error;

	if (!dir->i_op->create)
		return -EACCES;	/* shouldn't it be ENOSYS? */
	mode &= S_IALLUGO;
	mode |= S_IFREG;
	error = security_inode_create(dir, dentry, mode);
	if (error)
		return error;
	error = dir->i_op->create(dir, dentry, mode, nd);
	if (!error)
		fsnotify_create(dir, dentry);
	return error;
}

static int may_open(struct path *path, int acc_mode, int flag)
{
	struct dentry *dentry = path->dentry;
	struct inode *inode = dentry->d_inode;
	int error;

	/* O_PATH? */
	if (!acc_mode)
		return 0;

	if (!inode)
		return -ENOENT;

	switch (inode->i_mode & S_IFMT) {
	case S_IFLNK:
		return -ELOOP;
	case S_IFDIR:
		if (acc_mode & MAY_WRITE)
			return -EISDIR;
		break;
	case S_IFBLK:
	case S_IFCHR:
		if (path->mnt->mnt_flags & MNT_NODEV)
			return -EACCES;
		/*FALLTHRU*/
	case S_IFIFO:
	case S_IFSOCK:
		flag &= ~O_TRUNC;
		break;
	}

	error = inode_permission(inode, acc_mode);
	if (error)
		return error;

	/*
	 * An append-only file must be opened in append mode for writing.
	 */
	if (IS_APPEND(inode)) {
		if  ((flag & O_ACCMODE) != O_RDONLY && !(flag & O_APPEND))
			return -EPERM;
		if (flag & O_TRUNC)
			return -EPERM;
	}

	/* O_NOATIME can only be set by the owner or superuser */
	if (flag & O_NOATIME && !inode_owner_or_capable(inode))
		return -EPERM;

	return 0;
}

static int handle_truncate(struct file *filp)
{
	struct path *path = &filp->f_path;
	struct inode *inode = path->dentry->d_inode;
	int error = get_write_access(inode);
	if (error)
		return error;
	/*
	 * Refuse to truncate files with mandatory locks held on them.
	 */
	error = locks_verify_locked(inode);
	if (!error)
		error = security_path_truncate(path);
	if (!error) {
		error = do_truncate(path->dentry, 0,
				    ATTR_MTIME|ATTR_CTIME|ATTR_OPEN,
				    filp);
	}
	put_write_access(inode);
	return error;
}

static inline int open_to_namei_flags(int flag)
{
	if ((flag & O_ACCMODE) == 3)
		flag--;
	return flag;
}

/*
 * Handle the last step of open()
 */
static struct file *do_last(struct nameidata *nd, struct path *path,
			    const struct open_flags *op, const char *pathname)
{
	struct dentry *dir = nd->path.dentry;
	struct dentry *dentry;
	int open_flag = op->open_flag;
	int will_truncate = open_flag & O_TRUNC;
	int want_write = 0;
	int acc_mode = op->acc_mode;
	struct file *filp;
	int error;

	nd->flags &= ~LOOKUP_PARENT;
	nd->flags |= op->intent;

	switch (nd->last_type) {
	case LAST_DOTDOT:
	case LAST_DOT:
		error = handle_dots(nd, nd->last_type);
		if (error)
			return ERR_PTR(error);
		/* fallthrough */
	case LAST_ROOT:
		error = complete_walk(nd);
		if (error)
			return ERR_PTR(error);
		audit_inode(pathname, nd->path.dentry);
		if (open_flag & O_CREAT) {
			error = -EISDIR;
			goto exit;
		}
		goto ok;
	case LAST_BIND:
		error = complete_walk(nd);
		if (error)
			return ERR_PTR(error);
		audit_inode(pathname, dir);
		goto ok;
	}

	if (!(open_flag & O_CREAT)) {
		int symlink_ok = 0;
		if (nd->last.name[nd->last.len])
			nd->flags |= LOOKUP_FOLLOW | LOOKUP_DIRECTORY;
		if (open_flag & O_PATH && !(nd->flags & LOOKUP_FOLLOW))
			symlink_ok = 1;
		/* we _can_ be in RCU mode here */
		error = walk_component(nd, path, &nd->last, LAST_NORM,
					!symlink_ok);
		if (error < 0)
			return ERR_PTR(error);
		if (error) /* symlink */
			return NULL;
		/* sayonara */
		error = complete_walk(nd);
		if (error)
			return ERR_PTR(error);

		error = -ENOTDIR;
		if (nd->flags & LOOKUP_DIRECTORY) {
			if (!nd->inode->i_op->lookup)
				goto exit;
		}
		audit_inode(pathname, nd->path.dentry);
		goto ok;
	}

	/* create side of things */
	/*
	 * This will *only* deal with leaving RCU mode - LOOKUP_JUMPED has been
	 * cleared when we got to the last component we are about to look up
	 */
	error = complete_walk(nd);
	if (error)
		return ERR_PTR(error);

	audit_inode(pathname, dir);
	error = -EISDIR;
	/* trailing slashes? */
	if (nd->last.name[nd->last.len])
		goto exit;

	mutex_lock(&dir->d_inode->i_mutex);

	dentry = lookup_hash(nd);
	error = PTR_ERR(dentry);
	if (IS_ERR(dentry)) {
		mutex_unlock(&dir->d_inode->i_mutex);
		goto exit;
	}

	path->dentry = dentry;
	path->mnt = nd->path.mnt;

	/* Negative dentry, just create the file */
	if (!dentry->d_inode) {
		umode_t mode = op->mode;
		if (!IS_POSIXACL(dir->d_inode))
			mode &= ~current_umask();
		/*
		 * This write is needed to ensure that a
		 * rw->ro transition does not occur between
		 * the time when the file is created and when
		 * a permanent write count is taken through
		 * the 'struct file' in nameidata_to_filp().
		 */
		error = mnt_want_write(nd->path.mnt);
		if (error)
			goto exit_mutex_unlock;
		want_write = 1;
		/* Don't check for write permission, don't truncate */
		open_flag &= ~O_TRUNC;
		will_truncate = 0;
		acc_mode = MAY_OPEN;
		error = security_path_mknod(&nd->path, dentry, mode, 0);
		if (error)
			goto exit_mutex_unlock;
		error = vfs_create(dir->d_inode, dentry, mode, nd);
		if (error)
			goto exit_mutex_unlock;
		mutex_unlock(&dir->d_inode->i_mutex);
		dput(nd->path.dentry);
		nd->path.dentry = dentry;
		goto common;
	}

	/*
	 * It already exists.
	 */
	mutex_unlock(&dir->d_inode->i_mutex);
	audit_inode(pathname, path->dentry);

	error = -EEXIST;
	if (open_flag & O_EXCL)
		goto exit_dput;

	error = follow_managed(path, nd->flags);
	if (error < 0)
		goto exit_dput;

	if (error)
		nd->flags |= LOOKUP_JUMPED;

	error = -ENOENT;
	if (!path->dentry->d_inode)
		goto exit_dput;

	if (path->dentry->d_inode->i_op->follow_link)
		return NULL;

	path_to_nameidata(path, nd);
	nd->inode = path->dentry->d_inode;
	/* Why this, you ask?  _Now_ we might have grown LOOKUP_JUMPED... */
	error = complete_walk(nd);
	if (error)
		return ERR_PTR(error);
	error = -EISDIR;
	if (S_ISDIR(nd->inode->i_mode))
		goto exit;
ok:
	if (!S_ISREG(nd->inode->i_mode))
		will_truncate = 0;

	if (will_truncate) {
		error = mnt_want_write(nd->path.mnt);
		if (error)
			goto exit;
		want_write = 1;
	}
common:
	error = may_open(&nd->path, acc_mode, open_flag);
	if (error)
		goto exit;
	filp = nameidata_to_filp(nd);
	if (!IS_ERR(filp)) {
		error = ima_file_check(filp, op->acc_mode);
		if (error) {
			fput(filp);
			filp = ERR_PTR(error);
		}
	}
	if (!IS_ERR(filp)) {
		if (will_truncate) {
			error = handle_truncate(filp);
			if (error) {
				fput(filp);
				filp = ERR_PTR(error);
			}
		}
	}
out:
	if (want_write)
		mnt_drop_write(nd->path.mnt);
	path_put(&nd->path);
	return filp;

exit_mutex_unlock:
	mutex_unlock(&dir->d_inode->i_mutex);
exit_dput:
	path_put_conditional(path, nd);
exit:
	filp = ERR_PTR(error);
	goto out;
}

static struct file *path_openat(int dfd, const char *pathname,
		struct nameidata *nd, const struct open_flags *op, int flags)
{
	struct file *base = NULL;
	struct file *filp;
	struct path path;
	int error;

	filp = get_empty_filp();
	if (!filp)
		return ERR_PTR(-ENFILE);

	filp->f_flags = op->open_flag;
	nd->intent.open.file = filp;
	nd->intent.open.flags = open_to_namei_flags(op->open_flag);
	nd->intent.open.create_mode = op->mode;

	error = path_init(dfd, pathname, flags | LOOKUP_PARENT, nd, &base);
	if (unlikely(error))
		goto out_filp;

	current->total_link_count = 0;
	error = link_path_walk(pathname, nd);
	if (unlikely(error))
		goto out_filp;

	filp = do_last(nd, &path, op, pathname);
	while (unlikely(!filp)) { /* trailing symlink */
		struct path link = path;
		void *cookie;
		if (!(nd->flags & LOOKUP_FOLLOW)) {
			path_put_conditional(&path, nd);
			path_put(&nd->path);
			filp = ERR_PTR(-ELOOP);
			break;
		}
		nd->flags |= LOOKUP_PARENT;
		nd->flags &= ~(LOOKUP_OPEN|LOOKUP_CREATE|LOOKUP_EXCL);
		error = follow_link(&link, nd, &cookie);
		if (unlikely(error))
			filp = ERR_PTR(error);
		else
			filp = do_last(nd, &path, op, pathname);
		put_link(nd, &link, cookie);
	}
out:
	if (nd->root.mnt && !(nd->flags & LOOKUP_ROOT))
		path_put(&nd->root);
	if (base)
		fput(base);
	release_open_intent(nd);
	return filp;

out_filp:
	filp = ERR_PTR(error);
	goto out;
}

struct file *do_filp_open(int dfd, const char *pathname,
		const struct open_flags *op, int flags)
{
	struct nameidata nd;
	struct file *filp;

	filp = path_openat(dfd, pathname, &nd, op, flags | LOOKUP_RCU);
	if (unlikely(filp == ERR_PTR(-ECHILD)))
		filp = path_openat(dfd, pathname, &nd, op, flags);
	if (unlikely(filp == ERR_PTR(-ESTALE)))
		filp = path_openat(dfd, pathname, &nd, op, flags | LOOKUP_REVAL);
	return filp;
}

struct file *do_file_open_root(struct dentry *dentry, struct vfsmount *mnt,
		const char *name, const struct open_flags *op, int flags)
{
	struct nameidata nd;
	struct file *file;

	nd.root.mnt = mnt;
	nd.root.dentry = dentry;

	flags |= LOOKUP_ROOT;

	if (dentry->d_inode->i_op->follow_link && op->intent & LOOKUP_OPEN)
		return ERR_PTR(-ELOOP);

	file = path_openat(-1, name, &nd, op, flags | LOOKUP_RCU);
	if (unlikely(file == ERR_PTR(-ECHILD)))
		file = path_openat(-1, name, &nd, op, flags);
	if (unlikely(file == ERR_PTR(-ESTALE)))
		file = path_openat(-1, name, &nd, op, flags | LOOKUP_REVAL);
	return file;
}

struct dentry *kern_path_create(int dfd, const char *pathname, struct path *path, int is_dir)
{
	struct dentry *dentry = ERR_PTR(-EEXIST);
	struct nameidata nd;
	int error = do_path_lookup(dfd, pathname, LOOKUP_PARENT, &nd);
	if (error)
		return ERR_PTR(error);

	/*
	 * Yucky last component or no last component at all?
	 * (foo/., foo/.., /////)
	 */
	if (nd.last_type != LAST_NORM)
		goto out;
	nd.flags &= ~LOOKUP_PARENT;
	nd.flags |= LOOKUP_CREATE | LOOKUP_EXCL;
	nd.intent.open.flags = O_EXCL;

	/*
	 * Do the final lookup.
	 */
	mutex_lock_nested(&nd.path.dentry->d_inode->i_mutex, I_MUTEX_PARENT);
	dentry = lookup_hash(&nd);
	if (IS_ERR(dentry))
		goto fail;

	if (dentry->d_inode)
		goto eexist;
	/*
	 * Special case - lookup gave negative, but... we had foo/bar/
	 * From the vfs_mknod() POV we just have a negative dentry -
	 * all is fine. Let's be bastards - you had / on the end, you've
	 * been asking for (non-existent) directory. -ENOENT for you.
	 */
	if (unlikely(!is_dir && nd.last.name[nd.last.len])) {
		dput(dentry);
		dentry = ERR_PTR(-ENOENT);
		goto fail;
	}
	*path = nd.path;
	return dentry;
eexist:
	dput(dentry);
	dentry = ERR_PTR(-EEXIST);
fail:
	mutex_unlock(&nd.path.dentry->d_inode->i_mutex);
out:
	path_put(&nd.path);
	return dentry;
}
EXPORT_SYMBOL(kern_path_create);

struct dentry *user_path_create(int dfd, const char __user *pathname, struct path *path, int is_dir)
{
	char *tmp = getname(pathname);
	struct dentry *res;
	if (IS_ERR(tmp))
		return ERR_CAST(tmp);
	res = kern_path_create(dfd, tmp, path, is_dir);
	putname(tmp);
	return res;
}
EXPORT_SYMBOL(user_path_create);

int vfs_mknod(struct inode *dir, struct dentry *dentry, umode_t mode, dev_t dev)
{
	int error = may_create(dir, dentry);

	if (error)
		return error;

	if ((S_ISCHR(mode) || S_ISBLK(mode)) && !capable(CAP_MKNOD))
		return -EPERM;

	if (!dir->i_op->mknod)
		return -EPERM;

	error = devcgroup_inode_mknod(mode, dev);
	if (error)
		return error;

	error = security_inode_mknod(dir, dentry, mode, dev);
	if (error)
		return error;

	error = dir->i_op->mknod(dir, dentry, mode, dev);
	if (!error)
		fsnotify_create(dir, dentry);
	return error;
}

static int may_mknod(umode_t mode)
{
	switch (mode & S_IFMT) {
	case S_IFREG:
	case S_IFCHR:
	case S_IFBLK:
	case S_IFIFO:
	case S_IFSOCK:
	case 0: /* zero mode translates to S_IFREG */
		return 0;
	case S_IFDIR:
		return -EPERM;
	default:
		return -EINVAL;
	}
}

SYSCALL_DEFINE4(mknodat, int, dfd, const char __user *, filename, umode_t, mode,
		unsigned, dev)
{
	struct dentry *dentry;
	struct path path;
	int error;

	if (S_ISDIR(mode))
		return -EPERM;

	dentry = user_path_create(dfd, filename, &path, 0);
	if (IS_ERR(dentry))
		return PTR_ERR(dentry);

	if (!IS_POSIXACL(path.dentry->d_inode))
		mode &= ~current_umask();
	error = may_mknod(mode);
	if (error)
		goto out_dput;
	error = mnt_want_write(path.mnt);
	if (error)
		goto out_dput;
	error = security_path_mknod(&path, dentry, mode, dev);
	if (error)
		goto out_drop_write;
	switch (mode & S_IFMT) {
		case 0: case S_IFREG:
			error = vfs_create(path.dentry->d_inode,dentry,mode,NULL);
			break;
		case S_IFCHR: case S_IFBLK:
			error = vfs_mknod(path.dentry->d_inode,dentry,mode,
					new_decode_dev(dev));
			break;
		case S_IFIFO: case S_IFSOCK:
			error = vfs_mknod(path.dentry->d_inode,dentry,mode,0);
			break;
	}
out_drop_write:
	mnt_drop_write(path.mnt);
out_dput:
	dput(dentry);
	mutex_unlock(&path.dentry->d_inode->i_mutex);
	path_put(&path);

	return error;
}

SYSCALL_DEFINE3(mknod, const char __user *, filename, umode_t, mode, unsigned, dev)
{
	return sys_mknodat(AT_FDCWD, filename, mode, dev);
}

int vfs_mkdir(struct inode *dir, struct dentry *dentry, umode_t mode)
{
	int error = may_create(dir, dentry);
	unsigned max_links = dir->i_sb->s_max_links;

	if (error)
		return error;

	if (!dir->i_op->mkdir)
		return -EPERM;

	mode &= (S_IRWXUGO|S_ISVTX);
	error = security_inode_mkdir(dir, dentry, mode);
	if (error)
		return error;

	if (max_links && dir->i_nlink >= max_links)
		return -EMLINK;

	error = dir->i_op->mkdir(dir, dentry, mode);
	if (!error)
		fsnotify_mkdir(dir, dentry);
	return error;
}

SYSCALL_DEFINE3(mkdirat, int, dfd, const char __user *, pathname, umode_t, mode)
{
	struct dentry *dentry;
	struct path path;
	int error;

	dentry = user_path_create(dfd, pathname, &path, 1);
	if (IS_ERR(dentry))
		return PTR_ERR(dentry);

	if (!IS_POSIXACL(path.dentry->d_inode))
		mode &= ~current_umask();
	error = mnt_want_write(path.mnt);
	if (error)
		goto out_dput;
	error = security_path_mkdir(&path, dentry, mode);
	if (error)
		goto out_drop_write;
	error = vfs_mkdir(path.dentry->d_inode, dentry, mode);
out_drop_write:
	mnt_drop_write(path.mnt);
out_dput:
	dput(dentry);
	mutex_unlock(&path.dentry->d_inode->i_mutex);
	path_put(&path);
	return error;
}

SYSCALL_DEFINE2(mkdir, const char __user *, pathname, umode_t, mode)
{
	return sys_mkdirat(AT_FDCWD, pathname, mode);
}

/*
 * The dentry_unhash() helper will try to drop the dentry early: we
 * should have a usage count of 1 if we're the only user of this
 * dentry, and if that is true (possibly after pruning the dcache),
 * then we drop the dentry now.
 *
 * A low-level filesystem can, if it choses, legally
 * do a
 *
 *	if (!d_unhashed(dentry))
 *		return -EBUSY;
 *
 * if it cannot handle the case of removing a directory
 * that is still in use by something else..
 */
void dentry_unhash(struct dentry *dentry)
{
	shrink_dcache_parent(dentry);
	spin_lock(&dentry->d_lock);
	if (dentry->d_count == 1)
		__d_drop(dentry);
	spin_unlock(&dentry->d_lock);
}

int vfs_rmdir(struct inode *dir, struct dentry *dentry)
{
	int error = may_delete(dir, dentry, 1);

	if (error)
		return error;

	if (!dir->i_op->rmdir)
		return -EPERM;

	dget(dentry);
	mutex_lock(&dentry->d_inode->i_mutex);

	error = -EBUSY;
	if (d_mountpoint(dentry))
		goto out;

	error = security_inode_rmdir(dir, dentry);
	if (error)
		goto out;

	shrink_dcache_parent(dentry);
	error = dir->i_op->rmdir(dir, dentry);
	if (error)
		goto out;

	dentry->d_inode->i_flags |= S_DEAD;
	dont_mount(dentry);

out:
	mutex_unlock(&dentry->d_inode->i_mutex);
	dput(dentry);
	if (!error)
		d_delete(dentry);
	return error;
}

static long do_rmdir(int dfd, const char __user *pathname)
{
	int error = 0;
	char * name;
	struct dentry *dentry;
	struct nameidata nd;

	error = user_path_parent(dfd, pathname, &nd, &name);
	if (error)
		return error;

	switch(nd.last_type) {
	case LAST_DOTDOT:
		error = -ENOTEMPTY;
		goto exit1;
	case LAST_DOT:
		error = -EINVAL;
		goto exit1;
	case LAST_ROOT:
		error = -EBUSY;
		goto exit1;
	}

	nd.flags &= ~LOOKUP_PARENT;

	mutex_lock_nested(&nd.path.dentry->d_inode->i_mutex, I_MUTEX_PARENT);
	dentry = lookup_hash(&nd);
	error = PTR_ERR(dentry);
	if (IS_ERR(dentry))
		goto exit2;
	if (!dentry->d_inode) {
		error = -ENOENT;
		goto exit3;
	}
	error = mnt_want_write(nd.path.mnt);
	if (error)
		goto exit3;
	error = security_path_rmdir(&nd.path, dentry);
	if (error)
		goto exit4;
	error = vfs_rmdir(nd.path.dentry->d_inode, dentry);
exit4:
	mnt_drop_write(nd.path.mnt);
exit3:
	dput(dentry);
exit2:
	mutex_unlock(&nd.path.dentry->d_inode->i_mutex);
exit1:
	path_put(&nd.path);
	putname(name);
	return error;
}

SYSCALL_DEFINE1(rmdir, const char __user *, pathname)
{
	return do_rmdir(AT_FDCWD, pathname);
}

int vfs_unlink(struct inode *dir, struct dentry *dentry)
{
	int error = may_delete(dir, dentry, 0);

	if (error)
		return error;

	if (!dir->i_op->unlink)
		return -EPERM;

	mutex_lock(&dentry->d_inode->i_mutex);
	if (d_mountpoint(dentry))
		error = -EBUSY;
	else {
		error = security_inode_unlink(dir, dentry);
		if (!error) {
			error = dir->i_op->unlink(dir, dentry);
			if (!error)
				dont_mount(dentry);
		}
	}
	mutex_unlock(&dentry->d_inode->i_mutex);

	/* We don't d_delete() NFS sillyrenamed files--they still exist. */
	if (!error && !(dentry->d_flags & DCACHE_NFSFS_RENAMED)) {
		fsnotify_link_count(dentry->d_inode);
		d_delete(dentry);
	}

	return error;
}

/*
 * Make sure that the actual truncation of the file will occur outside its
 * directory's i_mutex.  Truncate can take a long time if there is a lot of
 * writeout happening, and we don't want to prevent access to the directory
 * while waiting on the I/O.
 */
static long do_unlinkat(int dfd, const char __user *pathname)
{
	int error;
	char *name;
	struct dentry *dentry;
	struct nameidata nd;
	struct inode *inode = NULL;

	error = user_path_parent(dfd, pathname, &nd, &name);
	if (error)
		return error;

	error = -EISDIR;
	if (nd.last_type != LAST_NORM)
		goto exit1;

	nd.flags &= ~LOOKUP_PARENT;

	mutex_lock_nested(&nd.path.dentry->d_inode->i_mutex, I_MUTEX_PARENT);
	dentry = lookup_hash(&nd);
	error = PTR_ERR(dentry);
	if (!IS_ERR(dentry)) {
		/* Why not before? Because we want correct error value */
		if (nd.last.name[nd.last.len])
			goto slashes;
		inode = dentry->d_inode;
		if (!inode)
			goto slashes;
		ihold(inode);
		error = mnt_want_write(nd.path.mnt);
		if (error)
			goto exit2;
		error = security_path_unlink(&nd.path, dentry);
		if (error)
			goto exit3;
		error = vfs_unlink(nd.path.dentry->d_inode, dentry);
exit3:
		mnt_drop_write(nd.path.mnt);
	exit2:
		dput(dentry);
	}
	mutex_unlock(&nd.path.dentry->d_inode->i_mutex);
	if (inode)
		iput(inode);	/* truncate the inode here */
exit1:
	path_put(&nd.path);
	putname(name);
	return error;

slashes:
	error = !dentry->d_inode ? -ENOENT :
		S_ISDIR(dentry->d_inode->i_mode) ? -EISDIR : -ENOTDIR;
	goto exit2;
}

SYSCALL_DEFINE3(unlinkat, int, dfd, const char __user *, pathname, int, flag)
{
	if ((flag & ~AT_REMOVEDIR) != 0)
		return -EINVAL;

	if (flag & AT_REMOVEDIR)
		return do_rmdir(dfd, pathname);

	return do_unlinkat(dfd, pathname);
}

SYSCALL_DEFINE1(unlink, const char __user *, pathname)
{
	return do_unlinkat(AT_FDCWD, pathname);
}

int vfs_symlink(struct inode *dir, struct dentry *dentry, const char *oldname)
{
	int error = may_create(dir, dentry);

	if (error)
		return error;

	if (!dir->i_op->symlink)
		return -EPERM;

	error = security_inode_symlink(dir, dentry, oldname);
	if (error)
		return error;

	error = dir->i_op->symlink(dir, dentry, oldname);
	if (!error)
		fsnotify_create(dir, dentry);
	return error;
}

SYSCALL_DEFINE3(symlinkat, const char __user *, oldname,
		int, newdfd, const char __user *, newname)
{
	int error;
	char *from;
	struct dentry *dentry;
	struct path path;

	from = getname(oldname);
	if (IS_ERR(from))
		return PTR_ERR(from);

	dentry = user_path_create(newdfd, newname, &path, 0);
	error = PTR_ERR(dentry);
	if (IS_ERR(dentry))
		goto out_putname;

	error = mnt_want_write(path.mnt);
	if (error)
		goto out_dput;
	error = security_path_symlink(&path, dentry, from);
	if (error)
		goto out_drop_write;
	error = vfs_symlink(path.dentry->d_inode, dentry, from);
out_drop_write:
	mnt_drop_write(path.mnt);
out_dput:
	dput(dentry);
	mutex_unlock(&path.dentry->d_inode->i_mutex);
	path_put(&path);
out_putname:
	putname(from);
	return error;
}

SYSCALL_DEFINE2(symlink, const char __user *, oldname, const char __user *, newname)
{
	return sys_symlinkat(oldname, AT_FDCWD, newname);
}

int vfs_link(struct dentry *old_dentry, struct inode *dir, struct dentry *new_dentry)
{
	struct inode *inode = old_dentry->d_inode;
	unsigned max_links = dir->i_sb->s_max_links;
	int error;

	if (!inode)
		return -ENOENT;

	error = may_create(dir, new_dentry);
	if (error)
		return error;

	if (dir->i_sb != inode->i_sb)
		return -EXDEV;

	/*
	 * A link to an append-only or immutable file cannot be created.
	 */
	if (IS_APPEND(inode) || IS_IMMUTABLE(inode))
		return -EPERM;
	if (!dir->i_op->link)
		return -EPERM;
	if (S_ISDIR(inode->i_mode))
		return -EPERM;

	error = security_inode_link(old_dentry, dir, new_dentry);
	if (error)
		return error;

	mutex_lock(&inode->i_mutex);
	/* Make sure we don't allow creating hardlink to an unlinked file */
	if (inode->i_nlink == 0)
		error =  -ENOENT;
	else if (max_links && inode->i_nlink >= max_links)
		error = -EMLINK;
	else
		error = dir->i_op->link(old_dentry, dir, new_dentry);
	mutex_unlock(&inode->i_mutex);
	if (!error)
		fsnotify_link(dir, inode, new_dentry);
	return error;
}

/*
 * Hardlinks are often used in delicate situations.  We avoid
 * security-related surprises by not following symlinks on the
 * newname.  --KAB
 *
 * We don't follow them on the oldname either to be compatible
 * with linux 2.0, and to avoid hard-linking to directories
 * and other special files.  --ADM
 */
SYSCALL_DEFINE5(linkat, int, olddfd, const char __user *, oldname,
		int, newdfd, const char __user *, newname, int, flags)
{
	struct dentry *new_dentry;
	struct path old_path, new_path;
	int how = 0;
	int error;

	if ((flags & ~(AT_SYMLINK_FOLLOW | AT_EMPTY_PATH)) != 0)
		return -EINVAL;
	/*
	 * To use null names we require CAP_DAC_READ_SEARCH
	 * This ensures that not everyone will be able to create
	 * handlink using the passed filedescriptor.
	 */
	if (flags & AT_EMPTY_PATH) {
		if (!capable(CAP_DAC_READ_SEARCH))
			return -ENOENT;
		how = LOOKUP_EMPTY;
	}

	if (flags & AT_SYMLINK_FOLLOW)
		how |= LOOKUP_FOLLOW;

	error = user_path_at(olddfd, oldname, how, &old_path);
	if (error)
		return error;

	new_dentry = user_path_create(newdfd, newname, &new_path, 0);
	error = PTR_ERR(new_dentry);
	if (IS_ERR(new_dentry))
		goto out;

	error = -EXDEV;
	if (old_path.mnt != new_path.mnt)
		goto out_dput;
	error = mnt_want_write(new_path.mnt);
	if (error)
		goto out_dput;
	error = security_path_link(old_path.dentry, &new_path, new_dentry);
	if (error)
		goto out_drop_write;
	error = vfs_link(old_path.dentry, new_path.dentry->d_inode, new_dentry);
out_drop_write:
	mnt_drop_write(new_path.mnt);
out_dput:
	dput(new_dentry);
	mutex_unlock(&new_path.dentry->d_inode->i_mutex);
	path_put(&new_path);
out:
	path_put(&old_path);

	return error;
}

SYSCALL_DEFINE2(link, const char __user *, oldname, const char __user *, newname)
{
	return sys_linkat(AT_FDCWD, oldname, AT_FDCWD, newname, 0);
}

/*
 * The worst of all namespace operations - renaming directory. "Perverted"
 * doesn't even start to describe it. Somebody in UCB had a heck of a trip...
 * Problems:
 *	a) we can get into loop creation. Check is done in is_subdir().
 *	b) race potential - two innocent renames can create a loop together.
 *	   That's where 4.4 screws up. Current fix: serialization on
 *	   sb->s_vfs_rename_mutex. We might be more accurate, but that's another
 *	   story.
 *	c) we have to lock _three_ objects - parents and victim (if it exists).
 *	   And that - after we got ->i_mutex on parents (until then we don't know
 *	   whether the target exists).  Solution: try to be smart with locking
 *	   order for inodes.  We rely on the fact that tree topology may change
 *	   only under ->s_vfs_rename_mutex _and_ that parent of the object we
 *	   move will be locked.  Thus we can rank directories by the tree
 *	   (ancestors first) and rank all non-directories after them.
 *	   That works since everybody except rename does "lock parent, lookup,
 *	   lock child" and rename is under ->s_vfs_rename_mutex.
 *	   HOWEVER, it relies on the assumption that any object with ->lookup()
 *	   has no more than 1 dentry.  If "hybrid" objects will ever appear,
 *	   we'd better make sure that there's no link(2) for them.
 *	d) conversion from fhandle to dentry may come in the wrong moment - when
 *	   we are removing the target. Solution: we will have to grab ->i_mutex
 *	   in the fhandle_to_dentry code. [FIXME - current nfsfh.c relies on
 *	   ->i_mutex on parents, which works but leads to some truly excessive
 *	   locking].
 */
static int vfs_rename_dir(struct inode *old_dir, struct dentry *old_dentry,
			  struct inode *new_dir, struct dentry *new_dentry)
{
	int error = 0;
	struct inode *target = new_dentry->d_inode;
	unsigned max_links = new_dir->i_sb->s_max_links;

	/*
	 * If we are going to change the parent - check write permissions,
	 * we'll need to flip '..'.
	 */
	if (new_dir != old_dir) {
		error = inode_permission(old_dentry->d_inode, MAY_WRITE);
		if (error)
			return error;
	}

	error = security_inode_rename(old_dir, old_dentry, new_dir, new_dentry);
	if (error)
		return error;

	dget(new_dentry);
	if (target)
		mutex_lock(&target->i_mutex);

	error = -EBUSY;
	if (d_mountpoint(old_dentry) || d_mountpoint(new_dentry))
		goto out;

	error = -EMLINK;
	if (max_links && !target && new_dir != old_dir &&
	    new_dir->i_nlink >= max_links)
		goto out;

	if (target)
		shrink_dcache_parent(new_dentry);
	error = old_dir->i_op->rename(old_dir, old_dentry, new_dir, new_dentry);
	if (error)
		goto out;

	if (target) {
		target->i_flags |= S_DEAD;
		dont_mount(new_dentry);
	}
out:
	if (target)
		mutex_unlock(&target->i_mutex);
	dput(new_dentry);
	if (!error)
		if (!(old_dir->i_sb->s_type->fs_flags & FS_RENAME_DOES_D_MOVE))
			d_move(old_dentry,new_dentry);
	return error;
}

static int vfs_rename_other(struct inode *old_dir, struct dentry *old_dentry,
			    struct inode *new_dir, struct dentry *new_dentry)
{
	struct inode *target = new_dentry->d_inode;
	int error;

	error = security_inode_rename(old_dir, old_dentry, new_dir, new_dentry);
	if (error)
		return error;

	dget(new_dentry);
	if (target)
		mutex_lock(&target->i_mutex);

	error = -EBUSY;
	if (d_mountpoint(old_dentry)||d_mountpoint(new_dentry))
		goto out;

	error = old_dir->i_op->rename(old_dir, old_dentry, new_dir, new_dentry);
	if (error)
		goto out;

	if (target)
		dont_mount(new_dentry);
	if (!(old_dir->i_sb->s_type->fs_flags & FS_RENAME_DOES_D_MOVE))
		d_move(old_dentry, new_dentry);
out:
	if (target)
		mutex_unlock(&target->i_mutex);
	dput(new_dentry);
	return error;
}

int vfs_rename(struct inode *old_dir, struct dentry *old_dentry,
	       struct inode *new_dir, struct dentry *new_dentry)
{
	int error;
	int is_dir = S_ISDIR(old_dentry->d_inode->i_mode);
	const unsigned char *old_name;

	if (old_dentry->d_inode == new_dentry->d_inode)
 		return 0;
 
	error = may_delete(old_dir, old_dentry, is_dir);
	if (error)
		return error;

	if (!new_dentry->d_inode)
		error = may_create(new_dir, new_dentry);
	else
		error = may_delete(new_dir, new_dentry, is_dir);
	if (error)
		return error;

	if (!old_dir->i_op->rename)
		return -EPERM;

	old_name = fsnotify_oldname_init(old_dentry->d_name.name);

	if (is_dir)
		error = vfs_rename_dir(old_dir,old_dentry,new_dir,new_dentry);
	else
		error = vfs_rename_other(old_dir,old_dentry,new_dir,new_dentry);
	if (!error)
		fsnotify_move(old_dir, new_dir, old_name, is_dir,
			      new_dentry->d_inode, old_dentry);
	fsnotify_oldname_free(old_name);

	return error;
}

SYSCALL_DEFINE4(renameat, int, olddfd, const char __user *, oldname,
		int, newdfd, const char __user *, newname)
{
	struct dentry *old_dir, *new_dir;
	struct dentry *old_dentry, *new_dentry;
	struct dentry *trap;
	struct nameidata oldnd, newnd;
	char *from;
	char *to;
	int error;

	error = user_path_parent(olddfd, oldname, &oldnd, &from);
	if (error)
		goto exit;

	error = user_path_parent(newdfd, newname, &newnd, &to);
	if (error)
		goto exit1;

	error = -EXDEV;
	if (oldnd.path.mnt != newnd.path.mnt)
		goto exit2;

	old_dir = oldnd.path.dentry;
	error = -EBUSY;
	if (oldnd.last_type != LAST_NORM)
		goto exit2;

	new_dir = newnd.path.dentry;
	if (newnd.last_type != LAST_NORM)
		goto exit2;

	oldnd.flags &= ~LOOKUP_PARENT;
	newnd.flags &= ~LOOKUP_PARENT;
	newnd.flags |= LOOKUP_RENAME_TARGET;

	trap = lock_rename(new_dir, old_dir);

	old_dentry = lookup_hash(&oldnd);
	error = PTR_ERR(old_dentry);
	if (IS_ERR(old_dentry))
		goto exit3;
	/* source must exist */
	error = -ENOENT;
	if (!old_dentry->d_inode)
		goto exit4;
	/* unless the source is a directory trailing slashes give -ENOTDIR */
	if (!S_ISDIR(old_dentry->d_inode->i_mode)) {
		error = -ENOTDIR;
		if (oldnd.last.name[oldnd.last.len])
			goto exit4;
		if (newnd.last.name[newnd.last.len])
			goto exit4;
	}
	/* source should not be ancestor of target */
	error = -EINVAL;
	if (old_dentry == trap)
		goto exit4;
	new_dentry = lookup_hash(&newnd);
	error = PTR_ERR(new_dentry);
	if (IS_ERR(new_dentry))
		goto exit4;
	/* target should not be an ancestor of source */
	error = -ENOTEMPTY;
	if (new_dentry == trap)
		goto exit5;

	error = mnt_want_write(oldnd.path.mnt);
	if (error)
		goto exit5;
	error = security_path_rename(&oldnd.path, old_dentry,
				     &newnd.path, new_dentry);
	if (error)
		goto exit6;
	error = vfs_rename(old_dir->d_inode, old_dentry,
				   new_dir->d_inode, new_dentry);
exit6:
	mnt_drop_write(oldnd.path.mnt);
exit5:
	dput(new_dentry);
exit4:
	dput(old_dentry);
exit3:
	unlock_rename(new_dir, old_dir);
exit2:
	path_put(&newnd.path);
	putname(to);
exit1:
	path_put(&oldnd.path);
	putname(from);
exit:
	return error;
}

SYSCALL_DEFINE2(rename, const char __user *, oldname, const char __user *, newname)
{
	return sys_renameat(AT_FDCWD, oldname, AT_FDCWD, newname);
}

int vfs_readlink(struct dentry *dentry, char __user *buffer, int buflen, const char *link)
{
	int len;

	len = PTR_ERR(link);
	if (IS_ERR(link))
		goto out;

	len = strlen(link);
	if (len > (unsigned) buflen)
		len = buflen;
	if (copy_to_user(buffer, link, len))
		len = -EFAULT;
out:
	return len;
}

/*
 * A helper for ->readlink().  This should be used *ONLY* for symlinks that
 * have ->follow_link() touching nd only in nd_set_link().  Using (or not
 * using) it for any given inode is up to filesystem.
 */
int generic_readlink(struct dentry *dentry, char __user *buffer, int buflen)
{
	struct nameidata nd;
	void *cookie;
	int res;

	nd.depth = 0;
	cookie = dentry->d_inode->i_op->follow_link(dentry, &nd);
	if (IS_ERR(cookie))
		return PTR_ERR(cookie);

	res = vfs_readlink(dentry, buffer, buflen, nd_get_link(&nd));
	if (dentry->d_inode->i_op->put_link)
		dentry->d_inode->i_op->put_link(dentry, &nd, cookie);
	return res;
}

int vfs_follow_link(struct nameidata *nd, const char *link)
{
	return __vfs_follow_link(nd, link);
}

/* get the link contents into pagecache */
static char *page_getlink(struct dentry * dentry, struct page **ppage)
{
	char *kaddr;
	struct page *page;
	struct address_space *mapping = dentry->d_inode->i_mapping;
	page = read_mapping_page(mapping, 0, NULL);
	if (IS_ERR(page))
		return (char*)page;
	*ppage = page;
	kaddr = kmap(page);
	nd_terminate_link(kaddr, dentry->d_inode->i_size, PAGE_SIZE - 1);
	return kaddr;
}

int page_readlink(struct dentry *dentry, char __user *buffer, int buflen)
{
	struct page *page = NULL;
	char *s = page_getlink(dentry, &page);
	int res = vfs_readlink(dentry,buffer,buflen,s);
	if (page) {
		kunmap(page);
		page_cache_release(page);
	}
	return res;
}

void *page_follow_link_light(struct dentry *dentry, struct nameidata *nd)
{
	struct page *page = NULL;
	nd_set_link(nd, page_getlink(dentry, &page));
	return page;
}

void page_put_link(struct dentry *dentry, struct nameidata *nd, void *cookie)
{
	struct page *page = cookie;

	if (page) {
		kunmap(page);
		page_cache_release(page);
	}
}

/*
 * The nofs argument instructs pagecache_write_begin to pass AOP_FLAG_NOFS
 */
int __page_symlink(struct inode *inode, const char *symname, int len, int nofs)
{
	struct address_space *mapping = inode->i_mapping;
	struct page *page;
	void *fsdata;
	int err;
	char *kaddr;
	unsigned int flags = AOP_FLAG_UNINTERRUPTIBLE;
	if (nofs)
		flags |= AOP_FLAG_NOFS;

retry:
	err = pagecache_write_begin(NULL, mapping, 0, len-1,
				flags, &page, &fsdata);
	if (err)
		goto fail;

	kaddr = kmap_atomic(page);
	memcpy(kaddr, symname, len-1);
	kunmap_atomic(kaddr);

	err = pagecache_write_end(NULL, mapping, 0, len-1, len-1,
							page, fsdata);
	if (err < 0)
		goto fail;
	if (err < len-1)
		goto retry;

	mark_inode_dirty(inode);
	return 0;
fail:
	return err;
}

int page_symlink(struct inode *inode, const char *symname, int len)
{
	return __page_symlink(inode, symname, len,
			!(mapping_gfp_mask(inode->i_mapping) & __GFP_FS));
}

const struct inode_operations page_symlink_inode_operations = {
	.readlink	= generic_readlink,
	.follow_link	= page_follow_link_light,
	.put_link	= page_put_link,
};

EXPORT_SYMBOL(user_path_at);
EXPORT_SYMBOL(follow_down_one);
EXPORT_SYMBOL(follow_down);
EXPORT_SYMBOL(follow_up);
EXPORT_SYMBOL(get_write_access); /* binfmt_aout */
EXPORT_SYMBOL(getname);
EXPORT_SYMBOL(lock_rename);
EXPORT_SYMBOL(lookup_one_len);
EXPORT_SYMBOL(page_follow_link_light);
EXPORT_SYMBOL(page_put_link);
EXPORT_SYMBOL(page_readlink);
EXPORT_SYMBOL(__page_symlink);
EXPORT_SYMBOL(page_symlink);
EXPORT_SYMBOL(page_symlink_inode_operations);
EXPORT_SYMBOL(kern_path);
EXPORT_SYMBOL(vfs_path_lookup);
EXPORT_SYMBOL(inode_permission);
EXPORT_SYMBOL(unlock_rename);
EXPORT_SYMBOL(vfs_create);
EXPORT_SYMBOL(vfs_follow_link);
EXPORT_SYMBOL(vfs_link);
EXPORT_SYMBOL(vfs_mkdir);
EXPORT_SYMBOL(vfs_mknod);
EXPORT_SYMBOL(generic_permission);
EXPORT_SYMBOL(vfs_readlink);
EXPORT_SYMBOL(vfs_rename);
EXPORT_SYMBOL(vfs_rmdir);
EXPORT_SYMBOL(vfs_symlink);
EXPORT_SYMBOL(vfs_unlink);
EXPORT_SYMBOL(dentry_unhash);
EXPORT_SYMBOL(generic_readlink);<|MERGE_RESOLUTION|>--- conflicted
+++ resolved
@@ -137,7 +137,6 @@
 		err = ERR_PTR(-ENOENT);
 		if (!(flags & LOOKUP_EMPTY))
 			goto error;
-<<<<<<< HEAD
 	}
 
 	err = ERR_PTR(-ENAMETOOLONG);
@@ -146,16 +145,6 @@
 		return result;
 	}
 
-=======
-	}
-
-	err = ERR_PTR(-ENAMETOOLONG);
-	if (likely(len < PATH_MAX)) {
-		audit_getname(result);
-		return result;
-	}
-
->>>>>>> 47e1993d
 error:
 	__putname(result);
 	return err;
