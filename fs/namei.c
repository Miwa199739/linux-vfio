/*
 *  linux/fs/namei.c
 *
 *  Copyright (C) 1991, 1992  Linus Torvalds
 */

/*
 * Some corrections by tytso.
 */

/* [Feb 1997 T. Schoebel-Theuer] Complete rewrite of the pathname
 * lookup logic.
 */
/* [Feb-Apr 2000, AV] Rewrite to the new namespace architecture.
 */

#include <linux/init.h>
#include <linux/export.h>
#include <linux/slab.h>
#include <linux/fs.h>
#include <linux/namei.h>
#include <linux/pagemap.h>
#include <linux/fsnotify.h>
#include <linux/personality.h>
#include <linux/security.h>
#include <linux/ima.h>
#include <linux/syscalls.h>
#include <linux/mount.h>
#include <linux/audit.h>
#include <linux/capability.h>
#include <linux/file.h>
#include <linux/fcntl.h>
#include <linux/device_cgroup.h>
#include <linux/fs_struct.h>
#include <linux/posix_acl.h>
#include <asm/uaccess.h>

#include "internal.h"
#include "mount.h"

/* [Feb-1997 T. Schoebel-Theuer]
 * Fundamental changes in the pathname lookup mechanisms (namei)
 * were necessary because of omirr.  The reason is that omirr needs
 * to know the _real_ pathname, not the user-supplied one, in case
 * of symlinks (and also when transname replacements occur).
 *
 * The new code replaces the old recursive symlink resolution with
 * an iterative one (in case of non-nested symlink chains).  It does
 * this with calls to <fs>_follow_link().
 * As a side effect, dir_namei(), _namei() and follow_link() are now 
 * replaced with a single function lookup_dentry() that can handle all 
 * the special cases of the former code.
 *
 * With the new dcache, the pathname is stored at each inode, at least as
 * long as the refcount of the inode is positive.  As a side effect, the
 * size of the dcache depends on the inode cache and thus is dynamic.
 *
 * [29-Apr-1998 C. Scott Ananian] Updated above description of symlink
 * resolution to correspond with current state of the code.
 *
 * Note that the symlink resolution is not *completely* iterative.
 * There is still a significant amount of tail- and mid- recursion in
 * the algorithm.  Also, note that <fs>_readlink() is not used in
 * lookup_dentry(): lookup_dentry() on the result of <fs>_readlink()
 * may return different results than <fs>_follow_link().  Many virtual
 * filesystems (including /proc) exhibit this behavior.
 */

/* [24-Feb-97 T. Schoebel-Theuer] Side effects caused by new implementation:
 * New symlink semantics: when open() is called with flags O_CREAT | O_EXCL
 * and the name already exists in form of a symlink, try to create the new
 * name indicated by the symlink. The old code always complained that the
 * name already exists, due to not following the symlink even if its target
 * is nonexistent.  The new semantics affects also mknod() and link() when
 * the name is a symlink pointing to a non-existent name.
 *
 * I don't know which semantics is the right one, since I have no access
 * to standards. But I found by trial that HP-UX 9.0 has the full "new"
 * semantics implemented, while SunOS 4.1.1 and Solaris (SunOS 5.4) have the
 * "old" one. Personally, I think the new semantics is much more logical.
 * Note that "ln old new" where "new" is a symlink pointing to a non-existing
 * file does succeed in both HP-UX and SunOs, but not in Solaris
 * and in the old Linux semantics.
 */

/* [16-Dec-97 Kevin Buhr] For security reasons, we change some symlink
 * semantics.  See the comments in "open_namei" and "do_link" below.
 *
 * [10-Sep-98 Alan Modra] Another symlink change.
 */

/* [Feb-Apr 2000 AV] Complete rewrite. Rules for symlinks:
 *	inside the path - always follow.
 *	in the last component in creation/removal/renaming - never follow.
 *	if LOOKUP_FOLLOW passed - follow.
 *	if the pathname has trailing slashes - follow.
 *	otherwise - don't follow.
 * (applied in that order).
 *
 * [Jun 2000 AV] Inconsistent behaviour of open() in case if flags==O_CREAT
 * restored for 2.4. This is the last surviving part of old 4.2BSD bug.
 * During the 2.4 we need to fix the userland stuff depending on it -
 * hopefully we will be able to get rid of that wart in 2.5. So far only
 * XEmacs seems to be relying on it...
 */
/*
 * [Sep 2001 AV] Single-semaphore locking scheme (kudos to David Holland)
 * implemented.  Let's see if raised priority of ->s_vfs_rename_mutex gives
 * any extra contention...
 */

/* In order to reduce some races, while at the same time doing additional
 * checking and hopefully speeding things up, we copy filenames to the
 * kernel data space before using them..
 *
 * POSIX.1 2.4: an empty pathname is invalid (ENOENT).
 * PATH_MAX includes the nul terminator --RR.
 */
static char *getname_flags(const char __user *filename, int flags, int *empty)
{
	char *result = __getname(), *err;
	int len;

	if (unlikely(!result))
		return ERR_PTR(-ENOMEM);

	len = strncpy_from_user(result, filename, PATH_MAX);
	err = ERR_PTR(len);
	if (unlikely(len < 0))
		goto error;

	/* The empty path is special. */
	if (unlikely(!len)) {
		if (empty)
			*empty = 1;
		err = ERR_PTR(-ENOENT);
		if (!(flags & LOOKUP_EMPTY))
			goto error;
<<<<<<< HEAD
	}

	err = ERR_PTR(-ENAMETOOLONG);
	if (likely(len < PATH_MAX)) {
		audit_getname(result);
		return result;
	}

=======
	}

	err = ERR_PTR(-ENAMETOOLONG);
	if (likely(len < PATH_MAX)) {
		audit_getname(result);
		return result;
	}

>>>>>>> f9369910
error:
	__putname(result);
	return err;
}

char *getname(const char __user * filename)
{
	return getname_flags(filename, 0, NULL);
}

#ifdef CONFIG_AUDITSYSCALL
void putname(const char *name)
{
	if (unlikely(!audit_dummy_context()))
		audit_putname(name);
	else
		__putname(name);
}
EXPORT_SYMBOL(putname);
#endif

static int check_acl(struct inode *inode, int mask)
{
#ifdef CONFIG_FS_POSIX_ACL
	struct posix_acl *acl;

	if (mask & MAY_NOT_BLOCK) {
		acl = get_cached_acl_rcu(inode, ACL_TYPE_ACCESS);
	        if (!acl)
	                return -EAGAIN;
		/* no ->get_acl() calls in RCU mode... */
		if (acl == ACL_NOT_CACHED)
			return -ECHILD;
	        return posix_acl_permission(inode, acl, mask & ~MAY_NOT_BLOCK);
	}

	acl = get_cached_acl(inode, ACL_TYPE_ACCESS);

	/*
	 * A filesystem can force a ACL callback by just never filling the
	 * ACL cache. But normally you'd fill the cache either at inode
	 * instantiation time, or on the first ->get_acl call.
	 *
	 * If the filesystem doesn't have a get_acl() function at all, we'll
	 * just create the negative cache entry.
	 */
	if (acl == ACL_NOT_CACHED) {
	        if (inode->i_op->get_acl) {
			acl = inode->i_op->get_acl(inode, ACL_TYPE_ACCESS);
			if (IS_ERR(acl))
				return PTR_ERR(acl);
		} else {
		        set_cached_acl(inode, ACL_TYPE_ACCESS, NULL);
		        return -EAGAIN;
		}
	}

	if (acl) {
	        int error = posix_acl_permission(inode, acl, mask);
	        posix_acl_release(acl);
	        return error;
	}
#endif

	return -EAGAIN;
}

/*
 * This does the basic permission checking
 */
static int acl_permission_check(struct inode *inode, int mask)
{
	unsigned int mode = inode->i_mode;

	if (likely(uid_eq(current_fsuid(), inode->i_uid)))
		mode >>= 6;
	else {
		if (IS_POSIXACL(inode) && (mode & S_IRWXG)) {
			int error = check_acl(inode, mask);
			if (error != -EAGAIN)
				return error;
		}

		if (in_group_p(inode->i_gid))
			mode >>= 3;
	}

	/*
	 * If the DACs are ok we don't need any capability check.
	 */
	if ((mask & ~mode & (MAY_READ | MAY_WRITE | MAY_EXEC)) == 0)
		return 0;
	return -EACCES;
}

/**
 * generic_permission -  check for access rights on a Posix-like filesystem
 * @inode:	inode to check access rights for
 * @mask:	right to check for (%MAY_READ, %MAY_WRITE, %MAY_EXEC, ...)
 *
 * Used to check for read/write/execute permissions on a file.
 * We use "fsuid" for this, letting us set arbitrary permissions
 * for filesystem access without changing the "normal" uids which
 * are used for other things.
 *
 * generic_permission is rcu-walk aware. It returns -ECHILD in case an rcu-walk
 * request cannot be satisfied (eg. requires blocking or too much complexity).
 * It would then be called again in ref-walk mode.
 */
int generic_permission(struct inode *inode, int mask)
{
	int ret;

	/*
	 * Do the basic permission checks.
	 */
	ret = acl_permission_check(inode, mask);
	if (ret != -EACCES)
		return ret;

	if (S_ISDIR(inode->i_mode)) {
		/* DACs are overridable for directories */
		if (inode_capable(inode, CAP_DAC_OVERRIDE))
			return 0;
		if (!(mask & MAY_WRITE))
			if (inode_capable(inode, CAP_DAC_READ_SEARCH))
				return 0;
		return -EACCES;
	}
	/*
	 * Read/write DACs are always overridable.
	 * Executable DACs are overridable when there is
	 * at least one exec bit set.
	 */
	if (!(mask & MAY_EXEC) || (inode->i_mode & S_IXUGO))
		if (inode_capable(inode, CAP_DAC_OVERRIDE))
			return 0;

	/*
	 * Searching includes executable on directories, else just read.
	 */
	mask &= MAY_READ | MAY_WRITE | MAY_EXEC;
	if (mask == MAY_READ)
		if (inode_capable(inode, CAP_DAC_READ_SEARCH))
			return 0;

	return -EACCES;
}

/*
 * We _really_ want to just do "generic_permission()" without
 * even looking at the inode->i_op values. So we keep a cache
 * flag in inode->i_opflags, that says "this has not special
 * permission function, use the fast case".
 */
static inline int do_inode_permission(struct inode *inode, int mask)
{
	if (unlikely(!(inode->i_opflags & IOP_FASTPERM))) {
		if (likely(inode->i_op->permission))
			return inode->i_op->permission(inode, mask);

		/* This gets set once for the inode lifetime */
		spin_lock(&inode->i_lock);
		inode->i_opflags |= IOP_FASTPERM;
		spin_unlock(&inode->i_lock);
	}
	return generic_permission(inode, mask);
}

/**
 * inode_permission  -  check for access rights to a given inode
 * @inode:	inode to check permission on
 * @mask:	right to check for (%MAY_READ, %MAY_WRITE, %MAY_EXEC, ...)
 *
 * Used to check for read/write/execute permissions on an inode.
 * We use "fsuid" for this, letting us set arbitrary permissions
 * for filesystem access without changing the "normal" uids which
 * are used for other things.
 *
 * When checking for MAY_APPEND, MAY_WRITE must also be set in @mask.
 */
int inode_permission(struct inode *inode, int mask)
{
	int retval;

	if (unlikely(mask & MAY_WRITE)) {
		umode_t mode = inode->i_mode;

		/*
		 * Nobody gets write access to a read-only fs.
		 */
		if (IS_RDONLY(inode) &&
		    (S_ISREG(mode) || S_ISDIR(mode) || S_ISLNK(mode)))
			return -EROFS;

		/*
		 * Nobody gets write access to an immutable file.
		 */
		if (IS_IMMUTABLE(inode))
			return -EACCES;
	}

	retval = do_inode_permission(inode, mask);
	if (retval)
		return retval;

	retval = devcgroup_inode_permission(inode, mask);
	if (retval)
		return retval;

	return security_inode_permission(inode, mask);
}

/**
 * path_get - get a reference to a path
 * @path: path to get the reference to
 *
 * Given a path increment the reference count to the dentry and the vfsmount.
 */
void path_get(struct path *path)
{
	mntget(path->mnt);
	dget(path->dentry);
}
EXPORT_SYMBOL(path_get);

/**
 * path_put - put a reference to a path
 * @path: path to put the reference to
 *
 * Given a path decrement the reference count to the dentry and the vfsmount.
 */
void path_put(struct path *path)
{
	dput(path->dentry);
	mntput(path->mnt);
}
EXPORT_SYMBOL(path_put);

/*
 * Path walking has 2 modes, rcu-walk and ref-walk (see
 * Documentation/filesystems/path-lookup.txt).  In situations when we can't
 * continue in RCU mode, we attempt to drop out of rcu-walk mode and grab
 * normal reference counts on dentries and vfsmounts to transition to rcu-walk
 * mode.  Refcounts are grabbed at the last known good point before rcu-walk
 * got stuck, so ref-walk may continue from there. If this is not successful
 * (eg. a seqcount has changed), then failure is returned and it's up to caller
 * to restart the path walk from the beginning in ref-walk mode.
 */

/**
 * unlazy_walk - try to switch to ref-walk mode.
 * @nd: nameidata pathwalk data
 * @dentry: child of nd->path.dentry or NULL
 * Returns: 0 on success, -ECHILD on failure
 *
 * unlazy_walk attempts to legitimize the current nd->path, nd->root and dentry
 * for ref-walk mode.  @dentry must be a path found by a do_lookup call on
 * @nd or NULL.  Must be called from rcu-walk context.
 */
static int unlazy_walk(struct nameidata *nd, struct dentry *dentry)
{
	struct fs_struct *fs = current->fs;
	struct dentry *parent = nd->path.dentry;
	int want_root = 0;

	BUG_ON(!(nd->flags & LOOKUP_RCU));
	if (nd->root.mnt && !(nd->flags & LOOKUP_ROOT)) {
		want_root = 1;
		spin_lock(&fs->lock);
		if (nd->root.mnt != fs->root.mnt ||
				nd->root.dentry != fs->root.dentry)
			goto err_root;
	}
	spin_lock(&parent->d_lock);
	if (!dentry) {
		if (!__d_rcu_to_refcount(parent, nd->seq))
			goto err_parent;
		BUG_ON(nd->inode != parent->d_inode);
	} else {
		if (dentry->d_parent != parent)
			goto err_parent;
		spin_lock_nested(&dentry->d_lock, DENTRY_D_LOCK_NESTED);
		if (!__d_rcu_to_refcount(dentry, nd->seq))
			goto err_child;
		/*
		 * If the sequence check on the child dentry passed, then
		 * the child has not been removed from its parent. This
		 * means the parent dentry must be valid and able to take
		 * a reference at this point.
		 */
		BUG_ON(!IS_ROOT(dentry) && dentry->d_parent != parent);
		BUG_ON(!parent->d_count);
		parent->d_count++;
		spin_unlock(&dentry->d_lock);
	}
	spin_unlock(&parent->d_lock);
	if (want_root) {
		path_get(&nd->root);
		spin_unlock(&fs->lock);
	}
	mntget(nd->path.mnt);

	rcu_read_unlock();
	br_read_unlock(vfsmount_lock);
	nd->flags &= ~LOOKUP_RCU;
	return 0;

err_child:
	spin_unlock(&dentry->d_lock);
err_parent:
	spin_unlock(&parent->d_lock);
err_root:
	if (want_root)
		spin_unlock(&fs->lock);
	return -ECHILD;
}

/**
 * release_open_intent - free up open intent resources
 * @nd: pointer to nameidata
 */
void release_open_intent(struct nameidata *nd)
{
	struct file *file = nd->intent.open.file;

	if (file && !IS_ERR(file)) {
		if (file->f_path.dentry == NULL)
			put_filp(file);
		else
			fput(file);
	}
}

static inline int d_revalidate(struct dentry *dentry, struct nameidata *nd)
{
	return dentry->d_op->d_revalidate(dentry, nd);
}

/**
 * complete_walk - successful completion of path walk
 * @nd:  pointer nameidata
 *
 * If we had been in RCU mode, drop out of it and legitimize nd->path.
 * Revalidate the final result, unless we'd already done that during
 * the path walk or the filesystem doesn't ask for it.  Return 0 on
 * success, -error on failure.  In case of failure caller does not
 * need to drop nd->path.
 */
static int complete_walk(struct nameidata *nd)
{
	struct dentry *dentry = nd->path.dentry;
	int status;

	if (nd->flags & LOOKUP_RCU) {
		nd->flags &= ~LOOKUP_RCU;
		if (!(nd->flags & LOOKUP_ROOT))
			nd->root.mnt = NULL;
		spin_lock(&dentry->d_lock);
		if (unlikely(!__d_rcu_to_refcount(dentry, nd->seq))) {
			spin_unlock(&dentry->d_lock);
			rcu_read_unlock();
			br_read_unlock(vfsmount_lock);
			return -ECHILD;
		}
		BUG_ON(nd->inode != dentry->d_inode);
		spin_unlock(&dentry->d_lock);
		mntget(nd->path.mnt);
		rcu_read_unlock();
		br_read_unlock(vfsmount_lock);
	}

	if (likely(!(nd->flags & LOOKUP_JUMPED)))
		return 0;

	if (likely(!(dentry->d_flags & DCACHE_OP_REVALIDATE)))
		return 0;

	if (likely(!(dentry->d_sb->s_type->fs_flags & FS_REVAL_DOT)))
		return 0;

	/* Note: we do not d_invalidate() */
	status = d_revalidate(dentry, nd);
	if (status > 0)
		return 0;

	if (!status)
		status = -ESTALE;

	path_put(&nd->path);
	return status;
}

static __always_inline void set_root(struct nameidata *nd)
{
	if (!nd->root.mnt)
		get_fs_root(current->fs, &nd->root);
}

static int link_path_walk(const char *, struct nameidata *);

static __always_inline void set_root_rcu(struct nameidata *nd)
{
	if (!nd->root.mnt) {
		struct fs_struct *fs = current->fs;
		unsigned seq;

		do {
			seq = read_seqcount_begin(&fs->seq);
			nd->root = fs->root;
			nd->seq = __read_seqcount_begin(&nd->root.dentry->d_seq);
		} while (read_seqcount_retry(&fs->seq, seq));
	}
}

static __always_inline int __vfs_follow_link(struct nameidata *nd, const char *link)
{
	int ret;

	if (IS_ERR(link))
		goto fail;

	if (*link == '/') {
		set_root(nd);
		path_put(&nd->path);
		nd->path = nd->root;
		path_get(&nd->root);
		nd->flags |= LOOKUP_JUMPED;
	}
	nd->inode = nd->path.dentry->d_inode;

	ret = link_path_walk(link, nd);
	return ret;
fail:
	path_put(&nd->path);
	return PTR_ERR(link);
}

static void path_put_conditional(struct path *path, struct nameidata *nd)
{
	dput(path->dentry);
	if (path->mnt != nd->path.mnt)
		mntput(path->mnt);
}

static inline void path_to_nameidata(const struct path *path,
					struct nameidata *nd)
{
	if (!(nd->flags & LOOKUP_RCU)) {
		dput(nd->path.dentry);
		if (nd->path.mnt != path->mnt)
			mntput(nd->path.mnt);
	}
	nd->path.mnt = path->mnt;
	nd->path.dentry = path->dentry;
}

static inline void put_link(struct nameidata *nd, struct path *link, void *cookie)
{
	struct inode *inode = link->dentry->d_inode;
	if (!IS_ERR(cookie) && inode->i_op->put_link)
		inode->i_op->put_link(link->dentry, nd, cookie);
	path_put(link);
}

static __always_inline int
follow_link(struct path *link, struct nameidata *nd, void **p)
{
	int error;
	struct dentry *dentry = link->dentry;

	BUG_ON(nd->flags & LOOKUP_RCU);

	if (link->mnt == nd->path.mnt)
		mntget(link->mnt);

	if (unlikely(current->total_link_count >= 40)) {
		*p = ERR_PTR(-ELOOP); /* no ->put_link(), please */
		path_put(&nd->path);
		return -ELOOP;
	}
	cond_resched();
	current->total_link_count++;

	touch_atime(link);
	nd_set_link(nd, NULL);

	error = security_inode_follow_link(link->dentry, nd);
	if (error) {
		*p = ERR_PTR(error); /* no ->put_link(), please */
		path_put(&nd->path);
		return error;
	}

	nd->last_type = LAST_BIND;
	*p = dentry->d_inode->i_op->follow_link(dentry, nd);
	error = PTR_ERR(*p);
	if (!IS_ERR(*p)) {
		char *s = nd_get_link(nd);
		error = 0;
		if (s)
			error = __vfs_follow_link(nd, s);
		else if (nd->last_type == LAST_BIND) {
			nd->flags |= LOOKUP_JUMPED;
			nd->inode = nd->path.dentry->d_inode;
			if (nd->inode->i_op->follow_link) {
				/* stepped on a _really_ weird one */
				path_put(&nd->path);
				error = -ELOOP;
			}
		}
	}
	return error;
}

static int follow_up_rcu(struct path *path)
{
	struct mount *mnt = real_mount(path->mnt);
	struct mount *parent;
	struct dentry *mountpoint;

	parent = mnt->mnt_parent;
	if (&parent->mnt == path->mnt)
		return 0;
	mountpoint = mnt->mnt_mountpoint;
	path->dentry = mountpoint;
	path->mnt = &parent->mnt;
	return 1;
}

int follow_up(struct path *path)
{
	struct mount *mnt = real_mount(path->mnt);
	struct mount *parent;
	struct dentry *mountpoint;

	br_read_lock(vfsmount_lock);
	parent = mnt->mnt_parent;
	if (&parent->mnt == path->mnt) {
		br_read_unlock(vfsmount_lock);
		return 0;
	}
	mntget(&parent->mnt);
	mountpoint = dget(mnt->mnt_mountpoint);
	br_read_unlock(vfsmount_lock);
	dput(path->dentry);
	path->dentry = mountpoint;
	mntput(path->mnt);
	path->mnt = &parent->mnt;
	return 1;
}

/*
 * Perform an automount
 * - return -EISDIR to tell follow_managed() to stop and return the path we
 *   were called with.
 */
static int follow_automount(struct path *path, unsigned flags,
			    bool *need_mntput)
{
	struct vfsmount *mnt;
	int err;

	if (!path->dentry->d_op || !path->dentry->d_op->d_automount)
		return -EREMOTE;

	/* We don't want to mount if someone's just doing a stat -
	 * unless they're stat'ing a directory and appended a '/' to
	 * the name.
	 *
	 * We do, however, want to mount if someone wants to open or
	 * create a file of any type under the mountpoint, wants to
	 * traverse through the mountpoint or wants to open the
	 * mounted directory.  Also, autofs may mark negative dentries
	 * as being automount points.  These will need the attentions
	 * of the daemon to instantiate them before they can be used.
	 */
	if (!(flags & (LOOKUP_PARENT | LOOKUP_DIRECTORY |
		     LOOKUP_OPEN | LOOKUP_CREATE | LOOKUP_AUTOMOUNT)) &&
	    path->dentry->d_inode)
		return -EISDIR;

	current->total_link_count++;
	if (current->total_link_count >= 40)
		return -ELOOP;

	mnt = path->dentry->d_op->d_automount(path);
	if (IS_ERR(mnt)) {
		/*
		 * The filesystem is allowed to return -EISDIR here to indicate
		 * it doesn't want to automount.  For instance, autofs would do
		 * this so that its userspace daemon can mount on this dentry.
		 *
		 * However, we can only permit this if it's a terminal point in
		 * the path being looked up; if it wasn't then the remainder of
		 * the path is inaccessible and we should say so.
		 */
		if (PTR_ERR(mnt) == -EISDIR && (flags & LOOKUP_PARENT))
			return -EREMOTE;
		return PTR_ERR(mnt);
	}

	if (!mnt) /* mount collision */
		return 0;

	if (!*need_mntput) {
		/* lock_mount() may release path->mnt on error */
		mntget(path->mnt);
		*need_mntput = true;
	}
	err = finish_automount(mnt, path);

	switch (err) {
	case -EBUSY:
		/* Someone else made a mount here whilst we were busy */
		return 0;
	case 0:
		path_put(path);
		path->mnt = mnt;
		path->dentry = dget(mnt->mnt_root);
		return 0;
	default:
		return err;
	}

}

/*
 * Handle a dentry that is managed in some way.
 * - Flagged for transit management (autofs)
 * - Flagged as mountpoint
 * - Flagged as automount point
 *
 * This may only be called in refwalk mode.
 *
 * Serialization is taken care of in namespace.c
 */
static int follow_managed(struct path *path, unsigned flags)
{
	struct vfsmount *mnt = path->mnt; /* held by caller, must be left alone */
	unsigned managed;
	bool need_mntput = false;
	int ret = 0;

	/* Given that we're not holding a lock here, we retain the value in a
	 * local variable for each dentry as we look at it so that we don't see
	 * the components of that value change under us */
	while (managed = ACCESS_ONCE(path->dentry->d_flags),
	       managed &= DCACHE_MANAGED_DENTRY,
	       unlikely(managed != 0)) {
		/* Allow the filesystem to manage the transit without i_mutex
		 * being held. */
		if (managed & DCACHE_MANAGE_TRANSIT) {
			BUG_ON(!path->dentry->d_op);
			BUG_ON(!path->dentry->d_op->d_manage);
			ret = path->dentry->d_op->d_manage(path->dentry, false);
			if (ret < 0)
				break;
		}

		/* Transit to a mounted filesystem. */
		if (managed & DCACHE_MOUNTED) {
			struct vfsmount *mounted = lookup_mnt(path);
			if (mounted) {
				dput(path->dentry);
				if (need_mntput)
					mntput(path->mnt);
				path->mnt = mounted;
				path->dentry = dget(mounted->mnt_root);
				need_mntput = true;
				continue;
			}

			/* Something is mounted on this dentry in another
			 * namespace and/or whatever was mounted there in this
			 * namespace got unmounted before we managed to get the
			 * vfsmount_lock */
		}

		/* Handle an automount point */
		if (managed & DCACHE_NEED_AUTOMOUNT) {
			ret = follow_automount(path, flags, &need_mntput);
			if (ret < 0)
				break;
			continue;
		}

		/* We didn't change the current path point */
		break;
	}

	if (need_mntput && path->mnt == mnt)
		mntput(path->mnt);
	if (ret == -EISDIR)
		ret = 0;
	return ret < 0 ? ret : need_mntput;
}

int follow_down_one(struct path *path)
{
	struct vfsmount *mounted;

	mounted = lookup_mnt(path);
	if (mounted) {
		dput(path->dentry);
		mntput(path->mnt);
		path->mnt = mounted;
		path->dentry = dget(mounted->mnt_root);
		return 1;
	}
	return 0;
}

static inline bool managed_dentry_might_block(struct dentry *dentry)
{
	return (dentry->d_flags & DCACHE_MANAGE_TRANSIT &&
		dentry->d_op->d_manage(dentry, true) < 0);
}

/*
 * Try to skip to top of mountpoint pile in rcuwalk mode.  Fail if
 * we meet a managed dentry that would need blocking.
 */
static bool __follow_mount_rcu(struct nameidata *nd, struct path *path,
			       struct inode **inode)
{
	for (;;) {
		struct mount *mounted;
		/*
		 * Don't forget we might have a non-mountpoint managed dentry
		 * that wants to block transit.
		 */
		if (unlikely(managed_dentry_might_block(path->dentry)))
			return false;

		if (!d_mountpoint(path->dentry))
			break;

		mounted = __lookup_mnt(path->mnt, path->dentry, 1);
		if (!mounted)
			break;
		path->mnt = &mounted->mnt;
		path->dentry = mounted->mnt.mnt_root;
		nd->flags |= LOOKUP_JUMPED;
		nd->seq = read_seqcount_begin(&path->dentry->d_seq);
		/*
		 * Update the inode too. We don't need to re-check the
		 * dentry sequence number here after this d_inode read,
		 * because a mount-point is always pinned.
		 */
		*inode = path->dentry->d_inode;
	}
	return true;
}

static void follow_mount_rcu(struct nameidata *nd)
{
	while (d_mountpoint(nd->path.dentry)) {
		struct mount *mounted;
		mounted = __lookup_mnt(nd->path.mnt, nd->path.dentry, 1);
		if (!mounted)
			break;
		nd->path.mnt = &mounted->mnt;
		nd->path.dentry = mounted->mnt.mnt_root;
		nd->seq = read_seqcount_begin(&nd->path.dentry->d_seq);
	}
}

static int follow_dotdot_rcu(struct nameidata *nd)
{
	set_root_rcu(nd);

	while (1) {
		if (nd->path.dentry == nd->root.dentry &&
		    nd->path.mnt == nd->root.mnt) {
			break;
		}
		if (nd->path.dentry != nd->path.mnt->mnt_root) {
			struct dentry *old = nd->path.dentry;
			struct dentry *parent = old->d_parent;
			unsigned seq;

			seq = read_seqcount_begin(&parent->d_seq);
			if (read_seqcount_retry(&old->d_seq, nd->seq))
				goto failed;
			nd->path.dentry = parent;
			nd->seq = seq;
			break;
		}
		if (!follow_up_rcu(&nd->path))
			break;
		nd->seq = read_seqcount_begin(&nd->path.dentry->d_seq);
	}
	follow_mount_rcu(nd);
	nd->inode = nd->path.dentry->d_inode;
	return 0;

failed:
	nd->flags &= ~LOOKUP_RCU;
	if (!(nd->flags & LOOKUP_ROOT))
		nd->root.mnt = NULL;
	rcu_read_unlock();
	br_read_unlock(vfsmount_lock);
	return -ECHILD;
}

/*
 * Follow down to the covering mount currently visible to userspace.  At each
 * point, the filesystem owning that dentry may be queried as to whether the
 * caller is permitted to proceed or not.
 */
int follow_down(struct path *path)
{
	unsigned managed;
	int ret;

	while (managed = ACCESS_ONCE(path->dentry->d_flags),
	       unlikely(managed & DCACHE_MANAGED_DENTRY)) {
		/* Allow the filesystem to manage the transit without i_mutex
		 * being held.
		 *
		 * We indicate to the filesystem if someone is trying to mount
		 * something here.  This gives autofs the chance to deny anyone
		 * other than its daemon the right to mount on its
		 * superstructure.
		 *
		 * The filesystem may sleep at this point.
		 */
		if (managed & DCACHE_MANAGE_TRANSIT) {
			BUG_ON(!path->dentry->d_op);
			BUG_ON(!path->dentry->d_op->d_manage);
			ret = path->dentry->d_op->d_manage(
				path->dentry, false);
			if (ret < 0)
				return ret == -EISDIR ? 0 : ret;
		}

		/* Transit to a mounted filesystem. */
		if (managed & DCACHE_MOUNTED) {
			struct vfsmount *mounted = lookup_mnt(path);
			if (!mounted)
				break;
			dput(path->dentry);
			mntput(path->mnt);
			path->mnt = mounted;
			path->dentry = dget(mounted->mnt_root);
			continue;
		}

		/* Don't handle automount points here */
		break;
	}
	return 0;
}

/*
 * Skip to top of mountpoint pile in refwalk mode for follow_dotdot()
 */
static void follow_mount(struct path *path)
{
	while (d_mountpoint(path->dentry)) {
		struct vfsmount *mounted = lookup_mnt(path);
		if (!mounted)
			break;
		dput(path->dentry);
		mntput(path->mnt);
		path->mnt = mounted;
		path->dentry = dget(mounted->mnt_root);
	}
}

static void follow_dotdot(struct nameidata *nd)
{
	set_root(nd);

	while(1) {
		struct dentry *old = nd->path.dentry;

		if (nd->path.dentry == nd->root.dentry &&
		    nd->path.mnt == nd->root.mnt) {
			break;
		}
		if (nd->path.dentry != nd->path.mnt->mnt_root) {
			/* rare case of legitimate dget_parent()... */
			nd->path.dentry = dget_parent(nd->path.dentry);
			dput(old);
			break;
		}
		if (!follow_up(&nd->path))
			break;
	}
	follow_mount(&nd->path);
	nd->inode = nd->path.dentry->d_inode;
}

/*
 * This looks up the name in dcache, possibly revalidates the old dentry and
 * allocates a new one if not found or not valid.  In the need_lookup argument
 * returns whether i_op->lookup is necessary.
 *
 * dir->d_inode->i_mutex must be held
 */
static struct dentry *lookup_dcache(struct qstr *name, struct dentry *dir,
				    struct nameidata *nd, bool *need_lookup)
{
	struct dentry *dentry;
	int error;

	*need_lookup = false;
	dentry = d_lookup(dir, name);
	if (dentry) {
		if (d_need_lookup(dentry)) {
			*need_lookup = true;
		} else if (dentry->d_flags & DCACHE_OP_REVALIDATE) {
			error = d_revalidate(dentry, nd);
			if (unlikely(error <= 0)) {
				if (error < 0) {
					dput(dentry);
					return ERR_PTR(error);
				} else if (!d_invalidate(dentry)) {
					dput(dentry);
					dentry = NULL;
				}
			}
		}
	}

	if (!dentry) {
		dentry = d_alloc(dir, name);
		if (unlikely(!dentry))
			return ERR_PTR(-ENOMEM);

		*need_lookup = true;
	}
	return dentry;
}

/*
 * Call i_op->lookup on the dentry.  The dentry must be negative but may be
 * hashed if it was pouplated with DCACHE_NEED_LOOKUP.
 *
 * dir->d_inode->i_mutex must be held
 */
static struct dentry *lookup_real(struct inode *dir, struct dentry *dentry,
				  struct nameidata *nd)
{
	struct dentry *old;

	/* Don't create child dentry for a dead directory. */
	if (unlikely(IS_DEADDIR(dir))) {
		dput(dentry);
		return ERR_PTR(-ENOENT);
	}

	old = dir->i_op->lookup(dir, dentry, nd);
	if (unlikely(old)) {
		dput(dentry);
		dentry = old;
	}
	return dentry;
}

static struct dentry *__lookup_hash(struct qstr *name,
		struct dentry *base, struct nameidata *nd)
{
	bool need_lookup;
	struct dentry *dentry;

	dentry = lookup_dcache(name, base, nd, &need_lookup);
	if (!need_lookup)
		return dentry;

	return lookup_real(base->d_inode, dentry, nd);
}

/*
 *  It's more convoluted than I'd like it to be, but... it's still fairly
 *  small and for now I'd prefer to have fast path as straight as possible.
 *  It _is_ time-critical.
 */
static int do_lookup(struct nameidata *nd, struct qstr *name,
			struct path *path, struct inode **inode)
{
	struct vfsmount *mnt = nd->path.mnt;
	struct dentry *dentry, *parent = nd->path.dentry;
	int need_reval = 1;
	int status = 1;
	int err;

	/*
	 * Rename seqlock is not required here because in the off chance
	 * of a false negative due to a concurrent rename, we're going to
	 * do the non-racy lookup, below.
	 */
	if (nd->flags & LOOKUP_RCU) {
		unsigned seq;
		dentry = __d_lookup_rcu(parent, name, &seq, nd->inode);
		if (!dentry)
			goto unlazy;

		/*
		 * This sequence count validates that the inode matches
		 * the dentry name information from lookup.
		 */
		*inode = dentry->d_inode;
		if (read_seqcount_retry(&dentry->d_seq, seq))
			return -ECHILD;

		/*
		 * This sequence count validates that the parent had no
		 * changes while we did the lookup of the dentry above.
		 *
		 * The memory barrier in read_seqcount_begin of child is
		 *  enough, we can use __read_seqcount_retry here.
		 */
		if (__read_seqcount_retry(&parent->d_seq, nd->seq))
			return -ECHILD;
		nd->seq = seq;

		if (unlikely(d_need_lookup(dentry)))
			goto unlazy;
		if (unlikely(dentry->d_flags & DCACHE_OP_REVALIDATE)) {
			status = d_revalidate(dentry, nd);
			if (unlikely(status <= 0)) {
				if (status != -ECHILD)
					need_reval = 0;
				goto unlazy;
			}
		}
		path->mnt = mnt;
		path->dentry = dentry;
		if (unlikely(!__follow_mount_rcu(nd, path, inode)))
			goto unlazy;
		if (unlikely(path->dentry->d_flags & DCACHE_NEED_AUTOMOUNT))
			goto unlazy;
		return 0;
unlazy:
		if (unlazy_walk(nd, dentry))
			return -ECHILD;
	} else {
		dentry = __d_lookup(parent, name);
	}

	if (unlikely(!dentry))
		goto need_lookup;

	if (unlikely(d_need_lookup(dentry))) {
		dput(dentry);
		goto need_lookup;
	}

	if (unlikely(dentry->d_flags & DCACHE_OP_REVALIDATE) && need_reval)
		status = d_revalidate(dentry, nd);
	if (unlikely(status <= 0)) {
		if (status < 0) {
			dput(dentry);
			return status;
		}
		if (!d_invalidate(dentry)) {
			dput(dentry);
			goto need_lookup;
		}
	}
done:
	path->mnt = mnt;
	path->dentry = dentry;
	err = follow_managed(path, nd->flags);
	if (unlikely(err < 0)) {
		path_put_conditional(path, nd);
		return err;
	}
	if (err)
		nd->flags |= LOOKUP_JUMPED;
	*inode = path->dentry->d_inode;
	return 0;

need_lookup:
	BUG_ON(nd->inode != parent->d_inode);

	mutex_lock(&parent->d_inode->i_mutex);
	dentry = __lookup_hash(name, parent, nd);
	mutex_unlock(&parent->d_inode->i_mutex);
	if (IS_ERR(dentry))
		return PTR_ERR(dentry);
	goto done;
}

static inline int may_lookup(struct nameidata *nd)
{
	if (nd->flags & LOOKUP_RCU) {
		int err = inode_permission(nd->inode, MAY_EXEC|MAY_NOT_BLOCK);
		if (err != -ECHILD)
			return err;
		if (unlazy_walk(nd, NULL))
			return -ECHILD;
	}
	return inode_permission(nd->inode, MAY_EXEC);
}

static inline int handle_dots(struct nameidata *nd, int type)
{
	if (type == LAST_DOTDOT) {
		if (nd->flags & LOOKUP_RCU) {
			if (follow_dotdot_rcu(nd))
				return -ECHILD;
		} else
			follow_dotdot(nd);
	}
	return 0;
}

static void terminate_walk(struct nameidata *nd)
{
	if (!(nd->flags & LOOKUP_RCU)) {
		path_put(&nd->path);
	} else {
		nd->flags &= ~LOOKUP_RCU;
		if (!(nd->flags & LOOKUP_ROOT))
			nd->root.mnt = NULL;
		rcu_read_unlock();
		br_read_unlock(vfsmount_lock);
	}
}

/*
 * Do we need to follow links? We _really_ want to be able
 * to do this check without having to look at inode->i_op,
 * so we keep a cache of "no, this doesn't need follow_link"
 * for the common case.
 */
static inline int should_follow_link(struct inode *inode, int follow)
{
	if (unlikely(!(inode->i_opflags & IOP_NOFOLLOW))) {
		if (likely(inode->i_op->follow_link))
			return follow;

		/* This gets set once for the inode lifetime */
		spin_lock(&inode->i_lock);
		inode->i_opflags |= IOP_NOFOLLOW;
		spin_unlock(&inode->i_lock);
	}
	return 0;
}

static inline int walk_component(struct nameidata *nd, struct path *path,
		struct qstr *name, int type, int follow)
{
	struct inode *inode;
	int err;
	/*
	 * "." and ".." are special - ".." especially so because it has
	 * to be able to know about the current root directory and
	 * parent relationships.
	 */
	if (unlikely(type != LAST_NORM))
		return handle_dots(nd, type);
	err = do_lookup(nd, name, path, &inode);
	if (unlikely(err)) {
		terminate_walk(nd);
		return err;
	}
	if (!inode) {
		path_to_nameidata(path, nd);
		terminate_walk(nd);
		return -ENOENT;
	}
	if (should_follow_link(inode, follow)) {
		if (nd->flags & LOOKUP_RCU) {
			if (unlikely(unlazy_walk(nd, path->dentry))) {
				terminate_walk(nd);
				return -ECHILD;
			}
		}
		BUG_ON(inode != path->dentry->d_inode);
		return 1;
	}
	path_to_nameidata(path, nd);
	nd->inode = inode;
	return 0;
}

/*
 * This limits recursive symlink follows to 8, while
 * limiting consecutive symlinks to 40.
 *
 * Without that kind of total limit, nasty chains of consecutive
 * symlinks can cause almost arbitrarily long lookups.
 */
static inline int nested_symlink(struct path *path, struct nameidata *nd)
{
	int res;

	if (unlikely(current->link_count >= MAX_NESTED_LINKS)) {
		path_put_conditional(path, nd);
		path_put(&nd->path);
		return -ELOOP;
	}
	BUG_ON(nd->depth >= MAX_NESTED_LINKS);

	nd->depth++;
	current->link_count++;

	do {
		struct path link = *path;
		void *cookie;

		res = follow_link(&link, nd, &cookie);
		if (!res)
			res = walk_component(nd, path, &nd->last,
					     nd->last_type, LOOKUP_FOLLOW);
		put_link(nd, &link, cookie);
	} while (res > 0);

	current->link_count--;
	nd->depth--;
	return res;
}

/*
 * We really don't want to look at inode->i_op->lookup
 * when we don't have to. So we keep a cache bit in
 * the inode ->i_opflags field that says "yes, we can
 * do lookup on this inode".
 */
static inline int can_lookup(struct inode *inode)
{
	if (likely(inode->i_opflags & IOP_LOOKUP))
		return 1;
	if (likely(!inode->i_op->lookup))
		return 0;

	/* We do this once for the lifetime of the inode */
	spin_lock(&inode->i_lock);
	inode->i_opflags |= IOP_LOOKUP;
	spin_unlock(&inode->i_lock);
	return 1;
}

/*
 * We can do the critical dentry name comparison and hashing
 * operations one word at a time, but we are limited to:
 *
 * - Architectures with fast unaligned word accesses. We could
 *   do a "get_unaligned()" if this helps and is sufficiently
 *   fast.
 *
 * - Little-endian machines (so that we can generate the mask
 *   of low bytes efficiently). Again, we *could* do a byte
 *   swapping load on big-endian architectures if that is not
 *   expensive enough to make the optimization worthless.
 *
 * - non-CONFIG_DEBUG_PAGEALLOC configurations (so that we
 *   do not trap on the (extremely unlikely) case of a page
 *   crossing operation.
 *
 * - Furthermore, we need an efficient 64-bit compile for the
 *   64-bit case in order to generate the "number of bytes in
 *   the final mask". Again, that could be replaced with a
 *   efficient population count instruction or similar.
 */
#ifdef CONFIG_DCACHE_WORD_ACCESS

#include <asm/word-at-a-time.h>

#ifdef CONFIG_64BIT

static inline unsigned int fold_hash(unsigned long hash)
{
	hash += hash >> (8*sizeof(int));
	return hash;
}

#else	/* 32-bit case */

#define fold_hash(x) (x)

#endif

unsigned int full_name_hash(const unsigned char *name, unsigned int len)
{
	unsigned long a, mask;
	unsigned long hash = 0;

	for (;;) {
		a = load_unaligned_zeropad(name);
		if (len < sizeof(unsigned long))
			break;
		hash += a;
		hash *= 9;
		name += sizeof(unsigned long);
		len -= sizeof(unsigned long);
		if (!len)
			goto done;
	}
	mask = ~(~0ul << len*8);
	hash += mask & a;
done:
	return fold_hash(hash);
}
EXPORT_SYMBOL(full_name_hash);

/*
 * Calculate the length and hash of the path component, and
 * return the length of the component;
 */
static inline unsigned long hash_name(const char *name, unsigned int *hashp)
{
	unsigned long a, mask, hash, len;

	hash = a = 0;
	len = -sizeof(unsigned long);
	do {
		hash = (hash + a) * 9;
		len += sizeof(unsigned long);
		a = load_unaligned_zeropad(name+len);
		/* Do we have any NUL or '/' bytes in this word? */
		mask = has_zero(a) | has_zero(a ^ REPEAT_BYTE('/'));
	} while (!mask);

	/* The mask *below* the first high bit set */
	mask = (mask - 1) & ~mask;
	mask >>= 7;
	hash += a & mask;
	*hashp = fold_hash(hash);

	return len + count_masked_bytes(mask);
}

#else

unsigned int full_name_hash(const unsigned char *name, unsigned int len)
{
	unsigned long hash = init_name_hash();
	while (len--)
		hash = partial_name_hash(*name++, hash);
	return end_name_hash(hash);
}
EXPORT_SYMBOL(full_name_hash);

/*
 * We know there's a real path component here of at least
 * one character.
 */
static inline unsigned long hash_name(const char *name, unsigned int *hashp)
{
	unsigned long hash = init_name_hash();
	unsigned long len = 0, c;

	c = (unsigned char)*name;
	do {
		len++;
		hash = partial_name_hash(c, hash);
		c = (unsigned char)name[len];
	} while (c && c != '/');
	*hashp = end_name_hash(hash);
	return len;
}

#endif

/*
 * Name resolution.
 * This is the basic name resolution function, turning a pathname into
 * the final dentry. We expect 'base' to be positive and a directory.
 *
 * Returns 0 and nd will have valid dentry and mnt on success.
 * Returns error and drops reference to input namei data on failure.
 */
static int link_path_walk(const char *name, struct nameidata *nd)
{
	struct path next;
	int err;
	
	while (*name=='/')
		name++;
	if (!*name)
		return 0;

	/* At this point we know we have a real path component. */
	for(;;) {
		struct qstr this;
		long len;
		int type;

		err = may_lookup(nd);
 		if (err)
			break;

		len = hash_name(name, &this.hash);
		this.name = name;
		this.len = len;

		type = LAST_NORM;
		if (name[0] == '.') switch (len) {
			case 2:
				if (name[1] == '.') {
					type = LAST_DOTDOT;
					nd->flags |= LOOKUP_JUMPED;
				}
				break;
			case 1:
				type = LAST_DOT;
		}
		if (likely(type == LAST_NORM)) {
			struct dentry *parent = nd->path.dentry;
			nd->flags &= ~LOOKUP_JUMPED;
			if (unlikely(parent->d_flags & DCACHE_OP_HASH)) {
				err = parent->d_op->d_hash(parent, nd->inode,
							   &this);
				if (err < 0)
					break;
			}
		}

		if (!name[len])
			goto last_component;
		/*
		 * If it wasn't NUL, we know it was '/'. Skip that
		 * slash, and continue until no more slashes.
		 */
		do {
			len++;
		} while (unlikely(name[len] == '/'));
		if (!name[len])
			goto last_component;
		name += len;

		err = walk_component(nd, &next, &this, type, LOOKUP_FOLLOW);
		if (err < 0)
			return err;

		if (err) {
			err = nested_symlink(&next, nd);
			if (err)
				return err;
		}
		if (can_lookup(nd->inode))
			continue;
		err = -ENOTDIR; 
		break;
		/* here ends the main loop */

last_component:
		nd->last = this;
		nd->last_type = type;
		return 0;
	}
	terminate_walk(nd);
	return err;
}

static int path_init(int dfd, const char *name, unsigned int flags,
		     struct nameidata *nd, struct file **fp)
{
	int retval = 0;
	int fput_needed;
	struct file *file;

	nd->last_type = LAST_ROOT; /* if there are only slashes... */
	nd->flags = flags | LOOKUP_JUMPED;
	nd->depth = 0;
	if (flags & LOOKUP_ROOT) {
		struct inode *inode = nd->root.dentry->d_inode;
		if (*name) {
			if (!inode->i_op->lookup)
				return -ENOTDIR;
			retval = inode_permission(inode, MAY_EXEC);
			if (retval)
				return retval;
		}
		nd->path = nd->root;
		nd->inode = inode;
		if (flags & LOOKUP_RCU) {
			br_read_lock(vfsmount_lock);
			rcu_read_lock();
			nd->seq = __read_seqcount_begin(&nd->path.dentry->d_seq);
		} else {
			path_get(&nd->path);
		}
		return 0;
	}

	nd->root.mnt = NULL;

	if (*name=='/') {
		if (flags & LOOKUP_RCU) {
			br_read_lock(vfsmount_lock);
			rcu_read_lock();
			set_root_rcu(nd);
		} else {
			set_root(nd);
			path_get(&nd->root);
		}
		nd->path = nd->root;
	} else if (dfd == AT_FDCWD) {
		if (flags & LOOKUP_RCU) {
			struct fs_struct *fs = current->fs;
			unsigned seq;

			br_read_lock(vfsmount_lock);
			rcu_read_lock();

			do {
				seq = read_seqcount_begin(&fs->seq);
				nd->path = fs->pwd;
				nd->seq = __read_seqcount_begin(&nd->path.dentry->d_seq);
			} while (read_seqcount_retry(&fs->seq, seq));
		} else {
			get_fs_pwd(current->fs, &nd->path);
		}
	} else {
		struct dentry *dentry;

		file = fget_raw_light(dfd, &fput_needed);
		retval = -EBADF;
		if (!file)
			goto out_fail;

		dentry = file->f_path.dentry;

		if (*name) {
			retval = -ENOTDIR;
			if (!S_ISDIR(dentry->d_inode->i_mode))
				goto fput_fail;

			retval = inode_permission(dentry->d_inode, MAY_EXEC);
			if (retval)
				goto fput_fail;
		}

		nd->path = file->f_path;
		if (flags & LOOKUP_RCU) {
			if (fput_needed)
				*fp = file;
			nd->seq = __read_seqcount_begin(&nd->path.dentry->d_seq);
			br_read_lock(vfsmount_lock);
			rcu_read_lock();
		} else {
			path_get(&file->f_path);
			fput_light(file, fput_needed);
		}
	}

	nd->inode = nd->path.dentry->d_inode;
	return 0;

fput_fail:
	fput_light(file, fput_needed);
out_fail:
	return retval;
}

static inline int lookup_last(struct nameidata *nd, struct path *path)
{
	if (nd->last_type == LAST_NORM && nd->last.name[nd->last.len])
		nd->flags |= LOOKUP_FOLLOW | LOOKUP_DIRECTORY;

	nd->flags &= ~LOOKUP_PARENT;
	return walk_component(nd, path, &nd->last, nd->last_type,
					nd->flags & LOOKUP_FOLLOW);
}

/* Returns 0 and nd will be valid on success; Retuns error, otherwise. */
static int path_lookupat(int dfd, const char *name,
				unsigned int flags, struct nameidata *nd)
{
	struct file *base = NULL;
	struct path path;
	int err;

	/*
	 * Path walking is largely split up into 2 different synchronisation
	 * schemes, rcu-walk and ref-walk (explained in
	 * Documentation/filesystems/path-lookup.txt). These share much of the
	 * path walk code, but some things particularly setup, cleanup, and
	 * following mounts are sufficiently divergent that functions are
	 * duplicated. Typically there is a function foo(), and its RCU
	 * analogue, foo_rcu().
	 *
	 * -ECHILD is the error number of choice (just to avoid clashes) that
	 * is returned if some aspect of an rcu-walk fails. Such an error must
	 * be handled by restarting a traditional ref-walk (which will always
	 * be able to complete).
	 */
	err = path_init(dfd, name, flags | LOOKUP_PARENT, nd, &base);

	if (unlikely(err))
		return err;

	current->total_link_count = 0;
	err = link_path_walk(name, nd);

	if (!err && !(flags & LOOKUP_PARENT)) {
		err = lookup_last(nd, &path);
		while (err > 0) {
			void *cookie;
			struct path link = path;
			nd->flags |= LOOKUP_PARENT;
			err = follow_link(&link, nd, &cookie);
			if (!err)
				err = lookup_last(nd, &path);
			put_link(nd, &link, cookie);
		}
	}

	if (!err)
		err = complete_walk(nd);

	if (!err && nd->flags & LOOKUP_DIRECTORY) {
		if (!nd->inode->i_op->lookup) {
			path_put(&nd->path);
			err = -ENOTDIR;
		}
	}

	if (base)
		fput(base);

	if (nd->root.mnt && !(nd->flags & LOOKUP_ROOT)) {
		path_put(&nd->root);
		nd->root.mnt = NULL;
	}
	return err;
}

static int do_path_lookup(int dfd, const char *name,
				unsigned int flags, struct nameidata *nd)
{
	int retval = path_lookupat(dfd, name, flags | LOOKUP_RCU, nd);
	if (unlikely(retval == -ECHILD))
		retval = path_lookupat(dfd, name, flags, nd);
	if (unlikely(retval == -ESTALE))
		retval = path_lookupat(dfd, name, flags | LOOKUP_REVAL, nd);

	if (likely(!retval)) {
		if (unlikely(!audit_dummy_context())) {
			if (nd->path.dentry && nd->inode)
				audit_inode(name, nd->path.dentry);
		}
	}
	return retval;
}

int kern_path_parent(const char *name, struct nameidata *nd)
{
	return do_path_lookup(AT_FDCWD, name, LOOKUP_PARENT, nd);
}

int kern_path(const char *name, unsigned int flags, struct path *path)
{
	struct nameidata nd;
	int res = do_path_lookup(AT_FDCWD, name, flags, &nd);
	if (!res)
		*path = nd.path;
	return res;
}

/**
 * vfs_path_lookup - lookup a file path relative to a dentry-vfsmount pair
 * @dentry:  pointer to dentry of the base directory
 * @mnt: pointer to vfs mount of the base directory
 * @name: pointer to file name
 * @flags: lookup flags
 * @path: pointer to struct path to fill
 */
int vfs_path_lookup(struct dentry *dentry, struct vfsmount *mnt,
		    const char *name, unsigned int flags,
		    struct path *path)
{
	struct nameidata nd;
	int err;
	nd.root.dentry = dentry;
	nd.root.mnt = mnt;
	BUG_ON(flags & LOOKUP_PARENT);
	/* the first argument of do_path_lookup() is ignored with LOOKUP_ROOT */
	err = do_path_lookup(AT_FDCWD, name, flags | LOOKUP_ROOT, &nd);
	if (!err)
		*path = nd.path;
	return err;
}

/*
 * Restricted form of lookup. Doesn't follow links, single-component only,
 * needs parent already locked. Doesn't follow mounts.
 * SMP-safe.
 */
static struct dentry *lookup_hash(struct nameidata *nd)
{
	return __lookup_hash(&nd->last, nd->path.dentry, nd);
}

/**
 * lookup_one_len - filesystem helper to lookup single pathname component
 * @name:	pathname component to lookup
 * @base:	base directory to lookup from
 * @len:	maximum length @len should be interpreted to
 *
 * Note that this routine is purely a helper for filesystem usage and should
 * not be called by generic code.  Also note that by using this function the
 * nameidata argument is passed to the filesystem methods and a filesystem
 * using this helper needs to be prepared for that.
 */
struct dentry *lookup_one_len(const char *name, struct dentry *base, int len)
{
	struct qstr this;
	unsigned int c;
	int err;

	WARN_ON_ONCE(!mutex_is_locked(&base->d_inode->i_mutex));

	this.name = name;
	this.len = len;
	this.hash = full_name_hash(name, len);
	if (!len)
		return ERR_PTR(-EACCES);

	while (len--) {
		c = *(const unsigned char *)name++;
		if (c == '/' || c == '\0')
			return ERR_PTR(-EACCES);
	}
	/*
	 * See if the low-level filesystem might want
	 * to use its own hash..
	 */
	if (base->d_flags & DCACHE_OP_HASH) {
		int err = base->d_op->d_hash(base, base->d_inode, &this);
		if (err < 0)
			return ERR_PTR(err);
	}

	err = inode_permission(base->d_inode, MAY_EXEC);
	if (err)
		return ERR_PTR(err);

	return __lookup_hash(&this, base, NULL);
}

int user_path_at_empty(int dfd, const char __user *name, unsigned flags,
		 struct path *path, int *empty)
{
	struct nameidata nd;
	char *tmp = getname_flags(name, flags, empty);
	int err = PTR_ERR(tmp);
	if (!IS_ERR(tmp)) {

		BUG_ON(flags & LOOKUP_PARENT);

		err = do_path_lookup(dfd, tmp, flags, &nd);
		putname(tmp);
		if (!err)
			*path = nd.path;
	}
	return err;
}

int user_path_at(int dfd, const char __user *name, unsigned flags,
		 struct path *path)
{
	return user_path_at_empty(dfd, name, flags, path, NULL);
}

static int user_path_parent(int dfd, const char __user *path,
			struct nameidata *nd, char **name)
{
	char *s = getname(path);
	int error;

	if (IS_ERR(s))
		return PTR_ERR(s);

	error = do_path_lookup(dfd, s, LOOKUP_PARENT, nd);
	if (error)
		putname(s);
	else
		*name = s;

	return error;
}

/*
 * It's inline, so penalty for filesystems that don't use sticky bit is
 * minimal.
 */
static inline int check_sticky(struct inode *dir, struct inode *inode)
{
	kuid_t fsuid = current_fsuid();

	if (!(dir->i_mode & S_ISVTX))
		return 0;
	if (uid_eq(inode->i_uid, fsuid))
		return 0;
	if (uid_eq(dir->i_uid, fsuid))
		return 0;
	return !inode_capable(inode, CAP_FOWNER);
}

/*
 *	Check whether we can remove a link victim from directory dir, check
 *  whether the type of victim is right.
 *  1. We can't do it if dir is read-only (done in permission())
 *  2. We should have write and exec permissions on dir
 *  3. We can't remove anything from append-only dir
 *  4. We can't do anything with immutable dir (done in permission())
 *  5. If the sticky bit on dir is set we should either
 *	a. be owner of dir, or
 *	b. be owner of victim, or
 *	c. have CAP_FOWNER capability
 *  6. If the victim is append-only or immutable we can't do antyhing with
 *     links pointing to it.
 *  7. If we were asked to remove a directory and victim isn't one - ENOTDIR.
 *  8. If we were asked to remove a non-directory and victim isn't one - EISDIR.
 *  9. We can't remove a root or mountpoint.
 * 10. We don't allow removal of NFS sillyrenamed files; it's handled by
 *     nfs_async_unlink().
 */
static int may_delete(struct inode *dir,struct dentry *victim,int isdir)
{
	int error;

	if (!victim->d_inode)
		return -ENOENT;

	BUG_ON(victim->d_parent->d_inode != dir);
	audit_inode_child(victim, dir);

	error = inode_permission(dir, MAY_WRITE | MAY_EXEC);
	if (error)
		return error;
	if (IS_APPEND(dir))
		return -EPERM;
	if (check_sticky(dir, victim->d_inode)||IS_APPEND(victim->d_inode)||
	    IS_IMMUTABLE(victim->d_inode) || IS_SWAPFILE(victim->d_inode))
		return -EPERM;
	if (isdir) {
		if (!S_ISDIR(victim->d_inode->i_mode))
			return -ENOTDIR;
		if (IS_ROOT(victim))
			return -EBUSY;
	} else if (S_ISDIR(victim->d_inode->i_mode))
		return -EISDIR;
	if (IS_DEADDIR(dir))
		return -ENOENT;
	if (victim->d_flags & DCACHE_NFSFS_RENAMED)
		return -EBUSY;
	return 0;
}

/*	Check whether we can create an object with dentry child in directory
 *  dir.
 *  1. We can't do it if child already exists (open has special treatment for
 *     this case, but since we are inlined it's OK)
 *  2. We can't do it if dir is read-only (done in permission())
 *  3. We should have write and exec permissions on dir
 *  4. We can't do it if dir is immutable (done in permission())
 */
static inline int may_create(struct inode *dir, struct dentry *child)
{
	if (child->d_inode)
		return -EEXIST;
	if (IS_DEADDIR(dir))
		return -ENOENT;
	return inode_permission(dir, MAY_WRITE | MAY_EXEC);
}

/*
 * p1 and p2 should be directories on the same fs.
 */
struct dentry *lock_rename(struct dentry *p1, struct dentry *p2)
{
	struct dentry *p;

	if (p1 == p2) {
		mutex_lock_nested(&p1->d_inode->i_mutex, I_MUTEX_PARENT);
		return NULL;
	}

	mutex_lock(&p1->d_inode->i_sb->s_vfs_rename_mutex);

	p = d_ancestor(p2, p1);
	if (p) {
		mutex_lock_nested(&p2->d_inode->i_mutex, I_MUTEX_PARENT);
		mutex_lock_nested(&p1->d_inode->i_mutex, I_MUTEX_CHILD);
		return p;
	}

	p = d_ancestor(p1, p2);
	if (p) {
		mutex_lock_nested(&p1->d_inode->i_mutex, I_MUTEX_PARENT);
		mutex_lock_nested(&p2->d_inode->i_mutex, I_MUTEX_CHILD);
		return p;
	}

	mutex_lock_nested(&p1->d_inode->i_mutex, I_MUTEX_PARENT);
	mutex_lock_nested(&p2->d_inode->i_mutex, I_MUTEX_CHILD);
	return NULL;
}

void unlock_rename(struct dentry *p1, struct dentry *p2)
{
	mutex_unlock(&p1->d_inode->i_mutex);
	if (p1 != p2) {
		mutex_unlock(&p2->d_inode->i_mutex);
		mutex_unlock(&p1->d_inode->i_sb->s_vfs_rename_mutex);
	}
}

int vfs_create(struct inode *dir, struct dentry *dentry, umode_t mode,
		struct nameidata *nd)
{
	int error = may_create(dir, dentry);

	if (error)
		return error;

	if (!dir->i_op->create)
		return -EACCES;	/* shouldn't it be ENOSYS? */
	mode &= S_IALLUGO;
	mode |= S_IFREG;
	error = security_inode_create(dir, dentry, mode);
	if (error)
		return error;
	error = dir->i_op->create(dir, dentry, mode, nd);
	if (!error)
		fsnotify_create(dir, dentry);
	return error;
}

static int may_open(struct path *path, int acc_mode, int flag)
{
	struct dentry *dentry = path->dentry;
	struct inode *inode = dentry->d_inode;
	int error;

	/* O_PATH? */
	if (!acc_mode)
		return 0;

	if (!inode)
		return -ENOENT;

	switch (inode->i_mode & S_IFMT) {
	case S_IFLNK:
		return -ELOOP;
	case S_IFDIR:
		if (acc_mode & MAY_WRITE)
			return -EISDIR;
		break;
	case S_IFBLK:
	case S_IFCHR:
		if (path->mnt->mnt_flags & MNT_NODEV)
			return -EACCES;
		/*FALLTHRU*/
	case S_IFIFO:
	case S_IFSOCK:
		flag &= ~O_TRUNC;
		break;
	}

	error = inode_permission(inode, acc_mode);
	if (error)
		return error;

	/*
	 * An append-only file must be opened in append mode for writing.
	 */
	if (IS_APPEND(inode)) {
		if  ((flag & O_ACCMODE) != O_RDONLY && !(flag & O_APPEND))
			return -EPERM;
		if (flag & O_TRUNC)
			return -EPERM;
	}

	/* O_NOATIME can only be set by the owner or superuser */
	if (flag & O_NOATIME && !inode_owner_or_capable(inode))
		return -EPERM;

	return 0;
}

static int handle_truncate(struct file *filp)
{
	struct path *path = &filp->f_path;
	struct inode *inode = path->dentry->d_inode;
	int error = get_write_access(inode);
	if (error)
		return error;
	/*
	 * Refuse to truncate files with mandatory locks held on them.
	 */
	error = locks_verify_locked(inode);
	if (!error)
		error = security_path_truncate(path);
	if (!error) {
		error = do_truncate(path->dentry, 0,
				    ATTR_MTIME|ATTR_CTIME|ATTR_OPEN,
				    filp);
	}
	put_write_access(inode);
	return error;
}

static inline int open_to_namei_flags(int flag)
{
	if ((flag & O_ACCMODE) == 3)
		flag--;
	return flag;
}

/*
 * Handle the last step of open()
 */
static struct file *do_last(struct nameidata *nd, struct path *path,
			    const struct open_flags *op, const char *pathname)
{
	struct dentry *dir = nd->path.dentry;
	struct dentry *dentry;
	int open_flag = op->open_flag;
	int will_truncate = open_flag & O_TRUNC;
	int want_write = 0;
	int acc_mode = op->acc_mode;
	struct file *filp;
	int error;

	nd->flags &= ~LOOKUP_PARENT;
	nd->flags |= op->intent;

	switch (nd->last_type) {
	case LAST_DOTDOT:
	case LAST_DOT:
		error = handle_dots(nd, nd->last_type);
		if (error)
			return ERR_PTR(error);
		/* fallthrough */
	case LAST_ROOT:
		error = complete_walk(nd);
		if (error)
			return ERR_PTR(error);
		audit_inode(pathname, nd->path.dentry);
		if (open_flag & O_CREAT) {
			error = -EISDIR;
			goto exit;
		}
		goto ok;
	case LAST_BIND:
		error = complete_walk(nd);
		if (error)
			return ERR_PTR(error);
		audit_inode(pathname, dir);
		goto ok;
	}

	if (!(open_flag & O_CREAT)) {
		int symlink_ok = 0;
		if (nd->last.name[nd->last.len])
			nd->flags |= LOOKUP_FOLLOW | LOOKUP_DIRECTORY;
		if (open_flag & O_PATH && !(nd->flags & LOOKUP_FOLLOW))
			symlink_ok = 1;
		/* we _can_ be in RCU mode here */
		error = walk_component(nd, path, &nd->last, LAST_NORM,
					!symlink_ok);
		if (error < 0)
			return ERR_PTR(error);
		if (error) /* symlink */
			return NULL;
		/* sayonara */
		error = complete_walk(nd);
		if (error)
			return ERR_PTR(error);

		error = -ENOTDIR;
		if (nd->flags & LOOKUP_DIRECTORY) {
			if (!nd->inode->i_op->lookup)
				goto exit;
		}
		audit_inode(pathname, nd->path.dentry);
		goto ok;
	}

	/* create side of things */
	/*
	 * This will *only* deal with leaving RCU mode - LOOKUP_JUMPED has been
	 * cleared when we got to the last component we are about to look up
	 */
	error = complete_walk(nd);
	if (error)
		return ERR_PTR(error);

	audit_inode(pathname, dir);
	error = -EISDIR;
	/* trailing slashes? */
	if (nd->last.name[nd->last.len])
		goto exit;

	mutex_lock(&dir->d_inode->i_mutex);

	dentry = lookup_hash(nd);
	error = PTR_ERR(dentry);
	if (IS_ERR(dentry)) {
		mutex_unlock(&dir->d_inode->i_mutex);
		goto exit;
	}

	path->dentry = dentry;
	path->mnt = nd->path.mnt;

	/* Negative dentry, just create the file */
	if (!dentry->d_inode) {
		umode_t mode = op->mode;
		if (!IS_POSIXACL(dir->d_inode))
			mode &= ~current_umask();
		/*
		 * This write is needed to ensure that a
		 * rw->ro transition does not occur between
		 * the time when the file is created and when
		 * a permanent write count is taken through
		 * the 'struct file' in nameidata_to_filp().
		 */
		error = mnt_want_write(nd->path.mnt);
		if (error)
			goto exit_mutex_unlock;
		want_write = 1;
		/* Don't check for write permission, don't truncate */
		open_flag &= ~O_TRUNC;
		will_truncate = 0;
		acc_mode = MAY_OPEN;
		error = security_path_mknod(&nd->path, dentry, mode, 0);
		if (error)
			goto exit_mutex_unlock;
		error = vfs_create(dir->d_inode, dentry, mode, nd);
		if (error)
			goto exit_mutex_unlock;
		mutex_unlock(&dir->d_inode->i_mutex);
		dput(nd->path.dentry);
		nd->path.dentry = dentry;
		goto common;
	}

	/*
	 * It already exists.
	 */
	mutex_unlock(&dir->d_inode->i_mutex);
	audit_inode(pathname, path->dentry);

	error = -EEXIST;
	if (open_flag & O_EXCL)
		goto exit_dput;

	error = follow_managed(path, nd->flags);
	if (error < 0)
		goto exit_dput;

	if (error)
		nd->flags |= LOOKUP_JUMPED;

	error = -ENOENT;
	if (!path->dentry->d_inode)
		goto exit_dput;

	if (path->dentry->d_inode->i_op->follow_link)
		return NULL;

	path_to_nameidata(path, nd);
	nd->inode = path->dentry->d_inode;
	/* Why this, you ask?  _Now_ we might have grown LOOKUP_JUMPED... */
	error = complete_walk(nd);
	if (error)
		return ERR_PTR(error);
	error = -EISDIR;
	if (S_ISDIR(nd->inode->i_mode))
		goto exit;
ok:
	if (!S_ISREG(nd->inode->i_mode))
		will_truncate = 0;

	if (will_truncate) {
		error = mnt_want_write(nd->path.mnt);
		if (error)
			goto exit;
		want_write = 1;
	}
common:
	error = may_open(&nd->path, acc_mode, open_flag);
	if (error)
		goto exit;
	filp = nameidata_to_filp(nd);
	if (!IS_ERR(filp)) {
		error = ima_file_check(filp, op->acc_mode);
		if (error) {
			fput(filp);
			filp = ERR_PTR(error);
		}
	}
	if (!IS_ERR(filp)) {
		if (will_truncate) {
			error = handle_truncate(filp);
			if (error) {
				fput(filp);
				filp = ERR_PTR(error);
			}
		}
	}
out:
	if (want_write)
		mnt_drop_write(nd->path.mnt);
	path_put(&nd->path);
	return filp;

exit_mutex_unlock:
	mutex_unlock(&dir->d_inode->i_mutex);
exit_dput:
	path_put_conditional(path, nd);
exit:
	filp = ERR_PTR(error);
	goto out;
}

static struct file *path_openat(int dfd, const char *pathname,
		struct nameidata *nd, const struct open_flags *op, int flags)
{
	struct file *base = NULL;
	struct file *filp;
	struct path path;
	int error;

	filp = get_empty_filp();
	if (!filp)
		return ERR_PTR(-ENFILE);

	filp->f_flags = op->open_flag;
	nd->intent.open.file = filp;
	nd->intent.open.flags = open_to_namei_flags(op->open_flag);
	nd->intent.open.create_mode = op->mode;

	error = path_init(dfd, pathname, flags | LOOKUP_PARENT, nd, &base);
	if (unlikely(error))
		goto out_filp;

	current->total_link_count = 0;
	error = link_path_walk(pathname, nd);
	if (unlikely(error))
		goto out_filp;

	filp = do_last(nd, &path, op, pathname);
	while (unlikely(!filp)) { /* trailing symlink */
		struct path link = path;
		void *cookie;
		if (!(nd->flags & LOOKUP_FOLLOW)) {
			path_put_conditional(&path, nd);
			path_put(&nd->path);
			filp = ERR_PTR(-ELOOP);
			break;
		}
		nd->flags |= LOOKUP_PARENT;
		nd->flags &= ~(LOOKUP_OPEN|LOOKUP_CREATE|LOOKUP_EXCL);
		error = follow_link(&link, nd, &cookie);
		if (unlikely(error))
			filp = ERR_PTR(error);
		else
			filp = do_last(nd, &path, op, pathname);
		put_link(nd, &link, cookie);
	}
out:
	if (nd->root.mnt && !(nd->flags & LOOKUP_ROOT))
		path_put(&nd->root);
	if (base)
		fput(base);
	release_open_intent(nd);
	return filp;

out_filp:
	filp = ERR_PTR(error);
	goto out;
}

struct file *do_filp_open(int dfd, const char *pathname,
		const struct open_flags *op, int flags)
{
	struct nameidata nd;
	struct file *filp;

	filp = path_openat(dfd, pathname, &nd, op, flags | LOOKUP_RCU);
	if (unlikely(filp == ERR_PTR(-ECHILD)))
		filp = path_openat(dfd, pathname, &nd, op, flags);
	if (unlikely(filp == ERR_PTR(-ESTALE)))
		filp = path_openat(dfd, pathname, &nd, op, flags | LOOKUP_REVAL);
	return filp;
}

struct file *do_file_open_root(struct dentry *dentry, struct vfsmount *mnt,
		const char *name, const struct open_flags *op, int flags)
{
	struct nameidata nd;
	struct file *file;

	nd.root.mnt = mnt;
	nd.root.dentry = dentry;

	flags |= LOOKUP_ROOT;

	if (dentry->d_inode->i_op->follow_link && op->intent & LOOKUP_OPEN)
		return ERR_PTR(-ELOOP);

	file = path_openat(-1, name, &nd, op, flags | LOOKUP_RCU);
	if (unlikely(file == ERR_PTR(-ECHILD)))
		file = path_openat(-1, name, &nd, op, flags);
	if (unlikely(file == ERR_PTR(-ESTALE)))
		file = path_openat(-1, name, &nd, op, flags | LOOKUP_REVAL);
	return file;
}

struct dentry *kern_path_create(int dfd, const char *pathname, struct path *path, int is_dir)
{
	struct dentry *dentry = ERR_PTR(-EEXIST);
	struct nameidata nd;
	int error = do_path_lookup(dfd, pathname, LOOKUP_PARENT, &nd);
	if (error)
		return ERR_PTR(error);

	/*
	 * Yucky last component or no last component at all?
	 * (foo/., foo/.., /////)
	 */
	if (nd.last_type != LAST_NORM)
		goto out;
	nd.flags &= ~LOOKUP_PARENT;
	nd.flags |= LOOKUP_CREATE | LOOKUP_EXCL;
	nd.intent.open.flags = O_EXCL;

	/*
	 * Do the final lookup.
	 */
	mutex_lock_nested(&nd.path.dentry->d_inode->i_mutex, I_MUTEX_PARENT);
	dentry = lookup_hash(&nd);
	if (IS_ERR(dentry))
		goto fail;

	if (dentry->d_inode)
		goto eexist;
	/*
	 * Special case - lookup gave negative, but... we had foo/bar/
	 * From the vfs_mknod() POV we just have a negative dentry -
	 * all is fine. Let's be bastards - you had / on the end, you've
	 * been asking for (non-existent) directory. -ENOENT for you.
	 */
	if (unlikely(!is_dir && nd.last.name[nd.last.len])) {
		dput(dentry);
		dentry = ERR_PTR(-ENOENT);
		goto fail;
	}
	*path = nd.path;
	return dentry;
eexist:
	dput(dentry);
	dentry = ERR_PTR(-EEXIST);
fail:
	mutex_unlock(&nd.path.dentry->d_inode->i_mutex);
out:
	path_put(&nd.path);
	return dentry;
}
EXPORT_SYMBOL(kern_path_create);

struct dentry *user_path_create(int dfd, const char __user *pathname, struct path *path, int is_dir)
{
	char *tmp = getname(pathname);
	struct dentry *res;
	if (IS_ERR(tmp))
		return ERR_CAST(tmp);
	res = kern_path_create(dfd, tmp, path, is_dir);
	putname(tmp);
	return res;
}
EXPORT_SYMBOL(user_path_create);

int vfs_mknod(struct inode *dir, struct dentry *dentry, umode_t mode, dev_t dev)
{
	int error = may_create(dir, dentry);

	if (error)
		return error;

	if ((S_ISCHR(mode) || S_ISBLK(mode)) && !capable(CAP_MKNOD))
		return -EPERM;

	if (!dir->i_op->mknod)
		return -EPERM;

	error = devcgroup_inode_mknod(mode, dev);
	if (error)
		return error;

	error = security_inode_mknod(dir, dentry, mode, dev);
	if (error)
		return error;

	error = dir->i_op->mknod(dir, dentry, mode, dev);
	if (!error)
		fsnotify_create(dir, dentry);
	return error;
}

static int may_mknod(umode_t mode)
{
	switch (mode & S_IFMT) {
	case S_IFREG:
	case S_IFCHR:
	case S_IFBLK:
	case S_IFIFO:
	case S_IFSOCK:
	case 0: /* zero mode translates to S_IFREG */
		return 0;
	case S_IFDIR:
		return -EPERM;
	default:
		return -EINVAL;
	}
}

SYSCALL_DEFINE4(mknodat, int, dfd, const char __user *, filename, umode_t, mode,
		unsigned, dev)
{
	struct dentry *dentry;
	struct path path;
	int error;

	if (S_ISDIR(mode))
		return -EPERM;

	dentry = user_path_create(dfd, filename, &path, 0);
	if (IS_ERR(dentry))
		return PTR_ERR(dentry);

	if (!IS_POSIXACL(path.dentry->d_inode))
		mode &= ~current_umask();
	error = may_mknod(mode);
	if (error)
		goto out_dput;
	error = mnt_want_write(path.mnt);
	if (error)
		goto out_dput;
	error = security_path_mknod(&path, dentry, mode, dev);
	if (error)
		goto out_drop_write;
	switch (mode & S_IFMT) {
		case 0: case S_IFREG:
			error = vfs_create(path.dentry->d_inode,dentry,mode,NULL);
			break;
		case S_IFCHR: case S_IFBLK:
			error = vfs_mknod(path.dentry->d_inode,dentry,mode,
					new_decode_dev(dev));
			break;
		case S_IFIFO: case S_IFSOCK:
			error = vfs_mknod(path.dentry->d_inode,dentry,mode,0);
			break;
	}
out_drop_write:
	mnt_drop_write(path.mnt);
out_dput:
	dput(dentry);
	mutex_unlock(&path.dentry->d_inode->i_mutex);
	path_put(&path);

	return error;
}

SYSCALL_DEFINE3(mknod, const char __user *, filename, umode_t, mode, unsigned, dev)
{
	return sys_mknodat(AT_FDCWD, filename, mode, dev);
}

int vfs_mkdir(struct inode *dir, struct dentry *dentry, umode_t mode)
{
	int error = may_create(dir, dentry);
	unsigned max_links = dir->i_sb->s_max_links;

	if (error)
		return error;

	if (!dir->i_op->mkdir)
		return -EPERM;

	mode &= (S_IRWXUGO|S_ISVTX);
	error = security_inode_mkdir(dir, dentry, mode);
	if (error)
		return error;

	if (max_links && dir->i_nlink >= max_links)
		return -EMLINK;

	error = dir->i_op->mkdir(dir, dentry, mode);
	if (!error)
		fsnotify_mkdir(dir, dentry);
	return error;
}

SYSCALL_DEFINE3(mkdirat, int, dfd, const char __user *, pathname, umode_t, mode)
{
	struct dentry *dentry;
	struct path path;
	int error;

	dentry = user_path_create(dfd, pathname, &path, 1);
	if (IS_ERR(dentry))
		return PTR_ERR(dentry);

	if (!IS_POSIXACL(path.dentry->d_inode))
		mode &= ~current_umask();
	error = mnt_want_write(path.mnt);
	if (error)
		goto out_dput;
	error = security_path_mkdir(&path, dentry, mode);
	if (error)
		goto out_drop_write;
	error = vfs_mkdir(path.dentry->d_inode, dentry, mode);
out_drop_write:
	mnt_drop_write(path.mnt);
out_dput:
	dput(dentry);
	mutex_unlock(&path.dentry->d_inode->i_mutex);
	path_put(&path);
	return error;
}

SYSCALL_DEFINE2(mkdir, const char __user *, pathname, umode_t, mode)
{
	return sys_mkdirat(AT_FDCWD, pathname, mode);
}

/*
 * The dentry_unhash() helper will try to drop the dentry early: we
 * should have a usage count of 1 if we're the only user of this
 * dentry, and if that is true (possibly after pruning the dcache),
 * then we drop the dentry now.
 *
 * A low-level filesystem can, if it choses, legally
 * do a
 *
 *	if (!d_unhashed(dentry))
 *		return -EBUSY;
 *
 * if it cannot handle the case of removing a directory
 * that is still in use by something else..
 */
void dentry_unhash(struct dentry *dentry)
{
	shrink_dcache_parent(dentry);
	spin_lock(&dentry->d_lock);
	if (dentry->d_count == 1)
		__d_drop(dentry);
	spin_unlock(&dentry->d_lock);
}

int vfs_rmdir(struct inode *dir, struct dentry *dentry)
{
	int error = may_delete(dir, dentry, 1);

	if (error)
		return error;

	if (!dir->i_op->rmdir)
		return -EPERM;

	dget(dentry);
	mutex_lock(&dentry->d_inode->i_mutex);

	error = -EBUSY;
	if (d_mountpoint(dentry))
		goto out;

	error = security_inode_rmdir(dir, dentry);
	if (error)
		goto out;

	shrink_dcache_parent(dentry);
	error = dir->i_op->rmdir(dir, dentry);
	if (error)
		goto out;

	dentry->d_inode->i_flags |= S_DEAD;
	dont_mount(dentry);

out:
	mutex_unlock(&dentry->d_inode->i_mutex);
	dput(dentry);
	if (!error)
		d_delete(dentry);
	return error;
}

static long do_rmdir(int dfd, const char __user *pathname)
{
	int error = 0;
	char * name;
	struct dentry *dentry;
	struct nameidata nd;

	error = user_path_parent(dfd, pathname, &nd, &name);
	if (error)
		return error;

	switch(nd.last_type) {
	case LAST_DOTDOT:
		error = -ENOTEMPTY;
		goto exit1;
	case LAST_DOT:
		error = -EINVAL;
		goto exit1;
	case LAST_ROOT:
		error = -EBUSY;
		goto exit1;
	}

	nd.flags &= ~LOOKUP_PARENT;

	mutex_lock_nested(&nd.path.dentry->d_inode->i_mutex, I_MUTEX_PARENT);
	dentry = lookup_hash(&nd);
	error = PTR_ERR(dentry);
	if (IS_ERR(dentry))
		goto exit2;
	if (!dentry->d_inode) {
		error = -ENOENT;
		goto exit3;
	}
	error = mnt_want_write(nd.path.mnt);
	if (error)
		goto exit3;
	error = security_path_rmdir(&nd.path, dentry);
	if (error)
		goto exit4;
	error = vfs_rmdir(nd.path.dentry->d_inode, dentry);
exit4:
	mnt_drop_write(nd.path.mnt);
exit3:
	dput(dentry);
exit2:
	mutex_unlock(&nd.path.dentry->d_inode->i_mutex);
exit1:
	path_put(&nd.path);
	putname(name);
	return error;
}

SYSCALL_DEFINE1(rmdir, const char __user *, pathname)
{
	return do_rmdir(AT_FDCWD, pathname);
}

int vfs_unlink(struct inode *dir, struct dentry *dentry)
{
	int error = may_delete(dir, dentry, 0);

	if (error)
		return error;

	if (!dir->i_op->unlink)
		return -EPERM;

	mutex_lock(&dentry->d_inode->i_mutex);
	if (d_mountpoint(dentry))
		error = -EBUSY;
	else {
		error = security_inode_unlink(dir, dentry);
		if (!error) {
			error = dir->i_op->unlink(dir, dentry);
			if (!error)
				dont_mount(dentry);
		}
	}
	mutex_unlock(&dentry->d_inode->i_mutex);

	/* We don't d_delete() NFS sillyrenamed files--they still exist. */
	if (!error && !(dentry->d_flags & DCACHE_NFSFS_RENAMED)) {
		fsnotify_link_count(dentry->d_inode);
		d_delete(dentry);
	}

	return error;
}

/*
 * Make sure that the actual truncation of the file will occur outside its
 * directory's i_mutex.  Truncate can take a long time if there is a lot of
 * writeout happening, and we don't want to prevent access to the directory
 * while waiting on the I/O.
 */
static long do_unlinkat(int dfd, const char __user *pathname)
{
	int error;
	char *name;
	struct dentry *dentry;
	struct nameidata nd;
	struct inode *inode = NULL;

	error = user_path_parent(dfd, pathname, &nd, &name);
	if (error)
		return error;

	error = -EISDIR;
	if (nd.last_type != LAST_NORM)
		goto exit1;

	nd.flags &= ~LOOKUP_PARENT;

	mutex_lock_nested(&nd.path.dentry->d_inode->i_mutex, I_MUTEX_PARENT);
	dentry = lookup_hash(&nd);
	error = PTR_ERR(dentry);
	if (!IS_ERR(dentry)) {
		/* Why not before? Because we want correct error value */
		if (nd.last.name[nd.last.len])
			goto slashes;
		inode = dentry->d_inode;
		if (!inode)
			goto slashes;
		ihold(inode);
		error = mnt_want_write(nd.path.mnt);
		if (error)
			goto exit2;
		error = security_path_unlink(&nd.path, dentry);
		if (error)
			goto exit3;
		error = vfs_unlink(nd.path.dentry->d_inode, dentry);
exit3:
		mnt_drop_write(nd.path.mnt);
	exit2:
		dput(dentry);
	}
	mutex_unlock(&nd.path.dentry->d_inode->i_mutex);
	if (inode)
		iput(inode);	/* truncate the inode here */
exit1:
	path_put(&nd.path);
	putname(name);
	return error;

slashes:
	error = !dentry->d_inode ? -ENOENT :
		S_ISDIR(dentry->d_inode->i_mode) ? -EISDIR : -ENOTDIR;
	goto exit2;
}

SYSCALL_DEFINE3(unlinkat, int, dfd, const char __user *, pathname, int, flag)
{
	if ((flag & ~AT_REMOVEDIR) != 0)
		return -EINVAL;

	if (flag & AT_REMOVEDIR)
		return do_rmdir(dfd, pathname);

	return do_unlinkat(dfd, pathname);
}

SYSCALL_DEFINE1(unlink, const char __user *, pathname)
{
	return do_unlinkat(AT_FDCWD, pathname);
}

int vfs_symlink(struct inode *dir, struct dentry *dentry, const char *oldname)
{
	int error = may_create(dir, dentry);

	if (error)
		return error;

	if (!dir->i_op->symlink)
		return -EPERM;

	error = security_inode_symlink(dir, dentry, oldname);
	if (error)
		return error;

	error = dir->i_op->symlink(dir, dentry, oldname);
	if (!error)
		fsnotify_create(dir, dentry);
	return error;
}

SYSCALL_DEFINE3(symlinkat, const char __user *, oldname,
		int, newdfd, const char __user *, newname)
{
	int error;
	char *from;
	struct dentry *dentry;
	struct path path;

	from = getname(oldname);
	if (IS_ERR(from))
		return PTR_ERR(from);

	dentry = user_path_create(newdfd, newname, &path, 0);
	error = PTR_ERR(dentry);
	if (IS_ERR(dentry))
		goto out_putname;

	error = mnt_want_write(path.mnt);
	if (error)
		goto out_dput;
	error = security_path_symlink(&path, dentry, from);
	if (error)
		goto out_drop_write;
	error = vfs_symlink(path.dentry->d_inode, dentry, from);
out_drop_write:
	mnt_drop_write(path.mnt);
out_dput:
	dput(dentry);
	mutex_unlock(&path.dentry->d_inode->i_mutex);
	path_put(&path);
out_putname:
	putname(from);
	return error;
}

SYSCALL_DEFINE2(symlink, const char __user *, oldname, const char __user *, newname)
{
	return sys_symlinkat(oldname, AT_FDCWD, newname);
}

int vfs_link(struct dentry *old_dentry, struct inode *dir, struct dentry *new_dentry)
{
	struct inode *inode = old_dentry->d_inode;
	unsigned max_links = dir->i_sb->s_max_links;
	int error;

	if (!inode)
		return -ENOENT;

	error = may_create(dir, new_dentry);
	if (error)
		return error;

	if (dir->i_sb != inode->i_sb)
		return -EXDEV;

	/*
	 * A link to an append-only or immutable file cannot be created.
	 */
	if (IS_APPEND(inode) || IS_IMMUTABLE(inode))
		return -EPERM;
	if (!dir->i_op->link)
		return -EPERM;
	if (S_ISDIR(inode->i_mode))
		return -EPERM;

	error = security_inode_link(old_dentry, dir, new_dentry);
	if (error)
		return error;

	mutex_lock(&inode->i_mutex);
	/* Make sure we don't allow creating hardlink to an unlinked file */
	if (inode->i_nlink == 0)
		error =  -ENOENT;
	else if (max_links && inode->i_nlink >= max_links)
		error = -EMLINK;
	else
		error = dir->i_op->link(old_dentry, dir, new_dentry);
	mutex_unlock(&inode->i_mutex);
	if (!error)
		fsnotify_link(dir, inode, new_dentry);
	return error;
}

/*
 * Hardlinks are often used in delicate situations.  We avoid
 * security-related surprises by not following symlinks on the
 * newname.  --KAB
 *
 * We don't follow them on the oldname either to be compatible
 * with linux 2.0, and to avoid hard-linking to directories
 * and other special files.  --ADM
 */
SYSCALL_DEFINE5(linkat, int, olddfd, const char __user *, oldname,
		int, newdfd, const char __user *, newname, int, flags)
{
	struct dentry *new_dentry;
	struct path old_path, new_path;
	int how = 0;
	int error;

	if ((flags & ~(AT_SYMLINK_FOLLOW | AT_EMPTY_PATH)) != 0)
		return -EINVAL;
	/*
	 * To use null names we require CAP_DAC_READ_SEARCH
	 * This ensures that not everyone will be able to create
	 * handlink using the passed filedescriptor.
	 */
	if (flags & AT_EMPTY_PATH) {
		if (!capable(CAP_DAC_READ_SEARCH))
			return -ENOENT;
		how = LOOKUP_EMPTY;
	}

	if (flags & AT_SYMLINK_FOLLOW)
		how |= LOOKUP_FOLLOW;

	error = user_path_at(olddfd, oldname, how, &old_path);
	if (error)
		return error;

	new_dentry = user_path_create(newdfd, newname, &new_path, 0);
	error = PTR_ERR(new_dentry);
	if (IS_ERR(new_dentry))
		goto out;

	error = -EXDEV;
	if (old_path.mnt != new_path.mnt)
		goto out_dput;
	error = mnt_want_write(new_path.mnt);
	if (error)
		goto out_dput;
	error = security_path_link(old_path.dentry, &new_path, new_dentry);
	if (error)
		goto out_drop_write;
	error = vfs_link(old_path.dentry, new_path.dentry->d_inode, new_dentry);
out_drop_write:
	mnt_drop_write(new_path.mnt);
out_dput:
	dput(new_dentry);
	mutex_unlock(&new_path.dentry->d_inode->i_mutex);
	path_put(&new_path);
out:
	path_put(&old_path);

	return error;
}

SYSCALL_DEFINE2(link, const char __user *, oldname, const char __user *, newname)
{
	return sys_linkat(AT_FDCWD, oldname, AT_FDCWD, newname, 0);
}

/*
 * The worst of all namespace operations - renaming directory. "Perverted"
 * doesn't even start to describe it. Somebody in UCB had a heck of a trip...
 * Problems:
 *	a) we can get into loop creation. Check is done in is_subdir().
 *	b) race potential - two innocent renames can create a loop together.
 *	   That's where 4.4 screws up. Current fix: serialization on
 *	   sb->s_vfs_rename_mutex. We might be more accurate, but that's another
 *	   story.
 *	c) we have to lock _three_ objects - parents and victim (if it exists).
 *	   And that - after we got ->i_mutex on parents (until then we don't know
 *	   whether the target exists).  Solution: try to be smart with locking
 *	   order for inodes.  We rely on the fact that tree topology may change
 *	   only under ->s_vfs_rename_mutex _and_ that parent of the object we
 *	   move will be locked.  Thus we can rank directories by the tree
 *	   (ancestors first) and rank all non-directories after them.
 *	   That works since everybody except rename does "lock parent, lookup,
 *	   lock child" and rename is under ->s_vfs_rename_mutex.
 *	   HOWEVER, it relies on the assumption that any object with ->lookup()
 *	   has no more than 1 dentry.  If "hybrid" objects will ever appear,
 *	   we'd better make sure that there's no link(2) for them.
 *	d) conversion from fhandle to dentry may come in the wrong moment - when
 *	   we are removing the target. Solution: we will have to grab ->i_mutex
 *	   in the fhandle_to_dentry code. [FIXME - current nfsfh.c relies on
 *	   ->i_mutex on parents, which works but leads to some truly excessive
 *	   locking].
 */
static int vfs_rename_dir(struct inode *old_dir, struct dentry *old_dentry,
			  struct inode *new_dir, struct dentry *new_dentry)
{
	int error = 0;
	struct inode *target = new_dentry->d_inode;
	unsigned max_links = new_dir->i_sb->s_max_links;

	/*
	 * If we are going to change the parent - check write permissions,
	 * we'll need to flip '..'.
	 */
	if (new_dir != old_dir) {
		error = inode_permission(old_dentry->d_inode, MAY_WRITE);
		if (error)
			return error;
	}

	error = security_inode_rename(old_dir, old_dentry, new_dir, new_dentry);
	if (error)
		return error;

	dget(new_dentry);
	if (target)
		mutex_lock(&target->i_mutex);

	error = -EBUSY;
	if (d_mountpoint(old_dentry) || d_mountpoint(new_dentry))
		goto out;

	error = -EMLINK;
	if (max_links && !target && new_dir != old_dir &&
	    new_dir->i_nlink >= max_links)
		goto out;

	if (target)
		shrink_dcache_parent(new_dentry);
	error = old_dir->i_op->rename(old_dir, old_dentry, new_dir, new_dentry);
	if (error)
		goto out;

	if (target) {
		target->i_flags |= S_DEAD;
		dont_mount(new_dentry);
	}
out:
	if (target)
		mutex_unlock(&target->i_mutex);
	dput(new_dentry);
	if (!error)
		if (!(old_dir->i_sb->s_type->fs_flags & FS_RENAME_DOES_D_MOVE))
			d_move(old_dentry,new_dentry);
	return error;
}

static int vfs_rename_other(struct inode *old_dir, struct dentry *old_dentry,
			    struct inode *new_dir, struct dentry *new_dentry)
{
	struct inode *target = new_dentry->d_inode;
	int error;

	error = security_inode_rename(old_dir, old_dentry, new_dir, new_dentry);
	if (error)
		return error;

	dget(new_dentry);
	if (target)
		mutex_lock(&target->i_mutex);

	error = -EBUSY;
	if (d_mountpoint(old_dentry)||d_mountpoint(new_dentry))
		goto out;

	error = old_dir->i_op->rename(old_dir, old_dentry, new_dir, new_dentry);
	if (error)
		goto out;

	if (target)
		dont_mount(new_dentry);
	if (!(old_dir->i_sb->s_type->fs_flags & FS_RENAME_DOES_D_MOVE))
		d_move(old_dentry, new_dentry);
out:
	if (target)
		mutex_unlock(&target->i_mutex);
	dput(new_dentry);
	return error;
}

int vfs_rename(struct inode *old_dir, struct dentry *old_dentry,
	       struct inode *new_dir, struct dentry *new_dentry)
{
	int error;
	int is_dir = S_ISDIR(old_dentry->d_inode->i_mode);
	const unsigned char *old_name;

	if (old_dentry->d_inode == new_dentry->d_inode)
 		return 0;
 
	error = may_delete(old_dir, old_dentry, is_dir);
	if (error)
		return error;

	if (!new_dentry->d_inode)
		error = may_create(new_dir, new_dentry);
	else
		error = may_delete(new_dir, new_dentry, is_dir);
	if (error)
		return error;

	if (!old_dir->i_op->rename)
		return -EPERM;

	old_name = fsnotify_oldname_init(old_dentry->d_name.name);

	if (is_dir)
		error = vfs_rename_dir(old_dir,old_dentry,new_dir,new_dentry);
	else
		error = vfs_rename_other(old_dir,old_dentry,new_dir,new_dentry);
	if (!error)
		fsnotify_move(old_dir, new_dir, old_name, is_dir,
			      new_dentry->d_inode, old_dentry);
	fsnotify_oldname_free(old_name);

	return error;
}

SYSCALL_DEFINE4(renameat, int, olddfd, const char __user *, oldname,
		int, newdfd, const char __user *, newname)
{
	struct dentry *old_dir, *new_dir;
	struct dentry *old_dentry, *new_dentry;
	struct dentry *trap;
	struct nameidata oldnd, newnd;
	char *from;
	char *to;
	int error;

	error = user_path_parent(olddfd, oldname, &oldnd, &from);
	if (error)
		goto exit;

	error = user_path_parent(newdfd, newname, &newnd, &to);
	if (error)
		goto exit1;

	error = -EXDEV;
	if (oldnd.path.mnt != newnd.path.mnt)
		goto exit2;

	old_dir = oldnd.path.dentry;
	error = -EBUSY;
	if (oldnd.last_type != LAST_NORM)
		goto exit2;

	new_dir = newnd.path.dentry;
	if (newnd.last_type != LAST_NORM)
		goto exit2;

	oldnd.flags &= ~LOOKUP_PARENT;
	newnd.flags &= ~LOOKUP_PARENT;
	newnd.flags |= LOOKUP_RENAME_TARGET;

	trap = lock_rename(new_dir, old_dir);

	old_dentry = lookup_hash(&oldnd);
	error = PTR_ERR(old_dentry);
	if (IS_ERR(old_dentry))
		goto exit3;
	/* source must exist */
	error = -ENOENT;
	if (!old_dentry->d_inode)
		goto exit4;
	/* unless the source is a directory trailing slashes give -ENOTDIR */
	if (!S_ISDIR(old_dentry->d_inode->i_mode)) {
		error = -ENOTDIR;
		if (oldnd.last.name[oldnd.last.len])
			goto exit4;
		if (newnd.last.name[newnd.last.len])
			goto exit4;
	}
	/* source should not be ancestor of target */
	error = -EINVAL;
	if (old_dentry == trap)
		goto exit4;
	new_dentry = lookup_hash(&newnd);
	error = PTR_ERR(new_dentry);
	if (IS_ERR(new_dentry))
		goto exit4;
	/* target should not be an ancestor of source */
	error = -ENOTEMPTY;
	if (new_dentry == trap)
		goto exit5;

	error = mnt_want_write(oldnd.path.mnt);
	if (error)
		goto exit5;
	error = security_path_rename(&oldnd.path, old_dentry,
				     &newnd.path, new_dentry);
	if (error)
		goto exit6;
	error = vfs_rename(old_dir->d_inode, old_dentry,
				   new_dir->d_inode, new_dentry);
exit6:
	mnt_drop_write(oldnd.path.mnt);
exit5:
	dput(new_dentry);
exit4:
	dput(old_dentry);
exit3:
	unlock_rename(new_dir, old_dir);
exit2:
	path_put(&newnd.path);
	putname(to);
exit1:
	path_put(&oldnd.path);
	putname(from);
exit:
	return error;
}

SYSCALL_DEFINE2(rename, const char __user *, oldname, const char __user *, newname)
{
	return sys_renameat(AT_FDCWD, oldname, AT_FDCWD, newname);
}

int vfs_readlink(struct dentry *dentry, char __user *buffer, int buflen, const char *link)
{
	int len;

	len = PTR_ERR(link);
	if (IS_ERR(link))
		goto out;

	len = strlen(link);
	if (len > (unsigned) buflen)
		len = buflen;
	if (copy_to_user(buffer, link, len))
		len = -EFAULT;
out:
	return len;
}

/*
 * A helper for ->readlink().  This should be used *ONLY* for symlinks that
 * have ->follow_link() touching nd only in nd_set_link().  Using (or not
 * using) it for any given inode is up to filesystem.
 */
int generic_readlink(struct dentry *dentry, char __user *buffer, int buflen)
{
	struct nameidata nd;
	void *cookie;
	int res;

	nd.depth = 0;
	cookie = dentry->d_inode->i_op->follow_link(dentry, &nd);
	if (IS_ERR(cookie))
		return PTR_ERR(cookie);

	res = vfs_readlink(dentry, buffer, buflen, nd_get_link(&nd));
	if (dentry->d_inode->i_op->put_link)
		dentry->d_inode->i_op->put_link(dentry, &nd, cookie);
	return res;
}

int vfs_follow_link(struct nameidata *nd, const char *link)
{
	return __vfs_follow_link(nd, link);
}

/* get the link contents into pagecache */
static char *page_getlink(struct dentry * dentry, struct page **ppage)
{
	char *kaddr;
	struct page *page;
	struct address_space *mapping = dentry->d_inode->i_mapping;
	page = read_mapping_page(mapping, 0, NULL);
	if (IS_ERR(page))
		return (char*)page;
	*ppage = page;
	kaddr = kmap(page);
	nd_terminate_link(kaddr, dentry->d_inode->i_size, PAGE_SIZE - 1);
	return kaddr;
}

int page_readlink(struct dentry *dentry, char __user *buffer, int buflen)
{
	struct page *page = NULL;
	char *s = page_getlink(dentry, &page);
	int res = vfs_readlink(dentry,buffer,buflen,s);
	if (page) {
		kunmap(page);
		page_cache_release(page);
	}
	return res;
}

void *page_follow_link_light(struct dentry *dentry, struct nameidata *nd)
{
	struct page *page = NULL;
	nd_set_link(nd, page_getlink(dentry, &page));
	return page;
}

void page_put_link(struct dentry *dentry, struct nameidata *nd, void *cookie)
{
	struct page *page = cookie;

	if (page) {
		kunmap(page);
		page_cache_release(page);
	}
}

/*
 * The nofs argument instructs pagecache_write_begin to pass AOP_FLAG_NOFS
 */
int __page_symlink(struct inode *inode, const char *symname, int len, int nofs)
{
	struct address_space *mapping = inode->i_mapping;
	struct page *page;
	void *fsdata;
	int err;
	char *kaddr;
	unsigned int flags = AOP_FLAG_UNINTERRUPTIBLE;
	if (nofs)
		flags |= AOP_FLAG_NOFS;

retry:
	err = pagecache_write_begin(NULL, mapping, 0, len-1,
				flags, &page, &fsdata);
	if (err)
		goto fail;

	kaddr = kmap_atomic(page);
	memcpy(kaddr, symname, len-1);
	kunmap_atomic(kaddr);

	err = pagecache_write_end(NULL, mapping, 0, len-1, len-1,
							page, fsdata);
	if (err < 0)
		goto fail;
	if (err < len-1)
		goto retry;

	mark_inode_dirty(inode);
	return 0;
fail:
	return err;
}

int page_symlink(struct inode *inode, const char *symname, int len)
{
	return __page_symlink(inode, symname, len,
			!(mapping_gfp_mask(inode->i_mapping) & __GFP_FS));
}

const struct inode_operations page_symlink_inode_operations = {
	.readlink	= generic_readlink,
	.follow_link	= page_follow_link_light,
	.put_link	= page_put_link,
};

EXPORT_SYMBOL(user_path_at);
EXPORT_SYMBOL(follow_down_one);
EXPORT_SYMBOL(follow_down);
EXPORT_SYMBOL(follow_up);
EXPORT_SYMBOL(get_write_access); /* binfmt_aout */
EXPORT_SYMBOL(getname);
EXPORT_SYMBOL(lock_rename);
EXPORT_SYMBOL(lookup_one_len);
EXPORT_SYMBOL(page_follow_link_light);
EXPORT_SYMBOL(page_put_link);
EXPORT_SYMBOL(page_readlink);
EXPORT_SYMBOL(__page_symlink);
EXPORT_SYMBOL(page_symlink);
EXPORT_SYMBOL(page_symlink_inode_operations);
EXPORT_SYMBOL(kern_path);
EXPORT_SYMBOL(vfs_path_lookup);
EXPORT_SYMBOL(inode_permission);
EXPORT_SYMBOL(unlock_rename);
EXPORT_SYMBOL(vfs_create);
EXPORT_SYMBOL(vfs_follow_link);
EXPORT_SYMBOL(vfs_link);
EXPORT_SYMBOL(vfs_mkdir);
EXPORT_SYMBOL(vfs_mknod);
EXPORT_SYMBOL(generic_permission);
EXPORT_SYMBOL(vfs_readlink);
EXPORT_SYMBOL(vfs_rename);
EXPORT_SYMBOL(vfs_rmdir);
EXPORT_SYMBOL(vfs_symlink);
EXPORT_SYMBOL(vfs_unlink);
EXPORT_SYMBOL(dentry_unhash);
EXPORT_SYMBOL(generic_readlink);<|MERGE_RESOLUTION|>--- conflicted
+++ resolved
@@ -136,7 +136,6 @@
 		err = ERR_PTR(-ENOENT);
 		if (!(flags & LOOKUP_EMPTY))
 			goto error;
-<<<<<<< HEAD
 	}
 
 	err = ERR_PTR(-ENAMETOOLONG);
@@ -145,16 +144,6 @@
 		return result;
 	}
 
-=======
-	}
-
-	err = ERR_PTR(-ENAMETOOLONG);
-	if (likely(len < PATH_MAX)) {
-		audit_getname(result);
-		return result;
-	}
-
->>>>>>> f9369910
 error:
 	__putname(result);
 	return err;
