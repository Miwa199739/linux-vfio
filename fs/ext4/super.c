/*
 *  linux/fs/ext4/super.c
 *
 * Copyright (C) 1992, 1993, 1994, 1995
 * Remy Card (card@masi.ibp.fr)
 * Laboratoire MASI - Institut Blaise Pascal
 * Universite Pierre et Marie Curie (Paris VI)
 *
 *  from
 *
 *  linux/fs/minix/inode.c
 *
 *  Copyright (C) 1991, 1992  Linus Torvalds
 *
 *  Big-endian to little-endian byte-swapping/bitmaps by
 *        David S. Miller (davem@caip.rutgers.edu), 1995
 */

#include <linux/module.h>
#include <linux/string.h>
#include <linux/fs.h>
#include <linux/time.h>
#include <linux/vmalloc.h>
#include <linux/jbd2.h>
#include <linux/slab.h>
#include <linux/init.h>
#include <linux/blkdev.h>
#include <linux/parser.h>
#include <linux/buffer_head.h>
#include <linux/exportfs.h>
#include <linux/vfs.h>
#include <linux/random.h>
#include <linux/mount.h>
#include <linux/namei.h>
#include <linux/quotaops.h>
#include <linux/seq_file.h>
#include <linux/proc_fs.h>
#include <linux/ctype.h>
#include <linux/log2.h>
#include <linux/crc16.h>
#include <asm/uaccess.h>

#include <linux/kthread.h>
#include <linux/freezer.h>

#include "ext4.h"
#include "ext4_jbd2.h"
#include "xattr.h"
#include "acl.h"
#include "mballoc.h"

#define CREATE_TRACE_POINTS
#include <trace/events/ext4.h>

static struct proc_dir_entry *ext4_proc_root;
static struct kset *ext4_kset;
struct ext4_lazy_init *ext4_li_info;
struct mutex ext4_li_mtx;
struct ext4_features *ext4_feat;

static int ext4_load_journal(struct super_block *, struct ext4_super_block *,
			     unsigned long journal_devnum);
static int ext4_commit_super(struct super_block *sb, int sync);
static void ext4_mark_recovery_complete(struct super_block *sb,
					struct ext4_super_block *es);
static void ext4_clear_journal_err(struct super_block *sb,
				   struct ext4_super_block *es);
static int ext4_sync_fs(struct super_block *sb, int wait);
static const char *ext4_decode_error(struct super_block *sb, int errno,
				     char nbuf[16]);
static int ext4_remount(struct super_block *sb, int *flags, char *data);
static int ext4_statfs(struct dentry *dentry, struct kstatfs *buf);
static int ext4_unfreeze(struct super_block *sb);
static void ext4_write_super(struct super_block *sb);
static int ext4_freeze(struct super_block *sb);
static struct dentry *ext4_mount(struct file_system_type *fs_type, int flags,
		       const char *dev_name, void *data);
static void ext4_destroy_lazyinit_thread(void);
static void ext4_unregister_li_request(struct super_block *sb);

#if !defined(CONFIG_EXT3_FS) && !defined(CONFIG_EXT3_FS_MODULE) && defined(CONFIG_EXT4_USE_FOR_EXT23)
static struct file_system_type ext3_fs_type = {
	.owner		= THIS_MODULE,
	.name		= "ext3",
	.mount		= ext4_mount,
	.kill_sb	= kill_block_super,
	.fs_flags	= FS_REQUIRES_DEV,
};
#define IS_EXT3_SB(sb) ((sb)->s_bdev->bd_holder == &ext3_fs_type)
#else
#define IS_EXT3_SB(sb) (0)
#endif

ext4_fsblk_t ext4_block_bitmap(struct super_block *sb,
			       struct ext4_group_desc *bg)
{
	return le32_to_cpu(bg->bg_block_bitmap_lo) |
		(EXT4_DESC_SIZE(sb) >= EXT4_MIN_DESC_SIZE_64BIT ?
		 (ext4_fsblk_t)le32_to_cpu(bg->bg_block_bitmap_hi) << 32 : 0);
}

ext4_fsblk_t ext4_inode_bitmap(struct super_block *sb,
			       struct ext4_group_desc *bg)
{
	return le32_to_cpu(bg->bg_inode_bitmap_lo) |
		(EXT4_DESC_SIZE(sb) >= EXT4_MIN_DESC_SIZE_64BIT ?
		 (ext4_fsblk_t)le32_to_cpu(bg->bg_inode_bitmap_hi) << 32 : 0);
}

ext4_fsblk_t ext4_inode_table(struct super_block *sb,
			      struct ext4_group_desc *bg)
{
	return le32_to_cpu(bg->bg_inode_table_lo) |
		(EXT4_DESC_SIZE(sb) >= EXT4_MIN_DESC_SIZE_64BIT ?
		 (ext4_fsblk_t)le32_to_cpu(bg->bg_inode_table_hi) << 32 : 0);
}

__u32 ext4_free_blks_count(struct super_block *sb,
			      struct ext4_group_desc *bg)
{
	return le16_to_cpu(bg->bg_free_blocks_count_lo) |
		(EXT4_DESC_SIZE(sb) >= EXT4_MIN_DESC_SIZE_64BIT ?
		 (__u32)le16_to_cpu(bg->bg_free_blocks_count_hi) << 16 : 0);
}

__u32 ext4_free_inodes_count(struct super_block *sb,
			      struct ext4_group_desc *bg)
{
	return le16_to_cpu(bg->bg_free_inodes_count_lo) |
		(EXT4_DESC_SIZE(sb) >= EXT4_MIN_DESC_SIZE_64BIT ?
		 (__u32)le16_to_cpu(bg->bg_free_inodes_count_hi) << 16 : 0);
}

__u32 ext4_used_dirs_count(struct super_block *sb,
			      struct ext4_group_desc *bg)
{
	return le16_to_cpu(bg->bg_used_dirs_count_lo) |
		(EXT4_DESC_SIZE(sb) >= EXT4_MIN_DESC_SIZE_64BIT ?
		 (__u32)le16_to_cpu(bg->bg_used_dirs_count_hi) << 16 : 0);
}

__u32 ext4_itable_unused_count(struct super_block *sb,
			      struct ext4_group_desc *bg)
{
	return le16_to_cpu(bg->bg_itable_unused_lo) |
		(EXT4_DESC_SIZE(sb) >= EXT4_MIN_DESC_SIZE_64BIT ?
		 (__u32)le16_to_cpu(bg->bg_itable_unused_hi) << 16 : 0);
}

void ext4_block_bitmap_set(struct super_block *sb,
			   struct ext4_group_desc *bg, ext4_fsblk_t blk)
{
	bg->bg_block_bitmap_lo = cpu_to_le32((u32)blk);
	if (EXT4_DESC_SIZE(sb) >= EXT4_MIN_DESC_SIZE_64BIT)
		bg->bg_block_bitmap_hi = cpu_to_le32(blk >> 32);
}

void ext4_inode_bitmap_set(struct super_block *sb,
			   struct ext4_group_desc *bg, ext4_fsblk_t blk)
{
	bg->bg_inode_bitmap_lo  = cpu_to_le32((u32)blk);
	if (EXT4_DESC_SIZE(sb) >= EXT4_MIN_DESC_SIZE_64BIT)
		bg->bg_inode_bitmap_hi = cpu_to_le32(blk >> 32);
}

void ext4_inode_table_set(struct super_block *sb,
			  struct ext4_group_desc *bg, ext4_fsblk_t blk)
{
	bg->bg_inode_table_lo = cpu_to_le32((u32)blk);
	if (EXT4_DESC_SIZE(sb) >= EXT4_MIN_DESC_SIZE_64BIT)
		bg->bg_inode_table_hi = cpu_to_le32(blk >> 32);
}

void ext4_free_blks_set(struct super_block *sb,
			  struct ext4_group_desc *bg, __u32 count)
{
	bg->bg_free_blocks_count_lo = cpu_to_le16((__u16)count);
	if (EXT4_DESC_SIZE(sb) >= EXT4_MIN_DESC_SIZE_64BIT)
		bg->bg_free_blocks_count_hi = cpu_to_le16(count >> 16);
}

void ext4_free_inodes_set(struct super_block *sb,
			  struct ext4_group_desc *bg, __u32 count)
{
	bg->bg_free_inodes_count_lo = cpu_to_le16((__u16)count);
	if (EXT4_DESC_SIZE(sb) >= EXT4_MIN_DESC_SIZE_64BIT)
		bg->bg_free_inodes_count_hi = cpu_to_le16(count >> 16);
}

void ext4_used_dirs_set(struct super_block *sb,
			  struct ext4_group_desc *bg, __u32 count)
{
	bg->bg_used_dirs_count_lo = cpu_to_le16((__u16)count);
	if (EXT4_DESC_SIZE(sb) >= EXT4_MIN_DESC_SIZE_64BIT)
		bg->bg_used_dirs_count_hi = cpu_to_le16(count >> 16);
}

void ext4_itable_unused_set(struct super_block *sb,
			  struct ext4_group_desc *bg, __u32 count)
{
	bg->bg_itable_unused_lo = cpu_to_le16((__u16)count);
	if (EXT4_DESC_SIZE(sb) >= EXT4_MIN_DESC_SIZE_64BIT)
		bg->bg_itable_unused_hi = cpu_to_le16(count >> 16);
}


/* Just increment the non-pointer handle value */
static handle_t *ext4_get_nojournal(void)
{
	handle_t *handle = current->journal_info;
	unsigned long ref_cnt = (unsigned long)handle;

	BUG_ON(ref_cnt >= EXT4_NOJOURNAL_MAX_REF_COUNT);

	ref_cnt++;
	handle = (handle_t *)ref_cnt;

	current->journal_info = handle;
	return handle;
}


/* Decrement the non-pointer handle value */
static void ext4_put_nojournal(handle_t *handle)
{
	unsigned long ref_cnt = (unsigned long)handle;

	BUG_ON(ref_cnt == 0);

	ref_cnt--;
	handle = (handle_t *)ref_cnt;

	current->journal_info = handle;
}

/*
 * Wrappers for jbd2_journal_start/end.
 *
 * The only special thing we need to do here is to make sure that all
 * journal_end calls result in the superblock being marked dirty, so
 * that sync() will call the filesystem's write_super callback if
 * appropriate.
 */
handle_t *ext4_journal_start_sb(struct super_block *sb, int nblocks)
{
	journal_t *journal;

	if (sb->s_flags & MS_RDONLY)
		return ERR_PTR(-EROFS);

	vfs_check_frozen(sb, SB_FREEZE_TRANS);
	/* Special case here: if the journal has aborted behind our
	 * backs (eg. EIO in the commit thread), then we still need to
	 * take the FS itself readonly cleanly. */
	journal = EXT4_SB(sb)->s_journal;
	if (journal) {
		if (is_journal_aborted(journal)) {
			ext4_abort(sb, "Detected aborted journal");
			return ERR_PTR(-EROFS);
		}
		return jbd2_journal_start(journal, nblocks);
	}
	return ext4_get_nojournal();
}

/*
 * The only special thing we need to do here is to make sure that all
 * jbd2_journal_stop calls result in the superblock being marked dirty, so
 * that sync() will call the filesystem's write_super callback if
 * appropriate.
 */
int __ext4_journal_stop(const char *where, unsigned int line, handle_t *handle)
{
	struct super_block *sb;
	int err;
	int rc;

	if (!ext4_handle_valid(handle)) {
		ext4_put_nojournal(handle);
		return 0;
	}
	sb = handle->h_transaction->t_journal->j_private;
	err = handle->h_err;
	rc = jbd2_journal_stop(handle);

	if (!err)
		err = rc;
	if (err)
		__ext4_std_error(sb, where, line, err);
	return err;
}

void ext4_journal_abort_handle(const char *caller, unsigned int line,
			       const char *err_fn, struct buffer_head *bh,
			       handle_t *handle, int err)
{
	char nbuf[16];
	const char *errstr = ext4_decode_error(NULL, err, nbuf);

	BUG_ON(!ext4_handle_valid(handle));

	if (bh)
		BUFFER_TRACE(bh, "abort");

	if (!handle->h_err)
		handle->h_err = err;

	if (is_handle_aborted(handle))
		return;

	printk(KERN_ERR "%s:%d: aborting transaction: %s in %s\n",
	       caller, line, errstr, err_fn);

	jbd2_journal_abort_handle(handle);
}

static void __save_error_info(struct super_block *sb, const char *func,
			    unsigned int line)
{
	struct ext4_super_block *es = EXT4_SB(sb)->s_es;

	EXT4_SB(sb)->s_mount_state |= EXT4_ERROR_FS;
	es->s_state |= cpu_to_le16(EXT4_ERROR_FS);
	es->s_last_error_time = cpu_to_le32(get_seconds());
	strncpy(es->s_last_error_func, func, sizeof(es->s_last_error_func));
	es->s_last_error_line = cpu_to_le32(line);
	if (!es->s_first_error_time) {
		es->s_first_error_time = es->s_last_error_time;
		strncpy(es->s_first_error_func, func,
			sizeof(es->s_first_error_func));
		es->s_first_error_line = cpu_to_le32(line);
		es->s_first_error_ino = es->s_last_error_ino;
		es->s_first_error_block = es->s_last_error_block;
	}
	/*
	 * Start the daily error reporting function if it hasn't been
	 * started already
	 */
	if (!es->s_error_count)
		mod_timer(&EXT4_SB(sb)->s_err_report, jiffies + 24*60*60*HZ);
	es->s_error_count = cpu_to_le32(le32_to_cpu(es->s_error_count) + 1);
}

static void save_error_info(struct super_block *sb, const char *func,
			    unsigned int line)
{
	__save_error_info(sb, func, line);
	ext4_commit_super(sb, 1);
}


/* Deal with the reporting of failure conditions on a filesystem such as
 * inconsistencies detected or read IO failures.
 *
 * On ext2, we can store the error state of the filesystem in the
 * superblock.  That is not possible on ext4, because we may have other
 * write ordering constraints on the superblock which prevent us from
 * writing it out straight away; and given that the journal is about to
 * be aborted, we can't rely on the current, or future, transactions to
 * write out the superblock safely.
 *
 * We'll just use the jbd2_journal_abort() error code to record an error in
 * the journal instead.  On recovery, the journal will complain about
 * that error until we've noted it down and cleared it.
 */

static void ext4_handle_error(struct super_block *sb)
{
	if (sb->s_flags & MS_RDONLY)
		return;

	if (!test_opt(sb, ERRORS_CONT)) {
		journal_t *journal = EXT4_SB(sb)->s_journal;

		EXT4_SB(sb)->s_mount_flags |= EXT4_MF_FS_ABORTED;
		if (journal)
			jbd2_journal_abort(journal, -EIO);
	}
	if (test_opt(sb, ERRORS_RO)) {
		ext4_msg(sb, KERN_CRIT, "Remounting filesystem read-only");
		sb->s_flags |= MS_RDONLY;
	}
	if (test_opt(sb, ERRORS_PANIC))
		panic("EXT4-fs (device %s): panic forced after error\n",
			sb->s_id);
}

void __ext4_error(struct super_block *sb, const char *function,
		  unsigned int line, const char *fmt, ...)
{
	struct va_format vaf;
	va_list args;

	va_start(args, fmt);
<<<<<<< HEAD
	printk(KERN_CRIT "EXT4-fs error (device %s): %s:%d: comm %s: ",
	       sb->s_id, function, line, current->comm);
	vprintk(fmt, args);
	printk("\n");
=======
	vaf.fmt = fmt;
	vaf.va = &args;
	printk(KERN_CRIT "EXT4-fs error (device %s): %s:%d: comm %s: %pV\n",
	       sb->s_id, function, line, current->comm, &vaf);
>>>>>>> 3cbea436
	va_end(args);

	ext4_handle_error(sb);
}

void ext4_error_inode(struct inode *inode, const char *function,
		      unsigned int line, ext4_fsblk_t block,
		      const char *fmt, ...)
{
	va_list args;
<<<<<<< HEAD
=======
	struct va_format vaf;
>>>>>>> 3cbea436
	struct ext4_super_block *es = EXT4_SB(inode->i_sb)->s_es;

	es->s_last_error_ino = cpu_to_le32(inode->i_ino);
	es->s_last_error_block = cpu_to_le64(block);
	save_error_info(inode->i_sb, function, line);
	va_start(args, fmt);
<<<<<<< HEAD
	printk(KERN_CRIT "EXT4-fs error (device %s): %s:%d: inode #%lu: ",
	       inode->i_sb->s_id, function, line, inode->i_ino);
	if (block)
		printk("block %llu: ", block);
	printk("comm %s: ", current->comm);
	vprintk(fmt, args);
	printk("\n");
=======
	vaf.fmt = fmt;
	vaf.va = &args;
	printk(KERN_CRIT "EXT4-fs error (device %s): %s:%d: inode #%lu: ",
	       inode->i_sb->s_id, function, line, inode->i_ino);
	if (block)
		printk(KERN_CONT "block %llu: ", block);
	printk(KERN_CONT "comm %s: %pV\n", current->comm, &vaf);
>>>>>>> 3cbea436
	va_end(args);

	ext4_handle_error(inode->i_sb);
}

void ext4_error_file(struct file *file, const char *function,
<<<<<<< HEAD
		     unsigned int line, const char *fmt, ...)
{
	va_list args;
=======
		     unsigned int line, ext4_fsblk_t block,
		     const char *fmt, ...)
{
	va_list args;
	struct va_format vaf;
>>>>>>> 3cbea436
	struct ext4_super_block *es;
	struct inode *inode = file->f_dentry->d_inode;
	char pathname[80], *path;

	es = EXT4_SB(inode->i_sb)->s_es;
	es->s_last_error_ino = cpu_to_le32(inode->i_ino);
	save_error_info(inode->i_sb, function, line);
<<<<<<< HEAD
	va_start(args, fmt);
	path = d_path(&(file->f_path), pathname, sizeof(pathname));
	if (!path)
		path = "(unknown)";
	printk(KERN_CRIT
	       "EXT4-fs error (device %s): %s:%d: inode #%lu "
	       "(comm %s path %s): ",
	       inode->i_sb->s_id, function, line, inode->i_ino,
	       current->comm, path);
	vprintk(fmt, args);
	printk("\n");
=======
	path = d_path(&(file->f_path), pathname, sizeof(pathname));
	if (IS_ERR(path))
		path = "(unknown)";
	printk(KERN_CRIT
	       "EXT4-fs error (device %s): %s:%d: inode #%lu: ",
	       inode->i_sb->s_id, function, line, inode->i_ino);
	if (block)
		printk(KERN_CONT "block %llu: ", block);
	va_start(args, fmt);
	vaf.fmt = fmt;
	vaf.va = &args;
	printk(KERN_CONT "comm %s: path %s: %pV\n", current->comm, path, &vaf);
>>>>>>> 3cbea436
	va_end(args);

	ext4_handle_error(inode->i_sb);
}

static const char *ext4_decode_error(struct super_block *sb, int errno,
				     char nbuf[16])
{
	char *errstr = NULL;

	switch (errno) {
	case -EIO:
		errstr = "IO failure";
		break;
	case -ENOMEM:
		errstr = "Out of memory";
		break;
	case -EROFS:
		if (!sb || (EXT4_SB(sb)->s_journal &&
			    EXT4_SB(sb)->s_journal->j_flags & JBD2_ABORT))
			errstr = "Journal has aborted";
		else
			errstr = "Readonly filesystem";
		break;
	default:
		/* If the caller passed in an extra buffer for unknown
		 * errors, textualise them now.  Else we just return
		 * NULL. */
		if (nbuf) {
			/* Check for truncated error codes... */
			if (snprintf(nbuf, 16, "error %d", -errno) >= 0)
				errstr = nbuf;
		}
		break;
	}

	return errstr;
}

/* __ext4_std_error decodes expected errors from journaling functions
 * automatically and invokes the appropriate error response.  */

void __ext4_std_error(struct super_block *sb, const char *function,
		      unsigned int line, int errno)
{
	char nbuf[16];
	const char *errstr;

	/* Special case: if the error is EROFS, and we're not already
	 * inside a transaction, then there's really no point in logging
	 * an error. */
	if (errno == -EROFS && journal_current_handle() == NULL &&
	    (sb->s_flags & MS_RDONLY))
		return;

	errstr = ext4_decode_error(sb, errno, nbuf);
	printk(KERN_CRIT "EXT4-fs error (device %s) in %s:%d: %s\n",
	       sb->s_id, function, line, errstr);
	save_error_info(sb, function, line);

	ext4_handle_error(sb);
}

/*
 * ext4_abort is a much stronger failure handler than ext4_error.  The
 * abort function may be used to deal with unrecoverable failures such
 * as journal IO errors or ENOMEM at a critical moment in log management.
 *
 * We unconditionally force the filesystem into an ABORT|READONLY state,
 * unless the error response on the fs has been set to panic in which
 * case we take the easy way out and panic immediately.
 */

void __ext4_abort(struct super_block *sb, const char *function,
		unsigned int line, const char *fmt, ...)
{
	va_list args;

	save_error_info(sb, function, line);
	va_start(args, fmt);
	printk(KERN_CRIT "EXT4-fs error (device %s): %s:%d: ", sb->s_id,
	       function, line);
	vprintk(fmt, args);
	printk("\n");
	va_end(args);

	if ((sb->s_flags & MS_RDONLY) == 0) {
		ext4_msg(sb, KERN_CRIT, "Remounting filesystem read-only");
		sb->s_flags |= MS_RDONLY;
		EXT4_SB(sb)->s_mount_flags |= EXT4_MF_FS_ABORTED;
		if (EXT4_SB(sb)->s_journal)
			jbd2_journal_abort(EXT4_SB(sb)->s_journal, -EIO);
		save_error_info(sb, function, line);
	}
	if (test_opt(sb, ERRORS_PANIC))
		panic("EXT4-fs panic from previous error\n");
}

void ext4_msg(struct super_block *sb, const char *prefix, const char *fmt, ...)
{
	struct va_format vaf;
	va_list args;

	va_start(args, fmt);
	vaf.fmt = fmt;
	vaf.va = &args;
	printk("%sEXT4-fs (%s): %pV\n", prefix, sb->s_id, &vaf);
	va_end(args);
}

void __ext4_warning(struct super_block *sb, const char *function,
		    unsigned int line, const char *fmt, ...)
{
	struct va_format vaf;
	va_list args;

	va_start(args, fmt);
<<<<<<< HEAD
	printk(KERN_WARNING "EXT4-fs warning (device %s): %s:%d: ",
	       sb->s_id, function, line);
	vprintk(fmt, args);
	printk("\n");
=======
	vaf.fmt = fmt;
	vaf.va = &args;
	printk(KERN_WARNING "EXT4-fs warning (device %s): %s:%d: %pV\n",
	       sb->s_id, function, line, &vaf);
>>>>>>> 3cbea436
	va_end(args);
}

void __ext4_grp_locked_error(const char *function, unsigned int line,
			     struct super_block *sb, ext4_group_t grp,
			     unsigned long ino, ext4_fsblk_t block,
			     const char *fmt, ...)
__releases(bitlock)
__acquires(bitlock)
{
	struct va_format vaf;
	va_list args;
	struct ext4_super_block *es = EXT4_SB(sb)->s_es;

	es->s_last_error_ino = cpu_to_le32(ino);
	es->s_last_error_block = cpu_to_le64(block);
	__save_error_info(sb, function, line);
<<<<<<< HEAD
	va_start(args, fmt);
	printk(KERN_CRIT "EXT4-fs error (device %s): %s:%d: group %u",
	       sb->s_id, function, line, grp);
	if (ino)
		printk("inode %lu: ", ino);
	if (block)
		printk("block %llu:", (unsigned long long) block);
	vprintk(fmt, args);
	printk("\n");
=======

	va_start(args, fmt);

	vaf.fmt = fmt;
	vaf.va = &args;
	printk(KERN_CRIT "EXT4-fs error (device %s): %s:%d: group %u",
	       sb->s_id, function, line, grp);
	if (ino)
		printk(KERN_CONT "inode %lu: ", ino);
	if (block)
		printk(KERN_CONT "block %llu:", (unsigned long long) block);
	printk(KERN_CONT "%pV\n", &vaf);
>>>>>>> 3cbea436
	va_end(args);

	if (test_opt(sb, ERRORS_CONT)) {
		ext4_commit_super(sb, 0);
		return;
	}

	ext4_unlock_group(sb, grp);
	ext4_handle_error(sb);
	/*
	 * We only get here in the ERRORS_RO case; relocking the group
	 * may be dangerous, but nothing bad will happen since the
	 * filesystem will have already been marked read/only and the
	 * journal has been aborted.  We return 1 as a hint to callers
	 * who might what to use the return value from
	 * ext4_grp_locked_error() to distinguish beween the
	 * ERRORS_CONT and ERRORS_RO case, and perhaps return more
	 * aggressively from the ext4 function in question, with a
	 * more appropriate error code.
	 */
	ext4_lock_group(sb, grp);
	return;
}

void ext4_update_dynamic_rev(struct super_block *sb)
{
	struct ext4_super_block *es = EXT4_SB(sb)->s_es;

	if (le32_to_cpu(es->s_rev_level) > EXT4_GOOD_OLD_REV)
		return;

	ext4_warning(sb,
		     "updating to rev %d because of new feature flag, "
		     "running e2fsck is recommended",
		     EXT4_DYNAMIC_REV);

	es->s_first_ino = cpu_to_le32(EXT4_GOOD_OLD_FIRST_INO);
	es->s_inode_size = cpu_to_le16(EXT4_GOOD_OLD_INODE_SIZE);
	es->s_rev_level = cpu_to_le32(EXT4_DYNAMIC_REV);
	/* leave es->s_feature_*compat flags alone */
	/* es->s_uuid will be set by e2fsck if empty */

	/*
	 * The rest of the superblock fields should be zero, and if not it
	 * means they are likely already in use, so leave them alone.  We
	 * can leave it up to e2fsck to clean up any inconsistencies there.
	 */
}

/*
 * Open the external journal device
 */
static struct block_device *ext4_blkdev_get(dev_t dev, struct super_block *sb)
{
	struct block_device *bdev;
	char b[BDEVNAME_SIZE];

	bdev = blkdev_get_by_dev(dev, FMODE_READ|FMODE_WRITE|FMODE_EXCL, sb);
	if (IS_ERR(bdev))
		goto fail;
	return bdev;

fail:
	ext4_msg(sb, KERN_ERR, "failed to open journal device %s: %ld",
			__bdevname(dev, b), PTR_ERR(bdev));
	return NULL;
}

/*
 * Release the journal device
 */
static int ext4_blkdev_put(struct block_device *bdev)
{
	return blkdev_put(bdev, FMODE_READ|FMODE_WRITE|FMODE_EXCL);
}

static int ext4_blkdev_remove(struct ext4_sb_info *sbi)
{
	struct block_device *bdev;
	int ret = -ENODEV;

	bdev = sbi->journal_bdev;
	if (bdev) {
		ret = ext4_blkdev_put(bdev);
		sbi->journal_bdev = NULL;
	}
	return ret;
}

static inline struct inode *orphan_list_entry(struct list_head *l)
{
	return &list_entry(l, struct ext4_inode_info, i_orphan)->vfs_inode;
}

static void dump_orphan_list(struct super_block *sb, struct ext4_sb_info *sbi)
{
	struct list_head *l;

	ext4_msg(sb, KERN_ERR, "sb orphan head is %d",
		 le32_to_cpu(sbi->s_es->s_last_orphan));

	printk(KERN_ERR "sb_info orphan list:\n");
	list_for_each(l, &sbi->s_orphan) {
		struct inode *inode = orphan_list_entry(l);
		printk(KERN_ERR "  "
		       "inode %s:%lu at %p: mode %o, nlink %d, next %d\n",
		       inode->i_sb->s_id, inode->i_ino, inode,
		       inode->i_mode, inode->i_nlink,
		       NEXT_ORPHAN(inode));
	}
}

static void ext4_put_super(struct super_block *sb)
{
	struct ext4_sb_info *sbi = EXT4_SB(sb);
	struct ext4_super_block *es = sbi->s_es;
	int i, err;

	ext4_unregister_li_request(sb);
	dquot_disable(sb, -1, DQUOT_USAGE_ENABLED | DQUOT_LIMITS_ENABLED);

	flush_workqueue(sbi->dio_unwritten_wq);
	destroy_workqueue(sbi->dio_unwritten_wq);

	lock_super(sb);
	if (sb->s_dirt)
		ext4_commit_super(sb, 1);

	if (sbi->s_journal) {
		err = jbd2_journal_destroy(sbi->s_journal);
		sbi->s_journal = NULL;
		if (err < 0)
			ext4_abort(sb, "Couldn't clean up the journal");
	}

	del_timer(&sbi->s_err_report);
	ext4_release_system_zone(sb);
	ext4_mb_release(sb);
	ext4_ext_release(sb);
	ext4_xattr_put_super(sb);

	if (!(sb->s_flags & MS_RDONLY)) {
		EXT4_CLEAR_INCOMPAT_FEATURE(sb, EXT4_FEATURE_INCOMPAT_RECOVER);
		es->s_state = cpu_to_le16(sbi->s_mount_state);
		ext4_commit_super(sb, 1);
	}
	if (sbi->s_proc) {
		remove_proc_entry(sb->s_id, ext4_proc_root);
	}
	kobject_del(&sbi->s_kobj);

	for (i = 0; i < sbi->s_gdb_count; i++)
		brelse(sbi->s_group_desc[i]);
	kfree(sbi->s_group_desc);
	if (is_vmalloc_addr(sbi->s_flex_groups))
		vfree(sbi->s_flex_groups);
	else
		kfree(sbi->s_flex_groups);
	percpu_counter_destroy(&sbi->s_freeblocks_counter);
	percpu_counter_destroy(&sbi->s_freeinodes_counter);
	percpu_counter_destroy(&sbi->s_dirs_counter);
	percpu_counter_destroy(&sbi->s_dirtyblocks_counter);
	brelse(sbi->s_sbh);
#ifdef CONFIG_QUOTA
	for (i = 0; i < MAXQUOTAS; i++)
		kfree(sbi->s_qf_names[i]);
#endif

	/* Debugging code just in case the in-memory inode orphan list
	 * isn't empty.  The on-disk one can be non-empty if we've
	 * detected an error and taken the fs readonly, but the
	 * in-memory list had better be clean by this point. */
	if (!list_empty(&sbi->s_orphan))
		dump_orphan_list(sb, sbi);
	J_ASSERT(list_empty(&sbi->s_orphan));

	invalidate_bdev(sb->s_bdev);
	if (sbi->journal_bdev && sbi->journal_bdev != sb->s_bdev) {
		/*
		 * Invalidate the journal device's buffers.  We don't want them
		 * floating about in memory - the physical journal device may
		 * hotswapped, and it breaks the `ro-after' testing code.
		 */
		sync_blockdev(sbi->journal_bdev);
		invalidate_bdev(sbi->journal_bdev);
		ext4_blkdev_remove(sbi);
	}
	sb->s_fs_info = NULL;
	/*
	 * Now that we are completely done shutting down the
	 * superblock, we need to actually destroy the kobject.
	 */
	unlock_super(sb);
	kobject_put(&sbi->s_kobj);
	wait_for_completion(&sbi->s_kobj_unregister);
	kfree(sbi->s_blockgroup_lock);
	kfree(sbi);
}

static struct kmem_cache *ext4_inode_cachep;

/*
 * Called inside transaction, so use GFP_NOFS
 */
static struct inode *ext4_alloc_inode(struct super_block *sb)
{
	struct ext4_inode_info *ei;

	ei = kmem_cache_alloc(ext4_inode_cachep, GFP_NOFS);
	if (!ei)
		return NULL;

	ei->vfs_inode.i_version = 1;
	ei->vfs_inode.i_data.writeback_index = 0;
	memset(&ei->i_cached_extent, 0, sizeof(struct ext4_ext_cache));
	INIT_LIST_HEAD(&ei->i_prealloc_list);
	spin_lock_init(&ei->i_prealloc_lock);
	ei->i_reserved_data_blocks = 0;
	ei->i_reserved_meta_blocks = 0;
	ei->i_allocated_meta_blocks = 0;
	ei->i_da_metadata_calc_len = 0;
	spin_lock_init(&(ei->i_block_reservation_lock));
#ifdef CONFIG_QUOTA
	ei->i_reserved_quota = 0;
#endif
<<<<<<< HEAD
=======
	ei->jinode = NULL;
>>>>>>> 3cbea436
	INIT_LIST_HEAD(&ei->i_completed_io_list);
	spin_lock_init(&ei->i_completed_io_lock);
	ei->cur_aio_dio = NULL;
	ei->i_sync_tid = 0;
	ei->i_datasync_tid = 0;
	atomic_set(&ei->i_ioend_count, 0);

	return &ei->vfs_inode;
}

static int ext4_drop_inode(struct inode *inode)
{
	int drop = generic_drop_inode(inode);

	trace_ext4_drop_inode(inode, drop);
	return drop;
}

<<<<<<< HEAD
=======
static void ext4_i_callback(struct rcu_head *head)
{
	struct inode *inode = container_of(head, struct inode, i_rcu);
	INIT_LIST_HEAD(&inode->i_dentry);
	kmem_cache_free(ext4_inode_cachep, EXT4_I(inode));
}

>>>>>>> 3cbea436
static void ext4_destroy_inode(struct inode *inode)
{
	ext4_ioend_wait(inode);
	if (!list_empty(&(EXT4_I(inode)->i_orphan))) {
		ext4_msg(inode->i_sb, KERN_ERR,
			 "Inode %lu (%p): orphan list check failed!",
			 inode->i_ino, EXT4_I(inode));
		print_hex_dump(KERN_INFO, "", DUMP_PREFIX_ADDRESS, 16, 4,
				EXT4_I(inode), sizeof(struct ext4_inode_info),
				true);
		dump_stack();
	}
	call_rcu(&inode->i_rcu, ext4_i_callback);
}

static void init_once(void *foo)
{
	struct ext4_inode_info *ei = (struct ext4_inode_info *) foo;

	INIT_LIST_HEAD(&ei->i_orphan);
#ifdef CONFIG_EXT4_FS_XATTR
	init_rwsem(&ei->xattr_sem);
#endif
	init_rwsem(&ei->i_data_sem);
	inode_init_once(&ei->vfs_inode);
}

static int init_inodecache(void)
{
	ext4_inode_cachep = kmem_cache_create("ext4_inode_cache",
					     sizeof(struct ext4_inode_info),
					     0, (SLAB_RECLAIM_ACCOUNT|
						SLAB_MEM_SPREAD),
					     init_once);
	if (ext4_inode_cachep == NULL)
		return -ENOMEM;
	return 0;
}

static void destroy_inodecache(void)
{
	kmem_cache_destroy(ext4_inode_cachep);
}

void ext4_clear_inode(struct inode *inode)
{
	invalidate_inode_buffers(inode);
	end_writeback(inode);
	dquot_drop(inode);
	ext4_discard_preallocations(inode);
	if (EXT4_I(inode)->jinode) {
		jbd2_journal_release_jbd_inode(EXT4_JOURNAL(inode),
					       EXT4_I(inode)->jinode);
		jbd2_free_inode(EXT4_I(inode)->jinode);
		EXT4_I(inode)->jinode = NULL;
	}
}

static inline void ext4_show_quota_options(struct seq_file *seq,
					   struct super_block *sb)
{
#if defined(CONFIG_QUOTA)
	struct ext4_sb_info *sbi = EXT4_SB(sb);

	if (sbi->s_jquota_fmt) {
		char *fmtname = "";

		switch (sbi->s_jquota_fmt) {
		case QFMT_VFS_OLD:
			fmtname = "vfsold";
			break;
		case QFMT_VFS_V0:
			fmtname = "vfsv0";
			break;
		case QFMT_VFS_V1:
			fmtname = "vfsv1";
			break;
		}
		seq_printf(seq, ",jqfmt=%s", fmtname);
	}

	if (sbi->s_qf_names[USRQUOTA])
		seq_printf(seq, ",usrjquota=%s", sbi->s_qf_names[USRQUOTA]);

	if (sbi->s_qf_names[GRPQUOTA])
		seq_printf(seq, ",grpjquota=%s", sbi->s_qf_names[GRPQUOTA]);

	if (test_opt(sb, USRQUOTA))
		seq_puts(seq, ",usrquota");

	if (test_opt(sb, GRPQUOTA))
		seq_puts(seq, ",grpquota");
#endif
}

/*
 * Show an option if
 *  - it's set to a non-default value OR
 *  - if the per-sb default is different from the global default
 */
static int ext4_show_options(struct seq_file *seq, struct vfsmount *vfs)
{
	int def_errors;
	unsigned long def_mount_opts;
	struct super_block *sb = vfs->mnt_sb;
	struct ext4_sb_info *sbi = EXT4_SB(sb);
	struct ext4_super_block *es = sbi->s_es;

	def_mount_opts = le32_to_cpu(es->s_default_mount_opts);
	def_errors     = le16_to_cpu(es->s_errors);

	if (sbi->s_sb_block != 1)
		seq_printf(seq, ",sb=%llu", sbi->s_sb_block);
	if (test_opt(sb, MINIX_DF))
		seq_puts(seq, ",minixdf");
	if (test_opt(sb, GRPID) && !(def_mount_opts & EXT4_DEFM_BSDGROUPS))
		seq_puts(seq, ",grpid");
	if (!test_opt(sb, GRPID) && (def_mount_opts & EXT4_DEFM_BSDGROUPS))
		seq_puts(seq, ",nogrpid");
	if (sbi->s_resuid != EXT4_DEF_RESUID ||
	    le16_to_cpu(es->s_def_resuid) != EXT4_DEF_RESUID) {
		seq_printf(seq, ",resuid=%u", sbi->s_resuid);
	}
	if (sbi->s_resgid != EXT4_DEF_RESGID ||
	    le16_to_cpu(es->s_def_resgid) != EXT4_DEF_RESGID) {
		seq_printf(seq, ",resgid=%u", sbi->s_resgid);
	}
	if (test_opt(sb, ERRORS_RO)) {
		if (def_errors == EXT4_ERRORS_PANIC ||
		    def_errors == EXT4_ERRORS_CONTINUE) {
			seq_puts(seq, ",errors=remount-ro");
		}
	}
	if (test_opt(sb, ERRORS_CONT) && def_errors != EXT4_ERRORS_CONTINUE)
		seq_puts(seq, ",errors=continue");
	if (test_opt(sb, ERRORS_PANIC) && def_errors != EXT4_ERRORS_PANIC)
		seq_puts(seq, ",errors=panic");
	if (test_opt(sb, NO_UID32) && !(def_mount_opts & EXT4_DEFM_UID16))
		seq_puts(seq, ",nouid32");
	if (test_opt(sb, DEBUG) && !(def_mount_opts & EXT4_DEFM_DEBUG))
		seq_puts(seq, ",debug");
	if (test_opt(sb, OLDALLOC))
		seq_puts(seq, ",oldalloc");
#ifdef CONFIG_EXT4_FS_XATTR
	if (test_opt(sb, XATTR_USER) &&
		!(def_mount_opts & EXT4_DEFM_XATTR_USER))
		seq_puts(seq, ",user_xattr");
	if (!test_opt(sb, XATTR_USER) &&
	    (def_mount_opts & EXT4_DEFM_XATTR_USER)) {
		seq_puts(seq, ",nouser_xattr");
	}
#endif
#ifdef CONFIG_EXT4_FS_POSIX_ACL
	if (test_opt(sb, POSIX_ACL) && !(def_mount_opts & EXT4_DEFM_ACL))
		seq_puts(seq, ",acl");
	if (!test_opt(sb, POSIX_ACL) && (def_mount_opts & EXT4_DEFM_ACL))
		seq_puts(seq, ",noacl");
#endif
	if (sbi->s_commit_interval != JBD2_DEFAULT_MAX_COMMIT_AGE*HZ) {
		seq_printf(seq, ",commit=%u",
			   (unsigned) (sbi->s_commit_interval / HZ));
	}
	if (sbi->s_min_batch_time != EXT4_DEF_MIN_BATCH_TIME) {
		seq_printf(seq, ",min_batch_time=%u",
			   (unsigned) sbi->s_min_batch_time);
	}
	if (sbi->s_max_batch_time != EXT4_DEF_MAX_BATCH_TIME) {
		seq_printf(seq, ",max_batch_time=%u",
			   (unsigned) sbi->s_min_batch_time);
	}

	/*
	 * We're changing the default of barrier mount option, so
	 * let's always display its mount state so it's clear what its
	 * status is.
	 */
	seq_puts(seq, ",barrier=");
	seq_puts(seq, test_opt(sb, BARRIER) ? "1" : "0");
	if (test_opt(sb, JOURNAL_ASYNC_COMMIT))
		seq_puts(seq, ",journal_async_commit");
	else if (test_opt(sb, JOURNAL_CHECKSUM))
		seq_puts(seq, ",journal_checksum");
	if (test_opt(sb, I_VERSION))
		seq_puts(seq, ",i_version");
	if (!test_opt(sb, DELALLOC) &&
	    !(def_mount_opts & EXT4_DEFM_NODELALLOC))
		seq_puts(seq, ",nodelalloc");

<<<<<<< HEAD
=======
	if (test_opt(sb, MBLK_IO_SUBMIT))
		seq_puts(seq, ",mblk_io_submit");
>>>>>>> 3cbea436
	if (sbi->s_stripe)
		seq_printf(seq, ",stripe=%lu", sbi->s_stripe);
	/*
	 * journal mode get enabled in different ways
	 * So just print the value even if we didn't specify it
	 */
	if (test_opt(sb, DATA_FLAGS) == EXT4_MOUNT_JOURNAL_DATA)
		seq_puts(seq, ",data=journal");
	else if (test_opt(sb, DATA_FLAGS) == EXT4_MOUNT_ORDERED_DATA)
		seq_puts(seq, ",data=ordered");
	else if (test_opt(sb, DATA_FLAGS) == EXT4_MOUNT_WRITEBACK_DATA)
		seq_puts(seq, ",data=writeback");

	if (sbi->s_inode_readahead_blks != EXT4_DEF_INODE_READAHEAD_BLKS)
		seq_printf(seq, ",inode_readahead_blks=%u",
			   sbi->s_inode_readahead_blks);

	if (test_opt(sb, DATA_ERR_ABORT))
		seq_puts(seq, ",data_err=abort");

	if (test_opt(sb, NO_AUTO_DA_ALLOC))
		seq_puts(seq, ",noauto_da_alloc");

	if (test_opt(sb, DISCARD) && !(def_mount_opts & EXT4_DEFM_DISCARD))
		seq_puts(seq, ",discard");

	if (test_opt(sb, NOLOAD))
		seq_puts(seq, ",norecovery");

	if (test_opt(sb, DIOREAD_NOLOCK))
		seq_puts(seq, ",dioread_nolock");

	if (test_opt(sb, BLOCK_VALIDITY) &&
	    !(def_mount_opts & EXT4_DEFM_BLOCK_VALIDITY))
		seq_puts(seq, ",block_validity");

	if (!test_opt(sb, INIT_INODE_TABLE))
		seq_puts(seq, ",noinit_inode_table");
	else if (sbi->s_li_wait_mult)
		seq_printf(seq, ",init_inode_table=%u",
			   (unsigned) sbi->s_li_wait_mult);

	ext4_show_quota_options(seq, sb);

	return 0;
}

static struct inode *ext4_nfs_get_inode(struct super_block *sb,
					u64 ino, u32 generation)
{
	struct inode *inode;

	if (ino < EXT4_FIRST_INO(sb) && ino != EXT4_ROOT_INO)
		return ERR_PTR(-ESTALE);
	if (ino > le32_to_cpu(EXT4_SB(sb)->s_es->s_inodes_count))
		return ERR_PTR(-ESTALE);

	/* iget isn't really right if the inode is currently unallocated!!
	 *
	 * ext4_read_inode will return a bad_inode if the inode had been
	 * deleted, so we should be safe.
	 *
	 * Currently we don't know the generation for parent directory, so
	 * a generation of 0 means "accept any"
	 */
	inode = ext4_iget(sb, ino);
	if (IS_ERR(inode))
		return ERR_CAST(inode);
	if (generation && inode->i_generation != generation) {
		iput(inode);
		return ERR_PTR(-ESTALE);
	}

	return inode;
}

static struct dentry *ext4_fh_to_dentry(struct super_block *sb, struct fid *fid,
					int fh_len, int fh_type)
{
	return generic_fh_to_dentry(sb, fid, fh_len, fh_type,
				    ext4_nfs_get_inode);
}

static struct dentry *ext4_fh_to_parent(struct super_block *sb, struct fid *fid,
					int fh_len, int fh_type)
{
	return generic_fh_to_parent(sb, fid, fh_len, fh_type,
				    ext4_nfs_get_inode);
}

/*
 * Try to release metadata pages (indirect blocks, directories) which are
 * mapped via the block device.  Since these pages could have journal heads
 * which would prevent try_to_free_buffers() from freeing them, we must use
 * jbd2 layer's try_to_free_buffers() function to release them.
 */
static int bdev_try_to_free_page(struct super_block *sb, struct page *page,
				 gfp_t wait)
{
	journal_t *journal = EXT4_SB(sb)->s_journal;

	WARN_ON(PageChecked(page));
	if (!page_has_buffers(page))
		return 0;
	if (journal)
		return jbd2_journal_try_to_free_buffers(journal, page,
							wait & ~__GFP_WAIT);
	return try_to_free_buffers(page);
}

#ifdef CONFIG_QUOTA
#define QTYPE2NAME(t) ((t) == USRQUOTA ? "user" : "group")
#define QTYPE2MOPT(on, t) ((t) == USRQUOTA?((on)##USRJQUOTA):((on)##GRPJQUOTA))

static int ext4_write_dquot(struct dquot *dquot);
static int ext4_acquire_dquot(struct dquot *dquot);
static int ext4_release_dquot(struct dquot *dquot);
static int ext4_mark_dquot_dirty(struct dquot *dquot);
static int ext4_write_info(struct super_block *sb, int type);
static int ext4_quota_on(struct super_block *sb, int type, int format_id,
				char *path);
static int ext4_quota_off(struct super_block *sb, int type);
static int ext4_quota_on_mount(struct super_block *sb, int type);
static ssize_t ext4_quota_read(struct super_block *sb, int type, char *data,
			       size_t len, loff_t off);
static ssize_t ext4_quota_write(struct super_block *sb, int type,
				const char *data, size_t len, loff_t off);

static const struct dquot_operations ext4_quota_operations = {
#ifdef CONFIG_QUOTA
	.get_reserved_space = ext4_get_reserved_space,
#endif
	.write_dquot	= ext4_write_dquot,
	.acquire_dquot	= ext4_acquire_dquot,
	.release_dquot	= ext4_release_dquot,
	.mark_dirty	= ext4_mark_dquot_dirty,
	.write_info	= ext4_write_info,
	.alloc_dquot	= dquot_alloc,
	.destroy_dquot	= dquot_destroy,
};

static const struct quotactl_ops ext4_qctl_operations = {
	.quota_on	= ext4_quota_on,
	.quota_off	= ext4_quota_off,
	.quota_sync	= dquot_quota_sync,
	.get_info	= dquot_get_dqinfo,
	.set_info	= dquot_set_dqinfo,
	.get_dqblk	= dquot_get_dqblk,
	.set_dqblk	= dquot_set_dqblk
};
#endif

static const struct super_operations ext4_sops = {
	.alloc_inode	= ext4_alloc_inode,
	.destroy_inode	= ext4_destroy_inode,
	.write_inode	= ext4_write_inode,
	.dirty_inode	= ext4_dirty_inode,
	.drop_inode	= ext4_drop_inode,
	.evict_inode	= ext4_evict_inode,
	.put_super	= ext4_put_super,
	.sync_fs	= ext4_sync_fs,
	.freeze_fs	= ext4_freeze,
	.unfreeze_fs	= ext4_unfreeze,
	.statfs		= ext4_statfs,
	.remount_fs	= ext4_remount,
	.show_options	= ext4_show_options,
#ifdef CONFIG_QUOTA
	.quota_read	= ext4_quota_read,
	.quota_write	= ext4_quota_write,
#endif
	.bdev_try_to_free_page = bdev_try_to_free_page,
	.trim_fs	= ext4_trim_fs
};

static const struct super_operations ext4_nojournal_sops = {
	.alloc_inode	= ext4_alloc_inode,
	.destroy_inode	= ext4_destroy_inode,
	.write_inode	= ext4_write_inode,
	.dirty_inode	= ext4_dirty_inode,
	.drop_inode	= ext4_drop_inode,
	.evict_inode	= ext4_evict_inode,
	.write_super	= ext4_write_super,
	.put_super	= ext4_put_super,
	.statfs		= ext4_statfs,
	.remount_fs	= ext4_remount,
	.show_options	= ext4_show_options,
#ifdef CONFIG_QUOTA
	.quota_read	= ext4_quota_read,
	.quota_write	= ext4_quota_write,
#endif
	.bdev_try_to_free_page = bdev_try_to_free_page,
};

static const struct export_operations ext4_export_ops = {
	.fh_to_dentry = ext4_fh_to_dentry,
	.fh_to_parent = ext4_fh_to_parent,
	.get_parent = ext4_get_parent,
};

enum {
	Opt_bsd_df, Opt_minix_df, Opt_grpid, Opt_nogrpid,
	Opt_resgid, Opt_resuid, Opt_sb, Opt_err_cont, Opt_err_panic, Opt_err_ro,
	Opt_nouid32, Opt_debug, Opt_oldalloc, Opt_orlov,
	Opt_user_xattr, Opt_nouser_xattr, Opt_acl, Opt_noacl,
	Opt_auto_da_alloc, Opt_noauto_da_alloc, Opt_noload, Opt_nobh, Opt_bh,
	Opt_commit, Opt_min_batch_time, Opt_max_batch_time,
	Opt_journal_update, Opt_journal_dev,
	Opt_journal_checksum, Opt_journal_async_commit,
	Opt_abort, Opt_data_journal, Opt_data_ordered, Opt_data_writeback,
	Opt_data_err_abort, Opt_data_err_ignore,
	Opt_usrjquota, Opt_grpjquota, Opt_offusrjquota, Opt_offgrpjquota,
	Opt_jqfmt_vfsold, Opt_jqfmt_vfsv0, Opt_jqfmt_vfsv1, Opt_quota,
	Opt_noquota, Opt_ignore, Opt_barrier, Opt_nobarrier, Opt_err,
	Opt_resize, Opt_usrquota, Opt_grpquota, Opt_i_version,
	Opt_stripe, Opt_delalloc, Opt_nodelalloc, Opt_mblk_io_submit,
	Opt_nomblk_io_submit, Opt_block_validity, Opt_noblock_validity,
	Opt_inode_readahead_blks, Opt_journal_ioprio,
	Opt_dioread_nolock, Opt_dioread_lock,
	Opt_discard, Opt_nodiscard,
	Opt_init_inode_table, Opt_noinit_inode_table,
};

static const match_table_t tokens = {
	{Opt_bsd_df, "bsddf"},
	{Opt_minix_df, "minixdf"},
	{Opt_grpid, "grpid"},
	{Opt_grpid, "bsdgroups"},
	{Opt_nogrpid, "nogrpid"},
	{Opt_nogrpid, "sysvgroups"},
	{Opt_resgid, "resgid=%u"},
	{Opt_resuid, "resuid=%u"},
	{Opt_sb, "sb=%u"},
	{Opt_err_cont, "errors=continue"},
	{Opt_err_panic, "errors=panic"},
	{Opt_err_ro, "errors=remount-ro"},
	{Opt_nouid32, "nouid32"},
	{Opt_debug, "debug"},
	{Opt_oldalloc, "oldalloc"},
	{Opt_orlov, "orlov"},
	{Opt_user_xattr, "user_xattr"},
	{Opt_nouser_xattr, "nouser_xattr"},
	{Opt_acl, "acl"},
	{Opt_noacl, "noacl"},
	{Opt_noload, "noload"},
	{Opt_noload, "norecovery"},
	{Opt_nobh, "nobh"},
	{Opt_bh, "bh"},
	{Opt_commit, "commit=%u"},
	{Opt_min_batch_time, "min_batch_time=%u"},
	{Opt_max_batch_time, "max_batch_time=%u"},
	{Opt_journal_update, "journal=update"},
	{Opt_journal_dev, "journal_dev=%u"},
	{Opt_journal_checksum, "journal_checksum"},
	{Opt_journal_async_commit, "journal_async_commit"},
	{Opt_abort, "abort"},
	{Opt_data_journal, "data=journal"},
	{Opt_data_ordered, "data=ordered"},
	{Opt_data_writeback, "data=writeback"},
	{Opt_data_err_abort, "data_err=abort"},
	{Opt_data_err_ignore, "data_err=ignore"},
	{Opt_offusrjquota, "usrjquota="},
	{Opt_usrjquota, "usrjquota=%s"},
	{Opt_offgrpjquota, "grpjquota="},
	{Opt_grpjquota, "grpjquota=%s"},
	{Opt_jqfmt_vfsold, "jqfmt=vfsold"},
	{Opt_jqfmt_vfsv0, "jqfmt=vfsv0"},
	{Opt_jqfmt_vfsv1, "jqfmt=vfsv1"},
	{Opt_grpquota, "grpquota"},
	{Opt_noquota, "noquota"},
	{Opt_quota, "quota"},
	{Opt_usrquota, "usrquota"},
	{Opt_barrier, "barrier=%u"},
	{Opt_barrier, "barrier"},
	{Opt_nobarrier, "nobarrier"},
	{Opt_i_version, "i_version"},
	{Opt_stripe, "stripe=%u"},
	{Opt_resize, "resize"},
	{Opt_delalloc, "delalloc"},
	{Opt_nodelalloc, "nodelalloc"},
	{Opt_mblk_io_submit, "mblk_io_submit"},
	{Opt_nomblk_io_submit, "nomblk_io_submit"},
	{Opt_block_validity, "block_validity"},
	{Opt_noblock_validity, "noblock_validity"},
	{Opt_inode_readahead_blks, "inode_readahead_blks=%u"},
	{Opt_journal_ioprio, "journal_ioprio=%u"},
	{Opt_auto_da_alloc, "auto_da_alloc=%u"},
	{Opt_auto_da_alloc, "auto_da_alloc"},
	{Opt_noauto_da_alloc, "noauto_da_alloc"},
	{Opt_dioread_nolock, "dioread_nolock"},
	{Opt_dioread_lock, "dioread_lock"},
	{Opt_discard, "discard"},
	{Opt_nodiscard, "nodiscard"},
	{Opt_init_inode_table, "init_itable=%u"},
	{Opt_init_inode_table, "init_itable"},
	{Opt_noinit_inode_table, "noinit_itable"},
	{Opt_err, NULL},
};

static ext4_fsblk_t get_sb_block(void **data)
{
	ext4_fsblk_t	sb_block;
	char		*options = (char *) *data;

	if (!options || strncmp(options, "sb=", 3) != 0)
		return 1;	/* Default location */

	options += 3;
	/* TODO: use simple_strtoll with >32bit ext4 */
	sb_block = simple_strtoul(options, &options, 0);
	if (*options && *options != ',') {
		printk(KERN_ERR "EXT4-fs: Invalid sb specification: %s\n",
		       (char *) *data);
		return 1;
	}
	if (*options == ',')
		options++;
	*data = (void *) options;

	return sb_block;
}

#define DEFAULT_JOURNAL_IOPRIO (IOPRIO_PRIO_VALUE(IOPRIO_CLASS_BE, 3))
static char deprecated_msg[] = "Mount option \"%s\" will be removed by %s\n"
	"Contact linux-ext4@vger.kernel.org if you think we should keep it.\n";

#ifdef CONFIG_QUOTA
static int set_qf_name(struct super_block *sb, int qtype, substring_t *args)
{
	struct ext4_sb_info *sbi = EXT4_SB(sb);
	char *qname;

	if (sb_any_quota_loaded(sb) &&
		!sbi->s_qf_names[qtype]) {
		ext4_msg(sb, KERN_ERR,
			"Cannot change journaled "
			"quota options when quota turned on");
		return 0;
	}
	qname = match_strdup(args);
	if (!qname) {
		ext4_msg(sb, KERN_ERR,
			"Not enough memory for storing quotafile name");
		return 0;
	}
	if (sbi->s_qf_names[qtype] &&
		strcmp(sbi->s_qf_names[qtype], qname)) {
		ext4_msg(sb, KERN_ERR,
			"%s quota file already specified", QTYPE2NAME(qtype));
		kfree(qname);
		return 0;
	}
	sbi->s_qf_names[qtype] = qname;
	if (strchr(sbi->s_qf_names[qtype], '/')) {
		ext4_msg(sb, KERN_ERR,
			"quotafile must be on filesystem root");
		kfree(sbi->s_qf_names[qtype]);
		sbi->s_qf_names[qtype] = NULL;
		return 0;
	}
<<<<<<< HEAD
	set_opt(sbi->s_mount_opt, QUOTA);
=======
	set_opt(sb, QUOTA);
>>>>>>> 3cbea436
	return 1;
}

static int clear_qf_name(struct super_block *sb, int qtype)
{

	struct ext4_sb_info *sbi = EXT4_SB(sb);

	if (sb_any_quota_loaded(sb) &&
		sbi->s_qf_names[qtype]) {
		ext4_msg(sb, KERN_ERR, "Cannot change journaled quota options"
			" when quota turned on");
		return 0;
	}
	/*
	 * The space will be released later when all options are confirmed
	 * to be correct
	 */
	sbi->s_qf_names[qtype] = NULL;
	return 1;
}
#endif

static int parse_options(char *options, struct super_block *sb,
			 unsigned long *journal_devnum,
			 unsigned int *journal_ioprio,
			 ext4_fsblk_t *n_blocks_count, int is_remount)
{
	struct ext4_sb_info *sbi = EXT4_SB(sb);
	char *p;
	substring_t args[MAX_OPT_ARGS];
	int data_opt = 0;
	int option;
#ifdef CONFIG_QUOTA
	int qfmt;
#endif

	if (!options)
		return 1;

	while ((p = strsep(&options, ",")) != NULL) {
		int token;
		if (!*p)
			continue;

		/*
		 * Initialize args struct so we know whether arg was
		 * found; some options take optional arguments.
		 */
		args[0].to = args[0].from = 0;
		token = match_token(p, tokens, args);
		switch (token) {
		case Opt_bsd_df:
			ext4_msg(sb, KERN_WARNING, deprecated_msg, p, "2.6.38");
<<<<<<< HEAD
			clear_opt(sbi->s_mount_opt, MINIX_DF);
			break;
		case Opt_minix_df:
			ext4_msg(sb, KERN_WARNING, deprecated_msg, p, "2.6.38");
			set_opt(sbi->s_mount_opt, MINIX_DF);
=======
			clear_opt(sb, MINIX_DF);
			break;
		case Opt_minix_df:
			ext4_msg(sb, KERN_WARNING, deprecated_msg, p, "2.6.38");
			set_opt(sb, MINIX_DF);
>>>>>>> 3cbea436

			break;
		case Opt_grpid:
			ext4_msg(sb, KERN_WARNING, deprecated_msg, p, "2.6.38");
<<<<<<< HEAD
			set_opt(sbi->s_mount_opt, GRPID);
=======
			set_opt(sb, GRPID);
>>>>>>> 3cbea436

			break;
		case Opt_nogrpid:
			ext4_msg(sb, KERN_WARNING, deprecated_msg, p, "2.6.38");
<<<<<<< HEAD
			clear_opt(sbi->s_mount_opt, GRPID);
=======
			clear_opt(sb, GRPID);
>>>>>>> 3cbea436

			break;
		case Opt_resuid:
			if (match_int(&args[0], &option))
				return 0;
			sbi->s_resuid = option;
			break;
		case Opt_resgid:
			if (match_int(&args[0], &option))
				return 0;
			sbi->s_resgid = option;
			break;
		case Opt_sb:
			/* handled by get_sb_block() instead of here */
			/* *sb_block = match_int(&args[0]); */
			break;
		case Opt_err_panic:
			clear_opt(sb, ERRORS_CONT);
			clear_opt(sb, ERRORS_RO);
			set_opt(sb, ERRORS_PANIC);
			break;
		case Opt_err_ro:
			clear_opt(sb, ERRORS_CONT);
			clear_opt(sb, ERRORS_PANIC);
			set_opt(sb, ERRORS_RO);
			break;
		case Opt_err_cont:
			clear_opt(sb, ERRORS_RO);
			clear_opt(sb, ERRORS_PANIC);
			set_opt(sb, ERRORS_CONT);
			break;
		case Opt_nouid32:
			set_opt(sb, NO_UID32);
			break;
		case Opt_debug:
			set_opt(sb, DEBUG);
			break;
		case Opt_oldalloc:
			set_opt(sb, OLDALLOC);
			break;
		case Opt_orlov:
			clear_opt(sb, OLDALLOC);
			break;
#ifdef CONFIG_EXT4_FS_XATTR
		case Opt_user_xattr:
			set_opt(sb, XATTR_USER);
			break;
		case Opt_nouser_xattr:
			clear_opt(sb, XATTR_USER);
			break;
#else
		case Opt_user_xattr:
		case Opt_nouser_xattr:
			ext4_msg(sb, KERN_ERR, "(no)user_xattr options not supported");
			break;
#endif
#ifdef CONFIG_EXT4_FS_POSIX_ACL
		case Opt_acl:
			set_opt(sb, POSIX_ACL);
			break;
		case Opt_noacl:
			clear_opt(sb, POSIX_ACL);
			break;
#else
		case Opt_acl:
		case Opt_noacl:
			ext4_msg(sb, KERN_ERR, "(no)acl options not supported");
			break;
#endif
		case Opt_journal_update:
			/* @@@ FIXME */
			/* Eventually we will want to be able to create
			   a journal file here.  For now, only allow the
			   user to specify an existing inode to be the
			   journal file. */
			if (is_remount) {
				ext4_msg(sb, KERN_ERR,
					 "Cannot specify journal on remount");
				return 0;
			}
			set_opt(sb, UPDATE_JOURNAL);
			break;
		case Opt_journal_dev:
			if (is_remount) {
				ext4_msg(sb, KERN_ERR,
					"Cannot specify journal on remount");
				return 0;
			}
			if (match_int(&args[0], &option))
				return 0;
			*journal_devnum = option;
			break;
		case Opt_journal_checksum:
			set_opt(sb, JOURNAL_CHECKSUM);
			break;
		case Opt_journal_async_commit:
			set_opt(sb, JOURNAL_ASYNC_COMMIT);
			set_opt(sb, JOURNAL_CHECKSUM);
			break;
		case Opt_noload:
			set_opt(sb, NOLOAD);
			break;
		case Opt_commit:
			if (match_int(&args[0], &option))
				return 0;
			if (option < 0)
				return 0;
			if (option == 0)
				option = JBD2_DEFAULT_MAX_COMMIT_AGE;
			sbi->s_commit_interval = HZ * option;
			break;
		case Opt_max_batch_time:
			if (match_int(&args[0], &option))
				return 0;
			if (option < 0)
				return 0;
			if (option == 0)
				option = EXT4_DEF_MAX_BATCH_TIME;
			sbi->s_max_batch_time = option;
			break;
		case Opt_min_batch_time:
			if (match_int(&args[0], &option))
				return 0;
			if (option < 0)
				return 0;
			sbi->s_min_batch_time = option;
			break;
		case Opt_data_journal:
			data_opt = EXT4_MOUNT_JOURNAL_DATA;
			goto datacheck;
		case Opt_data_ordered:
			data_opt = EXT4_MOUNT_ORDERED_DATA;
			goto datacheck;
		case Opt_data_writeback:
			data_opt = EXT4_MOUNT_WRITEBACK_DATA;
		datacheck:
			if (is_remount) {
				if (test_opt(sb, DATA_FLAGS) != data_opt) {
					ext4_msg(sb, KERN_ERR,
						"Cannot change data mode on remount");
					return 0;
				}
			} else {
<<<<<<< HEAD
				clear_opt(sbi->s_mount_opt, DATA_FLAGS);
=======
				clear_opt(sb, DATA_FLAGS);
>>>>>>> 3cbea436
				sbi->s_mount_opt |= data_opt;
			}
			break;
		case Opt_data_err_abort:
			set_opt(sb, DATA_ERR_ABORT);
			break;
		case Opt_data_err_ignore:
			clear_opt(sb, DATA_ERR_ABORT);
			break;
#ifdef CONFIG_QUOTA
		case Opt_usrjquota:
			if (!set_qf_name(sb, USRQUOTA, &args[0]))
				return 0;
			break;
		case Opt_grpjquota:
			if (!set_qf_name(sb, GRPQUOTA, &args[0]))
				return 0;
			break;
		case Opt_offusrjquota:
			if (!clear_qf_name(sb, USRQUOTA))
				return 0;
			break;
		case Opt_offgrpjquota:
			if (!clear_qf_name(sb, GRPQUOTA))
				return 0;
			break;

		case Opt_jqfmt_vfsold:
			qfmt = QFMT_VFS_OLD;
			goto set_qf_format;
		case Opt_jqfmt_vfsv0:
			qfmt = QFMT_VFS_V0;
			goto set_qf_format;
		case Opt_jqfmt_vfsv1:
			qfmt = QFMT_VFS_V1;
set_qf_format:
			if (sb_any_quota_loaded(sb) &&
			    sbi->s_jquota_fmt != qfmt) {
				ext4_msg(sb, KERN_ERR, "Cannot change "
					"journaled quota options when "
					"quota turned on");
				return 0;
			}
			sbi->s_jquota_fmt = qfmt;
			break;
		case Opt_quota:
		case Opt_usrquota:
			set_opt(sb, QUOTA);
			set_opt(sb, USRQUOTA);
			break;
		case Opt_grpquota:
			set_opt(sb, QUOTA);
			set_opt(sb, GRPQUOTA);
			break;
		case Opt_noquota:
			if (sb_any_quota_loaded(sb)) {
				ext4_msg(sb, KERN_ERR, "Cannot change quota "
					"options when quota turned on");
				return 0;
			}
			clear_opt(sb, QUOTA);
			clear_opt(sb, USRQUOTA);
			clear_opt(sb, GRPQUOTA);
			break;
#else
		case Opt_quota:
		case Opt_usrquota:
		case Opt_grpquota:
			ext4_msg(sb, KERN_ERR,
				"quota options not supported");
			break;
		case Opt_usrjquota:
		case Opt_grpjquota:
		case Opt_offusrjquota:
		case Opt_offgrpjquota:
		case Opt_jqfmt_vfsold:
		case Opt_jqfmt_vfsv0:
		case Opt_jqfmt_vfsv1:
			ext4_msg(sb, KERN_ERR,
				"journaled quota options not supported");
			break;
		case Opt_noquota:
			break;
#endif
		case Opt_abort:
			sbi->s_mount_flags |= EXT4_MF_FS_ABORTED;
			break;
		case Opt_nobarrier:
			clear_opt(sb, BARRIER);
			break;
		case Opt_barrier:
			if (args[0].from) {
				if (match_int(&args[0], &option))
					return 0;
			} else
				option = 1;	/* No argument, default to 1 */
			if (option)
				set_opt(sb, BARRIER);
			else
				clear_opt(sb, BARRIER);
			break;
		case Opt_ignore:
			break;
		case Opt_resize:
			if (!is_remount) {
				ext4_msg(sb, KERN_ERR,
					"resize option only available "
					"for remount");
				return 0;
			}
			if (match_int(&args[0], &option) != 0)
				return 0;
			*n_blocks_count = option;
			break;
		case Opt_nobh:
			ext4_msg(sb, KERN_WARNING,
				 "Ignoring deprecated nobh option");
			break;
		case Opt_bh:
			ext4_msg(sb, KERN_WARNING,
				 "Ignoring deprecated bh option");
			break;
		case Opt_i_version:
			set_opt(sb, I_VERSION);
			sb->s_flags |= MS_I_VERSION;
			break;
		case Opt_nodelalloc:
			clear_opt(sb, DELALLOC);
			break;
		case Opt_mblk_io_submit:
			set_opt(sb, MBLK_IO_SUBMIT);
			break;
		case Opt_nomblk_io_submit:
			clear_opt(sb, MBLK_IO_SUBMIT);
			break;
		case Opt_stripe:
			if (match_int(&args[0], &option))
				return 0;
			if (option < 0)
				return 0;
			sbi->s_stripe = option;
			break;
		case Opt_delalloc:
			set_opt(sb, DELALLOC);
			break;
		case Opt_block_validity:
			set_opt(sb, BLOCK_VALIDITY);
			break;
		case Opt_noblock_validity:
			clear_opt(sb, BLOCK_VALIDITY);
			break;
		case Opt_inode_readahead_blks:
			if (match_int(&args[0], &option))
				return 0;
			if (option < 0 || option > (1 << 30))
				return 0;
			if (!is_power_of_2(option)) {
				ext4_msg(sb, KERN_ERR,
					 "EXT4-fs: inode_readahead_blks"
					 " must be a power of 2");
				return 0;
			}
			sbi->s_inode_readahead_blks = option;
			break;
		case Opt_journal_ioprio:
			if (match_int(&args[0], &option))
				return 0;
			if (option < 0 || option > 7)
				break;
			*journal_ioprio = IOPRIO_PRIO_VALUE(IOPRIO_CLASS_BE,
							    option);
			break;
		case Opt_noauto_da_alloc:
			set_opt(sb, NO_AUTO_DA_ALLOC);
			break;
		case Opt_auto_da_alloc:
			if (args[0].from) {
				if (match_int(&args[0], &option))
					return 0;
			} else
				option = 1;	/* No argument, default to 1 */
			if (option)
				clear_opt(sb, NO_AUTO_DA_ALLOC);
			else
				set_opt(sb,NO_AUTO_DA_ALLOC);
			break;
		case Opt_discard:
			set_opt(sb, DISCARD);
			break;
		case Opt_nodiscard:
			clear_opt(sb, DISCARD);
			break;
		case Opt_dioread_nolock:
			set_opt(sb, DIOREAD_NOLOCK);
			break;
		case Opt_dioread_lock:
			clear_opt(sb, DIOREAD_NOLOCK);
			break;
		case Opt_init_inode_table:
			set_opt(sb, INIT_INODE_TABLE);
			if (args[0].from) {
				if (match_int(&args[0], &option))
					return 0;
			} else
				option = EXT4_DEF_LI_WAIT_MULT;
			if (option < 0)
				return 0;
			sbi->s_li_wait_mult = option;
			break;
		case Opt_noinit_inode_table:
			clear_opt(sb, INIT_INODE_TABLE);
			break;
		case Opt_dioread_nolock:
			set_opt(sbi->s_mount_opt, DIOREAD_NOLOCK);
			break;
		case Opt_dioread_lock:
			clear_opt(sbi->s_mount_opt, DIOREAD_NOLOCK);
			break;
		case Opt_init_inode_table:
			set_opt(sbi->s_mount_opt, INIT_INODE_TABLE);
			if (args[0].from) {
				if (match_int(&args[0], &option))
					return 0;
			} else
				option = EXT4_DEF_LI_WAIT_MULT;
			if (option < 0)
				return 0;
			sbi->s_li_wait_mult = option;
			break;
		case Opt_noinit_inode_table:
			clear_opt(sbi->s_mount_opt, INIT_INODE_TABLE);
			break;
		default:
			ext4_msg(sb, KERN_ERR,
			       "Unrecognized mount option \"%s\" "
			       "or missing value", p);
			return 0;
		}
	}
#ifdef CONFIG_QUOTA
	if (sbi->s_qf_names[USRQUOTA] || sbi->s_qf_names[GRPQUOTA]) {
		if (test_opt(sb, USRQUOTA) && sbi->s_qf_names[USRQUOTA])
<<<<<<< HEAD
			clear_opt(sbi->s_mount_opt, USRQUOTA);

		if (test_opt(sb, GRPQUOTA) && sbi->s_qf_names[GRPQUOTA])
			clear_opt(sbi->s_mount_opt, GRPQUOTA);
=======
			clear_opt(sb, USRQUOTA);

		if (test_opt(sb, GRPQUOTA) && sbi->s_qf_names[GRPQUOTA])
			clear_opt(sb, GRPQUOTA);
>>>>>>> 3cbea436

		if (test_opt(sb, GRPQUOTA) || test_opt(sb, USRQUOTA)) {
			ext4_msg(sb, KERN_ERR, "old and new quota "
					"format mixing");
			return 0;
		}

		if (!sbi->s_jquota_fmt) {
			ext4_msg(sb, KERN_ERR, "journaled quota format "
					"not specified");
			return 0;
		}
	} else {
		if (sbi->s_jquota_fmt) {
			ext4_msg(sb, KERN_ERR, "journaled quota format "
					"specified with no journaling "
					"enabled");
			return 0;
		}
	}
#endif
	return 1;
}

static int ext4_setup_super(struct super_block *sb, struct ext4_super_block *es,
			    int read_only)
{
	struct ext4_sb_info *sbi = EXT4_SB(sb);
	int res = 0;

	if (le32_to_cpu(es->s_rev_level) > EXT4_MAX_SUPP_REV) {
		ext4_msg(sb, KERN_ERR, "revision level too high, "
			 "forcing read-only mode");
		res = MS_RDONLY;
	}
	if (read_only)
		return res;
	if (!(sbi->s_mount_state & EXT4_VALID_FS))
		ext4_msg(sb, KERN_WARNING, "warning: mounting unchecked fs, "
			 "running e2fsck is recommended");
	else if ((sbi->s_mount_state & EXT4_ERROR_FS))
		ext4_msg(sb, KERN_WARNING,
			 "warning: mounting fs with errors, "
			 "running e2fsck is recommended");
	else if ((__s16) le16_to_cpu(es->s_max_mnt_count) >= 0 &&
		 le16_to_cpu(es->s_mnt_count) >=
		 (unsigned short) (__s16) le16_to_cpu(es->s_max_mnt_count))
		ext4_msg(sb, KERN_WARNING,
			 "warning: maximal mount count reached, "
			 "running e2fsck is recommended");
	else if (le32_to_cpu(es->s_checkinterval) &&
		(le32_to_cpu(es->s_lastcheck) +
			le32_to_cpu(es->s_checkinterval) <= get_seconds()))
		ext4_msg(sb, KERN_WARNING,
			 "warning: checktime reached, "
			 "running e2fsck is recommended");
	if (!sbi->s_journal)
		es->s_state &= cpu_to_le16(~EXT4_VALID_FS);
	if (!(__s16) le16_to_cpu(es->s_max_mnt_count))
		es->s_max_mnt_count = cpu_to_le16(EXT4_DFL_MAX_MNT_COUNT);
	le16_add_cpu(&es->s_mnt_count, 1);
	es->s_mtime = cpu_to_le32(get_seconds());
	ext4_update_dynamic_rev(sb);
	if (sbi->s_journal)
		EXT4_SET_INCOMPAT_FEATURE(sb, EXT4_FEATURE_INCOMPAT_RECOVER);

	ext4_commit_super(sb, 1);
	if (test_opt(sb, DEBUG))
		printk(KERN_INFO "[EXT4 FS bs=%lu, gc=%u, "
				"bpg=%lu, ipg=%lu, mo=%04x, mo2=%04x]\n",
			sb->s_blocksize,
			sbi->s_groups_count,
			EXT4_BLOCKS_PER_GROUP(sb),
			EXT4_INODES_PER_GROUP(sb),
			sbi->s_mount_opt, sbi->s_mount_opt2);

	return res;
}

static int ext4_fill_flex_info(struct super_block *sb)
{
	struct ext4_sb_info *sbi = EXT4_SB(sb);
	struct ext4_group_desc *gdp = NULL;
	ext4_group_t flex_group_count;
	ext4_group_t flex_group;
	int groups_per_flex = 0;
	size_t size;
	int i;

	sbi->s_log_groups_per_flex = sbi->s_es->s_log_groups_per_flex;
	groups_per_flex = 1 << sbi->s_log_groups_per_flex;

	if (groups_per_flex < 2) {
		sbi->s_log_groups_per_flex = 0;
		return 1;
	}

	/* We allocate both existing and potentially added groups */
	flex_group_count = ((sbi->s_groups_count + groups_per_flex - 1) +
			((le16_to_cpu(sbi->s_es->s_reserved_gdt_blocks) + 1) <<
			      EXT4_DESC_PER_BLOCK_BITS(sb))) / groups_per_flex;
	size = flex_group_count * sizeof(struct flex_groups);
	sbi->s_flex_groups = kzalloc(size, GFP_KERNEL);
	if (sbi->s_flex_groups == NULL) {
		sbi->s_flex_groups = vzalloc(size);
		if (sbi->s_flex_groups == NULL) {
			ext4_msg(sb, KERN_ERR,
				 "not enough memory for %u flex groups",
				 flex_group_count);
			goto failed;
		}
	}

	for (i = 0; i < sbi->s_groups_count; i++) {
		gdp = ext4_get_group_desc(sb, i, NULL);

		flex_group = ext4_flex_group(sbi, i);
		atomic_add(ext4_free_inodes_count(sb, gdp),
			   &sbi->s_flex_groups[flex_group].free_inodes);
		atomic_add(ext4_free_blks_count(sb, gdp),
			   &sbi->s_flex_groups[flex_group].free_blocks);
		atomic_add(ext4_used_dirs_count(sb, gdp),
			   &sbi->s_flex_groups[flex_group].used_dirs);
	}

	return 1;
failed:
	return 0;
}

__le16 ext4_group_desc_csum(struct ext4_sb_info *sbi, __u32 block_group,
			    struct ext4_group_desc *gdp)
{
	__u16 crc = 0;

	if (sbi->s_es->s_feature_ro_compat &
	    cpu_to_le32(EXT4_FEATURE_RO_COMPAT_GDT_CSUM)) {
		int offset = offsetof(struct ext4_group_desc, bg_checksum);
		__le32 le_group = cpu_to_le32(block_group);

		crc = crc16(~0, sbi->s_es->s_uuid, sizeof(sbi->s_es->s_uuid));
		crc = crc16(crc, (__u8 *)&le_group, sizeof(le_group));
		crc = crc16(crc, (__u8 *)gdp, offset);
		offset += sizeof(gdp->bg_checksum); /* skip checksum */
		/* for checksum of struct ext4_group_desc do the rest...*/
		if ((sbi->s_es->s_feature_incompat &
		     cpu_to_le32(EXT4_FEATURE_INCOMPAT_64BIT)) &&
		    offset < le16_to_cpu(sbi->s_es->s_desc_size))
			crc = crc16(crc, (__u8 *)gdp + offset,
				    le16_to_cpu(sbi->s_es->s_desc_size) -
					offset);
	}

	return cpu_to_le16(crc);
}

int ext4_group_desc_csum_verify(struct ext4_sb_info *sbi, __u32 block_group,
				struct ext4_group_desc *gdp)
{
	if ((sbi->s_es->s_feature_ro_compat &
	     cpu_to_le32(EXT4_FEATURE_RO_COMPAT_GDT_CSUM)) &&
	    (gdp->bg_checksum != ext4_group_desc_csum(sbi, block_group, gdp)))
		return 0;

	return 1;
}

/* Called at mount-time, super-block is locked */
static int ext4_check_descriptors(struct super_block *sb,
				  ext4_group_t *first_not_zeroed)
{
	struct ext4_sb_info *sbi = EXT4_SB(sb);
	ext4_fsblk_t first_block = le32_to_cpu(sbi->s_es->s_first_data_block);
	ext4_fsblk_t last_block;
	ext4_fsblk_t block_bitmap;
	ext4_fsblk_t inode_bitmap;
	ext4_fsblk_t inode_table;
	int flexbg_flag = 0;
	ext4_group_t i, grp = sbi->s_groups_count;

	if (EXT4_HAS_INCOMPAT_FEATURE(sb, EXT4_FEATURE_INCOMPAT_FLEX_BG))
		flexbg_flag = 1;

	ext4_debug("Checking group descriptors");

	for (i = 0; i < sbi->s_groups_count; i++) {
		struct ext4_group_desc *gdp = ext4_get_group_desc(sb, i, NULL);

		if (i == sbi->s_groups_count - 1 || flexbg_flag)
			last_block = ext4_blocks_count(sbi->s_es) - 1;
		else
			last_block = first_block +
				(EXT4_BLOCKS_PER_GROUP(sb) - 1);

		if ((grp == sbi->s_groups_count) &&
		   !(gdp->bg_flags & cpu_to_le16(EXT4_BG_INODE_ZEROED)))
			grp = i;

		block_bitmap = ext4_block_bitmap(sb, gdp);
		if (block_bitmap < first_block || block_bitmap > last_block) {
			ext4_msg(sb, KERN_ERR, "ext4_check_descriptors: "
			       "Block bitmap for group %u not in group "
			       "(block %llu)!", i, block_bitmap);
			return 0;
		}
		inode_bitmap = ext4_inode_bitmap(sb, gdp);
		if (inode_bitmap < first_block || inode_bitmap > last_block) {
			ext4_msg(sb, KERN_ERR, "ext4_check_descriptors: "
			       "Inode bitmap for group %u not in group "
			       "(block %llu)!", i, inode_bitmap);
			return 0;
		}
		inode_table = ext4_inode_table(sb, gdp);
		if (inode_table < first_block ||
		    inode_table + sbi->s_itb_per_group - 1 > last_block) {
			ext4_msg(sb, KERN_ERR, "ext4_check_descriptors: "
			       "Inode table for group %u not in group "
			       "(block %llu)!", i, inode_table);
			return 0;
		}
		ext4_lock_group(sb, i);
		if (!ext4_group_desc_csum_verify(sbi, i, gdp)) {
			ext4_msg(sb, KERN_ERR, "ext4_check_descriptors: "
				 "Checksum for group %u failed (%u!=%u)",
				 i, le16_to_cpu(ext4_group_desc_csum(sbi, i,
				     gdp)), le16_to_cpu(gdp->bg_checksum));
			if (!(sb->s_flags & MS_RDONLY)) {
				ext4_unlock_group(sb, i);
				return 0;
			}
		}
		ext4_unlock_group(sb, i);
		if (!flexbg_flag)
			first_block += EXT4_BLOCKS_PER_GROUP(sb);
	}
	if (NULL != first_not_zeroed)
		*first_not_zeroed = grp;

	ext4_free_blocks_count_set(sbi->s_es, ext4_count_free_blocks(sb));
	sbi->s_es->s_free_inodes_count =cpu_to_le32(ext4_count_free_inodes(sb));
	return 1;
}

/* ext4_orphan_cleanup() walks a singly-linked list of inodes (starting at
 * the superblock) which were deleted from all directories, but held open by
 * a process at the time of a crash.  We walk the list and try to delete these
 * inodes at recovery time (only with a read-write filesystem).
 *
 * In order to keep the orphan inode chain consistent during traversal (in
 * case of crash during recovery), we link each inode into the superblock
 * orphan list_head and handle it the same way as an inode deletion during
 * normal operation (which journals the operations for us).
 *
 * We only do an iget() and an iput() on each inode, which is very safe if we
 * accidentally point at an in-use or already deleted inode.  The worst that
 * can happen in this case is that we get a "bit already cleared" message from
 * ext4_free_inode().  The only reason we would point at a wrong inode is if
 * e2fsck was run on this filesystem, and it must have already done the orphan
 * inode cleanup for us, so we can safely abort without any further action.
 */
static void ext4_orphan_cleanup(struct super_block *sb,
				struct ext4_super_block *es)
{
	unsigned int s_flags = sb->s_flags;
	int nr_orphans = 0, nr_truncates = 0;
#ifdef CONFIG_QUOTA
	int i;
#endif
	if (!es->s_last_orphan) {
		jbd_debug(4, "no orphan inodes to clean up\n");
		return;
	}

	if (bdev_read_only(sb->s_bdev)) {
		ext4_msg(sb, KERN_ERR, "write access "
			"unavailable, skipping orphan cleanup");
		return;
	}

	if (EXT4_SB(sb)->s_mount_state & EXT4_ERROR_FS) {
		if (es->s_last_orphan)
			jbd_debug(1, "Errors on filesystem, "
				  "clearing orphan list.\n");
		es->s_last_orphan = 0;
		jbd_debug(1, "Skipping orphan recovery on fs with errors.\n");
		return;
	}

	if (s_flags & MS_RDONLY) {
		ext4_msg(sb, KERN_INFO, "orphan cleanup on readonly fs");
		sb->s_flags &= ~MS_RDONLY;
	}
#ifdef CONFIG_QUOTA
	/* Needed for iput() to work correctly and not trash data */
	sb->s_flags |= MS_ACTIVE;
	/* Turn on quotas so that they are updated correctly */
	for (i = 0; i < MAXQUOTAS; i++) {
		if (EXT4_SB(sb)->s_qf_names[i]) {
			int ret = ext4_quota_on_mount(sb, i);
			if (ret < 0)
				ext4_msg(sb, KERN_ERR,
					"Cannot turn on journaled "
					"quota: error %d", ret);
		}
	}
#endif

	while (es->s_last_orphan) {
		struct inode *inode;

		inode = ext4_orphan_get(sb, le32_to_cpu(es->s_last_orphan));
		if (IS_ERR(inode)) {
			es->s_last_orphan = 0;
			break;
		}

		list_add(&EXT4_I(inode)->i_orphan, &EXT4_SB(sb)->s_orphan);
		dquot_initialize(inode);
		if (inode->i_nlink) {
			ext4_msg(sb, KERN_DEBUG,
				"%s: truncating inode %lu to %lld bytes",
				__func__, inode->i_ino, inode->i_size);
			jbd_debug(2, "truncating inode %lu to %lld bytes\n",
				  inode->i_ino, inode->i_size);
			ext4_truncate(inode);
			nr_truncates++;
		} else {
			ext4_msg(sb, KERN_DEBUG,
				"%s: deleting unreferenced inode %lu",
				__func__, inode->i_ino);
			jbd_debug(2, "deleting unreferenced inode %lu\n",
				  inode->i_ino);
			nr_orphans++;
		}
		iput(inode);  /* The delete magic happens here! */
	}

#define PLURAL(x) (x), ((x) == 1) ? "" : "s"

	if (nr_orphans)
		ext4_msg(sb, KERN_INFO, "%d orphan inode%s deleted",
		       PLURAL(nr_orphans));
	if (nr_truncates)
		ext4_msg(sb, KERN_INFO, "%d truncate%s cleaned up",
		       PLURAL(nr_truncates));
#ifdef CONFIG_QUOTA
	/* Turn quotas off */
	for (i = 0; i < MAXQUOTAS; i++) {
		if (sb_dqopt(sb)->files[i])
			dquot_quota_off(sb, i);
	}
#endif
	sb->s_flags = s_flags; /* Restore MS_RDONLY status */
}

/*
 * Maximal extent format file size.
 * Resulting logical blkno at s_maxbytes must fit in our on-disk
 * extent format containers, within a sector_t, and within i_blocks
 * in the vfs.  ext4 inode has 48 bits of i_block in fsblock units,
 * so that won't be a limiting factor.
 *
 * Note, this does *not* consider any metadata overhead for vfs i_blocks.
 */
static loff_t ext4_max_size(int blkbits, int has_huge_files)
{
	loff_t res;
	loff_t upper_limit = MAX_LFS_FILESIZE;

	/* small i_blocks in vfs inode? */
	if (!has_huge_files || sizeof(blkcnt_t) < sizeof(u64)) {
		/*
		 * CONFIG_LBDAF is not enabled implies the inode
		 * i_block represent total blocks in 512 bytes
		 * 32 == size of vfs inode i_blocks * 8
		 */
		upper_limit = (1LL << 32) - 1;

		/* total blocks in file system block size */
		upper_limit >>= (blkbits - 9);
		upper_limit <<= blkbits;
	}

	/* 32-bit extent-start container, ee_block */
	res = 1LL << 32;
	res <<= blkbits;
	res -= 1;

	/* Sanity check against vm- & vfs- imposed limits */
	if (res > upper_limit)
		res = upper_limit;

	return res;
}

/*
 * Maximal bitmap file size.  There is a direct, and {,double-,triple-}indirect
 * block limit, and also a limit of (2^48 - 1) 512-byte sectors in i_blocks.
 * We need to be 1 filesystem block less than the 2^48 sector limit.
 */
static loff_t ext4_max_bitmap_size(int bits, int has_huge_files)
{
	loff_t res = EXT4_NDIR_BLOCKS;
	int meta_blocks;
	loff_t upper_limit;
	/* This is calculated to be the largest file size for a dense, block
	 * mapped file such that the file's total number of 512-byte sectors,
	 * including data and all indirect blocks, does not exceed (2^48 - 1).
	 *
	 * __u32 i_blocks_lo and _u16 i_blocks_high represent the total
	 * number of 512-byte sectors of the file.
	 */

	if (!has_huge_files || sizeof(blkcnt_t) < sizeof(u64)) {
		/*
		 * !has_huge_files or CONFIG_LBDAF not enabled implies that
		 * the inode i_block field represents total file blocks in
		 * 2^32 512-byte sectors == size of vfs inode i_blocks * 8
		 */
		upper_limit = (1LL << 32) - 1;

		/* total blocks in file system block size */
		upper_limit >>= (bits - 9);

	} else {
		/*
		 * We use 48 bit ext4_inode i_blocks
		 * With EXT4_HUGE_FILE_FL set the i_blocks
		 * represent total number of blocks in
		 * file system block size
		 */
		upper_limit = (1LL << 48) - 1;

	}

	/* indirect blocks */
	meta_blocks = 1;
	/* double indirect blocks */
	meta_blocks += 1 + (1LL << (bits-2));
	/* tripple indirect blocks */
	meta_blocks += 1 + (1LL << (bits-2)) + (1LL << (2*(bits-2)));

	upper_limit -= meta_blocks;
	upper_limit <<= bits;

	res += 1LL << (bits-2);
	res += 1LL << (2*(bits-2));
	res += 1LL << (3*(bits-2));
	res <<= bits;
	if (res > upper_limit)
		res = upper_limit;

	if (res > MAX_LFS_FILESIZE)
		res = MAX_LFS_FILESIZE;

	return res;
}

static ext4_fsblk_t descriptor_loc(struct super_block *sb,
				   ext4_fsblk_t logical_sb_block, int nr)
{
	struct ext4_sb_info *sbi = EXT4_SB(sb);
	ext4_group_t bg, first_meta_bg;
	int has_super = 0;

	first_meta_bg = le32_to_cpu(sbi->s_es->s_first_meta_bg);

	if (!EXT4_HAS_INCOMPAT_FEATURE(sb, EXT4_FEATURE_INCOMPAT_META_BG) ||
	    nr < first_meta_bg)
		return logical_sb_block + nr + 1;
	bg = sbi->s_desc_per_block * nr;
	if (ext4_bg_has_super(sb, bg))
		has_super = 1;

	return (has_super + ext4_group_first_block_no(sb, bg));
}

/**
 * ext4_get_stripe_size: Get the stripe size.
 * @sbi: In memory super block info
 *
 * If we have specified it via mount option, then
 * use the mount option value. If the value specified at mount time is
 * greater than the blocks per group use the super block value.
 * If the super block value is greater than blocks per group return 0.
 * Allocator needs it be less than blocks per group.
 *
 */
static unsigned long ext4_get_stripe_size(struct ext4_sb_info *sbi)
{
	unsigned long stride = le16_to_cpu(sbi->s_es->s_raid_stride);
	unsigned long stripe_width =
			le32_to_cpu(sbi->s_es->s_raid_stripe_width);

	if (sbi->s_stripe && sbi->s_stripe <= sbi->s_blocks_per_group)
		return sbi->s_stripe;

	if (stripe_width <= sbi->s_blocks_per_group)
		return stripe_width;

	if (stride <= sbi->s_blocks_per_group)
		return stride;

	return 0;
}

/* sysfs supprt */

struct ext4_attr {
	struct attribute attr;
	ssize_t (*show)(struct ext4_attr *, struct ext4_sb_info *, char *);
	ssize_t (*store)(struct ext4_attr *, struct ext4_sb_info *,
			 const char *, size_t);
	int offset;
};

static int parse_strtoul(const char *buf,
		unsigned long max, unsigned long *value)
{
	char *endp;

	*value = simple_strtoul(skip_spaces(buf), &endp, 0);
	endp = skip_spaces(endp);
	if (*endp || *value > max)
		return -EINVAL;

	return 0;
}

static ssize_t delayed_allocation_blocks_show(struct ext4_attr *a,
					      struct ext4_sb_info *sbi,
					      char *buf)
{
	return snprintf(buf, PAGE_SIZE, "%llu\n",
			(s64) percpu_counter_sum(&sbi->s_dirtyblocks_counter));
}

static ssize_t session_write_kbytes_show(struct ext4_attr *a,
					 struct ext4_sb_info *sbi, char *buf)
{
	struct super_block *sb = sbi->s_buddy_cache->i_sb;

	if (!sb->s_bdev->bd_part)
		return snprintf(buf, PAGE_SIZE, "0\n");
	return snprintf(buf, PAGE_SIZE, "%lu\n",
			(part_stat_read(sb->s_bdev->bd_part, sectors[1]) -
			 sbi->s_sectors_written_start) >> 1);
}

static ssize_t lifetime_write_kbytes_show(struct ext4_attr *a,
					  struct ext4_sb_info *sbi, char *buf)
{
	struct super_block *sb = sbi->s_buddy_cache->i_sb;

	if (!sb->s_bdev->bd_part)
		return snprintf(buf, PAGE_SIZE, "0\n");
	return snprintf(buf, PAGE_SIZE, "%llu\n",
			(unsigned long long)(sbi->s_kbytes_written +
			((part_stat_read(sb->s_bdev->bd_part, sectors[1]) -
			  EXT4_SB(sb)->s_sectors_written_start) >> 1)));
}

static ssize_t inode_readahead_blks_store(struct ext4_attr *a,
					  struct ext4_sb_info *sbi,
					  const char *buf, size_t count)
{
	unsigned long t;

	if (parse_strtoul(buf, 0x40000000, &t))
		return -EINVAL;

	if (!is_power_of_2(t))
		return -EINVAL;

	sbi->s_inode_readahead_blks = t;
	return count;
}

static ssize_t sbi_ui_show(struct ext4_attr *a,
			   struct ext4_sb_info *sbi, char *buf)
{
	unsigned int *ui = (unsigned int *) (((char *) sbi) + a->offset);

	return snprintf(buf, PAGE_SIZE, "%u\n", *ui);
}

static ssize_t sbi_ui_store(struct ext4_attr *a,
			    struct ext4_sb_info *sbi,
			    const char *buf, size_t count)
{
	unsigned int *ui = (unsigned int *) (((char *) sbi) + a->offset);
	unsigned long t;

	if (parse_strtoul(buf, 0xffffffff, &t))
		return -EINVAL;
	*ui = t;
	return count;
}

#define EXT4_ATTR_OFFSET(_name,_mode,_show,_store,_elname) \
static struct ext4_attr ext4_attr_##_name = {			\
	.attr = {.name = __stringify(_name), .mode = _mode },	\
	.show	= _show,					\
	.store	= _store,					\
	.offset = offsetof(struct ext4_sb_info, _elname),	\
}
#define EXT4_ATTR(name, mode, show, store) \
static struct ext4_attr ext4_attr_##name = __ATTR(name, mode, show, store)

#define EXT4_INFO_ATTR(name) EXT4_ATTR(name, 0444, NULL, NULL)
#define EXT4_RO_ATTR(name) EXT4_ATTR(name, 0444, name##_show, NULL)
#define EXT4_RW_ATTR(name) EXT4_ATTR(name, 0644, name##_show, name##_store)
#define EXT4_RW_ATTR_SBI_UI(name, elname)	\
	EXT4_ATTR_OFFSET(name, 0644, sbi_ui_show, sbi_ui_store, elname)
#define ATTR_LIST(name) &ext4_attr_##name.attr

EXT4_RO_ATTR(delayed_allocation_blocks);
EXT4_RO_ATTR(session_write_kbytes);
EXT4_RO_ATTR(lifetime_write_kbytes);
EXT4_ATTR_OFFSET(inode_readahead_blks, 0644, sbi_ui_show,
		 inode_readahead_blks_store, s_inode_readahead_blks);
EXT4_RW_ATTR_SBI_UI(inode_goal, s_inode_goal);
EXT4_RW_ATTR_SBI_UI(mb_stats, s_mb_stats);
EXT4_RW_ATTR_SBI_UI(mb_max_to_scan, s_mb_max_to_scan);
EXT4_RW_ATTR_SBI_UI(mb_min_to_scan, s_mb_min_to_scan);
EXT4_RW_ATTR_SBI_UI(mb_order2_req, s_mb_order2_reqs);
EXT4_RW_ATTR_SBI_UI(mb_stream_req, s_mb_stream_request);
EXT4_RW_ATTR_SBI_UI(mb_group_prealloc, s_mb_group_prealloc);
EXT4_RW_ATTR_SBI_UI(max_writeback_mb_bump, s_max_writeback_mb_bump);

static struct attribute *ext4_attrs[] = {
	ATTR_LIST(delayed_allocation_blocks),
	ATTR_LIST(session_write_kbytes),
	ATTR_LIST(lifetime_write_kbytes),
	ATTR_LIST(inode_readahead_blks),
	ATTR_LIST(inode_goal),
	ATTR_LIST(mb_stats),
	ATTR_LIST(mb_max_to_scan),
	ATTR_LIST(mb_min_to_scan),
	ATTR_LIST(mb_order2_req),
	ATTR_LIST(mb_stream_req),
	ATTR_LIST(mb_group_prealloc),
	ATTR_LIST(max_writeback_mb_bump),
	NULL,
};

/* Features this copy of ext4 supports */
EXT4_INFO_ATTR(lazy_itable_init);
EXT4_INFO_ATTR(batched_discard);

static struct attribute *ext4_feat_attrs[] = {
	ATTR_LIST(lazy_itable_init),
	ATTR_LIST(batched_discard),
	NULL,
};

static ssize_t ext4_attr_show(struct kobject *kobj,
			      struct attribute *attr, char *buf)
{
	struct ext4_sb_info *sbi = container_of(kobj, struct ext4_sb_info,
						s_kobj);
	struct ext4_attr *a = container_of(attr, struct ext4_attr, attr);

	return a->show ? a->show(a, sbi, buf) : 0;
}

static ssize_t ext4_attr_store(struct kobject *kobj,
			       struct attribute *attr,
			       const char *buf, size_t len)
{
	struct ext4_sb_info *sbi = container_of(kobj, struct ext4_sb_info,
						s_kobj);
	struct ext4_attr *a = container_of(attr, struct ext4_attr, attr);

	return a->store ? a->store(a, sbi, buf, len) : 0;
}

static void ext4_sb_release(struct kobject *kobj)
{
	struct ext4_sb_info *sbi = container_of(kobj, struct ext4_sb_info,
						s_kobj);
	complete(&sbi->s_kobj_unregister);
}

static const struct sysfs_ops ext4_attr_ops = {
	.show	= ext4_attr_show,
	.store	= ext4_attr_store,
};

static struct kobj_type ext4_ktype = {
	.default_attrs	= ext4_attrs,
	.sysfs_ops	= &ext4_attr_ops,
	.release	= ext4_sb_release,
};

static void ext4_feat_release(struct kobject *kobj)
{
	complete(&ext4_feat->f_kobj_unregister);
}

static struct kobj_type ext4_feat_ktype = {
	.default_attrs	= ext4_feat_attrs,
	.sysfs_ops	= &ext4_attr_ops,
	.release	= ext4_feat_release,
};

/*
 * Check whether this filesystem can be mounted based on
 * the features present and the RDONLY/RDWR mount requested.
 * Returns 1 if this filesystem can be mounted as requested,
 * 0 if it cannot be.
 */
static int ext4_feature_set_ok(struct super_block *sb, int readonly)
{
	if (EXT4_HAS_INCOMPAT_FEATURE(sb, ~EXT4_FEATURE_INCOMPAT_SUPP)) {
		ext4_msg(sb, KERN_ERR,
			"Couldn't mount because of "
			"unsupported optional features (%x)",
			(le32_to_cpu(EXT4_SB(sb)->s_es->s_feature_incompat) &
			~EXT4_FEATURE_INCOMPAT_SUPP));
		return 0;
	}

	if (readonly)
		return 1;

	/* Check that feature set is OK for a read-write mount */
	if (EXT4_HAS_RO_COMPAT_FEATURE(sb, ~EXT4_FEATURE_RO_COMPAT_SUPP)) {
		ext4_msg(sb, KERN_ERR, "couldn't mount RDWR because of "
			 "unsupported optional features (%x)",
			 (le32_to_cpu(EXT4_SB(sb)->s_es->s_feature_ro_compat) &
				~EXT4_FEATURE_RO_COMPAT_SUPP));
		return 0;
	}
	/*
	 * Large file size enabled file system can only be mounted
	 * read-write on 32-bit systems if kernel is built with CONFIG_LBDAF
	 */
	if (EXT4_HAS_RO_COMPAT_FEATURE(sb, EXT4_FEATURE_RO_COMPAT_HUGE_FILE)) {
		if (sizeof(blkcnt_t) < sizeof(u64)) {
			ext4_msg(sb, KERN_ERR, "Filesystem with huge files "
				 "cannot be mounted RDWR without "
				 "CONFIG_LBDAF");
			return 0;
		}
	}
	return 1;
}

/*
 * This function is called once a day if we have errors logged
 * on the file system
 */
static void print_daily_error_info(unsigned long arg)
{
	struct super_block *sb = (struct super_block *) arg;
	struct ext4_sb_info *sbi;
	struct ext4_super_block *es;

	sbi = EXT4_SB(sb);
	es = sbi->s_es;

	if (es->s_error_count)
		ext4_msg(sb, KERN_NOTICE, "error count: %u",
			 le32_to_cpu(es->s_error_count));
	if (es->s_first_error_time) {
		printk(KERN_NOTICE "EXT4-fs (%s): initial error at %u: %.*s:%d",
		       sb->s_id, le32_to_cpu(es->s_first_error_time),
		       (int) sizeof(es->s_first_error_func),
		       es->s_first_error_func,
		       le32_to_cpu(es->s_first_error_line));
		if (es->s_first_error_ino)
			printk(": inode %u",
			       le32_to_cpu(es->s_first_error_ino));
		if (es->s_first_error_block)
			printk(": block %llu", (unsigned long long)
			       le64_to_cpu(es->s_first_error_block));
		printk("\n");
	}
	if (es->s_last_error_time) {
		printk(KERN_NOTICE "EXT4-fs (%s): last error at %u: %.*s:%d",
		       sb->s_id, le32_to_cpu(es->s_last_error_time),
		       (int) sizeof(es->s_last_error_func),
		       es->s_last_error_func,
		       le32_to_cpu(es->s_last_error_line));
		if (es->s_last_error_ino)
			printk(": inode %u",
			       le32_to_cpu(es->s_last_error_ino));
		if (es->s_last_error_block)
			printk(": block %llu", (unsigned long long)
			       le64_to_cpu(es->s_last_error_block));
		printk("\n");
	}
	mod_timer(&sbi->s_err_report, jiffies + 24*60*60*HZ);  /* Once a day */
}

static void ext4_lazyinode_timeout(unsigned long data)
{
	struct task_struct *p = (struct task_struct *)data;
	wake_up_process(p);
}

/* Find next suitable group and run ext4_init_inode_table */
static int ext4_run_li_request(struct ext4_li_request *elr)
{
	struct ext4_group_desc *gdp = NULL;
	ext4_group_t group, ngroups;
	struct super_block *sb;
	unsigned long timeout = 0;
	int ret = 0;

	sb = elr->lr_super;
	ngroups = EXT4_SB(sb)->s_groups_count;

	for (group = elr->lr_next_group; group < ngroups; group++) {
		gdp = ext4_get_group_desc(sb, group, NULL);
		if (!gdp) {
			ret = 1;
			break;
		}

		if (!(gdp->bg_flags & cpu_to_le16(EXT4_BG_INODE_ZEROED)))
			break;
	}

	if (group == ngroups)
		ret = 1;

	if (!ret) {
		timeout = jiffies;
		ret = ext4_init_inode_table(sb, group,
					    elr->lr_timeout ? 0 : 1);
		if (elr->lr_timeout == 0) {
			timeout = jiffies - timeout;
			if (elr->lr_sbi->s_li_wait_mult)
				timeout *= elr->lr_sbi->s_li_wait_mult;
			else
				timeout *= 20;
			elr->lr_timeout = timeout;
		}
		elr->lr_next_sched = jiffies + elr->lr_timeout;
		elr->lr_next_group = group + 1;
	}

	return ret;
}

/*
 * Remove lr_request from the list_request and free the
 * request tructure. Should be called with li_list_mtx held
 */
static void ext4_remove_li_request(struct ext4_li_request *elr)
{
	struct ext4_sb_info *sbi;

	if (!elr)
		return;

	sbi = elr->lr_sbi;

	list_del(&elr->lr_request);
	sbi->s_li_request = NULL;
	kfree(elr);
}

static void ext4_unregister_li_request(struct super_block *sb)
{
	struct ext4_li_request *elr = EXT4_SB(sb)->s_li_request;

	if (!ext4_li_info)
		return;

	mutex_lock(&ext4_li_info->li_list_mtx);
	ext4_remove_li_request(elr);
	mutex_unlock(&ext4_li_info->li_list_mtx);
}

/*
 * This is the function where ext4lazyinit thread lives. It walks
 * through the request list searching for next scheduled filesystem.
 * When such a fs is found, run the lazy initialization request
 * (ext4_rn_li_request) and keep track of the time spend in this
 * function. Based on that time we compute next schedule time of
 * the request. When walking through the list is complete, compute
 * next waking time and put itself into sleep.
 */
static int ext4_lazyinit_thread(void *arg)
{
	struct ext4_lazy_init *eli = (struct ext4_lazy_init *)arg;
	struct list_head *pos, *n;
	struct ext4_li_request *elr;
	unsigned long next_wakeup;
	DEFINE_WAIT(wait);

	BUG_ON(NULL == eli);

	eli->li_timer.data = (unsigned long)current;
	eli->li_timer.function = ext4_lazyinode_timeout;

	eli->li_task = current;
	wake_up(&eli->li_wait_task);

cont_thread:
	while (true) {
		next_wakeup = MAX_JIFFY_OFFSET;

		mutex_lock(&eli->li_list_mtx);
		if (list_empty(&eli->li_request_list)) {
			mutex_unlock(&eli->li_list_mtx);
			goto exit_thread;
		}

		list_for_each_safe(pos, n, &eli->li_request_list) {
			elr = list_entry(pos, struct ext4_li_request,
					 lr_request);

			if (time_after_eq(jiffies, elr->lr_next_sched)) {
				if (ext4_run_li_request(elr) != 0) {
					/* error, remove the lazy_init job */
					ext4_remove_li_request(elr);
					continue;
				}
			}

			if (time_before(elr->lr_next_sched, next_wakeup))
				next_wakeup = elr->lr_next_sched;
		}
		mutex_unlock(&eli->li_list_mtx);

		if (freezing(current))
			refrigerator();

		if ((time_after_eq(jiffies, next_wakeup)) ||
		    (MAX_JIFFY_OFFSET == next_wakeup)) {
			cond_resched();
			continue;
		}

		eli->li_timer.expires = next_wakeup;
		add_timer(&eli->li_timer);
		prepare_to_wait(&eli->li_wait_daemon, &wait,
				TASK_INTERRUPTIBLE);
		if (time_before(jiffies, next_wakeup))
			schedule();
		finish_wait(&eli->li_wait_daemon, &wait);
	}

exit_thread:
	/*
	 * It looks like the request list is empty, but we need
	 * to check it under the li_list_mtx lock, to prevent any
	 * additions into it, and of course we should lock ext4_li_mtx
	 * to atomically free the list and ext4_li_info, because at
	 * this point another ext4 filesystem could be registering
	 * new one.
	 */
	mutex_lock(&ext4_li_mtx);
	mutex_lock(&eli->li_list_mtx);
	if (!list_empty(&eli->li_request_list)) {
		mutex_unlock(&eli->li_list_mtx);
		mutex_unlock(&ext4_li_mtx);
		goto cont_thread;
	}
	mutex_unlock(&eli->li_list_mtx);
	del_timer_sync(&ext4_li_info->li_timer);
	eli->li_task = NULL;
	wake_up(&eli->li_wait_task);

	kfree(ext4_li_info);
	ext4_li_info = NULL;
	mutex_unlock(&ext4_li_mtx);

	return 0;
}

static void ext4_clear_request_list(void)
{
	struct list_head *pos, *n;
	struct ext4_li_request *elr;

	mutex_lock(&ext4_li_info->li_list_mtx);
<<<<<<< HEAD
	if (list_empty(&ext4_li_info->li_request_list))
		return;

=======
>>>>>>> 3cbea436
	list_for_each_safe(pos, n, &ext4_li_info->li_request_list) {
		elr = list_entry(pos, struct ext4_li_request,
				 lr_request);
		ext4_remove_li_request(elr);
	}
	mutex_unlock(&ext4_li_info->li_list_mtx);
}

static int ext4_run_lazyinit_thread(void)
{
	struct task_struct *t;

	t = kthread_run(ext4_lazyinit_thread, ext4_li_info, "ext4lazyinit");
	if (IS_ERR(t)) {
		int err = PTR_ERR(t);
		ext4_clear_request_list();
		del_timer_sync(&ext4_li_info->li_timer);
		kfree(ext4_li_info);
		ext4_li_info = NULL;
		printk(KERN_CRIT "EXT4: error %d creating inode table "
				 "initialization thread\n",
				 err);
		return err;
	}
	ext4_li_info->li_state |= EXT4_LAZYINIT_RUNNING;

	wait_event(ext4_li_info->li_wait_task, ext4_li_info->li_task != NULL);
	return 0;
}

/*
 * Check whether it make sense to run itable init. thread or not.
 * If there is at least one uninitialized inode table, return
 * corresponding group number, else the loop goes through all
 * groups and return total number of groups.
 */
static ext4_group_t ext4_has_uninit_itable(struct super_block *sb)
{
	ext4_group_t group, ngroups = EXT4_SB(sb)->s_groups_count;
	struct ext4_group_desc *gdp = NULL;

	for (group = 0; group < ngroups; group++) {
		gdp = ext4_get_group_desc(sb, group, NULL);
		if (!gdp)
			continue;

		if (!(gdp->bg_flags & cpu_to_le16(EXT4_BG_INODE_ZEROED)))
			break;
	}

	return group;
}

static int ext4_li_info_new(void)
{
	struct ext4_lazy_init *eli = NULL;

	eli = kzalloc(sizeof(*eli), GFP_KERNEL);
	if (!eli)
		return -ENOMEM;

	eli->li_task = NULL;
	INIT_LIST_HEAD(&eli->li_request_list);
	mutex_init(&eli->li_list_mtx);

	init_waitqueue_head(&eli->li_wait_daemon);
	init_waitqueue_head(&eli->li_wait_task);
	init_timer(&eli->li_timer);
	eli->li_state |= EXT4_LAZYINIT_QUIT;

	ext4_li_info = eli;

	return 0;
}

static struct ext4_li_request *ext4_li_request_new(struct super_block *sb,
					    ext4_group_t start)
{
	struct ext4_sb_info *sbi = EXT4_SB(sb);
	struct ext4_li_request *elr;
	unsigned long rnd;

	elr = kzalloc(sizeof(*elr), GFP_KERNEL);
	if (!elr)
		return NULL;

	elr->lr_super = sb;
	elr->lr_sbi = sbi;
	elr->lr_next_group = start;

	/*
	 * Randomize first schedule time of the request to
	 * spread the inode table initialization requests
	 * better.
	 */
	get_random_bytes(&rnd, sizeof(rnd));
	elr->lr_next_sched = jiffies + (unsigned long)rnd %
			     (EXT4_DEF_LI_MAX_START_DELAY * HZ);

	return elr;
}

static int ext4_register_li_request(struct super_block *sb,
				    ext4_group_t first_not_zeroed)
{
	struct ext4_sb_info *sbi = EXT4_SB(sb);
	struct ext4_li_request *elr;
	ext4_group_t ngroups = EXT4_SB(sb)->s_groups_count;
<<<<<<< HEAD
	int ret;
=======
	int ret = 0;
>>>>>>> 3cbea436

	if (sbi->s_li_request != NULL)
		return 0;

	if (first_not_zeroed == ngroups ||
	    (sb->s_flags & MS_RDONLY) ||
	    !test_opt(sb, INIT_INODE_TABLE)) {
		sbi->s_li_request = NULL;
		return 0;
	}

	if (first_not_zeroed == ngroups) {
		sbi->s_li_request = NULL;
		return 0;
	}

	elr = ext4_li_request_new(sb, first_not_zeroed);
	if (!elr)
		return -ENOMEM;

	mutex_lock(&ext4_li_mtx);

	if (NULL == ext4_li_info) {
		ret = ext4_li_info_new();
		if (ret)
			goto out;
	}

	mutex_lock(&ext4_li_info->li_list_mtx);
	list_add(&elr->lr_request, &ext4_li_info->li_request_list);
	mutex_unlock(&ext4_li_info->li_list_mtx);

	sbi->s_li_request = elr;

	if (!(ext4_li_info->li_state & EXT4_LAZYINIT_RUNNING)) {
		ret = ext4_run_lazyinit_thread();
		if (ret)
			goto out;
	}
out:
	mutex_unlock(&ext4_li_mtx);
	if (ret)
		kfree(elr);
	return ret;
}

/*
 * We do not need to lock anything since this is called on
 * module unload.
 */
static void ext4_destroy_lazyinit_thread(void)
{
	/*
	 * If thread exited earlier
	 * there's nothing to be done.
	 */
	if (!ext4_li_info)
		return;

	ext4_clear_request_list();

	while (ext4_li_info->li_task) {
		wake_up(&ext4_li_info->li_wait_daemon);
		wait_event(ext4_li_info->li_wait_task,
			   ext4_li_info->li_task == NULL);
	}
}

static int ext4_fill_super(struct super_block *sb, void *data, int silent)
				__releases(kernel_lock)
				__acquires(kernel_lock)
{
	char *orig_data = kstrdup(data, GFP_KERNEL);
	struct buffer_head *bh;
	struct ext4_super_block *es = NULL;
	struct ext4_sb_info *sbi;
	ext4_fsblk_t block;
	ext4_fsblk_t sb_block = get_sb_block(&data);
	ext4_fsblk_t logical_sb_block;
	unsigned long offset = 0;
	unsigned long journal_devnum = 0;
	unsigned long def_mount_opts;
	struct inode *root;
	char *cp;
	const char *descr;
	int ret = -ENOMEM;
	int blocksize;
	unsigned int db_count;
	unsigned int i;
	int needs_recovery, has_huge_files;
	__u64 blocks_count;
	int err;
	unsigned int journal_ioprio = DEFAULT_JOURNAL_IOPRIO;
	ext4_group_t first_not_zeroed;

	sbi = kzalloc(sizeof(*sbi), GFP_KERNEL);
	if (!sbi)
		goto out_free_orig;

	sbi->s_blockgroup_lock =
		kzalloc(sizeof(struct blockgroup_lock), GFP_KERNEL);
	if (!sbi->s_blockgroup_lock) {
		kfree(sbi);
		goto out_free_orig;
	}
	sb->s_fs_info = sbi;
	sbi->s_mount_opt = 0;
	sbi->s_resuid = EXT4_DEF_RESUID;
	sbi->s_resgid = EXT4_DEF_RESGID;
	sbi->s_inode_readahead_blks = EXT4_DEF_INODE_READAHEAD_BLKS;
	sbi->s_sb_block = sb_block;
	if (sb->s_bdev->bd_part)
		sbi->s_sectors_written_start =
			part_stat_read(sb->s_bdev->bd_part, sectors[1]);

	/* Cleanup superblock name */
	for (cp = sb->s_id; (cp = strchr(cp, '/'));)
		*cp = '!';

	ret = -EINVAL;
	blocksize = sb_min_blocksize(sb, EXT4_MIN_BLOCK_SIZE);
	if (!blocksize) {
		ext4_msg(sb, KERN_ERR, "unable to set blocksize");
		goto out_fail;
	}

	/*
	 * The ext4 superblock will not be buffer aligned for other than 1kB
	 * block sizes.  We need to calculate the offset from buffer start.
	 */
	if (blocksize != EXT4_MIN_BLOCK_SIZE) {
		logical_sb_block = sb_block * EXT4_MIN_BLOCK_SIZE;
		offset = do_div(logical_sb_block, blocksize);
	} else {
		logical_sb_block = sb_block;
	}

	if (!(bh = sb_bread(sb, logical_sb_block))) {
		ext4_msg(sb, KERN_ERR, "unable to read superblock");
		goto out_fail;
	}
	/*
	 * Note: s_es must be initialized as soon as possible because
	 *       some ext4 macro-instructions depend on its value
	 */
	es = (struct ext4_super_block *) (((char *)bh->b_data) + offset);
	sbi->s_es = es;
	sb->s_magic = le16_to_cpu(es->s_magic);
	if (sb->s_magic != EXT4_SUPER_MAGIC)
		goto cantfind_ext4;
	sbi->s_kbytes_written = le64_to_cpu(es->s_kbytes_written);

	/* Set defaults before we parse the mount options */
	def_mount_opts = le32_to_cpu(es->s_default_mount_opts);
<<<<<<< HEAD
	set_opt(sbi->s_mount_opt, INIT_INODE_TABLE);
	if (def_mount_opts & EXT4_DEFM_DEBUG)
		set_opt(sbi->s_mount_opt, DEBUG);
	if (def_mount_opts & EXT4_DEFM_BSDGROUPS) {
		ext4_msg(sb, KERN_WARNING, deprecated_msg, "bsdgroups",
			"2.6.38");
		set_opt(sbi->s_mount_opt, GRPID);
=======
	set_opt(sb, INIT_INODE_TABLE);
	if (def_mount_opts & EXT4_DEFM_DEBUG)
		set_opt(sb, DEBUG);
	if (def_mount_opts & EXT4_DEFM_BSDGROUPS) {
		ext4_msg(sb, KERN_WARNING, deprecated_msg, "bsdgroups",
			"2.6.38");
		set_opt(sb, GRPID);
>>>>>>> 3cbea436
	}
	if (def_mount_opts & EXT4_DEFM_UID16)
		set_opt(sb, NO_UID32);
#ifdef CONFIG_EXT4_FS_XATTR
	if (def_mount_opts & EXT4_DEFM_XATTR_USER)
		set_opt(sb, XATTR_USER);
#endif
#ifdef CONFIG_EXT4_FS_POSIX_ACL
	if (def_mount_opts & EXT4_DEFM_ACL)
		set_opt(sb, POSIX_ACL);
#endif
	if ((def_mount_opts & EXT4_DEFM_JMODE) == EXT4_DEFM_JMODE_DATA)
<<<<<<< HEAD
		set_opt(sbi->s_mount_opt, JOURNAL_DATA);
	else if ((def_mount_opts & EXT4_DEFM_JMODE) == EXT4_DEFM_JMODE_ORDERED)
		set_opt(sbi->s_mount_opt, ORDERED_DATA);
	else if ((def_mount_opts & EXT4_DEFM_JMODE) == EXT4_DEFM_JMODE_WBACK)
		set_opt(sbi->s_mount_opt, WRITEBACK_DATA);
=======
		set_opt(sb, JOURNAL_DATA);
	else if ((def_mount_opts & EXT4_DEFM_JMODE) == EXT4_DEFM_JMODE_ORDERED)
		set_opt(sb, ORDERED_DATA);
	else if ((def_mount_opts & EXT4_DEFM_JMODE) == EXT4_DEFM_JMODE_WBACK)
		set_opt(sb, WRITEBACK_DATA);
>>>>>>> 3cbea436

	if (le16_to_cpu(sbi->s_es->s_errors) == EXT4_ERRORS_PANIC)
		set_opt(sb, ERRORS_PANIC);
	else if (le16_to_cpu(sbi->s_es->s_errors) == EXT4_ERRORS_CONTINUE)
		set_opt(sb, ERRORS_CONT);
	else
<<<<<<< HEAD
		set_opt(sbi->s_mount_opt, ERRORS_RO);
	if (def_mount_opts & EXT4_DEFM_BLOCK_VALIDITY)
		set_opt(sbi->s_mount_opt, BLOCK_VALIDITY);
	if (def_mount_opts & EXT4_DEFM_DISCARD)
		set_opt(sbi->s_mount_opt, DISCARD);
=======
		set_opt(sb, ERRORS_RO);
	if (def_mount_opts & EXT4_DEFM_BLOCK_VALIDITY)
		set_opt(sb, BLOCK_VALIDITY);
	if (def_mount_opts & EXT4_DEFM_DISCARD)
		set_opt(sb, DISCARD);
>>>>>>> 3cbea436

	sbi->s_resuid = le16_to_cpu(es->s_def_resuid);
	sbi->s_resgid = le16_to_cpu(es->s_def_resgid);
	sbi->s_commit_interval = JBD2_DEFAULT_MAX_COMMIT_AGE * HZ;
	sbi->s_min_batch_time = EXT4_DEF_MIN_BATCH_TIME;
	sbi->s_max_batch_time = EXT4_DEF_MAX_BATCH_TIME;

	if ((def_mount_opts & EXT4_DEFM_NOBARRIER) == 0)
<<<<<<< HEAD
		set_opt(sbi->s_mount_opt, BARRIER);
=======
		set_opt(sb, BARRIER);
>>>>>>> 3cbea436

	/*
	 * enable delayed allocation by default
	 * Use -o nodelalloc to turn it off
	 */
	if (!IS_EXT3_SB(sb) &&
	    ((def_mount_opts & EXT4_DEFM_NODELALLOC) == 0))
<<<<<<< HEAD
		set_opt(sbi->s_mount_opt, DELALLOC);
=======
		set_opt(sb, DELALLOC);
>>>>>>> 3cbea436

	if (!parse_options((char *) sbi->s_es->s_mount_opts, sb,
			   &journal_devnum, &journal_ioprio, NULL, 0)) {
		ext4_msg(sb, KERN_WARNING,
			 "failed to parse options in superblock: %s",
			 sbi->s_es->s_mount_opts);
	}
	if (!parse_options((char *) data, sb, &journal_devnum,
			   &journal_ioprio, NULL, 0))
		goto failed_mount;

	sb->s_flags = (sb->s_flags & ~MS_POSIXACL) |
		(test_opt(sb, POSIX_ACL) ? MS_POSIXACL : 0);

	if (le32_to_cpu(es->s_rev_level) == EXT4_GOOD_OLD_REV &&
	    (EXT4_HAS_COMPAT_FEATURE(sb, ~0U) ||
	     EXT4_HAS_RO_COMPAT_FEATURE(sb, ~0U) ||
	     EXT4_HAS_INCOMPAT_FEATURE(sb, ~0U)))
		ext4_msg(sb, KERN_WARNING,
		       "feature flags set on rev 0 fs, "
		       "running e2fsck is recommended");

	/*
	 * Check feature flags regardless of the revision level, since we
	 * previously didn't change the revision level when setting the flags,
	 * so there is a chance incompat flags are set on a rev 0 filesystem.
	 */
	if (!ext4_feature_set_ok(sb, (sb->s_flags & MS_RDONLY)))
		goto failed_mount;

	blocksize = BLOCK_SIZE << le32_to_cpu(es->s_log_block_size);

	if (blocksize < EXT4_MIN_BLOCK_SIZE ||
	    blocksize > EXT4_MAX_BLOCK_SIZE) {
		ext4_msg(sb, KERN_ERR,
		       "Unsupported filesystem blocksize %d", blocksize);
		goto failed_mount;
	}

	if (sb->s_blocksize != blocksize) {
		/* Validate the filesystem blocksize */
		if (!sb_set_blocksize(sb, blocksize)) {
			ext4_msg(sb, KERN_ERR, "bad block size %d",
					blocksize);
			goto failed_mount;
		}

		brelse(bh);
		logical_sb_block = sb_block * EXT4_MIN_BLOCK_SIZE;
		offset = do_div(logical_sb_block, blocksize);
		bh = sb_bread(sb, logical_sb_block);
		if (!bh) {
			ext4_msg(sb, KERN_ERR,
			       "Can't read superblock on 2nd try");
			goto failed_mount;
		}
		es = (struct ext4_super_block *)(((char *)bh->b_data) + offset);
		sbi->s_es = es;
		if (es->s_magic != cpu_to_le16(EXT4_SUPER_MAGIC)) {
			ext4_msg(sb, KERN_ERR,
			       "Magic mismatch, very weird!");
			goto failed_mount;
		}
	}

	has_huge_files = EXT4_HAS_RO_COMPAT_FEATURE(sb,
				EXT4_FEATURE_RO_COMPAT_HUGE_FILE);
	sbi->s_bitmap_maxbytes = ext4_max_bitmap_size(sb->s_blocksize_bits,
						      has_huge_files);
	sb->s_maxbytes = ext4_max_size(sb->s_blocksize_bits, has_huge_files);

	if (le32_to_cpu(es->s_rev_level) == EXT4_GOOD_OLD_REV) {
		sbi->s_inode_size = EXT4_GOOD_OLD_INODE_SIZE;
		sbi->s_first_ino = EXT4_GOOD_OLD_FIRST_INO;
	} else {
		sbi->s_inode_size = le16_to_cpu(es->s_inode_size);
		sbi->s_first_ino = le32_to_cpu(es->s_first_ino);
		if ((sbi->s_inode_size < EXT4_GOOD_OLD_INODE_SIZE) ||
		    (!is_power_of_2(sbi->s_inode_size)) ||
		    (sbi->s_inode_size > blocksize)) {
			ext4_msg(sb, KERN_ERR,
			       "unsupported inode size: %d",
			       sbi->s_inode_size);
			goto failed_mount;
		}
		if (sbi->s_inode_size > EXT4_GOOD_OLD_INODE_SIZE)
			sb->s_time_gran = 1 << (EXT4_EPOCH_BITS - 2);
	}

	sbi->s_desc_size = le16_to_cpu(es->s_desc_size);
	if (EXT4_HAS_INCOMPAT_FEATURE(sb, EXT4_FEATURE_INCOMPAT_64BIT)) {
		if (sbi->s_desc_size < EXT4_MIN_DESC_SIZE_64BIT ||
		    sbi->s_desc_size > EXT4_MAX_DESC_SIZE ||
		    !is_power_of_2(sbi->s_desc_size)) {
			ext4_msg(sb, KERN_ERR,
			       "unsupported descriptor size %lu",
			       sbi->s_desc_size);
			goto failed_mount;
		}
	} else
		sbi->s_desc_size = EXT4_MIN_DESC_SIZE;

	sbi->s_blocks_per_group = le32_to_cpu(es->s_blocks_per_group);
	sbi->s_inodes_per_group = le32_to_cpu(es->s_inodes_per_group);
	if (EXT4_INODE_SIZE(sb) == 0 || EXT4_INODES_PER_GROUP(sb) == 0)
		goto cantfind_ext4;

	sbi->s_inodes_per_block = blocksize / EXT4_INODE_SIZE(sb);
	if (sbi->s_inodes_per_block == 0)
		goto cantfind_ext4;
	sbi->s_itb_per_group = sbi->s_inodes_per_group /
					sbi->s_inodes_per_block;
	sbi->s_desc_per_block = blocksize / EXT4_DESC_SIZE(sb);
	sbi->s_sbh = bh;
	sbi->s_mount_state = le16_to_cpu(es->s_state);
	sbi->s_addr_per_block_bits = ilog2(EXT4_ADDR_PER_BLOCK(sb));
	sbi->s_desc_per_block_bits = ilog2(EXT4_DESC_PER_BLOCK(sb));

	for (i = 0; i < 4; i++)
		sbi->s_hash_seed[i] = le32_to_cpu(es->s_hash_seed[i]);
	sbi->s_def_hash_version = es->s_def_hash_version;
	i = le32_to_cpu(es->s_flags);
	if (i & EXT2_FLAGS_UNSIGNED_HASH)
		sbi->s_hash_unsigned = 3;
	else if ((i & EXT2_FLAGS_SIGNED_HASH) == 0) {
#ifdef __CHAR_UNSIGNED__
		es->s_flags |= cpu_to_le32(EXT2_FLAGS_UNSIGNED_HASH);
		sbi->s_hash_unsigned = 3;
#else
		es->s_flags |= cpu_to_le32(EXT2_FLAGS_SIGNED_HASH);
#endif
		sb->s_dirt = 1;
	}

	if (sbi->s_blocks_per_group > blocksize * 8) {
		ext4_msg(sb, KERN_ERR,
		       "#blocks per group too big: %lu",
		       sbi->s_blocks_per_group);
		goto failed_mount;
	}
	if (sbi->s_inodes_per_group > blocksize * 8) {
		ext4_msg(sb, KERN_ERR,
		       "#inodes per group too big: %lu",
		       sbi->s_inodes_per_group);
		goto failed_mount;
	}

	/*
	 * Test whether we have more sectors than will fit in sector_t,
	 * and whether the max offset is addressable by the page cache.
	 */
<<<<<<< HEAD
	ret = generic_check_addressable(sb->s_blocksize_bits,
					ext4_blocks_count(es));
	if (ret) {
=======
	err = generic_check_addressable(sb->s_blocksize_bits,
					ext4_blocks_count(es));
	if (err) {
>>>>>>> 3cbea436
		ext4_msg(sb, KERN_ERR, "filesystem"
			 " too large to mount safely on this system");
		if (sizeof(sector_t) < 8)
			ext4_msg(sb, KERN_WARNING, "CONFIG_LBDAF not enabled");
<<<<<<< HEAD
=======
		ret = err;
>>>>>>> 3cbea436
		goto failed_mount;
	}

	if (EXT4_BLOCKS_PER_GROUP(sb) == 0)
		goto cantfind_ext4;

	/* check blocks count against device size */
	blocks_count = sb->s_bdev->bd_inode->i_size >> sb->s_blocksize_bits;
	if (blocks_count && ext4_blocks_count(es) > blocks_count) {
		ext4_msg(sb, KERN_WARNING, "bad geometry: block count %llu "
		       "exceeds size of device (%llu blocks)",
		       ext4_blocks_count(es), blocks_count);
		goto failed_mount;
	}

	/*
	 * It makes no sense for the first data block to be beyond the end
	 * of the filesystem.
	 */
	if (le32_to_cpu(es->s_first_data_block) >= ext4_blocks_count(es)) {
                ext4_msg(sb, KERN_WARNING, "bad geometry: first data"
			 "block %u is beyond end of filesystem (%llu)",
			 le32_to_cpu(es->s_first_data_block),
			 ext4_blocks_count(es));
		goto failed_mount;
	}
	blocks_count = (ext4_blocks_count(es) -
			le32_to_cpu(es->s_first_data_block) +
			EXT4_BLOCKS_PER_GROUP(sb) - 1);
	do_div(blocks_count, EXT4_BLOCKS_PER_GROUP(sb));
	if (blocks_count > ((uint64_t)1<<32) - EXT4_DESC_PER_BLOCK(sb)) {
		ext4_msg(sb, KERN_WARNING, "groups count too large: %u "
		       "(block count %llu, first data block %u, "
		       "blocks per group %lu)", sbi->s_groups_count,
		       ext4_blocks_count(es),
		       le32_to_cpu(es->s_first_data_block),
		       EXT4_BLOCKS_PER_GROUP(sb));
		goto failed_mount;
	}
	sbi->s_groups_count = blocks_count;
	sbi->s_blockfile_groups = min_t(ext4_group_t, sbi->s_groups_count,
			(EXT4_MAX_BLOCK_FILE_PHYS / EXT4_BLOCKS_PER_GROUP(sb)));
	db_count = (sbi->s_groups_count + EXT4_DESC_PER_BLOCK(sb) - 1) /
		   EXT4_DESC_PER_BLOCK(sb);
	sbi->s_group_desc = kmalloc(db_count * sizeof(struct buffer_head *),
				    GFP_KERNEL);
	if (sbi->s_group_desc == NULL) {
		ext4_msg(sb, KERN_ERR, "not enough memory");
		goto failed_mount;
	}

#ifdef CONFIG_PROC_FS
	if (ext4_proc_root)
		sbi->s_proc = proc_mkdir(sb->s_id, ext4_proc_root);
#endif

	bgl_lock_init(sbi->s_blockgroup_lock);

	for (i = 0; i < db_count; i++) {
		block = descriptor_loc(sb, logical_sb_block, i);
		sbi->s_group_desc[i] = sb_bread(sb, block);
		if (!sbi->s_group_desc[i]) {
			ext4_msg(sb, KERN_ERR,
			       "can't read group descriptor %d", i);
			db_count = i;
			goto failed_mount2;
		}
	}
	if (!ext4_check_descriptors(sb, &first_not_zeroed)) {
		ext4_msg(sb, KERN_ERR, "group descriptors corrupted!");
		goto failed_mount2;
	}
	if (EXT4_HAS_INCOMPAT_FEATURE(sb, EXT4_FEATURE_INCOMPAT_FLEX_BG))
		if (!ext4_fill_flex_info(sb)) {
			ext4_msg(sb, KERN_ERR,
			       "unable to initialize "
			       "flex_bg meta info!");
			goto failed_mount2;
		}

	sbi->s_gdb_count = db_count;
	get_random_bytes(&sbi->s_next_generation, sizeof(u32));
	spin_lock_init(&sbi->s_next_gen_lock);

	err = percpu_counter_init(&sbi->s_freeblocks_counter,
			ext4_count_free_blocks(sb));
	if (!err) {
		err = percpu_counter_init(&sbi->s_freeinodes_counter,
				ext4_count_free_inodes(sb));
	}
	if (!err) {
		err = percpu_counter_init(&sbi->s_dirs_counter,
				ext4_count_dirs(sb));
	}
	if (!err) {
		err = percpu_counter_init(&sbi->s_dirtyblocks_counter, 0);
	}
	if (err) {
		ext4_msg(sb, KERN_ERR, "insufficient memory");
		goto failed_mount3;
	}

	sbi->s_stripe = ext4_get_stripe_size(sbi);
	sbi->s_max_writeback_mb_bump = 128;

	/*
	 * set up enough so that it can read an inode
	 */
	if (!test_opt(sb, NOLOAD) &&
	    EXT4_HAS_COMPAT_FEATURE(sb, EXT4_FEATURE_COMPAT_HAS_JOURNAL))
		sb->s_op = &ext4_sops;
	else
		sb->s_op = &ext4_nojournal_sops;
	sb->s_export_op = &ext4_export_ops;
	sb->s_xattr = ext4_xattr_handlers;
#ifdef CONFIG_QUOTA
	sb->s_qcop = &ext4_qctl_operations;
	sb->dq_op = &ext4_quota_operations;
#endif
	INIT_LIST_HEAD(&sbi->s_orphan); /* unlinked but open files */
	mutex_init(&sbi->s_orphan_lock);
	mutex_init(&sbi->s_resize_lock);

	sb->s_root = NULL;

	needs_recovery = (es->s_last_orphan != 0 ||
			  EXT4_HAS_INCOMPAT_FEATURE(sb,
				    EXT4_FEATURE_INCOMPAT_RECOVER));

	/*
	 * The first inode we look at is the journal inode.  Don't try
	 * root first: it may be modified in the journal!
	 */
	if (!test_opt(sb, NOLOAD) &&
	    EXT4_HAS_COMPAT_FEATURE(sb, EXT4_FEATURE_COMPAT_HAS_JOURNAL)) {
		if (ext4_load_journal(sb, es, journal_devnum))
			goto failed_mount3;
	} else if (test_opt(sb, NOLOAD) && !(sb->s_flags & MS_RDONLY) &&
	      EXT4_HAS_INCOMPAT_FEATURE(sb, EXT4_FEATURE_INCOMPAT_RECOVER)) {
		ext4_msg(sb, KERN_ERR, "required journal recovery "
		       "suppressed and not mounted read-only");
		goto failed_mount_wq;
	} else {
		clear_opt(sb, DATA_FLAGS);
		set_opt(sb, WRITEBACK_DATA);
		sbi->s_journal = NULL;
		needs_recovery = 0;
		goto no_journal;
	}

	if (ext4_blocks_count(es) > 0xffffffffULL &&
	    !jbd2_journal_set_features(EXT4_SB(sb)->s_journal, 0, 0,
				       JBD2_FEATURE_INCOMPAT_64BIT)) {
		ext4_msg(sb, KERN_ERR, "Failed to set 64-bit journal feature");
		goto failed_mount_wq;
	}

	if (test_opt(sb, JOURNAL_ASYNC_COMMIT)) {
		jbd2_journal_set_features(sbi->s_journal,
				JBD2_FEATURE_COMPAT_CHECKSUM, 0,
				JBD2_FEATURE_INCOMPAT_ASYNC_COMMIT);
	} else if (test_opt(sb, JOURNAL_CHECKSUM)) {
		jbd2_journal_set_features(sbi->s_journal,
				JBD2_FEATURE_COMPAT_CHECKSUM, 0, 0);
		jbd2_journal_clear_features(sbi->s_journal, 0, 0,
				JBD2_FEATURE_INCOMPAT_ASYNC_COMMIT);
	} else {
		jbd2_journal_clear_features(sbi->s_journal,
				JBD2_FEATURE_COMPAT_CHECKSUM, 0,
				JBD2_FEATURE_INCOMPAT_ASYNC_COMMIT);
	}

	/* We have now updated the journal if required, so we can
	 * validate the data journaling mode. */
	switch (test_opt(sb, DATA_FLAGS)) {
	case 0:
		/* No mode set, assume a default based on the journal
		 * capabilities: ORDERED_DATA if the journal can
		 * cope, else JOURNAL_DATA
		 */
		if (jbd2_journal_check_available_features
		    (sbi->s_journal, 0, 0, JBD2_FEATURE_INCOMPAT_REVOKE))
			set_opt(sb, ORDERED_DATA);
		else
			set_opt(sb, JOURNAL_DATA);
		break;

	case EXT4_MOUNT_ORDERED_DATA:
	case EXT4_MOUNT_WRITEBACK_DATA:
		if (!jbd2_journal_check_available_features
		    (sbi->s_journal, 0, 0, JBD2_FEATURE_INCOMPAT_REVOKE)) {
			ext4_msg(sb, KERN_ERR, "Journal does not support "
			       "requested data journaling mode");
			goto failed_mount_wq;
		}
	default:
		break;
	}
	set_task_ioprio(sbi->s_journal->j_task, journal_ioprio);

	/*
	 * The journal may have updated the bg summary counts, so we
	 * need to update the global counters.
	 */
	percpu_counter_set(&sbi->s_freeblocks_counter,
			   ext4_count_free_blocks(sb));
	percpu_counter_set(&sbi->s_freeinodes_counter,
			   ext4_count_free_inodes(sb));
	percpu_counter_set(&sbi->s_dirs_counter,
			   ext4_count_dirs(sb));
	percpu_counter_set(&sbi->s_dirtyblocks_counter, 0);

no_journal:
	EXT4_SB(sb)->dio_unwritten_wq = create_workqueue("ext4-dio-unwritten");
	if (!EXT4_SB(sb)->dio_unwritten_wq) {
		printk(KERN_ERR "EXT4-fs: failed to create DIO workqueue\n");
		goto failed_mount_wq;
	}

	/*
	 * The jbd2_journal_load will have done any necessary log recovery,
	 * so we can safely mount the rest of the filesystem now.
	 */

	root = ext4_iget(sb, EXT4_ROOT_INO);
	if (IS_ERR(root)) {
		ext4_msg(sb, KERN_ERR, "get root inode failed");
		ret = PTR_ERR(root);
		goto failed_mount4;
	}
	if (!S_ISDIR(root->i_mode) || !root->i_blocks || !root->i_size) {
		iput(root);
		ext4_msg(sb, KERN_ERR, "corrupt root inode, run e2fsck");
		goto failed_mount4;
	}
	sb->s_root = d_alloc_root(root);
	if (!sb->s_root) {
		ext4_msg(sb, KERN_ERR, "get root dentry failed");
		iput(root);
		ret = -ENOMEM;
		goto failed_mount4;
	}

	ext4_setup_super(sb, es, sb->s_flags & MS_RDONLY);

	/* determine the minimum size of new large inodes, if present */
	if (sbi->s_inode_size > EXT4_GOOD_OLD_INODE_SIZE) {
		sbi->s_want_extra_isize = sizeof(struct ext4_inode) -
						     EXT4_GOOD_OLD_INODE_SIZE;
		if (EXT4_HAS_RO_COMPAT_FEATURE(sb,
				       EXT4_FEATURE_RO_COMPAT_EXTRA_ISIZE)) {
			if (sbi->s_want_extra_isize <
			    le16_to_cpu(es->s_want_extra_isize))
				sbi->s_want_extra_isize =
					le16_to_cpu(es->s_want_extra_isize);
			if (sbi->s_want_extra_isize <
			    le16_to_cpu(es->s_min_extra_isize))
				sbi->s_want_extra_isize =
					le16_to_cpu(es->s_min_extra_isize);
		}
	}
	/* Check if enough inode space is available */
	if (EXT4_GOOD_OLD_INODE_SIZE + sbi->s_want_extra_isize >
							sbi->s_inode_size) {
		sbi->s_want_extra_isize = sizeof(struct ext4_inode) -
						       EXT4_GOOD_OLD_INODE_SIZE;
		ext4_msg(sb, KERN_INFO, "required extra inode space not"
			 "available");
	}

	if (test_opt(sb, DELALLOC) &&
	    (test_opt(sb, DATA_FLAGS) == EXT4_MOUNT_JOURNAL_DATA)) {
		ext4_msg(sb, KERN_WARNING, "Ignoring delalloc option - "
			 "requested data journaling mode");
		clear_opt(sb, DELALLOC);
	}
	if (test_opt(sb, DIOREAD_NOLOCK)) {
		if (test_opt(sb, DATA_FLAGS) == EXT4_MOUNT_JOURNAL_DATA) {
			ext4_msg(sb, KERN_WARNING, "Ignoring dioread_nolock "
				"option - requested data journaling mode");
			clear_opt(sb, DIOREAD_NOLOCK);
		}
		if (sb->s_blocksize < PAGE_SIZE) {
			ext4_msg(sb, KERN_WARNING, "Ignoring dioread_nolock "
				"option - block size is too small");
			clear_opt(sb, DIOREAD_NOLOCK);
		}
	}
	if (test_opt(sb, DIOREAD_NOLOCK)) {
		if (test_opt(sb, DATA_FLAGS) == EXT4_MOUNT_JOURNAL_DATA) {
			ext4_msg(sb, KERN_WARNING, "Ignoring dioread_nolock "
				"option - requested data journaling mode");
			clear_opt(sbi->s_mount_opt, DIOREAD_NOLOCK);
		}
		if (sb->s_blocksize < PAGE_SIZE) {
			ext4_msg(sb, KERN_WARNING, "Ignoring dioread_nolock "
				"option - block size is too small");
			clear_opt(sbi->s_mount_opt, DIOREAD_NOLOCK);
		}
	}

	err = ext4_setup_system_zone(sb);
	if (err) {
		ext4_msg(sb, KERN_ERR, "failed to initialize system "
			 "zone (%d)", err);
		goto failed_mount4;
	}

	ext4_ext_init(sb);
	err = ext4_mb_init(sb, needs_recovery);
	if (err) {
		ext4_msg(sb, KERN_ERR, "failed to initialize mballoc (%d)",
			 err);
		goto failed_mount4;
	}

	err = ext4_register_li_request(sb, first_not_zeroed);
	if (err)
		goto failed_mount4;

	sbi->s_kobj.kset = ext4_kset;
	init_completion(&sbi->s_kobj_unregister);
	err = kobject_init_and_add(&sbi->s_kobj, &ext4_ktype, NULL,
				   "%s", sb->s_id);
	if (err) {
		ext4_mb_release(sb);
		ext4_ext_release(sb);
		goto failed_mount4;
	};

	EXT4_SB(sb)->s_mount_state |= EXT4_ORPHAN_FS;
	ext4_orphan_cleanup(sb, es);
	EXT4_SB(sb)->s_mount_state &= ~EXT4_ORPHAN_FS;
	if (needs_recovery) {
		ext4_msg(sb, KERN_INFO, "recovery complete");
		ext4_mark_recovery_complete(sb, es);
	}
	if (EXT4_SB(sb)->s_journal) {
		if (test_opt(sb, DATA_FLAGS) == EXT4_MOUNT_JOURNAL_DATA)
			descr = " journalled data mode";
		else if (test_opt(sb, DATA_FLAGS) == EXT4_MOUNT_ORDERED_DATA)
			descr = " ordered data mode";
		else
			descr = " writeback data mode";
	} else
		descr = "out journal";

	ext4_msg(sb, KERN_INFO, "mounted filesystem with%s. "
		 "Opts: %s%s%s", descr, sbi->s_es->s_mount_opts,
		 *sbi->s_es->s_mount_opts ? "; " : "", orig_data);

	init_timer(&sbi->s_err_report);
	sbi->s_err_report.function = print_daily_error_info;
	sbi->s_err_report.data = (unsigned long) sb;
	if (es->s_error_count)
		mod_timer(&sbi->s_err_report, jiffies + 300*HZ); /* 5 minutes */

	kfree(orig_data);
	return 0;

cantfind_ext4:
	if (!silent)
		ext4_msg(sb, KERN_ERR, "VFS: Can't find ext4 filesystem");
	goto failed_mount;

failed_mount4:
	ext4_msg(sb, KERN_ERR, "mount failed");
	destroy_workqueue(EXT4_SB(sb)->dio_unwritten_wq);
failed_mount_wq:
	ext4_release_system_zone(sb);
	if (sbi->s_journal) {
		jbd2_journal_destroy(sbi->s_journal);
		sbi->s_journal = NULL;
	}
failed_mount3:
	if (sbi->s_flex_groups) {
		if (is_vmalloc_addr(sbi->s_flex_groups))
			vfree(sbi->s_flex_groups);
		else
			kfree(sbi->s_flex_groups);
	}
	percpu_counter_destroy(&sbi->s_freeblocks_counter);
	percpu_counter_destroy(&sbi->s_freeinodes_counter);
	percpu_counter_destroy(&sbi->s_dirs_counter);
	percpu_counter_destroy(&sbi->s_dirtyblocks_counter);
failed_mount2:
	for (i = 0; i < db_count; i++)
		brelse(sbi->s_group_desc[i]);
	kfree(sbi->s_group_desc);
failed_mount:
	if (sbi->s_proc) {
		remove_proc_entry(sb->s_id, ext4_proc_root);
	}
#ifdef CONFIG_QUOTA
	for (i = 0; i < MAXQUOTAS; i++)
		kfree(sbi->s_qf_names[i]);
#endif
	ext4_blkdev_remove(sbi);
	brelse(bh);
out_fail:
	sb->s_fs_info = NULL;
	kfree(sbi->s_blockgroup_lock);
	kfree(sbi);
out_free_orig:
	kfree(orig_data);
	return ret;
}

/*
 * Setup any per-fs journal parameters now.  We'll do this both on
 * initial mount, once the journal has been initialised but before we've
 * done any recovery; and again on any subsequent remount.
 */
static void ext4_init_journal_params(struct super_block *sb, journal_t *journal)
{
	struct ext4_sb_info *sbi = EXT4_SB(sb);

	journal->j_commit_interval = sbi->s_commit_interval;
	journal->j_min_batch_time = sbi->s_min_batch_time;
	journal->j_max_batch_time = sbi->s_max_batch_time;

	write_lock(&journal->j_state_lock);
	if (test_opt(sb, BARRIER))
		journal->j_flags |= JBD2_BARRIER;
	else
		journal->j_flags &= ~JBD2_BARRIER;
	if (test_opt(sb, DATA_ERR_ABORT))
		journal->j_flags |= JBD2_ABORT_ON_SYNCDATA_ERR;
	else
		journal->j_flags &= ~JBD2_ABORT_ON_SYNCDATA_ERR;
	write_unlock(&journal->j_state_lock);
}

static journal_t *ext4_get_journal(struct super_block *sb,
				   unsigned int journal_inum)
{
	struct inode *journal_inode;
	journal_t *journal;

	BUG_ON(!EXT4_HAS_COMPAT_FEATURE(sb, EXT4_FEATURE_COMPAT_HAS_JOURNAL));

	/* First, test for the existence of a valid inode on disk.  Bad
	 * things happen if we iget() an unused inode, as the subsequent
	 * iput() will try to delete it. */

	journal_inode = ext4_iget(sb, journal_inum);
	if (IS_ERR(journal_inode)) {
		ext4_msg(sb, KERN_ERR, "no journal found");
		return NULL;
	}
	if (!journal_inode->i_nlink) {
		make_bad_inode(journal_inode);
		iput(journal_inode);
		ext4_msg(sb, KERN_ERR, "journal inode is deleted");
		return NULL;
	}

	jbd_debug(2, "Journal inode found at %p: %lld bytes\n",
		  journal_inode, journal_inode->i_size);
	if (!S_ISREG(journal_inode->i_mode)) {
		ext4_msg(sb, KERN_ERR, "invalid journal inode");
		iput(journal_inode);
		return NULL;
	}

	journal = jbd2_journal_init_inode(journal_inode);
	if (!journal) {
		ext4_msg(sb, KERN_ERR, "Could not load journal inode");
		iput(journal_inode);
		return NULL;
	}
	journal->j_private = sb;
	ext4_init_journal_params(sb, journal);
	return journal;
}

static journal_t *ext4_get_dev_journal(struct super_block *sb,
				       dev_t j_dev)
{
	struct buffer_head *bh;
	journal_t *journal;
	ext4_fsblk_t start;
	ext4_fsblk_t len;
	int hblock, blocksize;
	ext4_fsblk_t sb_block;
	unsigned long offset;
	struct ext4_super_block *es;
	struct block_device *bdev;

	BUG_ON(!EXT4_HAS_COMPAT_FEATURE(sb, EXT4_FEATURE_COMPAT_HAS_JOURNAL));

	bdev = ext4_blkdev_get(j_dev, sb);
	if (bdev == NULL)
		return NULL;

	blocksize = sb->s_blocksize;
	hblock = bdev_logical_block_size(bdev);
	if (blocksize < hblock) {
		ext4_msg(sb, KERN_ERR,
			"blocksize too small for journal device");
		goto out_bdev;
	}

	sb_block = EXT4_MIN_BLOCK_SIZE / blocksize;
	offset = EXT4_MIN_BLOCK_SIZE % blocksize;
	set_blocksize(bdev, blocksize);
	if (!(bh = __bread(bdev, sb_block, blocksize))) {
		ext4_msg(sb, KERN_ERR, "couldn't read superblock of "
		       "external journal");
		goto out_bdev;
	}

	es = (struct ext4_super_block *) (((char *)bh->b_data) + offset);
	if ((le16_to_cpu(es->s_magic) != EXT4_SUPER_MAGIC) ||
	    !(le32_to_cpu(es->s_feature_incompat) &
	      EXT4_FEATURE_INCOMPAT_JOURNAL_DEV)) {
		ext4_msg(sb, KERN_ERR, "external journal has "
					"bad superblock");
		brelse(bh);
		goto out_bdev;
	}

	if (memcmp(EXT4_SB(sb)->s_es->s_journal_uuid, es->s_uuid, 16)) {
		ext4_msg(sb, KERN_ERR, "journal UUID does not match");
		brelse(bh);
		goto out_bdev;
	}

	len = ext4_blocks_count(es);
	start = sb_block + 1;
	brelse(bh);	/* we're done with the superblock */

	journal = jbd2_journal_init_dev(bdev, sb->s_bdev,
					start, len, blocksize);
	if (!journal) {
		ext4_msg(sb, KERN_ERR, "failed to create device journal");
		goto out_bdev;
	}
	journal->j_private = sb;
	ll_rw_block(READ, 1, &journal->j_sb_buffer);
	wait_on_buffer(journal->j_sb_buffer);
	if (!buffer_uptodate(journal->j_sb_buffer)) {
		ext4_msg(sb, KERN_ERR, "I/O error on journal device");
		goto out_journal;
	}
	if (be32_to_cpu(journal->j_superblock->s_nr_users) != 1) {
		ext4_msg(sb, KERN_ERR, "External journal has more than one "
					"user (unsupported) - %d",
			be32_to_cpu(journal->j_superblock->s_nr_users));
		goto out_journal;
	}
	EXT4_SB(sb)->journal_bdev = bdev;
	ext4_init_journal_params(sb, journal);
	return journal;

out_journal:
	jbd2_journal_destroy(journal);
out_bdev:
	ext4_blkdev_put(bdev);
	return NULL;
}

static int ext4_load_journal(struct super_block *sb,
			     struct ext4_super_block *es,
			     unsigned long journal_devnum)
{
	journal_t *journal;
	unsigned int journal_inum = le32_to_cpu(es->s_journal_inum);
	dev_t journal_dev;
	int err = 0;
	int really_read_only;

	BUG_ON(!EXT4_HAS_COMPAT_FEATURE(sb, EXT4_FEATURE_COMPAT_HAS_JOURNAL));

	if (journal_devnum &&
	    journal_devnum != le32_to_cpu(es->s_journal_dev)) {
		ext4_msg(sb, KERN_INFO, "external journal device major/minor "
			"numbers have changed");
		journal_dev = new_decode_dev(journal_devnum);
	} else
		journal_dev = new_decode_dev(le32_to_cpu(es->s_journal_dev));

	really_read_only = bdev_read_only(sb->s_bdev);

	/*
	 * Are we loading a blank journal or performing recovery after a
	 * crash?  For recovery, we need to check in advance whether we
	 * can get read-write access to the device.
	 */
	if (EXT4_HAS_INCOMPAT_FEATURE(sb, EXT4_FEATURE_INCOMPAT_RECOVER)) {
		if (sb->s_flags & MS_RDONLY) {
			ext4_msg(sb, KERN_INFO, "INFO: recovery "
					"required on readonly filesystem");
			if (really_read_only) {
				ext4_msg(sb, KERN_ERR, "write access "
					"unavailable, cannot proceed");
				return -EROFS;
			}
			ext4_msg(sb, KERN_INFO, "write access will "
			       "be enabled during recovery");
		}
	}

	if (journal_inum && journal_dev) {
		ext4_msg(sb, KERN_ERR, "filesystem has both journal "
		       "and inode journals!");
		return -EINVAL;
	}

	if (journal_inum) {
		if (!(journal = ext4_get_journal(sb, journal_inum)))
			return -EINVAL;
	} else {
		if (!(journal = ext4_get_dev_journal(sb, journal_dev)))
			return -EINVAL;
	}

	if (!(journal->j_flags & JBD2_BARRIER))
		ext4_msg(sb, KERN_INFO, "barriers disabled");

	if (!really_read_only && test_opt(sb, UPDATE_JOURNAL)) {
		err = jbd2_journal_update_format(journal);
		if (err)  {
			ext4_msg(sb, KERN_ERR, "error updating journal");
			jbd2_journal_destroy(journal);
			return err;
		}
	}

	if (!EXT4_HAS_INCOMPAT_FEATURE(sb, EXT4_FEATURE_INCOMPAT_RECOVER))
		err = jbd2_journal_wipe(journal, !really_read_only);
	if (!err) {
		char *save = kmalloc(EXT4_S_ERR_LEN, GFP_KERNEL);
		if (save)
			memcpy(save, ((char *) es) +
			       EXT4_S_ERR_START, EXT4_S_ERR_LEN);
		err = jbd2_journal_load(journal);
		if (save)
			memcpy(((char *) es) + EXT4_S_ERR_START,
			       save, EXT4_S_ERR_LEN);
		kfree(save);
	}

	if (err) {
		ext4_msg(sb, KERN_ERR, "error loading journal");
		jbd2_journal_destroy(journal);
		return err;
	}

	EXT4_SB(sb)->s_journal = journal;
	ext4_clear_journal_err(sb, es);

	if (!really_read_only && journal_devnum &&
	    journal_devnum != le32_to_cpu(es->s_journal_dev)) {
		es->s_journal_dev = cpu_to_le32(journal_devnum);

		/* Make sure we flush the recovery flag to disk. */
		ext4_commit_super(sb, 1);
	}

	return 0;
}

static int ext4_commit_super(struct super_block *sb, int sync)
{
	struct ext4_super_block *es = EXT4_SB(sb)->s_es;
	struct buffer_head *sbh = EXT4_SB(sb)->s_sbh;
	int error = 0;

	if (!sbh)
		return error;
	if (buffer_write_io_error(sbh)) {
		/*
		 * Oh, dear.  A previous attempt to write the
		 * superblock failed.  This could happen because the
		 * USB device was yanked out.  Or it could happen to
		 * be a transient write error and maybe the block will
		 * be remapped.  Nothing we can do but to retry the
		 * write and hope for the best.
		 */
		ext4_msg(sb, KERN_ERR, "previous I/O error to "
		       "superblock detected");
		clear_buffer_write_io_error(sbh);
		set_buffer_uptodate(sbh);
	}
	/*
	 * If the file system is mounted read-only, don't update the
	 * superblock write time.  This avoids updating the superblock
	 * write time when we are mounting the root file system
	 * read/only but we need to replay the journal; at that point,
	 * for people who are east of GMT and who make their clock
	 * tick in localtime for Windows bug-for-bug compatibility,
	 * the clock is set in the future, and this will cause e2fsck
	 * to complain and force a full file system check.
	 */
	if (!(sb->s_flags & MS_RDONLY))
		es->s_wtime = cpu_to_le32(get_seconds());
	if (sb->s_bdev->bd_part)
		es->s_kbytes_written =
			cpu_to_le64(EXT4_SB(sb)->s_kbytes_written +
			    ((part_stat_read(sb->s_bdev->bd_part, sectors[1]) -
			      EXT4_SB(sb)->s_sectors_written_start) >> 1));
	else
		es->s_kbytes_written =
			cpu_to_le64(EXT4_SB(sb)->s_kbytes_written);
	ext4_free_blocks_count_set(es, percpu_counter_sum_positive(
					   &EXT4_SB(sb)->s_freeblocks_counter));
	es->s_free_inodes_count =
		cpu_to_le32(percpu_counter_sum_positive(
				&EXT4_SB(sb)->s_freeinodes_counter));
	sb->s_dirt = 0;
	BUFFER_TRACE(sbh, "marking dirty");
	mark_buffer_dirty(sbh);
	if (sync) {
		error = sync_dirty_buffer(sbh);
		if (error)
			return error;

		error = buffer_write_io_error(sbh);
		if (error) {
			ext4_msg(sb, KERN_ERR, "I/O error while writing "
			       "superblock");
			clear_buffer_write_io_error(sbh);
			set_buffer_uptodate(sbh);
		}
	}
	return error;
}

/*
 * Have we just finished recovery?  If so, and if we are mounting (or
 * remounting) the filesystem readonly, then we will end up with a
 * consistent fs on disk.  Record that fact.
 */
static void ext4_mark_recovery_complete(struct super_block *sb,
					struct ext4_super_block *es)
{
	journal_t *journal = EXT4_SB(sb)->s_journal;

	if (!EXT4_HAS_COMPAT_FEATURE(sb, EXT4_FEATURE_COMPAT_HAS_JOURNAL)) {
		BUG_ON(journal != NULL);
		return;
	}
	jbd2_journal_lock_updates(journal);
	if (jbd2_journal_flush(journal) < 0)
		goto out;

	if (EXT4_HAS_INCOMPAT_FEATURE(sb, EXT4_FEATURE_INCOMPAT_RECOVER) &&
	    sb->s_flags & MS_RDONLY) {
		EXT4_CLEAR_INCOMPAT_FEATURE(sb, EXT4_FEATURE_INCOMPAT_RECOVER);
		ext4_commit_super(sb, 1);
	}

out:
	jbd2_journal_unlock_updates(journal);
}

/*
 * If we are mounting (or read-write remounting) a filesystem whose journal
 * has recorded an error from a previous lifetime, move that error to the
 * main filesystem now.
 */
static void ext4_clear_journal_err(struct super_block *sb,
				   struct ext4_super_block *es)
{
	journal_t *journal;
	int j_errno;
	const char *errstr;

	BUG_ON(!EXT4_HAS_COMPAT_FEATURE(sb, EXT4_FEATURE_COMPAT_HAS_JOURNAL));

	journal = EXT4_SB(sb)->s_journal;

	/*
	 * Now check for any error status which may have been recorded in the
	 * journal by a prior ext4_error() or ext4_abort()
	 */

	j_errno = jbd2_journal_errno(journal);
	if (j_errno) {
		char nbuf[16];

		errstr = ext4_decode_error(sb, j_errno, nbuf);
		ext4_warning(sb, "Filesystem error recorded "
			     "from previous mount: %s", errstr);
		ext4_warning(sb, "Marking fs in need of filesystem check.");

		EXT4_SB(sb)->s_mount_state |= EXT4_ERROR_FS;
		es->s_state |= cpu_to_le16(EXT4_ERROR_FS);
		ext4_commit_super(sb, 1);

		jbd2_journal_clear_err(journal);
	}
}

/*
 * Force the running and committing transactions to commit,
 * and wait on the commit.
 */
int ext4_force_commit(struct super_block *sb)
{
	journal_t *journal;
	int ret = 0;

	if (sb->s_flags & MS_RDONLY)
		return 0;

	journal = EXT4_SB(sb)->s_journal;
	if (journal) {
		vfs_check_frozen(sb, SB_FREEZE_TRANS);
		ret = ext4_journal_force_commit(journal);
	}

	return ret;
}

static void ext4_write_super(struct super_block *sb)
{
	lock_super(sb);
	ext4_commit_super(sb, 1);
	unlock_super(sb);
}

static int ext4_sync_fs(struct super_block *sb, int wait)
{
	int ret = 0;
	tid_t target;
	struct ext4_sb_info *sbi = EXT4_SB(sb);

	trace_ext4_sync_fs(sb, wait);
	flush_workqueue(sbi->dio_unwritten_wq);
	if (jbd2_journal_start_commit(sbi->s_journal, &target)) {
		if (wait)
			jbd2_log_wait_commit(sbi->s_journal, target);
	}
	return ret;
}

/*
 * LVM calls this function before a (read-only) snapshot is created.  This
 * gives us a chance to flush the journal completely and mark the fs clean.
 */
static int ext4_freeze(struct super_block *sb)
{
	int error = 0;
	journal_t *journal;

	if (sb->s_flags & MS_RDONLY)
		return 0;

	journal = EXT4_SB(sb)->s_journal;

	/* Now we set up the journal barrier. */
	jbd2_journal_lock_updates(journal);

	/*
	 * Don't clear the needs_recovery flag if we failed to flush
	 * the journal.
	 */
	error = jbd2_journal_flush(journal);
	if (error < 0)
		goto out;

	/* Journal blocked and flushed, clear needs_recovery flag. */
	EXT4_CLEAR_INCOMPAT_FEATURE(sb, EXT4_FEATURE_INCOMPAT_RECOVER);
	error = ext4_commit_super(sb, 1);
out:
	/* we rely on s_frozen to stop further updates */
	jbd2_journal_unlock_updates(EXT4_SB(sb)->s_journal);
	return error;
}

/*
 * Called by LVM after the snapshot is done.  We need to reset the RECOVER
 * flag here, even though the filesystem is not technically dirty yet.
 */
static int ext4_unfreeze(struct super_block *sb)
{
	if (sb->s_flags & MS_RDONLY)
		return 0;

	lock_super(sb);
	/* Reset the needs_recovery flag before the fs is unlocked. */
	EXT4_SET_INCOMPAT_FEATURE(sb, EXT4_FEATURE_INCOMPAT_RECOVER);
	ext4_commit_super(sb, 1);
	unlock_super(sb);
	return 0;
}

/*
 * Structure to save mount options for ext4_remount's benefit
 */
struct ext4_mount_options {
	unsigned long s_mount_opt;
	unsigned long s_mount_opt2;
	uid_t s_resuid;
	gid_t s_resgid;
	unsigned long s_commit_interval;
	u32 s_min_batch_time, s_max_batch_time;
#ifdef CONFIG_QUOTA
	int s_jquota_fmt;
	char *s_qf_names[MAXQUOTAS];
#endif
};

static int ext4_remount(struct super_block *sb, int *flags, char *data)
{
	struct ext4_super_block *es;
	struct ext4_sb_info *sbi = EXT4_SB(sb);
	ext4_fsblk_t n_blocks_count = 0;
	unsigned long old_sb_flags;
	struct ext4_mount_options old_opts;
	int enable_quota = 0;
	ext4_group_t g;
	unsigned int journal_ioprio = DEFAULT_JOURNAL_IOPRIO;
	int err;
#ifdef CONFIG_QUOTA
	int i;
#endif
	char *orig_data = kstrdup(data, GFP_KERNEL);

	/* Store the original options */
	lock_super(sb);
	old_sb_flags = sb->s_flags;
	old_opts.s_mount_opt = sbi->s_mount_opt;
	old_opts.s_mount_opt2 = sbi->s_mount_opt2;
	old_opts.s_resuid = sbi->s_resuid;
	old_opts.s_resgid = sbi->s_resgid;
	old_opts.s_commit_interval = sbi->s_commit_interval;
	old_opts.s_min_batch_time = sbi->s_min_batch_time;
	old_opts.s_max_batch_time = sbi->s_max_batch_time;
#ifdef CONFIG_QUOTA
	old_opts.s_jquota_fmt = sbi->s_jquota_fmt;
	for (i = 0; i < MAXQUOTAS; i++)
		old_opts.s_qf_names[i] = sbi->s_qf_names[i];
#endif
	if (sbi->s_journal && sbi->s_journal->j_task->io_context)
		journal_ioprio = sbi->s_journal->j_task->io_context->ioprio;

	/*
	 * Allow the "check" option to be passed as a remount option.
	 */
	if (!parse_options(data, sb, NULL, &journal_ioprio,
			   &n_blocks_count, 1)) {
		err = -EINVAL;
		goto restore_opts;
	}

	if (sbi->s_mount_flags & EXT4_MF_FS_ABORTED)
		ext4_abort(sb, "Abort forced by user");

	sb->s_flags = (sb->s_flags & ~MS_POSIXACL) |
		(test_opt(sb, POSIX_ACL) ? MS_POSIXACL : 0);

	es = sbi->s_es;

	if (sbi->s_journal) {
		ext4_init_journal_params(sb, sbi->s_journal);
		set_task_ioprio(sbi->s_journal->j_task, journal_ioprio);
	}

	if ((*flags & MS_RDONLY) != (sb->s_flags & MS_RDONLY) ||
		n_blocks_count > ext4_blocks_count(es)) {
		if (sbi->s_mount_flags & EXT4_MF_FS_ABORTED) {
			err = -EROFS;
			goto restore_opts;
		}

		if (*flags & MS_RDONLY) {
			err = dquot_suspend(sb, -1);
			if (err < 0)
				goto restore_opts;

			/*
			 * First of all, the unconditional stuff we have to do
			 * to disable replay of the journal when we next remount
			 */
			sb->s_flags |= MS_RDONLY;

			/*
			 * OK, test if we are remounting a valid rw partition
			 * readonly, and if so set the rdonly flag and then
			 * mark the partition as valid again.
			 */
			if (!(es->s_state & cpu_to_le16(EXT4_VALID_FS)) &&
			    (sbi->s_mount_state & EXT4_VALID_FS))
				es->s_state = cpu_to_le16(sbi->s_mount_state);

			if (sbi->s_journal)
				ext4_mark_recovery_complete(sb, es);
		} else {
			/* Make sure we can mount this feature set readwrite */
			if (!ext4_feature_set_ok(sb, 0)) {
				err = -EROFS;
				goto restore_opts;
			}
			/*
			 * Make sure the group descriptor checksums
			 * are sane.  If they aren't, refuse to remount r/w.
			 */
			for (g = 0; g < sbi->s_groups_count; g++) {
				struct ext4_group_desc *gdp =
					ext4_get_group_desc(sb, g, NULL);

				if (!ext4_group_desc_csum_verify(sbi, g, gdp)) {
					ext4_msg(sb, KERN_ERR,
	       "ext4_remount: Checksum for group %u failed (%u!=%u)",
		g, le16_to_cpu(ext4_group_desc_csum(sbi, g, gdp)),
					       le16_to_cpu(gdp->bg_checksum));
					err = -EINVAL;
					goto restore_opts;
				}
			}

			/*
			 * If we have an unprocessed orphan list hanging
			 * around from a previously readonly bdev mount,
			 * require a full umount/remount for now.
			 */
			if (es->s_last_orphan) {
				ext4_msg(sb, KERN_WARNING, "Couldn't "
				       "remount RDWR because of unprocessed "
				       "orphan inode list.  Please "
				       "umount/remount instead");
				err = -EINVAL;
				goto restore_opts;
			}

			/*
			 * Mounting a RDONLY partition read-write, so reread
			 * and store the current valid flag.  (It may have
			 * been changed by e2fsck since we originally mounted
			 * the partition.)
			 */
			if (sbi->s_journal)
				ext4_clear_journal_err(sb, es);
			sbi->s_mount_state = le16_to_cpu(es->s_state);
			if ((err = ext4_group_extend(sb, es, n_blocks_count)))
				goto restore_opts;
			if (!ext4_setup_super(sb, es, 0))
				sb->s_flags &= ~MS_RDONLY;
			enable_quota = 1;
		}
	}

	/*
	 * Reinitialize lazy itable initialization thread based on
	 * current settings
	 */
	if ((sb->s_flags & MS_RDONLY) || !test_opt(sb, INIT_INODE_TABLE))
		ext4_unregister_li_request(sb);
	else {
		ext4_group_t first_not_zeroed;
		first_not_zeroed = ext4_has_uninit_itable(sb);
		ext4_register_li_request(sb, first_not_zeroed);
	}

	ext4_setup_system_zone(sb);
	if (sbi->s_journal == NULL)
		ext4_commit_super(sb, 1);

#ifdef CONFIG_QUOTA
	/* Release old quota file names */
	for (i = 0; i < MAXQUOTAS; i++)
		if (old_opts.s_qf_names[i] &&
		    old_opts.s_qf_names[i] != sbi->s_qf_names[i])
			kfree(old_opts.s_qf_names[i]);
#endif
	unlock_super(sb);
	if (enable_quota)
		dquot_resume(sb, -1);

	ext4_msg(sb, KERN_INFO, "re-mounted. Opts: %s", orig_data);
	kfree(orig_data);
	return 0;

restore_opts:
	sb->s_flags = old_sb_flags;
	sbi->s_mount_opt = old_opts.s_mount_opt;
	sbi->s_mount_opt2 = old_opts.s_mount_opt2;
	sbi->s_resuid = old_opts.s_resuid;
	sbi->s_resgid = old_opts.s_resgid;
	sbi->s_commit_interval = old_opts.s_commit_interval;
	sbi->s_min_batch_time = old_opts.s_min_batch_time;
	sbi->s_max_batch_time = old_opts.s_max_batch_time;
#ifdef CONFIG_QUOTA
	sbi->s_jquota_fmt = old_opts.s_jquota_fmt;
	for (i = 0; i < MAXQUOTAS; i++) {
		if (sbi->s_qf_names[i] &&
		    old_opts.s_qf_names[i] != sbi->s_qf_names[i])
			kfree(sbi->s_qf_names[i]);
		sbi->s_qf_names[i] = old_opts.s_qf_names[i];
	}
#endif
	unlock_super(sb);
	kfree(orig_data);
	return err;
}

static int ext4_statfs(struct dentry *dentry, struct kstatfs *buf)
{
	struct super_block *sb = dentry->d_sb;
	struct ext4_sb_info *sbi = EXT4_SB(sb);
	struct ext4_super_block *es = sbi->s_es;
	u64 fsid;

	if (test_opt(sb, MINIX_DF)) {
		sbi->s_overhead_last = 0;
	} else if (sbi->s_blocks_last != ext4_blocks_count(es)) {
		ext4_group_t i, ngroups = ext4_get_groups_count(sb);
		ext4_fsblk_t overhead = 0;

		/*
		 * Compute the overhead (FS structures).  This is constant
		 * for a given filesystem unless the number of block groups
		 * changes so we cache the previous value until it does.
		 */

		/*
		 * All of the blocks before first_data_block are
		 * overhead
		 */
		overhead = le32_to_cpu(es->s_first_data_block);

		/*
		 * Add the overhead attributed to the superblock and
		 * block group descriptors.  If the sparse superblocks
		 * feature is turned on, then not all groups have this.
		 */
		for (i = 0; i < ngroups; i++) {
			overhead += ext4_bg_has_super(sb, i) +
				ext4_bg_num_gdb(sb, i);
			cond_resched();
		}

		/*
		 * Every block group has an inode bitmap, a block
		 * bitmap, and an inode table.
		 */
		overhead += ngroups * (2 + sbi->s_itb_per_group);
		sbi->s_overhead_last = overhead;
		smp_wmb();
		sbi->s_blocks_last = ext4_blocks_count(es);
	}

	buf->f_type = EXT4_SUPER_MAGIC;
	buf->f_bsize = sb->s_blocksize;
	buf->f_blocks = ext4_blocks_count(es) - sbi->s_overhead_last;
	buf->f_bfree = percpu_counter_sum_positive(&sbi->s_freeblocks_counter) -
		       percpu_counter_sum_positive(&sbi->s_dirtyblocks_counter);
	buf->f_bavail = buf->f_bfree - ext4_r_blocks_count(es);
	if (buf->f_bfree < ext4_r_blocks_count(es))
		buf->f_bavail = 0;
	buf->f_files = le32_to_cpu(es->s_inodes_count);
	buf->f_ffree = percpu_counter_sum_positive(&sbi->s_freeinodes_counter);
	buf->f_namelen = EXT4_NAME_LEN;
	fsid = le64_to_cpup((void *)es->s_uuid) ^
	       le64_to_cpup((void *)es->s_uuid + sizeof(u64));
	buf->f_fsid.val[0] = fsid & 0xFFFFFFFFUL;
	buf->f_fsid.val[1] = (fsid >> 32) & 0xFFFFFFFFUL;

	return 0;
}

/* Helper function for writing quotas on sync - we need to start transaction
 * before quota file is locked for write. Otherwise the are possible deadlocks:
 * Process 1                         Process 2
 * ext4_create()                     quota_sync()
 *   jbd2_journal_start()                  write_dquot()
 *   dquot_initialize()                         down(dqio_mutex)
 *     down(dqio_mutex)                    jbd2_journal_start()
 *
 */

#ifdef CONFIG_QUOTA

static inline struct inode *dquot_to_inode(struct dquot *dquot)
{
	return sb_dqopt(dquot->dq_sb)->files[dquot->dq_type];
}

static int ext4_write_dquot(struct dquot *dquot)
{
	int ret, err;
	handle_t *handle;
	struct inode *inode;

	inode = dquot_to_inode(dquot);
	handle = ext4_journal_start(inode,
				    EXT4_QUOTA_TRANS_BLOCKS(dquot->dq_sb));
	if (IS_ERR(handle))
		return PTR_ERR(handle);
	ret = dquot_commit(dquot);
	err = ext4_journal_stop(handle);
	if (!ret)
		ret = err;
	return ret;
}

static int ext4_acquire_dquot(struct dquot *dquot)
{
	int ret, err;
	handle_t *handle;

	handle = ext4_journal_start(dquot_to_inode(dquot),
				    EXT4_QUOTA_INIT_BLOCKS(dquot->dq_sb));
	if (IS_ERR(handle))
		return PTR_ERR(handle);
	ret = dquot_acquire(dquot);
	err = ext4_journal_stop(handle);
	if (!ret)
		ret = err;
	return ret;
}

static int ext4_release_dquot(struct dquot *dquot)
{
	int ret, err;
	handle_t *handle;

	handle = ext4_journal_start(dquot_to_inode(dquot),
				    EXT4_QUOTA_DEL_BLOCKS(dquot->dq_sb));
	if (IS_ERR(handle)) {
		/* Release dquot anyway to avoid endless cycle in dqput() */
		dquot_release(dquot);
		return PTR_ERR(handle);
	}
	ret = dquot_release(dquot);
	err = ext4_journal_stop(handle);
	if (!ret)
		ret = err;
	return ret;
}

static int ext4_mark_dquot_dirty(struct dquot *dquot)
{
	/* Are we journaling quotas? */
	if (EXT4_SB(dquot->dq_sb)->s_qf_names[USRQUOTA] ||
	    EXT4_SB(dquot->dq_sb)->s_qf_names[GRPQUOTA]) {
		dquot_mark_dquot_dirty(dquot);
		return ext4_write_dquot(dquot);
	} else {
		return dquot_mark_dquot_dirty(dquot);
	}
}

static int ext4_write_info(struct super_block *sb, int type)
{
	int ret, err;
	handle_t *handle;

	/* Data block + inode block */
	handle = ext4_journal_start(sb->s_root->d_inode, 2);
	if (IS_ERR(handle))
		return PTR_ERR(handle);
	ret = dquot_commit_info(sb, type);
	err = ext4_journal_stop(handle);
	if (!ret)
		ret = err;
	return ret;
}

/*
 * Turn on quotas during mount time - we need to find
 * the quota file and such...
 */
static int ext4_quota_on_mount(struct super_block *sb, int type)
{
	return dquot_quota_on_mount(sb, EXT4_SB(sb)->s_qf_names[type],
					EXT4_SB(sb)->s_jquota_fmt, type);
}

/*
 * Standard function to be called on quota_on
 */
static int ext4_quota_on(struct super_block *sb, int type, int format_id,
			 char *name)
{
	int err;
	struct path path;

	if (!test_opt(sb, QUOTA))
		return -EINVAL;

	err = kern_path(name, LOOKUP_FOLLOW, &path);
	if (err)
		return err;

	/* Quotafile not on the same filesystem? */
	if (path.mnt->mnt_sb != sb) {
		path_put(&path);
		return -EXDEV;
	}
	/* Journaling quota? */
	if (EXT4_SB(sb)->s_qf_names[type]) {
		/* Quotafile not in fs root? */
		if (path.dentry->d_parent != sb->s_root)
			ext4_msg(sb, KERN_WARNING,
				"Quota file not on filesystem root. "
				"Journaled quota will not work");
	}

	/*
	 * When we journal data on quota file, we have to flush journal to see
	 * all updates to the file when we bypass pagecache...
	 */
	if (EXT4_SB(sb)->s_journal &&
	    ext4_should_journal_data(path.dentry->d_inode)) {
		/*
		 * We don't need to lock updates but journal_flush() could
		 * otherwise be livelocked...
		 */
		jbd2_journal_lock_updates(EXT4_SB(sb)->s_journal);
		err = jbd2_journal_flush(EXT4_SB(sb)->s_journal);
		jbd2_journal_unlock_updates(EXT4_SB(sb)->s_journal);
		if (err) {
			path_put(&path);
			return err;
		}
	}

	err = dquot_quota_on_path(sb, type, format_id, &path);
	path_put(&path);
	return err;
}

static int ext4_quota_off(struct super_block *sb, int type)
{
	/* Force all delayed allocation blocks to be allocated.
	 * Caller already holds s_umount sem */
	if (test_opt(sb, DELALLOC))
		sync_filesystem(sb);

	return dquot_quota_off(sb, type);
}

/* Read data from quotafile - avoid pagecache and such because we cannot afford
 * acquiring the locks... As quota files are never truncated and quota code
 * itself serializes the operations (and noone else should touch the files)
 * we don't have to be afraid of races */
static ssize_t ext4_quota_read(struct super_block *sb, int type, char *data,
			       size_t len, loff_t off)
{
	struct inode *inode = sb_dqopt(sb)->files[type];
	ext4_lblk_t blk = off >> EXT4_BLOCK_SIZE_BITS(sb);
	int err = 0;
	int offset = off & (sb->s_blocksize - 1);
	int tocopy;
	size_t toread;
	struct buffer_head *bh;
	loff_t i_size = i_size_read(inode);

	if (off > i_size)
		return 0;
	if (off+len > i_size)
		len = i_size-off;
	toread = len;
	while (toread > 0) {
		tocopy = sb->s_blocksize - offset < toread ?
				sb->s_blocksize - offset : toread;
		bh = ext4_bread(NULL, inode, blk, 0, &err);
		if (err)
			return err;
		if (!bh)	/* A hole? */
			memset(data, 0, tocopy);
		else
			memcpy(data, bh->b_data+offset, tocopy);
		brelse(bh);
		offset = 0;
		toread -= tocopy;
		data += tocopy;
		blk++;
	}
	return len;
}

/* Write to quotafile (we know the transaction is already started and has
 * enough credits) */
static ssize_t ext4_quota_write(struct super_block *sb, int type,
				const char *data, size_t len, loff_t off)
{
	struct inode *inode = sb_dqopt(sb)->files[type];
	ext4_lblk_t blk = off >> EXT4_BLOCK_SIZE_BITS(sb);
	int err = 0;
	int offset = off & (sb->s_blocksize - 1);
	struct buffer_head *bh;
	handle_t *handle = journal_current_handle();

	if (EXT4_SB(sb)->s_journal && !handle) {
		ext4_msg(sb, KERN_WARNING, "Quota write (off=%llu, len=%llu)"
			" cancelled because transaction is not started",
			(unsigned long long)off, (unsigned long long)len);
		return -EIO;
	}
	/*
	 * Since we account only one data block in transaction credits,
	 * then it is impossible to cross a block boundary.
	 */
	if (sb->s_blocksize - offset < len) {
		ext4_msg(sb, KERN_WARNING, "Quota write (off=%llu, len=%llu)"
			" cancelled because not block aligned",
			(unsigned long long)off, (unsigned long long)len);
		return -EIO;
	}

	mutex_lock_nested(&inode->i_mutex, I_MUTEX_QUOTA);
	bh = ext4_bread(handle, inode, blk, 1, &err);
	if (!bh)
		goto out;
	err = ext4_journal_get_write_access(handle, bh);
	if (err) {
		brelse(bh);
		goto out;
	}
	lock_buffer(bh);
	memcpy(bh->b_data+offset, data, len);
	flush_dcache_page(bh->b_page);
	unlock_buffer(bh);
	err = ext4_handle_dirty_metadata(handle, NULL, bh);
	brelse(bh);
out:
	if (err) {
		mutex_unlock(&inode->i_mutex);
		return err;
	}
	if (inode->i_size < off + len) {
		i_size_write(inode, off + len);
		EXT4_I(inode)->i_disksize = inode->i_size;
	}
	inode->i_mtime = inode->i_ctime = CURRENT_TIME;
	ext4_mark_inode_dirty(handle, inode);
	mutex_unlock(&inode->i_mutex);
	return len;
}

#endif

static struct dentry *ext4_mount(struct file_system_type *fs_type, int flags,
		       const char *dev_name, void *data)
{
	return mount_bdev(fs_type, flags, dev_name, data, ext4_fill_super);
}

#if !defined(CONFIG_EXT2_FS) && !defined(CONFIG_EXT2_FS_MODULE) && defined(CONFIG_EXT4_USE_FOR_EXT23)
static struct file_system_type ext2_fs_type = {
	.owner		= THIS_MODULE,
	.name		= "ext2",
	.mount		= ext4_mount,
	.kill_sb	= kill_block_super,
	.fs_flags	= FS_REQUIRES_DEV,
};

static inline void register_as_ext2(void)
{
	int err = register_filesystem(&ext2_fs_type);
	if (err)
		printk(KERN_WARNING
		       "EXT4-fs: Unable to register as ext2 (%d)\n", err);
}

static inline void unregister_as_ext2(void)
{
	unregister_filesystem(&ext2_fs_type);
}
MODULE_ALIAS("ext2");
#else
static inline void register_as_ext2(void) { }
static inline void unregister_as_ext2(void) { }
#endif

#if !defined(CONFIG_EXT3_FS) && !defined(CONFIG_EXT3_FS_MODULE) && defined(CONFIG_EXT4_USE_FOR_EXT23)
static inline void register_as_ext3(void)
{
	int err = register_filesystem(&ext3_fs_type);
	if (err)
		printk(KERN_WARNING
		       "EXT4-fs: Unable to register as ext3 (%d)\n", err);
}

static inline void unregister_as_ext3(void)
{
	unregister_filesystem(&ext3_fs_type);
}
MODULE_ALIAS("ext3");
#else
static inline void register_as_ext3(void) { }
static inline void unregister_as_ext3(void) { }
#endif

static struct file_system_type ext4_fs_type = {
	.owner		= THIS_MODULE,
	.name		= "ext4",
	.mount		= ext4_mount,
	.kill_sb	= kill_block_super,
	.fs_flags	= FS_REQUIRES_DEV,
};

int __init ext4_init_feat_adverts(void)
{
	struct ext4_features *ef;
	int ret = -ENOMEM;

	ef = kzalloc(sizeof(struct ext4_features), GFP_KERNEL);
	if (!ef)
		goto out;

	ef->f_kobj.kset = ext4_kset;
	init_completion(&ef->f_kobj_unregister);
	ret = kobject_init_and_add(&ef->f_kobj, &ext4_feat_ktype, NULL,
				   "features");
	if (ret) {
		kfree(ef);
		goto out;
	}

	ext4_feat = ef;
	ret = 0;
out:
	return ret;
}

static int __init ext4_init_fs(void)
{
	int err;

	ext4_check_flag_values();
	err = ext4_init_pageio();
	if (err)
		return err;
	err = ext4_init_system_zone();
	if (err)
		goto out5;
	ext4_kset = kset_create_and_add("ext4", NULL, fs_kobj);
	if (!ext4_kset)
		goto out4;
	ext4_proc_root = proc_mkdir("fs/ext4", NULL);

	err = ext4_init_feat_adverts();

	err = ext4_init_mballoc();
	if (err)
		goto out3;

	err = ext4_init_xattr();
	if (err)
		goto out2;
	err = init_inodecache();
	if (err)
		goto out1;
	register_as_ext2();
	register_as_ext3();
	err = register_filesystem(&ext4_fs_type);
	if (err)
		goto out;

	ext4_li_info = NULL;
	mutex_init(&ext4_li_mtx);
	return 0;
out:
	unregister_as_ext2();
	unregister_as_ext3();
	destroy_inodecache();
out1:
	ext4_exit_xattr();
out2:
	ext4_exit_mballoc();
out3:
	kfree(ext4_feat);
	remove_proc_entry("fs/ext4", NULL);
	kset_unregister(ext4_kset);
out4:
	ext4_exit_system_zone();
out5:
	ext4_exit_pageio();
	return err;
}

static void __exit ext4_exit_fs(void)
{
	ext4_destroy_lazyinit_thread();
	unregister_as_ext2();
	unregister_as_ext3();
	unregister_filesystem(&ext4_fs_type);
	destroy_inodecache();
	ext4_exit_xattr();
	ext4_exit_mballoc();
	remove_proc_entry("fs/ext4", NULL);
	kset_unregister(ext4_kset);
	ext4_exit_system_zone();
	ext4_exit_pageio();
}

MODULE_AUTHOR("Remy Card, Stephen Tweedie, Andrew Morton, Andreas Dilger, Theodore Ts'o and others");
MODULE_DESCRIPTION("Fourth Extended Filesystem");
MODULE_LICENSE("GPL");
module_init(ext4_init_fs)
module_exit(ext4_exit_fs)<|MERGE_RESOLUTION|>--- conflicted
+++ resolved
@@ -392,17 +392,10 @@
 	va_list args;
 
 	va_start(args, fmt);
-<<<<<<< HEAD
-	printk(KERN_CRIT "EXT4-fs error (device %s): %s:%d: comm %s: ",
-	       sb->s_id, function, line, current->comm);
-	vprintk(fmt, args);
-	printk("\n");
-=======
 	vaf.fmt = fmt;
 	vaf.va = &args;
 	printk(KERN_CRIT "EXT4-fs error (device %s): %s:%d: comm %s: %pV\n",
 	       sb->s_id, function, line, current->comm, &vaf);
->>>>>>> 3cbea436
 	va_end(args);
 
 	ext4_handle_error(sb);
@@ -413,25 +406,13 @@
 		      const char *fmt, ...)
 {
 	va_list args;
-<<<<<<< HEAD
-=======
 	struct va_format vaf;
->>>>>>> 3cbea436
 	struct ext4_super_block *es = EXT4_SB(inode->i_sb)->s_es;
 
 	es->s_last_error_ino = cpu_to_le32(inode->i_ino);
 	es->s_last_error_block = cpu_to_le64(block);
 	save_error_info(inode->i_sb, function, line);
 	va_start(args, fmt);
-<<<<<<< HEAD
-	printk(KERN_CRIT "EXT4-fs error (device %s): %s:%d: inode #%lu: ",
-	       inode->i_sb->s_id, function, line, inode->i_ino);
-	if (block)
-		printk("block %llu: ", block);
-	printk("comm %s: ", current->comm);
-	vprintk(fmt, args);
-	printk("\n");
-=======
 	vaf.fmt = fmt;
 	vaf.va = &args;
 	printk(KERN_CRIT "EXT4-fs error (device %s): %s:%d: inode #%lu: ",
@@ -439,24 +420,17 @@
 	if (block)
 		printk(KERN_CONT "block %llu: ", block);
 	printk(KERN_CONT "comm %s: %pV\n", current->comm, &vaf);
->>>>>>> 3cbea436
 	va_end(args);
 
 	ext4_handle_error(inode->i_sb);
 }
 
 void ext4_error_file(struct file *file, const char *function,
-<<<<<<< HEAD
-		     unsigned int line, const char *fmt, ...)
-{
-	va_list args;
-=======
 		     unsigned int line, ext4_fsblk_t block,
 		     const char *fmt, ...)
 {
 	va_list args;
 	struct va_format vaf;
->>>>>>> 3cbea436
 	struct ext4_super_block *es;
 	struct inode *inode = file->f_dentry->d_inode;
 	char pathname[80], *path;
@@ -464,19 +438,6 @@
 	es = EXT4_SB(inode->i_sb)->s_es;
 	es->s_last_error_ino = cpu_to_le32(inode->i_ino);
 	save_error_info(inode->i_sb, function, line);
-<<<<<<< HEAD
-	va_start(args, fmt);
-	path = d_path(&(file->f_path), pathname, sizeof(pathname));
-	if (!path)
-		path = "(unknown)";
-	printk(KERN_CRIT
-	       "EXT4-fs error (device %s): %s:%d: inode #%lu "
-	       "(comm %s path %s): ",
-	       inode->i_sb->s_id, function, line, inode->i_ino,
-	       current->comm, path);
-	vprintk(fmt, args);
-	printk("\n");
-=======
 	path = d_path(&(file->f_path), pathname, sizeof(pathname));
 	if (IS_ERR(path))
 		path = "(unknown)";
@@ -489,7 +450,6 @@
 	vaf.fmt = fmt;
 	vaf.va = &args;
 	printk(KERN_CONT "comm %s: path %s: %pV\n", current->comm, path, &vaf);
->>>>>>> 3cbea436
 	va_end(args);
 
 	ext4_handle_error(inode->i_sb);
@@ -607,17 +567,10 @@
 	va_list args;
 
 	va_start(args, fmt);
-<<<<<<< HEAD
-	printk(KERN_WARNING "EXT4-fs warning (device %s): %s:%d: ",
-	       sb->s_id, function, line);
-	vprintk(fmt, args);
-	printk("\n");
-=======
 	vaf.fmt = fmt;
 	vaf.va = &args;
 	printk(KERN_WARNING "EXT4-fs warning (device %s): %s:%d: %pV\n",
 	       sb->s_id, function, line, &vaf);
->>>>>>> 3cbea436
 	va_end(args);
 }
 
@@ -635,17 +588,6 @@
 	es->s_last_error_ino = cpu_to_le32(ino);
 	es->s_last_error_block = cpu_to_le64(block);
 	__save_error_info(sb, function, line);
-<<<<<<< HEAD
-	va_start(args, fmt);
-	printk(KERN_CRIT "EXT4-fs error (device %s): %s:%d: group %u",
-	       sb->s_id, function, line, grp);
-	if (ino)
-		printk("inode %lu: ", ino);
-	if (block)
-		printk("block %llu:", (unsigned long long) block);
-	vprintk(fmt, args);
-	printk("\n");
-=======
 
 	va_start(args, fmt);
 
@@ -658,7 +600,6 @@
 	if (block)
 		printk(KERN_CONT "block %llu:", (unsigned long long) block);
 	printk(KERN_CONT "%pV\n", &vaf);
->>>>>>> 3cbea436
 	va_end(args);
 
 	if (test_opt(sb, ERRORS_CONT)) {
@@ -884,10 +825,7 @@
 #ifdef CONFIG_QUOTA
 	ei->i_reserved_quota = 0;
 #endif
-<<<<<<< HEAD
-=======
 	ei->jinode = NULL;
->>>>>>> 3cbea436
 	INIT_LIST_HEAD(&ei->i_completed_io_list);
 	spin_lock_init(&ei->i_completed_io_lock);
 	ei->cur_aio_dio = NULL;
@@ -906,8 +844,6 @@
 	return drop;
 }
 
-<<<<<<< HEAD
-=======
 static void ext4_i_callback(struct rcu_head *head)
 {
 	struct inode *inode = container_of(head, struct inode, i_rcu);
@@ -915,7 +851,6 @@
 	kmem_cache_free(ext4_inode_cachep, EXT4_I(inode));
 }
 
->>>>>>> 3cbea436
 static void ext4_destroy_inode(struct inode *inode)
 {
 	ext4_ioend_wait(inode);
@@ -1104,11 +1039,8 @@
 	    !(def_mount_opts & EXT4_DEFM_NODELALLOC))
 		seq_puts(seq, ",nodelalloc");
 
-<<<<<<< HEAD
-=======
 	if (test_opt(sb, MBLK_IO_SUBMIT))
 		seq_puts(seq, ",mblk_io_submit");
->>>>>>> 3cbea436
 	if (sbi->s_stripe)
 		seq_printf(seq, ",stripe=%lu", sbi->s_stripe);
 	/*
@@ -1280,7 +1212,6 @@
 	.quota_write	= ext4_quota_write,
 #endif
 	.bdev_try_to_free_page = bdev_try_to_free_page,
-	.trim_fs	= ext4_trim_fs
 };
 
 static const struct super_operations ext4_nojournal_sops = {
@@ -1468,11 +1399,7 @@
 		sbi->s_qf_names[qtype] = NULL;
 		return 0;
 	}
-<<<<<<< HEAD
-	set_opt(sbi->s_mount_opt, QUOTA);
-=======
 	set_opt(sb, QUOTA);
->>>>>>> 3cbea436
 	return 1;
 }
 
@@ -1527,37 +1454,21 @@
 		switch (token) {
 		case Opt_bsd_df:
 			ext4_msg(sb, KERN_WARNING, deprecated_msg, p, "2.6.38");
-<<<<<<< HEAD
-			clear_opt(sbi->s_mount_opt, MINIX_DF);
-			break;
-		case Opt_minix_df:
-			ext4_msg(sb, KERN_WARNING, deprecated_msg, p, "2.6.38");
-			set_opt(sbi->s_mount_opt, MINIX_DF);
-=======
 			clear_opt(sb, MINIX_DF);
 			break;
 		case Opt_minix_df:
 			ext4_msg(sb, KERN_WARNING, deprecated_msg, p, "2.6.38");
 			set_opt(sb, MINIX_DF);
->>>>>>> 3cbea436
 
 			break;
 		case Opt_grpid:
 			ext4_msg(sb, KERN_WARNING, deprecated_msg, p, "2.6.38");
-<<<<<<< HEAD
-			set_opt(sbi->s_mount_opt, GRPID);
-=======
 			set_opt(sb, GRPID);
->>>>>>> 3cbea436
 
 			break;
 		case Opt_nogrpid:
 			ext4_msg(sb, KERN_WARNING, deprecated_msg, p, "2.6.38");
-<<<<<<< HEAD
-			clear_opt(sbi->s_mount_opt, GRPID);
-=======
 			clear_opt(sb, GRPID);
->>>>>>> 3cbea436
 
 			break;
 		case Opt_resuid:
@@ -1701,11 +1612,7 @@
 					return 0;
 				}
 			} else {
-<<<<<<< HEAD
-				clear_opt(sbi->s_mount_opt, DATA_FLAGS);
-=======
 				clear_opt(sb, DATA_FLAGS);
->>>>>>> 3cbea436
 				sbi->s_mount_opt |= data_opt;
 			}
 			break;
@@ -1918,26 +1825,6 @@
 		case Opt_noinit_inode_table:
 			clear_opt(sb, INIT_INODE_TABLE);
 			break;
-		case Opt_dioread_nolock:
-			set_opt(sbi->s_mount_opt, DIOREAD_NOLOCK);
-			break;
-		case Opt_dioread_lock:
-			clear_opt(sbi->s_mount_opt, DIOREAD_NOLOCK);
-			break;
-		case Opt_init_inode_table:
-			set_opt(sbi->s_mount_opt, INIT_INODE_TABLE);
-			if (args[0].from) {
-				if (match_int(&args[0], &option))
-					return 0;
-			} else
-				option = EXT4_DEF_LI_WAIT_MULT;
-			if (option < 0)
-				return 0;
-			sbi->s_li_wait_mult = option;
-			break;
-		case Opt_noinit_inode_table:
-			clear_opt(sbi->s_mount_opt, INIT_INODE_TABLE);
-			break;
 		default:
 			ext4_msg(sb, KERN_ERR,
 			       "Unrecognized mount option \"%s\" "
@@ -1948,17 +1835,10 @@
 #ifdef CONFIG_QUOTA
 	if (sbi->s_qf_names[USRQUOTA] || sbi->s_qf_names[GRPQUOTA]) {
 		if (test_opt(sb, USRQUOTA) && sbi->s_qf_names[USRQUOTA])
-<<<<<<< HEAD
-			clear_opt(sbi->s_mount_opt, USRQUOTA);
-
-		if (test_opt(sb, GRPQUOTA) && sbi->s_qf_names[GRPQUOTA])
-			clear_opt(sbi->s_mount_opt, GRPQUOTA);
-=======
 			clear_opt(sb, USRQUOTA);
 
 		if (test_opt(sb, GRPQUOTA) && sbi->s_qf_names[GRPQUOTA])
 			clear_opt(sb, GRPQUOTA);
->>>>>>> 3cbea436
 
 		if (test_opt(sb, GRPQUOTA) || test_opt(sb, USRQUOTA)) {
 			ext4_msg(sb, KERN_ERR, "old and new quota "
@@ -2940,12 +2820,6 @@
 	struct ext4_li_request *elr;
 
 	mutex_lock(&ext4_li_info->li_list_mtx);
-<<<<<<< HEAD
-	if (list_empty(&ext4_li_info->li_request_list))
-		return;
-
-=======
->>>>>>> 3cbea436
 	list_for_each_safe(pos, n, &ext4_li_info->li_request_list) {
 		elr = list_entry(pos, struct ext4_li_request,
 				 lr_request);
@@ -3054,11 +2928,7 @@
 	struct ext4_sb_info *sbi = EXT4_SB(sb);
 	struct ext4_li_request *elr;
 	ext4_group_t ngroups = EXT4_SB(sb)->s_groups_count;
-<<<<<<< HEAD
-	int ret;
-=======
 	int ret = 0;
->>>>>>> 3cbea436
 
 	if (sbi->s_li_request != NULL)
 		return 0;
@@ -3213,15 +3083,6 @@
 
 	/* Set defaults before we parse the mount options */
 	def_mount_opts = le32_to_cpu(es->s_default_mount_opts);
-<<<<<<< HEAD
-	set_opt(sbi->s_mount_opt, INIT_INODE_TABLE);
-	if (def_mount_opts & EXT4_DEFM_DEBUG)
-		set_opt(sbi->s_mount_opt, DEBUG);
-	if (def_mount_opts & EXT4_DEFM_BSDGROUPS) {
-		ext4_msg(sb, KERN_WARNING, deprecated_msg, "bsdgroups",
-			"2.6.38");
-		set_opt(sbi->s_mount_opt, GRPID);
-=======
 	set_opt(sb, INIT_INODE_TABLE);
 	if (def_mount_opts & EXT4_DEFM_DEBUG)
 		set_opt(sb, DEBUG);
@@ -3229,7 +3090,6 @@
 		ext4_msg(sb, KERN_WARNING, deprecated_msg, "bsdgroups",
 			"2.6.38");
 		set_opt(sb, GRPID);
->>>>>>> 3cbea436
 	}
 	if (def_mount_opts & EXT4_DEFM_UID16)
 		set_opt(sb, NO_UID32);
@@ -3242,38 +3102,22 @@
 		set_opt(sb, POSIX_ACL);
 #endif
 	if ((def_mount_opts & EXT4_DEFM_JMODE) == EXT4_DEFM_JMODE_DATA)
-<<<<<<< HEAD
-		set_opt(sbi->s_mount_opt, JOURNAL_DATA);
-	else if ((def_mount_opts & EXT4_DEFM_JMODE) == EXT4_DEFM_JMODE_ORDERED)
-		set_opt(sbi->s_mount_opt, ORDERED_DATA);
-	else if ((def_mount_opts & EXT4_DEFM_JMODE) == EXT4_DEFM_JMODE_WBACK)
-		set_opt(sbi->s_mount_opt, WRITEBACK_DATA);
-=======
 		set_opt(sb, JOURNAL_DATA);
 	else if ((def_mount_opts & EXT4_DEFM_JMODE) == EXT4_DEFM_JMODE_ORDERED)
 		set_opt(sb, ORDERED_DATA);
 	else if ((def_mount_opts & EXT4_DEFM_JMODE) == EXT4_DEFM_JMODE_WBACK)
 		set_opt(sb, WRITEBACK_DATA);
->>>>>>> 3cbea436
 
 	if (le16_to_cpu(sbi->s_es->s_errors) == EXT4_ERRORS_PANIC)
 		set_opt(sb, ERRORS_PANIC);
 	else if (le16_to_cpu(sbi->s_es->s_errors) == EXT4_ERRORS_CONTINUE)
 		set_opt(sb, ERRORS_CONT);
 	else
-<<<<<<< HEAD
-		set_opt(sbi->s_mount_opt, ERRORS_RO);
-	if (def_mount_opts & EXT4_DEFM_BLOCK_VALIDITY)
-		set_opt(sbi->s_mount_opt, BLOCK_VALIDITY);
-	if (def_mount_opts & EXT4_DEFM_DISCARD)
-		set_opt(sbi->s_mount_opt, DISCARD);
-=======
 		set_opt(sb, ERRORS_RO);
 	if (def_mount_opts & EXT4_DEFM_BLOCK_VALIDITY)
 		set_opt(sb, BLOCK_VALIDITY);
 	if (def_mount_opts & EXT4_DEFM_DISCARD)
 		set_opt(sb, DISCARD);
->>>>>>> 3cbea436
 
 	sbi->s_resuid = le16_to_cpu(es->s_def_resuid);
 	sbi->s_resgid = le16_to_cpu(es->s_def_resgid);
@@ -3282,11 +3126,7 @@
 	sbi->s_max_batch_time = EXT4_DEF_MAX_BATCH_TIME;
 
 	if ((def_mount_opts & EXT4_DEFM_NOBARRIER) == 0)
-<<<<<<< HEAD
-		set_opt(sbi->s_mount_opt, BARRIER);
-=======
 		set_opt(sb, BARRIER);
->>>>>>> 3cbea436
 
 	/*
 	 * enable delayed allocation by default
@@ -3294,11 +3134,7 @@
 	 */
 	if (!IS_EXT3_SB(sb) &&
 	    ((def_mount_opts & EXT4_DEFM_NODELALLOC) == 0))
-<<<<<<< HEAD
-		set_opt(sbi->s_mount_opt, DELALLOC);
-=======
 		set_opt(sb, DELALLOC);
->>>>>>> 3cbea436
 
 	if (!parse_options((char *) sbi->s_es->s_mount_opts, sb,
 			   &journal_devnum, &journal_ioprio, NULL, 0)) {
@@ -3450,23 +3286,14 @@
 	 * Test whether we have more sectors than will fit in sector_t,
 	 * and whether the max offset is addressable by the page cache.
 	 */
-<<<<<<< HEAD
-	ret = generic_check_addressable(sb->s_blocksize_bits,
-					ext4_blocks_count(es));
-	if (ret) {
-=======
 	err = generic_check_addressable(sb->s_blocksize_bits,
 					ext4_blocks_count(es));
 	if (err) {
->>>>>>> 3cbea436
 		ext4_msg(sb, KERN_ERR, "filesystem"
 			 " too large to mount safely on this system");
 		if (sizeof(sector_t) < 8)
 			ext4_msg(sb, KERN_WARNING, "CONFIG_LBDAF not enabled");
-<<<<<<< HEAD
-=======
 		ret = err;
->>>>>>> 3cbea436
 		goto failed_mount;
 	}
 
@@ -3753,18 +3580,6 @@
 			ext4_msg(sb, KERN_WARNING, "Ignoring dioread_nolock "
 				"option - block size is too small");
 			clear_opt(sb, DIOREAD_NOLOCK);
-		}
-	}
-	if (test_opt(sb, DIOREAD_NOLOCK)) {
-		if (test_opt(sb, DATA_FLAGS) == EXT4_MOUNT_JOURNAL_DATA) {
-			ext4_msg(sb, KERN_WARNING, "Ignoring dioread_nolock "
-				"option - requested data journaling mode");
-			clear_opt(sbi->s_mount_opt, DIOREAD_NOLOCK);
-		}
-		if (sb->s_blocksize < PAGE_SIZE) {
-			ext4_msg(sb, KERN_WARNING, "Ignoring dioread_nolock "
-				"option - block size is too small");
-			clear_opt(sbi->s_mount_opt, DIOREAD_NOLOCK);
 		}
 	}
 
