/*
 *  linux/fs/ext4/super.c
 *
 * Copyright (C) 1992, 1993, 1994, 1995
 * Remy Card (card@masi.ibp.fr)
 * Laboratoire MASI - Institut Blaise Pascal
 * Universite Pierre et Marie Curie (Paris VI)
 *
 *  from
 *
 *  linux/fs/minix/inode.c
 *
 *  Copyright (C) 1991, 1992  Linus Torvalds
 *
 *  Big-endian to little-endian byte-swapping/bitmaps by
 *        David S. Miller (davem@caip.rutgers.edu), 1995
 */

#include <linux/module.h>
#include <linux/string.h>
#include <linux/fs.h>
#include <linux/time.h>
#include <linux/vmalloc.h>
#include <linux/jbd2.h>
#include <linux/slab.h>
#include <linux/init.h>
#include <linux/blkdev.h>
#include <linux/parser.h>
#include <linux/buffer_head.h>
#include <linux/exportfs.h>
#include <linux/vfs.h>
#include <linux/random.h>
#include <linux/mount.h>
#include <linux/namei.h>
#include <linux/quotaops.h>
#include <linux/seq_file.h>
#include <linux/proc_fs.h>
#include <linux/ctype.h>
#include <linux/log2.h>
#include <linux/crc16.h>
#include <linux/cleancache.h>
#include <asm/uaccess.h>

#include <linux/kthread.h>
#include <linux/freezer.h>

#include "ext4.h"
#include "ext4_extents.h"
#include "ext4_jbd2.h"
#include "xattr.h"
#include "acl.h"
#include "mballoc.h"

#define CREATE_TRACE_POINTS
#include <trace/events/ext4.h>

static struct proc_dir_entry *ext4_proc_root;
static struct kset *ext4_kset;
static struct ext4_lazy_init *ext4_li_info;
static struct mutex ext4_li_mtx;
static struct ext4_features *ext4_feat;

static int ext4_load_journal(struct super_block *, struct ext4_super_block *,
			     unsigned long journal_devnum);
static int ext4_show_options(struct seq_file *seq, struct dentry *root);
static int ext4_commit_super(struct super_block *sb, int sync);
static void ext4_mark_recovery_complete(struct super_block *sb,
					struct ext4_super_block *es);
static void ext4_clear_journal_err(struct super_block *sb,
				   struct ext4_super_block *es);
static int ext4_sync_fs(struct super_block *sb, int wait);
static const char *ext4_decode_error(struct super_block *sb, int errno,
				     char nbuf[16]);
static int ext4_remount(struct super_block *sb, int *flags, char *data);
static int ext4_statfs(struct dentry *dentry, struct kstatfs *buf);
static int ext4_unfreeze(struct super_block *sb);
static void ext4_write_super(struct super_block *sb);
static int ext4_freeze(struct super_block *sb);
static struct dentry *ext4_mount(struct file_system_type *fs_type, int flags,
		       const char *dev_name, void *data);
static inline int ext2_feature_set_ok(struct super_block *sb);
static inline int ext3_feature_set_ok(struct super_block *sb);
static int ext4_feature_set_ok(struct super_block *sb, int readonly);
static void ext4_destroy_lazyinit_thread(void);
static void ext4_unregister_li_request(struct super_block *sb);
static void ext4_clear_request_list(void);

#if !defined(CONFIG_EXT2_FS) && !defined(CONFIG_EXT2_FS_MODULE) && defined(CONFIG_EXT4_USE_FOR_EXT23)
static struct file_system_type ext2_fs_type = {
	.owner		= THIS_MODULE,
	.name		= "ext2",
	.mount		= ext4_mount,
	.kill_sb	= kill_block_super,
	.fs_flags	= FS_REQUIRES_DEV,
};
#define IS_EXT2_SB(sb) ((sb)->s_bdev->bd_holder == &ext2_fs_type)
#else
#define IS_EXT2_SB(sb) (0)
#endif


#if !defined(CONFIG_EXT3_FS) && !defined(CONFIG_EXT3_FS_MODULE) && defined(CONFIG_EXT4_USE_FOR_EXT23)
static struct file_system_type ext3_fs_type = {
	.owner		= THIS_MODULE,
	.name		= "ext3",
	.mount		= ext4_mount,
	.kill_sb	= kill_block_super,
	.fs_flags	= FS_REQUIRES_DEV,
};
#define IS_EXT3_SB(sb) ((sb)->s_bdev->bd_holder == &ext3_fs_type)
#else
#define IS_EXT3_SB(sb) (0)
#endif

void *ext4_kvmalloc(size_t size, gfp_t flags)
{
	void *ret;

	ret = kmalloc(size, flags);
	if (!ret)
		ret = __vmalloc(size, flags, PAGE_KERNEL);
	return ret;
}

void *ext4_kvzalloc(size_t size, gfp_t flags)
{
	void *ret;

	ret = kzalloc(size, flags);
	if (!ret)
		ret = __vmalloc(size, flags | __GFP_ZERO, PAGE_KERNEL);
	return ret;
}

void ext4_kvfree(void *ptr)
{
	if (is_vmalloc_addr(ptr))
		vfree(ptr);
	else
		kfree(ptr);

}

ext4_fsblk_t ext4_block_bitmap(struct super_block *sb,
			       struct ext4_group_desc *bg)
{
	return le32_to_cpu(bg->bg_block_bitmap_lo) |
		(EXT4_DESC_SIZE(sb) >= EXT4_MIN_DESC_SIZE_64BIT ?
		 (ext4_fsblk_t)le32_to_cpu(bg->bg_block_bitmap_hi) << 32 : 0);
}

ext4_fsblk_t ext4_inode_bitmap(struct super_block *sb,
			       struct ext4_group_desc *bg)
{
	return le32_to_cpu(bg->bg_inode_bitmap_lo) |
		(EXT4_DESC_SIZE(sb) >= EXT4_MIN_DESC_SIZE_64BIT ?
		 (ext4_fsblk_t)le32_to_cpu(bg->bg_inode_bitmap_hi) << 32 : 0);
}

ext4_fsblk_t ext4_inode_table(struct super_block *sb,
			      struct ext4_group_desc *bg)
{
	return le32_to_cpu(bg->bg_inode_table_lo) |
		(EXT4_DESC_SIZE(sb) >= EXT4_MIN_DESC_SIZE_64BIT ?
		 (ext4_fsblk_t)le32_to_cpu(bg->bg_inode_table_hi) << 32 : 0);
}

__u32 ext4_free_group_clusters(struct super_block *sb,
			       struct ext4_group_desc *bg)
{
	return le16_to_cpu(bg->bg_free_blocks_count_lo) |
		(EXT4_DESC_SIZE(sb) >= EXT4_MIN_DESC_SIZE_64BIT ?
		 (__u32)le16_to_cpu(bg->bg_free_blocks_count_hi) << 16 : 0);
}

__u32 ext4_free_inodes_count(struct super_block *sb,
			      struct ext4_group_desc *bg)
{
	return le16_to_cpu(bg->bg_free_inodes_count_lo) |
		(EXT4_DESC_SIZE(sb) >= EXT4_MIN_DESC_SIZE_64BIT ?
		 (__u32)le16_to_cpu(bg->bg_free_inodes_count_hi) << 16 : 0);
}

__u32 ext4_used_dirs_count(struct super_block *sb,
			      struct ext4_group_desc *bg)
{
	return le16_to_cpu(bg->bg_used_dirs_count_lo) |
		(EXT4_DESC_SIZE(sb) >= EXT4_MIN_DESC_SIZE_64BIT ?
		 (__u32)le16_to_cpu(bg->bg_used_dirs_count_hi) << 16 : 0);
}

__u32 ext4_itable_unused_count(struct super_block *sb,
			      struct ext4_group_desc *bg)
{
	return le16_to_cpu(bg->bg_itable_unused_lo) |
		(EXT4_DESC_SIZE(sb) >= EXT4_MIN_DESC_SIZE_64BIT ?
		 (__u32)le16_to_cpu(bg->bg_itable_unused_hi) << 16 : 0);
}

void ext4_block_bitmap_set(struct super_block *sb,
			   struct ext4_group_desc *bg, ext4_fsblk_t blk)
{
	bg->bg_block_bitmap_lo = cpu_to_le32((u32)blk);
	if (EXT4_DESC_SIZE(sb) >= EXT4_MIN_DESC_SIZE_64BIT)
		bg->bg_block_bitmap_hi = cpu_to_le32(blk >> 32);
}

void ext4_inode_bitmap_set(struct super_block *sb,
			   struct ext4_group_desc *bg, ext4_fsblk_t blk)
{
	bg->bg_inode_bitmap_lo  = cpu_to_le32((u32)blk);
	if (EXT4_DESC_SIZE(sb) >= EXT4_MIN_DESC_SIZE_64BIT)
		bg->bg_inode_bitmap_hi = cpu_to_le32(blk >> 32);
}

void ext4_inode_table_set(struct super_block *sb,
			  struct ext4_group_desc *bg, ext4_fsblk_t blk)
{
	bg->bg_inode_table_lo = cpu_to_le32((u32)blk);
	if (EXT4_DESC_SIZE(sb) >= EXT4_MIN_DESC_SIZE_64BIT)
		bg->bg_inode_table_hi = cpu_to_le32(blk >> 32);
}

void ext4_free_group_clusters_set(struct super_block *sb,
				  struct ext4_group_desc *bg, __u32 count)
{
	bg->bg_free_blocks_count_lo = cpu_to_le16((__u16)count);
	if (EXT4_DESC_SIZE(sb) >= EXT4_MIN_DESC_SIZE_64BIT)
		bg->bg_free_blocks_count_hi = cpu_to_le16(count >> 16);
}

void ext4_free_inodes_set(struct super_block *sb,
			  struct ext4_group_desc *bg, __u32 count)
{
	bg->bg_free_inodes_count_lo = cpu_to_le16((__u16)count);
	if (EXT4_DESC_SIZE(sb) >= EXT4_MIN_DESC_SIZE_64BIT)
		bg->bg_free_inodes_count_hi = cpu_to_le16(count >> 16);
}

void ext4_used_dirs_set(struct super_block *sb,
			  struct ext4_group_desc *bg, __u32 count)
{
	bg->bg_used_dirs_count_lo = cpu_to_le16((__u16)count);
	if (EXT4_DESC_SIZE(sb) >= EXT4_MIN_DESC_SIZE_64BIT)
		bg->bg_used_dirs_count_hi = cpu_to_le16(count >> 16);
}

void ext4_itable_unused_set(struct super_block *sb,
			  struct ext4_group_desc *bg, __u32 count)
{
	bg->bg_itable_unused_lo = cpu_to_le16((__u16)count);
	if (EXT4_DESC_SIZE(sb) >= EXT4_MIN_DESC_SIZE_64BIT)
		bg->bg_itable_unused_hi = cpu_to_le16(count >> 16);
}


/* Just increment the non-pointer handle value */
static handle_t *ext4_get_nojournal(void)
{
	handle_t *handle = current->journal_info;
	unsigned long ref_cnt = (unsigned long)handle;

	BUG_ON(ref_cnt >= EXT4_NOJOURNAL_MAX_REF_COUNT);

	ref_cnt++;
	handle = (handle_t *)ref_cnt;

	current->journal_info = handle;
	return handle;
}


/* Decrement the non-pointer handle value */
static void ext4_put_nojournal(handle_t *handle)
{
	unsigned long ref_cnt = (unsigned long)handle;

	BUG_ON(ref_cnt == 0);

	ref_cnt--;
	handle = (handle_t *)ref_cnt;

	current->journal_info = handle;
}

/*
 * Wrappers for jbd2_journal_start/end.
 *
 * The only special thing we need to do here is to make sure that all
 * journal_end calls result in the superblock being marked dirty, so
 * that sync() will call the filesystem's write_super callback if
 * appropriate.
 *
 * To avoid j_barrier hold in userspace when a user calls freeze(),
 * ext4 prevents a new handle from being started by s_frozen, which
 * is in an upper layer.
 */
handle_t *ext4_journal_start_sb(struct super_block *sb, int nblocks)
{
	journal_t *journal;
	handle_t  *handle;

	trace_ext4_journal_start(sb, nblocks, _RET_IP_);
	if (sb->s_flags & MS_RDONLY)
		return ERR_PTR(-EROFS);

	journal = EXT4_SB(sb)->s_journal;
	handle = ext4_journal_current_handle();

	/*
	 * If a handle has been started, it should be allowed to
	 * finish, otherwise deadlock could happen between freeze
	 * and others(e.g. truncate) due to the restart of the
	 * journal handle if the filesystem is forzen and active
	 * handles are not stopped.
	 */
	if (!handle)
		vfs_check_frozen(sb, SB_FREEZE_TRANS);

	if (!journal)
		return ext4_get_nojournal();
	/*
	 * Special case here: if the journal has aborted behind our
	 * backs (eg. EIO in the commit thread), then we still need to
	 * take the FS itself readonly cleanly.
	 */
	if (is_journal_aborted(journal)) {
		ext4_abort(sb, "Detected aborted journal");
		return ERR_PTR(-EROFS);
	}
	return jbd2_journal_start(journal, nblocks);
}

/*
 * The only special thing we need to do here is to make sure that all
 * jbd2_journal_stop calls result in the superblock being marked dirty, so
 * that sync() will call the filesystem's write_super callback if
 * appropriate.
 */
int __ext4_journal_stop(const char *where, unsigned int line, handle_t *handle)
{
	struct super_block *sb;
	int err;
	int rc;

	if (!ext4_handle_valid(handle)) {
		ext4_put_nojournal(handle);
		return 0;
	}
	sb = handle->h_transaction->t_journal->j_private;
	err = handle->h_err;
	rc = jbd2_journal_stop(handle);

	if (!err)
		err = rc;
	if (err)
		__ext4_std_error(sb, where, line, err);
	return err;
}

void ext4_journal_abort_handle(const char *caller, unsigned int line,
			       const char *err_fn, struct buffer_head *bh,
			       handle_t *handle, int err)
{
	char nbuf[16];
	const char *errstr = ext4_decode_error(NULL, err, nbuf);

	BUG_ON(!ext4_handle_valid(handle));

	if (bh)
		BUFFER_TRACE(bh, "abort");

	if (!handle->h_err)
		handle->h_err = err;

	if (is_handle_aborted(handle))
		return;

	printk(KERN_ERR "EXT4-fs: %s:%d: aborting transaction: %s in %s\n",
	       caller, line, errstr, err_fn);

	jbd2_journal_abort_handle(handle);
}

static void __save_error_info(struct super_block *sb, const char *func,
			    unsigned int line)
{
	struct ext4_super_block *es = EXT4_SB(sb)->s_es;

	EXT4_SB(sb)->s_mount_state |= EXT4_ERROR_FS;
	es->s_state |= cpu_to_le16(EXT4_ERROR_FS);
	es->s_last_error_time = cpu_to_le32(get_seconds());
	strncpy(es->s_last_error_func, func, sizeof(es->s_last_error_func));
	es->s_last_error_line = cpu_to_le32(line);
	if (!es->s_first_error_time) {
		es->s_first_error_time = es->s_last_error_time;
		strncpy(es->s_first_error_func, func,
			sizeof(es->s_first_error_func));
		es->s_first_error_line = cpu_to_le32(line);
		es->s_first_error_ino = es->s_last_error_ino;
		es->s_first_error_block = es->s_last_error_block;
	}
	/*
	 * Start the daily error reporting function if it hasn't been
	 * started already
	 */
	if (!es->s_error_count)
		mod_timer(&EXT4_SB(sb)->s_err_report, jiffies + 24*60*60*HZ);
	es->s_error_count = cpu_to_le32(le32_to_cpu(es->s_error_count) + 1);
}

static void save_error_info(struct super_block *sb, const char *func,
			    unsigned int line)
{
	__save_error_info(sb, func, line);
	ext4_commit_super(sb, 1);
}

/*
 * The del_gendisk() function uninitializes the disk-specific data
 * structures, including the bdi structure, without telling anyone
 * else.  Once this happens, any attempt to call mark_buffer_dirty()
 * (for example, by ext4_commit_super), will cause a kernel OOPS.
 * This is a kludge to prevent these oops until we can put in a proper
 * hook in del_gendisk() to inform the VFS and file system layers.
 */
static int block_device_ejected(struct super_block *sb)
{
	struct inode *bd_inode = sb->s_bdev->bd_inode;
	struct backing_dev_info *bdi = bd_inode->i_mapping->backing_dev_info;

	return bdi->dev == NULL;
}

static void ext4_journal_commit_callback(journal_t *journal, transaction_t *txn)
{
	struct super_block		*sb = journal->j_private;
	struct ext4_sb_info		*sbi = EXT4_SB(sb);
	int				error = is_journal_aborted(journal);
	struct ext4_journal_cb_entry	*jce, *tmp;

	spin_lock(&sbi->s_md_lock);
	list_for_each_entry_safe(jce, tmp, &txn->t_private_list, jce_list) {
		list_del_init(&jce->jce_list);
		spin_unlock(&sbi->s_md_lock);
		jce->jce_func(sb, jce, error);
		spin_lock(&sbi->s_md_lock);
	}
	spin_unlock(&sbi->s_md_lock);
}

/* Deal with the reporting of failure conditions on a filesystem such as
 * inconsistencies detected or read IO failures.
 *
 * On ext2, we can store the error state of the filesystem in the
 * superblock.  That is not possible on ext4, because we may have other
 * write ordering constraints on the superblock which prevent us from
 * writing it out straight away; and given that the journal is about to
 * be aborted, we can't rely on the current, or future, transactions to
 * write out the superblock safely.
 *
 * We'll just use the jbd2_journal_abort() error code to record an error in
 * the journal instead.  On recovery, the journal will complain about
 * that error until we've noted it down and cleared it.
 */

static void ext4_handle_error(struct super_block *sb)
{
	if (sb->s_flags & MS_RDONLY)
		return;

	if (!test_opt(sb, ERRORS_CONT)) {
		journal_t *journal = EXT4_SB(sb)->s_journal;

		EXT4_SB(sb)->s_mount_flags |= EXT4_MF_FS_ABORTED;
		if (journal)
			jbd2_journal_abort(journal, -EIO);
	}
	if (test_opt(sb, ERRORS_RO)) {
		ext4_msg(sb, KERN_CRIT, "Remounting filesystem read-only");
		sb->s_flags |= MS_RDONLY;
	}
	if (test_opt(sb, ERRORS_PANIC))
		panic("EXT4-fs (device %s): panic forced after error\n",
			sb->s_id);
}

void __ext4_error(struct super_block *sb, const char *function,
		  unsigned int line, const char *fmt, ...)
{
	struct va_format vaf;
	va_list args;

	va_start(args, fmt);
	vaf.fmt = fmt;
	vaf.va = &args;
	printk(KERN_CRIT "EXT4-fs error (device %s): %s:%d: comm %s: %pV\n",
	       sb->s_id, function, line, current->comm, &vaf);
	va_end(args);

	ext4_handle_error(sb);
}

void ext4_error_inode(struct inode *inode, const char *function,
		      unsigned int line, ext4_fsblk_t block,
		      const char *fmt, ...)
{
	va_list args;
	struct va_format vaf;
	struct ext4_super_block *es = EXT4_SB(inode->i_sb)->s_es;

	es->s_last_error_ino = cpu_to_le32(inode->i_ino);
	es->s_last_error_block = cpu_to_le64(block);
	save_error_info(inode->i_sb, function, line);
	va_start(args, fmt);
	vaf.fmt = fmt;
	vaf.va = &args;
	if (block)
		printk(KERN_CRIT "EXT4-fs error (device %s): %s:%d: "
		       "inode #%lu: block %llu: comm %s: %pV\n",
		       inode->i_sb->s_id, function, line, inode->i_ino,
		       block, current->comm, &vaf);
	else
		printk(KERN_CRIT "EXT4-fs error (device %s): %s:%d: "
		       "inode #%lu: comm %s: %pV\n",
		       inode->i_sb->s_id, function, line, inode->i_ino,
		       current->comm, &vaf);
	va_end(args);

	ext4_handle_error(inode->i_sb);
}

void ext4_error_file(struct file *file, const char *function,
		     unsigned int line, ext4_fsblk_t block,
		     const char *fmt, ...)
{
	va_list args;
	struct va_format vaf;
	struct ext4_super_block *es;
	struct inode *inode = file->f_dentry->d_inode;
	char pathname[80], *path;

	es = EXT4_SB(inode->i_sb)->s_es;
	es->s_last_error_ino = cpu_to_le32(inode->i_ino);
	save_error_info(inode->i_sb, function, line);
	path = d_path(&(file->f_path), pathname, sizeof(pathname));
	if (IS_ERR(path))
		path = "(unknown)";
	va_start(args, fmt);
	vaf.fmt = fmt;
	vaf.va = &args;
	if (block)
		printk(KERN_CRIT
		       "EXT4-fs error (device %s): %s:%d: inode #%lu: "
		       "block %llu: comm %s: path %s: %pV\n",
		       inode->i_sb->s_id, function, line, inode->i_ino,
		       block, current->comm, path, &vaf);
	else
		printk(KERN_CRIT
		       "EXT4-fs error (device %s): %s:%d: inode #%lu: "
		       "comm %s: path %s: %pV\n",
		       inode->i_sb->s_id, function, line, inode->i_ino,
		       current->comm, path, &vaf);
	va_end(args);

	ext4_handle_error(inode->i_sb);
}

static const char *ext4_decode_error(struct super_block *sb, int errno,
				     char nbuf[16])
{
	char *errstr = NULL;

	switch (errno) {
	case -EIO:
		errstr = "IO failure";
		break;
	case -ENOMEM:
		errstr = "Out of memory";
		break;
	case -EROFS:
		if (!sb || (EXT4_SB(sb)->s_journal &&
			    EXT4_SB(sb)->s_journal->j_flags & JBD2_ABORT))
			errstr = "Journal has aborted";
		else
			errstr = "Readonly filesystem";
		break;
	default:
		/* If the caller passed in an extra buffer for unknown
		 * errors, textualise them now.  Else we just return
		 * NULL. */
		if (nbuf) {
			/* Check for truncated error codes... */
			if (snprintf(nbuf, 16, "error %d", -errno) >= 0)
				errstr = nbuf;
		}
		break;
	}

	return errstr;
}

/* __ext4_std_error decodes expected errors from journaling functions
 * automatically and invokes the appropriate error response.  */

void __ext4_std_error(struct super_block *sb, const char *function,
		      unsigned int line, int errno)
{
	char nbuf[16];
	const char *errstr;

	/* Special case: if the error is EROFS, and we're not already
	 * inside a transaction, then there's really no point in logging
	 * an error. */
	if (errno == -EROFS && journal_current_handle() == NULL &&
	    (sb->s_flags & MS_RDONLY))
		return;

	errstr = ext4_decode_error(sb, errno, nbuf);
	printk(KERN_CRIT "EXT4-fs error (device %s) in %s:%d: %s\n",
	       sb->s_id, function, line, errstr);
	save_error_info(sb, function, line);

	ext4_handle_error(sb);
}

/*
 * ext4_abort is a much stronger failure handler than ext4_error.  The
 * abort function may be used to deal with unrecoverable failures such
 * as journal IO errors or ENOMEM at a critical moment in log management.
 *
 * We unconditionally force the filesystem into an ABORT|READONLY state,
 * unless the error response on the fs has been set to panic in which
 * case we take the easy way out and panic immediately.
 */

void __ext4_abort(struct super_block *sb, const char *function,
		unsigned int line, const char *fmt, ...)
{
	va_list args;

	save_error_info(sb, function, line);
	va_start(args, fmt);
	printk(KERN_CRIT "EXT4-fs error (device %s): %s:%d: ", sb->s_id,
	       function, line);
	vprintk(fmt, args);
	printk("\n");
	va_end(args);

	if ((sb->s_flags & MS_RDONLY) == 0) {
		ext4_msg(sb, KERN_CRIT, "Remounting filesystem read-only");
		sb->s_flags |= MS_RDONLY;
		EXT4_SB(sb)->s_mount_flags |= EXT4_MF_FS_ABORTED;
		if (EXT4_SB(sb)->s_journal)
			jbd2_journal_abort(EXT4_SB(sb)->s_journal, -EIO);
		save_error_info(sb, function, line);
	}
	if (test_opt(sb, ERRORS_PANIC))
		panic("EXT4-fs panic from previous error\n");
}

void ext4_msg(struct super_block *sb, const char *prefix, const char *fmt, ...)
{
	struct va_format vaf;
	va_list args;

	va_start(args, fmt);
	vaf.fmt = fmt;
	vaf.va = &args;
	printk("%sEXT4-fs (%s): %pV\n", prefix, sb->s_id, &vaf);
	va_end(args);
}

void __ext4_warning(struct super_block *sb, const char *function,
		    unsigned int line, const char *fmt, ...)
{
	struct va_format vaf;
	va_list args;

	va_start(args, fmt);
	vaf.fmt = fmt;
	vaf.va = &args;
	printk(KERN_WARNING "EXT4-fs warning (device %s): %s:%d: %pV\n",
	       sb->s_id, function, line, &vaf);
	va_end(args);
}

void __ext4_grp_locked_error(const char *function, unsigned int line,
			     struct super_block *sb, ext4_group_t grp,
			     unsigned long ino, ext4_fsblk_t block,
			     const char *fmt, ...)
__releases(bitlock)
__acquires(bitlock)
{
	struct va_format vaf;
	va_list args;
	struct ext4_super_block *es = EXT4_SB(sb)->s_es;

	es->s_last_error_ino = cpu_to_le32(ino);
	es->s_last_error_block = cpu_to_le64(block);
	__save_error_info(sb, function, line);

	va_start(args, fmt);

	vaf.fmt = fmt;
	vaf.va = &args;
	printk(KERN_CRIT "EXT4-fs error (device %s): %s:%d: group %u, ",
	       sb->s_id, function, line, grp);
	if (ino)
		printk(KERN_CONT "inode %lu: ", ino);
	if (block)
		printk(KERN_CONT "block %llu:", (unsigned long long) block);
	printk(KERN_CONT "%pV\n", &vaf);
	va_end(args);

	if (test_opt(sb, ERRORS_CONT)) {
		ext4_commit_super(sb, 0);
		return;
	}

	ext4_unlock_group(sb, grp);
	ext4_handle_error(sb);
	/*
	 * We only get here in the ERRORS_RO case; relocking the group
	 * may be dangerous, but nothing bad will happen since the
	 * filesystem will have already been marked read/only and the
	 * journal has been aborted.  We return 1 as a hint to callers
	 * who might what to use the return value from
	 * ext4_grp_locked_error() to distinguish between the
	 * ERRORS_CONT and ERRORS_RO case, and perhaps return more
	 * aggressively from the ext4 function in question, with a
	 * more appropriate error code.
	 */
	ext4_lock_group(sb, grp);
	return;
}

void ext4_update_dynamic_rev(struct super_block *sb)
{
	struct ext4_super_block *es = EXT4_SB(sb)->s_es;

	if (le32_to_cpu(es->s_rev_level) > EXT4_GOOD_OLD_REV)
		return;

	ext4_warning(sb,
		     "updating to rev %d because of new feature flag, "
		     "running e2fsck is recommended",
		     EXT4_DYNAMIC_REV);

	es->s_first_ino = cpu_to_le32(EXT4_GOOD_OLD_FIRST_INO);
	es->s_inode_size = cpu_to_le16(EXT4_GOOD_OLD_INODE_SIZE);
	es->s_rev_level = cpu_to_le32(EXT4_DYNAMIC_REV);
	/* leave es->s_feature_*compat flags alone */
	/* es->s_uuid will be set by e2fsck if empty */

	/*
	 * The rest of the superblock fields should be zero, and if not it
	 * means they are likely already in use, so leave them alone.  We
	 * can leave it up to e2fsck to clean up any inconsistencies there.
	 */
}

/*
 * Open the external journal device
 */
static struct block_device *ext4_blkdev_get(dev_t dev, struct super_block *sb)
{
	struct block_device *bdev;
	char b[BDEVNAME_SIZE];

	bdev = blkdev_get_by_dev(dev, FMODE_READ|FMODE_WRITE|FMODE_EXCL, sb);
	if (IS_ERR(bdev))
		goto fail;
	return bdev;

fail:
	ext4_msg(sb, KERN_ERR, "failed to open journal device %s: %ld",
			__bdevname(dev, b), PTR_ERR(bdev));
	return NULL;
}

/*
 * Release the journal device
 */
static int ext4_blkdev_put(struct block_device *bdev)
{
	return blkdev_put(bdev, FMODE_READ|FMODE_WRITE|FMODE_EXCL);
}

static int ext4_blkdev_remove(struct ext4_sb_info *sbi)
{
	struct block_device *bdev;
	int ret = -ENODEV;

	bdev = sbi->journal_bdev;
	if (bdev) {
		ret = ext4_blkdev_put(bdev);
		sbi->journal_bdev = NULL;
	}
	return ret;
}

static inline struct inode *orphan_list_entry(struct list_head *l)
{
	return &list_entry(l, struct ext4_inode_info, i_orphan)->vfs_inode;
}

static void dump_orphan_list(struct super_block *sb, struct ext4_sb_info *sbi)
{
	struct list_head *l;

	ext4_msg(sb, KERN_ERR, "sb orphan head is %d",
		 le32_to_cpu(sbi->s_es->s_last_orphan));

	printk(KERN_ERR "sb_info orphan list:\n");
	list_for_each(l, &sbi->s_orphan) {
		struct inode *inode = orphan_list_entry(l);
		printk(KERN_ERR "  "
		       "inode %s:%lu at %p: mode %o, nlink %d, next %d\n",
		       inode->i_sb->s_id, inode->i_ino, inode,
		       inode->i_mode, inode->i_nlink,
		       NEXT_ORPHAN(inode));
	}
}

static void ext4_put_super(struct super_block *sb)
{
	struct ext4_sb_info *sbi = EXT4_SB(sb);
	struct ext4_super_block *es = sbi->s_es;
	int i, err;

	ext4_unregister_li_request(sb);
	dquot_disable(sb, -1, DQUOT_USAGE_ENABLED | DQUOT_LIMITS_ENABLED);

	flush_workqueue(sbi->dio_unwritten_wq);
	destroy_workqueue(sbi->dio_unwritten_wq);

	lock_super(sb);
	if (sbi->s_journal) {
		err = jbd2_journal_destroy(sbi->s_journal);
		sbi->s_journal = NULL;
		if (err < 0)
			ext4_abort(sb, "Couldn't clean up the journal");
	}

	del_timer(&sbi->s_err_report);
	ext4_release_system_zone(sb);
	ext4_mb_release(sb);
	ext4_ext_release(sb);
	ext4_xattr_put_super(sb);

	if (!(sb->s_flags & MS_RDONLY)) {
		EXT4_CLEAR_INCOMPAT_FEATURE(sb, EXT4_FEATURE_INCOMPAT_RECOVER);
		es->s_state = cpu_to_le16(sbi->s_mount_state);
	}
	if (sb->s_dirt || !(sb->s_flags & MS_RDONLY))
		ext4_commit_super(sb, 1);

	if (sbi->s_proc) {
		remove_proc_entry("options", sbi->s_proc);
		remove_proc_entry(sb->s_id, ext4_proc_root);
	}
	kobject_del(&sbi->s_kobj);

	for (i = 0; i < sbi->s_gdb_count; i++)
		brelse(sbi->s_group_desc[i]);
	ext4_kvfree(sbi->s_group_desc);
	ext4_kvfree(sbi->s_flex_groups);
	percpu_counter_destroy(&sbi->s_freeclusters_counter);
	percpu_counter_destroy(&sbi->s_freeinodes_counter);
	percpu_counter_destroy(&sbi->s_dirs_counter);
	percpu_counter_destroy(&sbi->s_dirtyclusters_counter);
	brelse(sbi->s_sbh);
#ifdef CONFIG_QUOTA
	for (i = 0; i < MAXQUOTAS; i++)
		kfree(sbi->s_qf_names[i]);
#endif

	/* Debugging code just in case the in-memory inode orphan list
	 * isn't empty.  The on-disk one can be non-empty if we've
	 * detected an error and taken the fs readonly, but the
	 * in-memory list had better be clean by this point. */
	if (!list_empty(&sbi->s_orphan))
		dump_orphan_list(sb, sbi);
	J_ASSERT(list_empty(&sbi->s_orphan));

	invalidate_bdev(sb->s_bdev);
	if (sbi->journal_bdev && sbi->journal_bdev != sb->s_bdev) {
		/*
		 * Invalidate the journal device's buffers.  We don't want them
		 * floating about in memory - the physical journal device may
		 * hotswapped, and it breaks the `ro-after' testing code.
		 */
		sync_blockdev(sbi->journal_bdev);
		invalidate_bdev(sbi->journal_bdev);
		ext4_blkdev_remove(sbi);
	}
	if (sbi->s_mmp_tsk)
		kthread_stop(sbi->s_mmp_tsk);
	sb->s_fs_info = NULL;
	/*
	 * Now that we are completely done shutting down the
	 * superblock, we need to actually destroy the kobject.
	 */
	unlock_super(sb);
	kobject_put(&sbi->s_kobj);
	wait_for_completion(&sbi->s_kobj_unregister);
	kfree(sbi->s_blockgroup_lock);
	kfree(sbi);
}

static struct kmem_cache *ext4_inode_cachep;

/*
 * Called inside transaction, so use GFP_NOFS
 */
static struct inode *ext4_alloc_inode(struct super_block *sb)
{
	struct ext4_inode_info *ei;

	ei = kmem_cache_alloc(ext4_inode_cachep, GFP_NOFS);
	if (!ei)
		return NULL;

	ei->vfs_inode.i_version = 1;
	ei->vfs_inode.i_data.writeback_index = 0;
	memset(&ei->i_cached_extent, 0, sizeof(struct ext4_ext_cache));
	INIT_LIST_HEAD(&ei->i_prealloc_list);
	spin_lock_init(&ei->i_prealloc_lock);
	ei->i_reserved_data_blocks = 0;
	ei->i_reserved_meta_blocks = 0;
	ei->i_allocated_meta_blocks = 0;
	ei->i_da_metadata_calc_len = 0;
	spin_lock_init(&(ei->i_block_reservation_lock));
#ifdef CONFIG_QUOTA
	ei->i_reserved_quota = 0;
#endif
	ei->jinode = NULL;
	INIT_LIST_HEAD(&ei->i_completed_io_list);
	spin_lock_init(&ei->i_completed_io_lock);
	ei->cur_aio_dio = NULL;
	ei->i_sync_tid = 0;
	ei->i_datasync_tid = 0;
	atomic_set(&ei->i_ioend_count, 0);
	atomic_set(&ei->i_aiodio_unwritten, 0);

	return &ei->vfs_inode;
}

static int ext4_drop_inode(struct inode *inode)
{
	int drop = generic_drop_inode(inode);

	trace_ext4_drop_inode(inode, drop);
	return drop;
}

static void ext4_i_callback(struct rcu_head *head)
{
	struct inode *inode = container_of(head, struct inode, i_rcu);
	kmem_cache_free(ext4_inode_cachep, EXT4_I(inode));
}

static void ext4_destroy_inode(struct inode *inode)
{
	if (!list_empty(&(EXT4_I(inode)->i_orphan))) {
		ext4_msg(inode->i_sb, KERN_ERR,
			 "Inode %lu (%p): orphan list check failed!",
			 inode->i_ino, EXT4_I(inode));
		print_hex_dump(KERN_INFO, "", DUMP_PREFIX_ADDRESS, 16, 4,
				EXT4_I(inode), sizeof(struct ext4_inode_info),
				true);
		dump_stack();
	}
	call_rcu(&inode->i_rcu, ext4_i_callback);
}

static void init_once(void *foo)
{
	struct ext4_inode_info *ei = (struct ext4_inode_info *) foo;

	INIT_LIST_HEAD(&ei->i_orphan);
#ifdef CONFIG_EXT4_FS_XATTR
	init_rwsem(&ei->xattr_sem);
#endif
	init_rwsem(&ei->i_data_sem);
	inode_init_once(&ei->vfs_inode);
}

static int init_inodecache(void)
{
	ext4_inode_cachep = kmem_cache_create("ext4_inode_cache",
					     sizeof(struct ext4_inode_info),
					     0, (SLAB_RECLAIM_ACCOUNT|
						SLAB_MEM_SPREAD),
					     init_once);
	if (ext4_inode_cachep == NULL)
		return -ENOMEM;
	return 0;
}

static void destroy_inodecache(void)
{
	kmem_cache_destroy(ext4_inode_cachep);
}

void ext4_clear_inode(struct inode *inode)
{
	invalidate_inode_buffers(inode);
	end_writeback(inode);
	dquot_drop(inode);
	ext4_discard_preallocations(inode);
	if (EXT4_I(inode)->jinode) {
		jbd2_journal_release_jbd_inode(EXT4_JOURNAL(inode),
					       EXT4_I(inode)->jinode);
		jbd2_free_inode(EXT4_I(inode)->jinode);
		EXT4_I(inode)->jinode = NULL;
	}
}

static struct inode *ext4_nfs_get_inode(struct super_block *sb,
					u64 ino, u32 generation)
{
	struct inode *inode;

	if (ino < EXT4_FIRST_INO(sb) && ino != EXT4_ROOT_INO)
		return ERR_PTR(-ESTALE);
	if (ino > le32_to_cpu(EXT4_SB(sb)->s_es->s_inodes_count))
		return ERR_PTR(-ESTALE);

	/* iget isn't really right if the inode is currently unallocated!!
	 *
	 * ext4_read_inode will return a bad_inode if the inode had been
	 * deleted, so we should be safe.
	 *
	 * Currently we don't know the generation for parent directory, so
	 * a generation of 0 means "accept any"
	 */
	inode = ext4_iget(sb, ino);
	if (IS_ERR(inode))
		return ERR_CAST(inode);
	if (generation && inode->i_generation != generation) {
		iput(inode);
		return ERR_PTR(-ESTALE);
	}

	return inode;
}

static struct dentry *ext4_fh_to_dentry(struct super_block *sb, struct fid *fid,
					int fh_len, int fh_type)
{
	return generic_fh_to_dentry(sb, fid, fh_len, fh_type,
				    ext4_nfs_get_inode);
}

static struct dentry *ext4_fh_to_parent(struct super_block *sb, struct fid *fid,
					int fh_len, int fh_type)
{
	return generic_fh_to_parent(sb, fid, fh_len, fh_type,
				    ext4_nfs_get_inode);
}

/*
 * Try to release metadata pages (indirect blocks, directories) which are
 * mapped via the block device.  Since these pages could have journal heads
 * which would prevent try_to_free_buffers() from freeing them, we must use
 * jbd2 layer's try_to_free_buffers() function to release them.
 */
static int bdev_try_to_free_page(struct super_block *sb, struct page *page,
				 gfp_t wait)
{
	journal_t *journal = EXT4_SB(sb)->s_journal;

	WARN_ON(PageChecked(page));
	if (!page_has_buffers(page))
		return 0;
	if (journal)
		return jbd2_journal_try_to_free_buffers(journal, page,
							wait & ~__GFP_WAIT);
	return try_to_free_buffers(page);
}

#ifdef CONFIG_QUOTA
#define QTYPE2NAME(t) ((t) == USRQUOTA ? "user" : "group")
#define QTYPE2MOPT(on, t) ((t) == USRQUOTA?((on)##USRJQUOTA):((on)##GRPJQUOTA))

static int ext4_write_dquot(struct dquot *dquot);
static int ext4_acquire_dquot(struct dquot *dquot);
static int ext4_release_dquot(struct dquot *dquot);
static int ext4_mark_dquot_dirty(struct dquot *dquot);
static int ext4_write_info(struct super_block *sb, int type);
static int ext4_quota_on(struct super_block *sb, int type, int format_id,
			 struct path *path);
static int ext4_quota_off(struct super_block *sb, int type);
static int ext4_quota_on_mount(struct super_block *sb, int type);
static ssize_t ext4_quota_read(struct super_block *sb, int type, char *data,
			       size_t len, loff_t off);
static ssize_t ext4_quota_write(struct super_block *sb, int type,
				const char *data, size_t len, loff_t off);

static const struct dquot_operations ext4_quota_operations = {
	.get_reserved_space = ext4_get_reserved_space,
	.write_dquot	= ext4_write_dquot,
	.acquire_dquot	= ext4_acquire_dquot,
	.release_dquot	= ext4_release_dquot,
	.mark_dirty	= ext4_mark_dquot_dirty,
	.write_info	= ext4_write_info,
	.alloc_dquot	= dquot_alloc,
	.destroy_dquot	= dquot_destroy,
};

static const struct quotactl_ops ext4_qctl_operations = {
	.quota_on	= ext4_quota_on,
	.quota_off	= ext4_quota_off,
	.quota_sync	= dquot_quota_sync,
	.get_info	= dquot_get_dqinfo,
	.set_info	= dquot_set_dqinfo,
	.get_dqblk	= dquot_get_dqblk,
	.set_dqblk	= dquot_set_dqblk
};
#endif

static const struct super_operations ext4_sops = {
	.alloc_inode	= ext4_alloc_inode,
	.destroy_inode	= ext4_destroy_inode,
	.write_inode	= ext4_write_inode,
	.dirty_inode	= ext4_dirty_inode,
	.drop_inode	= ext4_drop_inode,
	.evict_inode	= ext4_evict_inode,
	.put_super	= ext4_put_super,
	.sync_fs	= ext4_sync_fs,
	.freeze_fs	= ext4_freeze,
	.unfreeze_fs	= ext4_unfreeze,
	.statfs		= ext4_statfs,
	.remount_fs	= ext4_remount,
	.show_options	= ext4_show_options,
#ifdef CONFIG_QUOTA
	.quota_read	= ext4_quota_read,
	.quota_write	= ext4_quota_write,
#endif
	.bdev_try_to_free_page = bdev_try_to_free_page,
};

static const struct super_operations ext4_nojournal_sops = {
	.alloc_inode	= ext4_alloc_inode,
	.destroy_inode	= ext4_destroy_inode,
	.write_inode	= ext4_write_inode,
	.dirty_inode	= ext4_dirty_inode,
	.drop_inode	= ext4_drop_inode,
	.evict_inode	= ext4_evict_inode,
	.write_super	= ext4_write_super,
	.put_super	= ext4_put_super,
	.statfs		= ext4_statfs,
	.remount_fs	= ext4_remount,
	.show_options	= ext4_show_options,
#ifdef CONFIG_QUOTA
	.quota_read	= ext4_quota_read,
	.quota_write	= ext4_quota_write,
#endif
	.bdev_try_to_free_page = bdev_try_to_free_page,
};

static const struct export_operations ext4_export_ops = {
	.fh_to_dentry = ext4_fh_to_dentry,
	.fh_to_parent = ext4_fh_to_parent,
	.get_parent = ext4_get_parent,
};

enum {
	Opt_bsd_df, Opt_minix_df, Opt_grpid, Opt_nogrpid,
	Opt_resgid, Opt_resuid, Opt_sb, Opt_err_cont, Opt_err_panic, Opt_err_ro,
	Opt_nouid32, Opt_debug, Opt_removed,
	Opt_user_xattr, Opt_nouser_xattr, Opt_acl, Opt_noacl,
	Opt_auto_da_alloc, Opt_noauto_da_alloc, Opt_noload,
	Opt_commit, Opt_min_batch_time, Opt_max_batch_time,
	Opt_journal_dev, Opt_journal_checksum, Opt_journal_async_commit,
	Opt_abort, Opt_data_journal, Opt_data_ordered, Opt_data_writeback,
	Opt_data_err_abort, Opt_data_err_ignore,
	Opt_usrjquota, Opt_grpjquota, Opt_offusrjquota, Opt_offgrpjquota,
	Opt_jqfmt_vfsold, Opt_jqfmt_vfsv0, Opt_jqfmt_vfsv1, Opt_quota,
	Opt_noquota, Opt_barrier, Opt_nobarrier, Opt_err,
	Opt_usrquota, Opt_grpquota, Opt_i_version,
	Opt_stripe, Opt_delalloc, Opt_nodelalloc, Opt_mblk_io_submit,
	Opt_nomblk_io_submit, Opt_block_validity, Opt_noblock_validity,
	Opt_inode_readahead_blks, Opt_journal_ioprio,
	Opt_dioread_nolock, Opt_dioread_lock,
	Opt_discard, Opt_nodiscard, Opt_init_itable, Opt_noinit_itable,
};

static const match_table_t tokens = {
	{Opt_bsd_df, "bsddf"},
	{Opt_minix_df, "minixdf"},
	{Opt_grpid, "grpid"},
	{Opt_grpid, "bsdgroups"},
	{Opt_nogrpid, "nogrpid"},
	{Opt_nogrpid, "sysvgroups"},
	{Opt_resgid, "resgid=%u"},
	{Opt_resuid, "resuid=%u"},
	{Opt_sb, "sb=%u"},
	{Opt_err_cont, "errors=continue"},
	{Opt_err_panic, "errors=panic"},
	{Opt_err_ro, "errors=remount-ro"},
	{Opt_nouid32, "nouid32"},
	{Opt_debug, "debug"},
	{Opt_removed, "oldalloc"},
	{Opt_removed, "orlov"},
	{Opt_user_xattr, "user_xattr"},
	{Opt_nouser_xattr, "nouser_xattr"},
	{Opt_acl, "acl"},
	{Opt_noacl, "noacl"},
	{Opt_noload, "norecovery"},
	{Opt_noload, "noload"},
	{Opt_removed, "nobh"},
	{Opt_removed, "bh"},
	{Opt_commit, "commit=%u"},
	{Opt_min_batch_time, "min_batch_time=%u"},
	{Opt_max_batch_time, "max_batch_time=%u"},
	{Opt_journal_dev, "journal_dev=%u"},
	{Opt_journal_checksum, "journal_checksum"},
	{Opt_journal_async_commit, "journal_async_commit"},
	{Opt_abort, "abort"},
	{Opt_data_journal, "data=journal"},
	{Opt_data_ordered, "data=ordered"},
	{Opt_data_writeback, "data=writeback"},
	{Opt_data_err_abort, "data_err=abort"},
	{Opt_data_err_ignore, "data_err=ignore"},
	{Opt_offusrjquota, "usrjquota="},
	{Opt_usrjquota, "usrjquota=%s"},
	{Opt_offgrpjquota, "grpjquota="},
	{Opt_grpjquota, "grpjquota=%s"},
	{Opt_jqfmt_vfsold, "jqfmt=vfsold"},
	{Opt_jqfmt_vfsv0, "jqfmt=vfsv0"},
	{Opt_jqfmt_vfsv1, "jqfmt=vfsv1"},
	{Opt_grpquota, "grpquota"},
	{Opt_noquota, "noquota"},
	{Opt_quota, "quota"},
	{Opt_usrquota, "usrquota"},
	{Opt_barrier, "barrier=%u"},
	{Opt_barrier, "barrier"},
	{Opt_nobarrier, "nobarrier"},
	{Opt_i_version, "i_version"},
	{Opt_stripe, "stripe=%u"},
	{Opt_delalloc, "delalloc"},
	{Opt_nodelalloc, "nodelalloc"},
	{Opt_mblk_io_submit, "mblk_io_submit"},
	{Opt_nomblk_io_submit, "nomblk_io_submit"},
	{Opt_block_validity, "block_validity"},
	{Opt_noblock_validity, "noblock_validity"},
	{Opt_inode_readahead_blks, "inode_readahead_blks=%u"},
	{Opt_journal_ioprio, "journal_ioprio=%u"},
	{Opt_auto_da_alloc, "auto_da_alloc=%u"},
	{Opt_auto_da_alloc, "auto_da_alloc"},
	{Opt_noauto_da_alloc, "noauto_da_alloc"},
	{Opt_dioread_nolock, "dioread_nolock"},
	{Opt_dioread_lock, "dioread_lock"},
	{Opt_discard, "discard"},
	{Opt_nodiscard, "nodiscard"},
	{Opt_init_itable, "init_itable=%u"},
	{Opt_init_itable, "init_itable"},
	{Opt_noinit_itable, "noinit_itable"},
	{Opt_removed, "check=none"},	/* mount option from ext2/3 */
	{Opt_removed, "nocheck"},	/* mount option from ext2/3 */
	{Opt_removed, "reservation"},	/* mount option from ext2/3 */
	{Opt_removed, "noreservation"}, /* mount option from ext2/3 */
	{Opt_removed, "journal=%u"},	/* mount option from ext2/3 */
	{Opt_err, NULL},
};

static ext4_fsblk_t get_sb_block(void **data)
{
	ext4_fsblk_t	sb_block;
	char		*options = (char *) *data;

	if (!options || strncmp(options, "sb=", 3) != 0)
		return 1;	/* Default location */

	options += 3;
	/* TODO: use simple_strtoll with >32bit ext4 */
	sb_block = simple_strtoul(options, &options, 0);
	if (*options && *options != ',') {
		printk(KERN_ERR "EXT4-fs: Invalid sb specification: %s\n",
		       (char *) *data);
		return 1;
	}
	if (*options == ',')
		options++;
	*data = (void *) options;

	return sb_block;
}

#define DEFAULT_JOURNAL_IOPRIO (IOPRIO_PRIO_VALUE(IOPRIO_CLASS_BE, 3))
static char deprecated_msg[] = "Mount option \"%s\" will be removed by %s\n"
	"Contact linux-ext4@vger.kernel.org if you think we should keep it.\n";

#ifdef CONFIG_QUOTA
static int set_qf_name(struct super_block *sb, int qtype, substring_t *args)
{
	struct ext4_sb_info *sbi = EXT4_SB(sb);
	char *qname;

	if (sb_any_quota_loaded(sb) &&
		!sbi->s_qf_names[qtype]) {
		ext4_msg(sb, KERN_ERR,
			"Cannot change journaled "
			"quota options when quota turned on");
		return -1;
	}
	qname = match_strdup(args);
	if (!qname) {
		ext4_msg(sb, KERN_ERR,
			"Not enough memory for storing quotafile name");
		return -1;
	}
	if (sbi->s_qf_names[qtype] &&
		strcmp(sbi->s_qf_names[qtype], qname)) {
		ext4_msg(sb, KERN_ERR,
			"%s quota file already specified", QTYPE2NAME(qtype));
		kfree(qname);
		return -1;
	}
	sbi->s_qf_names[qtype] = qname;
	if (strchr(sbi->s_qf_names[qtype], '/')) {
		ext4_msg(sb, KERN_ERR,
			"quotafile must be on filesystem root");
		kfree(sbi->s_qf_names[qtype]);
		sbi->s_qf_names[qtype] = NULL;
		return -1;
	}
	set_opt(sb, QUOTA);
	return 1;
}

static int clear_qf_name(struct super_block *sb, int qtype)
{

	struct ext4_sb_info *sbi = EXT4_SB(sb);

	if (sb_any_quota_loaded(sb) &&
		sbi->s_qf_names[qtype]) {
		ext4_msg(sb, KERN_ERR, "Cannot change journaled quota options"
			" when quota turned on");
		return -1;
	}
	/*
	 * The space will be released later when all options are confirmed
	 * to be correct
	 */
	sbi->s_qf_names[qtype] = NULL;
	return 1;
}
#endif

#define MOPT_SET	0x0001
#define MOPT_CLEAR	0x0002
#define MOPT_NOSUPPORT	0x0004
#define MOPT_EXPLICIT	0x0008
#define MOPT_CLEAR_ERR	0x0010
#define MOPT_GTE0	0x0020
#ifdef CONFIG_QUOTA
#define MOPT_Q		0
#define MOPT_QFMT	0x0040
#else
#define MOPT_Q		MOPT_NOSUPPORT
#define MOPT_QFMT	MOPT_NOSUPPORT
#endif
#define MOPT_DATAJ	0x0080

static const struct mount_opts {
	int	token;
	int	mount_opt;
	int	flags;
} ext4_mount_opts[] = {
	{Opt_minix_df, EXT4_MOUNT_MINIX_DF, MOPT_SET},
	{Opt_bsd_df, EXT4_MOUNT_MINIX_DF, MOPT_CLEAR},
	{Opt_grpid, EXT4_MOUNT_GRPID, MOPT_SET},
	{Opt_nogrpid, EXT4_MOUNT_GRPID, MOPT_CLEAR},
	{Opt_mblk_io_submit, EXT4_MOUNT_MBLK_IO_SUBMIT, MOPT_SET},
	{Opt_nomblk_io_submit, EXT4_MOUNT_MBLK_IO_SUBMIT, MOPT_CLEAR},
	{Opt_block_validity, EXT4_MOUNT_BLOCK_VALIDITY, MOPT_SET},
	{Opt_noblock_validity, EXT4_MOUNT_BLOCK_VALIDITY, MOPT_CLEAR},
	{Opt_dioread_nolock, EXT4_MOUNT_DIOREAD_NOLOCK, MOPT_SET},
	{Opt_dioread_lock, EXT4_MOUNT_DIOREAD_NOLOCK, MOPT_CLEAR},
	{Opt_discard, EXT4_MOUNT_DISCARD, MOPT_SET},
	{Opt_nodiscard, EXT4_MOUNT_DISCARD, MOPT_CLEAR},
	{Opt_delalloc, EXT4_MOUNT_DELALLOC, MOPT_SET | MOPT_EXPLICIT},
	{Opt_nodelalloc, EXT4_MOUNT_DELALLOC, MOPT_CLEAR | MOPT_EXPLICIT},
	{Opt_journal_checksum, EXT4_MOUNT_JOURNAL_CHECKSUM, MOPT_SET},
	{Opt_journal_async_commit, (EXT4_MOUNT_JOURNAL_ASYNC_COMMIT |
				    EXT4_MOUNT_JOURNAL_CHECKSUM), MOPT_SET},
	{Opt_noload, EXT4_MOUNT_NOLOAD, MOPT_SET},
	{Opt_err_panic, EXT4_MOUNT_ERRORS_PANIC, MOPT_SET | MOPT_CLEAR_ERR},
	{Opt_err_ro, EXT4_MOUNT_ERRORS_RO, MOPT_SET | MOPT_CLEAR_ERR},
	{Opt_err_cont, EXT4_MOUNT_ERRORS_CONT, MOPT_SET | MOPT_CLEAR_ERR},
	{Opt_data_err_abort, EXT4_MOUNT_DATA_ERR_ABORT, MOPT_SET},
	{Opt_data_err_ignore, EXT4_MOUNT_DATA_ERR_ABORT, MOPT_CLEAR},
	{Opt_barrier, EXT4_MOUNT_BARRIER, MOPT_SET},
	{Opt_nobarrier, EXT4_MOUNT_BARRIER, MOPT_CLEAR},
	{Opt_noauto_da_alloc, EXT4_MOUNT_NO_AUTO_DA_ALLOC, MOPT_SET},
	{Opt_auto_da_alloc, EXT4_MOUNT_NO_AUTO_DA_ALLOC, MOPT_CLEAR},
	{Opt_noinit_itable, EXT4_MOUNT_INIT_INODE_TABLE, MOPT_CLEAR},
	{Opt_commit, 0, MOPT_GTE0},
	{Opt_max_batch_time, 0, MOPT_GTE0},
	{Opt_min_batch_time, 0, MOPT_GTE0},
	{Opt_inode_readahead_blks, 0, MOPT_GTE0},
	{Opt_init_itable, 0, MOPT_GTE0},
	{Opt_stripe, 0, MOPT_GTE0},
	{Opt_data_journal, EXT4_MOUNT_JOURNAL_DATA, MOPT_DATAJ},
	{Opt_data_ordered, EXT4_MOUNT_ORDERED_DATA, MOPT_DATAJ},
	{Opt_data_writeback, EXT4_MOUNT_WRITEBACK_DATA, MOPT_DATAJ},
#ifdef CONFIG_EXT4_FS_XATTR
	{Opt_user_xattr, EXT4_MOUNT_XATTR_USER, MOPT_SET},
	{Opt_nouser_xattr, EXT4_MOUNT_XATTR_USER, MOPT_CLEAR},
#else
	{Opt_user_xattr, 0, MOPT_NOSUPPORT},
	{Opt_nouser_xattr, 0, MOPT_NOSUPPORT},
#endif
#ifdef CONFIG_EXT4_FS_POSIX_ACL
	{Opt_acl, EXT4_MOUNT_POSIX_ACL, MOPT_SET},
	{Opt_noacl, EXT4_MOUNT_POSIX_ACL, MOPT_CLEAR},
#else
	{Opt_acl, 0, MOPT_NOSUPPORT},
	{Opt_noacl, 0, MOPT_NOSUPPORT},
#endif
	{Opt_nouid32, EXT4_MOUNT_NO_UID32, MOPT_SET},
	{Opt_debug, EXT4_MOUNT_DEBUG, MOPT_SET},
	{Opt_quota, EXT4_MOUNT_QUOTA | EXT4_MOUNT_USRQUOTA, MOPT_SET | MOPT_Q},
	{Opt_usrquota, EXT4_MOUNT_QUOTA | EXT4_MOUNT_USRQUOTA,
							MOPT_SET | MOPT_Q},
	{Opt_grpquota, EXT4_MOUNT_QUOTA | EXT4_MOUNT_GRPQUOTA,
							MOPT_SET | MOPT_Q},
	{Opt_noquota, (EXT4_MOUNT_QUOTA | EXT4_MOUNT_USRQUOTA |
		       EXT4_MOUNT_GRPQUOTA), MOPT_CLEAR | MOPT_Q},
	{Opt_usrjquota, 0, MOPT_Q},
	{Opt_grpjquota, 0, MOPT_Q},
	{Opt_offusrjquota, 0, MOPT_Q},
	{Opt_offgrpjquota, 0, MOPT_Q},
	{Opt_jqfmt_vfsold, QFMT_VFS_OLD, MOPT_QFMT},
	{Opt_jqfmt_vfsv0, QFMT_VFS_V0, MOPT_QFMT},
	{Opt_jqfmt_vfsv1, QFMT_VFS_V1, MOPT_QFMT},
	{Opt_err, 0, 0}
};

static int handle_mount_opt(struct super_block *sb, char *opt, int token,
			    substring_t *args, unsigned long *journal_devnum,
			    unsigned int *journal_ioprio, int is_remount)
{
	struct ext4_sb_info *sbi = EXT4_SB(sb);
	const struct mount_opts *m;
	int arg = 0;

<<<<<<< HEAD
=======
#ifdef CONFIG_QUOTA
	if (token == Opt_usrjquota)
		return set_qf_name(sb, USRQUOTA, &args[0]);
	else if (token == Opt_grpjquota)
		return set_qf_name(sb, GRPQUOTA, &args[0]);
	else if (token == Opt_offusrjquota)
		return clear_qf_name(sb, USRQUOTA);
	else if (token == Opt_offgrpjquota)
		return clear_qf_name(sb, GRPQUOTA);
#endif
>>>>>>> 711e1bfb
	if (args->from && match_int(args, &arg))
		return -1;
	switch (token) {
	case Opt_noacl:
	case Opt_nouser_xattr:
		ext4_msg(sb, KERN_WARNING, deprecated_msg, opt, "3.5");
		break;
	case Opt_sb:
		return 1;	/* handled by get_sb_block() */
	case Opt_removed:
		ext4_msg(sb, KERN_WARNING,
			 "Ignoring removed %s option", opt);
		return 1;
	case Opt_resuid:
		sbi->s_resuid = arg;
		return 1;
	case Opt_resgid:
		sbi->s_resgid = arg;
		return 1;
	case Opt_abort:
		sbi->s_mount_flags |= EXT4_MF_FS_ABORTED;
		return 1;
	case Opt_i_version:
		sb->s_flags |= MS_I_VERSION;
		return 1;
	case Opt_journal_dev:
		if (is_remount) {
			ext4_msg(sb, KERN_ERR,
				 "Cannot specify journal on remount");
			return -1;
		}
		*journal_devnum = arg;
		return 1;
	case Opt_journal_ioprio:
		if (arg < 0 || arg > 7)
			return -1;
		*journal_ioprio = IOPRIO_PRIO_VALUE(IOPRIO_CLASS_BE, arg);
		return 1;
	}

	for (m = ext4_mount_opts; m->token != Opt_err; m++) {
		if (token != m->token)
			continue;
		if (args->from && (m->flags & MOPT_GTE0) && (arg < 0))
			return -1;
		if (m->flags & MOPT_EXPLICIT)
			set_opt2(sb, EXPLICIT_DELALLOC);
		if (m->flags & MOPT_CLEAR_ERR)
			clear_opt(sb, ERRORS_MASK);
		if (token == Opt_noquota && sb_any_quota_loaded(sb)) {
			ext4_msg(sb, KERN_ERR, "Cannot change quota "
				 "options when quota turned on");
			return -1;
		}

		if (m->flags & MOPT_NOSUPPORT) {
			ext4_msg(sb, KERN_ERR, "%s option not supported", opt);
		} else if (token == Opt_commit) {
			if (arg == 0)
				arg = JBD2_DEFAULT_MAX_COMMIT_AGE;
			sbi->s_commit_interval = HZ * arg;
		} else if (token == Opt_max_batch_time) {
			if (arg == 0)
				arg = EXT4_DEF_MAX_BATCH_TIME;
			sbi->s_max_batch_time = arg;
		} else if (token == Opt_min_batch_time) {
			sbi->s_min_batch_time = arg;
		} else if (token == Opt_inode_readahead_blks) {
			if (arg > (1 << 30))
				return -1;
			if (arg && !is_power_of_2(arg)) {
				ext4_msg(sb, KERN_ERR,
					 "EXT4-fs: inode_readahead_blks"
					 " must be a power of 2");
				return -1;
			}
			sbi->s_inode_readahead_blks = arg;
		} else if (token == Opt_init_itable) {
			set_opt(sb, INIT_INODE_TABLE);
			if (!args->from)
				arg = EXT4_DEF_LI_WAIT_MULT;
			sbi->s_li_wait_mult = arg;
		} else if (token == Opt_stripe) {
			sbi->s_stripe = arg;
		} else if (m->flags & MOPT_DATAJ) {
			if (is_remount) {
				if (!sbi->s_journal)
					ext4_msg(sb, KERN_WARNING, "Remounting file system with no journal so ignoring journalled data option");
				else if (test_opt(sb, DATA_FLAGS) !=
					 m->mount_opt) {
					ext4_msg(sb, KERN_ERR,
					 "Cannot change data mode on remount");
					return -1;
				}
			} else {
				clear_opt(sb, DATA_FLAGS);
				sbi->s_mount_opt |= m->mount_opt;
			}
#ifdef CONFIG_QUOTA
<<<<<<< HEAD
		} else if (token == Opt_usrjquota) {
			if (!set_qf_name(sb, USRQUOTA, &args[0]))
				return -1;
		} else if (token == Opt_grpjquota) {
			if (!set_qf_name(sb, GRPQUOTA, &args[0]))
				return -1;
		} else if (token == Opt_offusrjquota) {
			if (!clear_qf_name(sb, USRQUOTA))
				return -1;
		} else if (token == Opt_offgrpjquota) {
			if (!clear_qf_name(sb, GRPQUOTA))
				return -1;
=======
>>>>>>> 711e1bfb
		} else if (m->flags & MOPT_QFMT) {
			if (sb_any_quota_loaded(sb) &&
			    sbi->s_jquota_fmt != m->mount_opt) {
				ext4_msg(sb, KERN_ERR, "Cannot "
					 "change journaled quota options "
					 "when quota turned on");
				return -1;
			}
			sbi->s_jquota_fmt = m->mount_opt;
#endif
		} else {
			if (!args->from)
				arg = 1;
			if (m->flags & MOPT_CLEAR)
				arg = !arg;
			else if (unlikely(!(m->flags & MOPT_SET))) {
				ext4_msg(sb, KERN_WARNING,
					 "buggy handling of option %s", opt);
				WARN_ON(1);
				return -1;
			}
			if (arg != 0)
				sbi->s_mount_opt |= m->mount_opt;
			else
				sbi->s_mount_opt &= ~m->mount_opt;
		}
		return 1;
	}
	ext4_msg(sb, KERN_ERR, "Unrecognized mount option \"%s\" "
		 "or missing value", opt);
	return -1;
}

static int parse_options(char *options, struct super_block *sb,
			 unsigned long *journal_devnum,
			 unsigned int *journal_ioprio,
			 int is_remount)
{
<<<<<<< HEAD
	struct ext4_sb_info *sbi = EXT4_SB(sb);
=======
#ifdef CONFIG_QUOTA
	struct ext4_sb_info *sbi = EXT4_SB(sb);
#endif
>>>>>>> 711e1bfb
	char *p;
	substring_t args[MAX_OPT_ARGS];
	int token;

	if (!options)
		return 1;

	while ((p = strsep(&options, ",")) != NULL) {
		if (!*p)
			continue;
		/*
		 * Initialize args struct so we know whether arg was
		 * found; some options take optional arguments.
		 */
		args[0].to = args[0].from = 0;
		token = match_token(p, tokens, args);
		if (handle_mount_opt(sb, p, token, args, journal_devnum,
				     journal_ioprio, is_remount) < 0)
			return 0;
	}
#ifdef CONFIG_QUOTA
	if (sbi->s_qf_names[USRQUOTA] || sbi->s_qf_names[GRPQUOTA]) {
		if (test_opt(sb, USRQUOTA) && sbi->s_qf_names[USRQUOTA])
			clear_opt(sb, USRQUOTA);

		if (test_opt(sb, GRPQUOTA) && sbi->s_qf_names[GRPQUOTA])
			clear_opt(sb, GRPQUOTA);

		if (test_opt(sb, GRPQUOTA) || test_opt(sb, USRQUOTA)) {
			ext4_msg(sb, KERN_ERR, "old and new quota "
					"format mixing");
			return 0;
		}

		if (!sbi->s_jquota_fmt) {
			ext4_msg(sb, KERN_ERR, "journaled quota format "
					"not specified");
			return 0;
		}
	} else {
		if (sbi->s_jquota_fmt) {
			ext4_msg(sb, KERN_ERR, "journaled quota format "
					"specified with no journaling "
					"enabled");
			return 0;
		}
	}
#endif
	return 1;
}

static inline void ext4_show_quota_options(struct seq_file *seq,
					   struct super_block *sb)
{
#if defined(CONFIG_QUOTA)
	struct ext4_sb_info *sbi = EXT4_SB(sb);

	if (sbi->s_jquota_fmt) {
		char *fmtname = "";

		switch (sbi->s_jquota_fmt) {
		case QFMT_VFS_OLD:
			fmtname = "vfsold";
			break;
		case QFMT_VFS_V0:
			fmtname = "vfsv0";
			break;
		case QFMT_VFS_V1:
			fmtname = "vfsv1";
			break;
		}
		seq_printf(seq, ",jqfmt=%s", fmtname);
	}

	if (sbi->s_qf_names[USRQUOTA])
		seq_printf(seq, ",usrjquota=%s", sbi->s_qf_names[USRQUOTA]);

	if (sbi->s_qf_names[GRPQUOTA])
		seq_printf(seq, ",grpjquota=%s", sbi->s_qf_names[GRPQUOTA]);

	if (test_opt(sb, USRQUOTA))
		seq_puts(seq, ",usrquota");

	if (test_opt(sb, GRPQUOTA))
		seq_puts(seq, ",grpquota");
#endif
}

static const char *token2str(int token)
{
	static const struct match_token *t;

	for (t = tokens; t->token != Opt_err; t++)
		if (t->token == token && !strchr(t->pattern, '='))
			break;
	return t->pattern;
}

/*
 * Show an option if
 *  - it's set to a non-default value OR
 *  - if the per-sb default is different from the global default
 */
static int _ext4_show_options(struct seq_file *seq, struct super_block *sb,
			      int nodefs)
{
	struct ext4_sb_info *sbi = EXT4_SB(sb);
	struct ext4_super_block *es = sbi->s_es;
	int def_errors, def_mount_opt = nodefs ? 0 : sbi->s_def_mount_opt;
	const struct mount_opts *m;
	char sep = nodefs ? '\n' : ',';

#define SEQ_OPTS_PUTS(str) seq_printf(seq, "%c" str, sep)
#define SEQ_OPTS_PRINT(str, arg) seq_printf(seq, "%c" str, sep, arg)

	if (sbi->s_sb_block != 1)
		SEQ_OPTS_PRINT("sb=%llu", sbi->s_sb_block);

	for (m = ext4_mount_opts; m->token != Opt_err; m++) {
		int want_set = m->flags & MOPT_SET;
		if (((m->flags & (MOPT_SET|MOPT_CLEAR)) == 0) ||
		    (m->flags & MOPT_CLEAR_ERR))
			continue;
		if (!(m->mount_opt & (sbi->s_mount_opt ^ def_mount_opt)))
			continue; /* skip if same as the default */
		if ((want_set &&
		     (sbi->s_mount_opt & m->mount_opt) != m->mount_opt) ||
		    (!want_set && (sbi->s_mount_opt & m->mount_opt)))
			continue; /* select Opt_noFoo vs Opt_Foo */
		SEQ_OPTS_PRINT("%s", token2str(m->token));
	}

	if (nodefs || sbi->s_resuid != EXT4_DEF_RESUID ||
	    le16_to_cpu(es->s_def_resuid) != EXT4_DEF_RESUID)
		SEQ_OPTS_PRINT("resuid=%u", sbi->s_resuid);
	if (nodefs || sbi->s_resgid != EXT4_DEF_RESGID ||
	    le16_to_cpu(es->s_def_resgid) != EXT4_DEF_RESGID)
		SEQ_OPTS_PRINT("resgid=%u", sbi->s_resgid);
	def_errors = nodefs ? -1 : le16_to_cpu(es->s_errors);
	if (test_opt(sb, ERRORS_RO) && def_errors != EXT4_ERRORS_RO)
		SEQ_OPTS_PUTS("errors=remount-ro");
	if (test_opt(sb, ERRORS_CONT) && def_errors != EXT4_ERRORS_CONTINUE)
		SEQ_OPTS_PUTS("errors=continue");
	if (test_opt(sb, ERRORS_PANIC) && def_errors != EXT4_ERRORS_PANIC)
		SEQ_OPTS_PUTS("errors=panic");
	if (nodefs || sbi->s_commit_interval != JBD2_DEFAULT_MAX_COMMIT_AGE*HZ)
		SEQ_OPTS_PRINT("commit=%lu", sbi->s_commit_interval / HZ);
	if (nodefs || sbi->s_min_batch_time != EXT4_DEF_MIN_BATCH_TIME)
		SEQ_OPTS_PRINT("min_batch_time=%u", sbi->s_min_batch_time);
	if (nodefs || sbi->s_max_batch_time != EXT4_DEF_MAX_BATCH_TIME)
		SEQ_OPTS_PRINT("max_batch_time=%u", sbi->s_max_batch_time);
	if (sb->s_flags & MS_I_VERSION)
		SEQ_OPTS_PUTS("i_version");
	if (nodefs || sbi->s_stripe)
		SEQ_OPTS_PRINT("stripe=%lu", sbi->s_stripe);
	if (EXT4_MOUNT_DATA_FLAGS & (sbi->s_mount_opt ^ def_mount_opt)) {
		if (test_opt(sb, DATA_FLAGS) == EXT4_MOUNT_JOURNAL_DATA)
			SEQ_OPTS_PUTS("data=journal");
		else if (test_opt(sb, DATA_FLAGS) == EXT4_MOUNT_ORDERED_DATA)
			SEQ_OPTS_PUTS("data=ordered");
		else if (test_opt(sb, DATA_FLAGS) == EXT4_MOUNT_WRITEBACK_DATA)
			SEQ_OPTS_PUTS("data=writeback");
	}
	if (nodefs ||
	    sbi->s_inode_readahead_blks != EXT4_DEF_INODE_READAHEAD_BLKS)
		SEQ_OPTS_PRINT("inode_readahead_blks=%u",
			       sbi->s_inode_readahead_blks);

	if (nodefs || (test_opt(sb, INIT_INODE_TABLE) &&
		       (sbi->s_li_wait_mult != EXT4_DEF_LI_WAIT_MULT)))
		SEQ_OPTS_PRINT("init_itable=%u", sbi->s_li_wait_mult);

	ext4_show_quota_options(seq, sb);
	return 0;
}

static int ext4_show_options(struct seq_file *seq, struct dentry *root)
{
	return _ext4_show_options(seq, root->d_sb, 0);
}

static int options_seq_show(struct seq_file *seq, void *offset)
{
	struct super_block *sb = seq->private;
	int rc;

	seq_puts(seq, (sb->s_flags & MS_RDONLY) ? "ro" : "rw");
	rc = _ext4_show_options(seq, sb, 1);
	seq_puts(seq, "\n");
	return rc;
}

static int options_open_fs(struct inode *inode, struct file *file)
{
	return single_open(file, options_seq_show, PDE(inode)->data);
}

static const struct file_operations ext4_seq_options_fops = {
	.owner = THIS_MODULE,
	.open = options_open_fs,
	.read = seq_read,
	.llseek = seq_lseek,
	.release = single_release,
};

static int ext4_setup_super(struct super_block *sb, struct ext4_super_block *es,
			    int read_only)
{
	struct ext4_sb_info *sbi = EXT4_SB(sb);
	int res = 0;

	if (le32_to_cpu(es->s_rev_level) > EXT4_MAX_SUPP_REV) {
		ext4_msg(sb, KERN_ERR, "revision level too high, "
			 "forcing read-only mode");
		res = MS_RDONLY;
	}
	if (read_only)
		goto done;
	if (!(sbi->s_mount_state & EXT4_VALID_FS))
		ext4_msg(sb, KERN_WARNING, "warning: mounting unchecked fs, "
			 "running e2fsck is recommended");
	else if ((sbi->s_mount_state & EXT4_ERROR_FS))
		ext4_msg(sb, KERN_WARNING,
			 "warning: mounting fs with errors, "
			 "running e2fsck is recommended");
	else if ((__s16) le16_to_cpu(es->s_max_mnt_count) > 0 &&
		 le16_to_cpu(es->s_mnt_count) >=
		 (unsigned short) (__s16) le16_to_cpu(es->s_max_mnt_count))
		ext4_msg(sb, KERN_WARNING,
			 "warning: maximal mount count reached, "
			 "running e2fsck is recommended");
	else if (le32_to_cpu(es->s_checkinterval) &&
		(le32_to_cpu(es->s_lastcheck) +
			le32_to_cpu(es->s_checkinterval) <= get_seconds()))
		ext4_msg(sb, KERN_WARNING,
			 "warning: checktime reached, "
			 "running e2fsck is recommended");
	if (!sbi->s_journal)
		es->s_state &= cpu_to_le16(~EXT4_VALID_FS);
	if (!(__s16) le16_to_cpu(es->s_max_mnt_count))
		es->s_max_mnt_count = cpu_to_le16(EXT4_DFL_MAX_MNT_COUNT);
	le16_add_cpu(&es->s_mnt_count, 1);
	es->s_mtime = cpu_to_le32(get_seconds());
	ext4_update_dynamic_rev(sb);
	if (sbi->s_journal)
		EXT4_SET_INCOMPAT_FEATURE(sb, EXT4_FEATURE_INCOMPAT_RECOVER);

	ext4_commit_super(sb, 1);
done:
	if (test_opt(sb, DEBUG))
		printk(KERN_INFO "[EXT4 FS bs=%lu, gc=%u, "
				"bpg=%lu, ipg=%lu, mo=%04x, mo2=%04x]\n",
			sb->s_blocksize,
			sbi->s_groups_count,
			EXT4_BLOCKS_PER_GROUP(sb),
			EXT4_INODES_PER_GROUP(sb),
			sbi->s_mount_opt, sbi->s_mount_opt2);

	cleancache_init_fs(sb);
	return res;
}

static int ext4_fill_flex_info(struct super_block *sb)
{
	struct ext4_sb_info *sbi = EXT4_SB(sb);
	struct ext4_group_desc *gdp = NULL;
	ext4_group_t flex_group_count;
	ext4_group_t flex_group;
	unsigned int groups_per_flex = 0;
	size_t size;
	int i;

	sbi->s_log_groups_per_flex = sbi->s_es->s_log_groups_per_flex;
	if (sbi->s_log_groups_per_flex < 1 || sbi->s_log_groups_per_flex > 31) {
		sbi->s_log_groups_per_flex = 0;
		return 1;
	}
	groups_per_flex = 1 << sbi->s_log_groups_per_flex;

	/* We allocate both existing and potentially added groups */
	flex_group_count = ((sbi->s_groups_count + groups_per_flex - 1) +
			((le16_to_cpu(sbi->s_es->s_reserved_gdt_blocks) + 1) <<
			      EXT4_DESC_PER_BLOCK_BITS(sb))) / groups_per_flex;
	size = flex_group_count * sizeof(struct flex_groups);
	sbi->s_flex_groups = ext4_kvzalloc(size, GFP_KERNEL);
	if (sbi->s_flex_groups == NULL) {
		ext4_msg(sb, KERN_ERR, "not enough memory for %u flex groups",
			 flex_group_count);
		goto failed;
	}

	for (i = 0; i < sbi->s_groups_count; i++) {
		gdp = ext4_get_group_desc(sb, i, NULL);

		flex_group = ext4_flex_group(sbi, i);
		atomic_add(ext4_free_inodes_count(sb, gdp),
			   &sbi->s_flex_groups[flex_group].free_inodes);
		atomic_add(ext4_free_group_clusters(sb, gdp),
			   &sbi->s_flex_groups[flex_group].free_clusters);
		atomic_add(ext4_used_dirs_count(sb, gdp),
			   &sbi->s_flex_groups[flex_group].used_dirs);
	}

	return 1;
failed:
	return 0;
}

__le16 ext4_group_desc_csum(struct ext4_sb_info *sbi, __u32 block_group,
			    struct ext4_group_desc *gdp)
{
	__u16 crc = 0;

	if (sbi->s_es->s_feature_ro_compat &
	    cpu_to_le32(EXT4_FEATURE_RO_COMPAT_GDT_CSUM)) {
		int offset = offsetof(struct ext4_group_desc, bg_checksum);
		__le32 le_group = cpu_to_le32(block_group);

		crc = crc16(~0, sbi->s_es->s_uuid, sizeof(sbi->s_es->s_uuid));
		crc = crc16(crc, (__u8 *)&le_group, sizeof(le_group));
		crc = crc16(crc, (__u8 *)gdp, offset);
		offset += sizeof(gdp->bg_checksum); /* skip checksum */
		/* for checksum of struct ext4_group_desc do the rest...*/
		if ((sbi->s_es->s_feature_incompat &
		     cpu_to_le32(EXT4_FEATURE_INCOMPAT_64BIT)) &&
		    offset < le16_to_cpu(sbi->s_es->s_desc_size))
			crc = crc16(crc, (__u8 *)gdp + offset,
				    le16_to_cpu(sbi->s_es->s_desc_size) -
					offset);
	}

	return cpu_to_le16(crc);
}

int ext4_group_desc_csum_verify(struct ext4_sb_info *sbi, __u32 block_group,
				struct ext4_group_desc *gdp)
{
	if ((sbi->s_es->s_feature_ro_compat &
	     cpu_to_le32(EXT4_FEATURE_RO_COMPAT_GDT_CSUM)) &&
	    (gdp->bg_checksum != ext4_group_desc_csum(sbi, block_group, gdp)))
		return 0;

	return 1;
}

/* Called at mount-time, super-block is locked */
static int ext4_check_descriptors(struct super_block *sb,
				  ext4_group_t *first_not_zeroed)
{
	struct ext4_sb_info *sbi = EXT4_SB(sb);
	ext4_fsblk_t first_block = le32_to_cpu(sbi->s_es->s_first_data_block);
	ext4_fsblk_t last_block;
	ext4_fsblk_t block_bitmap;
	ext4_fsblk_t inode_bitmap;
	ext4_fsblk_t inode_table;
	int flexbg_flag = 0;
	ext4_group_t i, grp = sbi->s_groups_count;

	if (EXT4_HAS_INCOMPAT_FEATURE(sb, EXT4_FEATURE_INCOMPAT_FLEX_BG))
		flexbg_flag = 1;

	ext4_debug("Checking group descriptors");

	for (i = 0; i < sbi->s_groups_count; i++) {
		struct ext4_group_desc *gdp = ext4_get_group_desc(sb, i, NULL);

		if (i == sbi->s_groups_count - 1 || flexbg_flag)
			last_block = ext4_blocks_count(sbi->s_es) - 1;
		else
			last_block = first_block +
				(EXT4_BLOCKS_PER_GROUP(sb) - 1);

		if ((grp == sbi->s_groups_count) &&
		   !(gdp->bg_flags & cpu_to_le16(EXT4_BG_INODE_ZEROED)))
			grp = i;

		block_bitmap = ext4_block_bitmap(sb, gdp);
		if (block_bitmap < first_block || block_bitmap > last_block) {
			ext4_msg(sb, KERN_ERR, "ext4_check_descriptors: "
			       "Block bitmap for group %u not in group "
			       "(block %llu)!", i, block_bitmap);
			return 0;
		}
		inode_bitmap = ext4_inode_bitmap(sb, gdp);
		if (inode_bitmap < first_block || inode_bitmap > last_block) {
			ext4_msg(sb, KERN_ERR, "ext4_check_descriptors: "
			       "Inode bitmap for group %u not in group "
			       "(block %llu)!", i, inode_bitmap);
			return 0;
		}
		inode_table = ext4_inode_table(sb, gdp);
		if (inode_table < first_block ||
		    inode_table + sbi->s_itb_per_group - 1 > last_block) {
			ext4_msg(sb, KERN_ERR, "ext4_check_descriptors: "
			       "Inode table for group %u not in group "
			       "(block %llu)!", i, inode_table);
			return 0;
		}
		ext4_lock_group(sb, i);
		if (!ext4_group_desc_csum_verify(sbi, i, gdp)) {
			ext4_msg(sb, KERN_ERR, "ext4_check_descriptors: "
				 "Checksum for group %u failed (%u!=%u)",
				 i, le16_to_cpu(ext4_group_desc_csum(sbi, i,
				     gdp)), le16_to_cpu(gdp->bg_checksum));
			if (!(sb->s_flags & MS_RDONLY)) {
				ext4_unlock_group(sb, i);
				return 0;
			}
		}
		ext4_unlock_group(sb, i);
		if (!flexbg_flag)
			first_block += EXT4_BLOCKS_PER_GROUP(sb);
	}
	if (NULL != first_not_zeroed)
		*first_not_zeroed = grp;

	ext4_free_blocks_count_set(sbi->s_es,
				   EXT4_C2B(sbi, ext4_count_free_clusters(sb)));
	sbi->s_es->s_free_inodes_count =cpu_to_le32(ext4_count_free_inodes(sb));
	return 1;
}

/* ext4_orphan_cleanup() walks a singly-linked list of inodes (starting at
 * the superblock) which were deleted from all directories, but held open by
 * a process at the time of a crash.  We walk the list and try to delete these
 * inodes at recovery time (only with a read-write filesystem).
 *
 * In order to keep the orphan inode chain consistent during traversal (in
 * case of crash during recovery), we link each inode into the superblock
 * orphan list_head and handle it the same way as an inode deletion during
 * normal operation (which journals the operations for us).
 *
 * We only do an iget() and an iput() on each inode, which is very safe if we
 * accidentally point at an in-use or already deleted inode.  The worst that
 * can happen in this case is that we get a "bit already cleared" message from
 * ext4_free_inode().  The only reason we would point at a wrong inode is if
 * e2fsck was run on this filesystem, and it must have already done the orphan
 * inode cleanup for us, so we can safely abort without any further action.
 */
static void ext4_orphan_cleanup(struct super_block *sb,
				struct ext4_super_block *es)
{
	unsigned int s_flags = sb->s_flags;
	int nr_orphans = 0, nr_truncates = 0;
#ifdef CONFIG_QUOTA
	int i;
#endif
	if (!es->s_last_orphan) {
		jbd_debug(4, "no orphan inodes to clean up\n");
		return;
	}

	if (bdev_read_only(sb->s_bdev)) {
		ext4_msg(sb, KERN_ERR, "write access "
			"unavailable, skipping orphan cleanup");
		return;
	}

	/* Check if feature set would not allow a r/w mount */
	if (!ext4_feature_set_ok(sb, 0)) {
		ext4_msg(sb, KERN_INFO, "Skipping orphan cleanup due to "
			 "unknown ROCOMPAT features");
		return;
	}

	if (EXT4_SB(sb)->s_mount_state & EXT4_ERROR_FS) {
		if (es->s_last_orphan)
			jbd_debug(1, "Errors on filesystem, "
				  "clearing orphan list.\n");
		es->s_last_orphan = 0;
		jbd_debug(1, "Skipping orphan recovery on fs with errors.\n");
		return;
	}

	if (s_flags & MS_RDONLY) {
		ext4_msg(sb, KERN_INFO, "orphan cleanup on readonly fs");
		sb->s_flags &= ~MS_RDONLY;
	}
#ifdef CONFIG_QUOTA
	/* Needed for iput() to work correctly and not trash data */
	sb->s_flags |= MS_ACTIVE;
	/* Turn on quotas so that they are updated correctly */
	for (i = 0; i < MAXQUOTAS; i++) {
		if (EXT4_SB(sb)->s_qf_names[i]) {
			int ret = ext4_quota_on_mount(sb, i);
			if (ret < 0)
				ext4_msg(sb, KERN_ERR,
					"Cannot turn on journaled "
					"quota: error %d", ret);
		}
	}
#endif

	while (es->s_last_orphan) {
		struct inode *inode;

		inode = ext4_orphan_get(sb, le32_to_cpu(es->s_last_orphan));
		if (IS_ERR(inode)) {
			es->s_last_orphan = 0;
			break;
		}

		list_add(&EXT4_I(inode)->i_orphan, &EXT4_SB(sb)->s_orphan);
		dquot_initialize(inode);
		if (inode->i_nlink) {
			ext4_msg(sb, KERN_DEBUG,
				"%s: truncating inode %lu to %lld bytes",
				__func__, inode->i_ino, inode->i_size);
			jbd_debug(2, "truncating inode %lu to %lld bytes\n",
				  inode->i_ino, inode->i_size);
			ext4_truncate(inode);
			nr_truncates++;
		} else {
			ext4_msg(sb, KERN_DEBUG,
				"%s: deleting unreferenced inode %lu",
				__func__, inode->i_ino);
			jbd_debug(2, "deleting unreferenced inode %lu\n",
				  inode->i_ino);
			nr_orphans++;
		}
		iput(inode);  /* The delete magic happens here! */
	}

#define PLURAL(x) (x), ((x) == 1) ? "" : "s"

	if (nr_orphans)
		ext4_msg(sb, KERN_INFO, "%d orphan inode%s deleted",
		       PLURAL(nr_orphans));
	if (nr_truncates)
		ext4_msg(sb, KERN_INFO, "%d truncate%s cleaned up",
		       PLURAL(nr_truncates));
#ifdef CONFIG_QUOTA
	/* Turn quotas off */
	for (i = 0; i < MAXQUOTAS; i++) {
		if (sb_dqopt(sb)->files[i])
			dquot_quota_off(sb, i);
	}
#endif
	sb->s_flags = s_flags; /* Restore MS_RDONLY status */
}

/*
 * Maximal extent format file size.
 * Resulting logical blkno at s_maxbytes must fit in our on-disk
 * extent format containers, within a sector_t, and within i_blocks
 * in the vfs.  ext4 inode has 48 bits of i_block in fsblock units,
 * so that won't be a limiting factor.
 *
 * However there is other limiting factor. We do store extents in the form
 * of starting block and length, hence the resulting length of the extent
 * covering maximum file size must fit into on-disk format containers as
 * well. Given that length is always by 1 unit bigger than max unit (because
 * we count 0 as well) we have to lower the s_maxbytes by one fs block.
 *
 * Note, this does *not* consider any metadata overhead for vfs i_blocks.
 */
static loff_t ext4_max_size(int blkbits, int has_huge_files)
{
	loff_t res;
	loff_t upper_limit = MAX_LFS_FILESIZE;

	/* small i_blocks in vfs inode? */
	if (!has_huge_files || sizeof(blkcnt_t) < sizeof(u64)) {
		/*
		 * CONFIG_LBDAF is not enabled implies the inode
		 * i_block represent total blocks in 512 bytes
		 * 32 == size of vfs inode i_blocks * 8
		 */
		upper_limit = (1LL << 32) - 1;

		/* total blocks in file system block size */
		upper_limit >>= (blkbits - 9);
		upper_limit <<= blkbits;
	}

	/*
	 * 32-bit extent-start container, ee_block. We lower the maxbytes
	 * by one fs block, so ee_len can cover the extent of maximum file
	 * size
	 */
	res = (1LL << 32) - 1;
	res <<= blkbits;

	/* Sanity check against vm- & vfs- imposed limits */
	if (res > upper_limit)
		res = upper_limit;

	return res;
}

/*
 * Maximal bitmap file size.  There is a direct, and {,double-,triple-}indirect
 * block limit, and also a limit of (2^48 - 1) 512-byte sectors in i_blocks.
 * We need to be 1 filesystem block less than the 2^48 sector limit.
 */
static loff_t ext4_max_bitmap_size(int bits, int has_huge_files)
{
	loff_t res = EXT4_NDIR_BLOCKS;
	int meta_blocks;
	loff_t upper_limit;
	/* This is calculated to be the largest file size for a dense, block
	 * mapped file such that the file's total number of 512-byte sectors,
	 * including data and all indirect blocks, does not exceed (2^48 - 1).
	 *
	 * __u32 i_blocks_lo and _u16 i_blocks_high represent the total
	 * number of 512-byte sectors of the file.
	 */

	if (!has_huge_files || sizeof(blkcnt_t) < sizeof(u64)) {
		/*
		 * !has_huge_files or CONFIG_LBDAF not enabled implies that
		 * the inode i_block field represents total file blocks in
		 * 2^32 512-byte sectors == size of vfs inode i_blocks * 8
		 */
		upper_limit = (1LL << 32) - 1;

		/* total blocks in file system block size */
		upper_limit >>= (bits - 9);

	} else {
		/*
		 * We use 48 bit ext4_inode i_blocks
		 * With EXT4_HUGE_FILE_FL set the i_blocks
		 * represent total number of blocks in
		 * file system block size
		 */
		upper_limit = (1LL << 48) - 1;

	}

	/* indirect blocks */
	meta_blocks = 1;
	/* double indirect blocks */
	meta_blocks += 1 + (1LL << (bits-2));
	/* tripple indirect blocks */
	meta_blocks += 1 + (1LL << (bits-2)) + (1LL << (2*(bits-2)));

	upper_limit -= meta_blocks;
	upper_limit <<= bits;

	res += 1LL << (bits-2);
	res += 1LL << (2*(bits-2));
	res += 1LL << (3*(bits-2));
	res <<= bits;
	if (res > upper_limit)
		res = upper_limit;

	if (res > MAX_LFS_FILESIZE)
		res = MAX_LFS_FILESIZE;

	return res;
}

static ext4_fsblk_t descriptor_loc(struct super_block *sb,
				   ext4_fsblk_t logical_sb_block, int nr)
{
	struct ext4_sb_info *sbi = EXT4_SB(sb);
	ext4_group_t bg, first_meta_bg;
	int has_super = 0;

	first_meta_bg = le32_to_cpu(sbi->s_es->s_first_meta_bg);

	if (!EXT4_HAS_INCOMPAT_FEATURE(sb, EXT4_FEATURE_INCOMPAT_META_BG) ||
	    nr < first_meta_bg)
		return logical_sb_block + nr + 1;
	bg = sbi->s_desc_per_block * nr;
	if (ext4_bg_has_super(sb, bg))
		has_super = 1;

	return (has_super + ext4_group_first_block_no(sb, bg));
}

/**
 * ext4_get_stripe_size: Get the stripe size.
 * @sbi: In memory super block info
 *
 * If we have specified it via mount option, then
 * use the mount option value. If the value specified at mount time is
 * greater than the blocks per group use the super block value.
 * If the super block value is greater than blocks per group return 0.
 * Allocator needs it be less than blocks per group.
 *
 */
static unsigned long ext4_get_stripe_size(struct ext4_sb_info *sbi)
{
	unsigned long stride = le16_to_cpu(sbi->s_es->s_raid_stride);
	unsigned long stripe_width =
			le32_to_cpu(sbi->s_es->s_raid_stripe_width);
	int ret;

	if (sbi->s_stripe && sbi->s_stripe <= sbi->s_blocks_per_group)
		ret = sbi->s_stripe;
	else if (stripe_width <= sbi->s_blocks_per_group)
		ret = stripe_width;
	else if (stride <= sbi->s_blocks_per_group)
		ret = stride;
	else
		ret = 0;

	/*
	 * If the stripe width is 1, this makes no sense and
	 * we set it to 0 to turn off stripe handling code.
	 */
	if (ret <= 1)
		ret = 0;

	return ret;
}

/* sysfs supprt */

struct ext4_attr {
	struct attribute attr;
	ssize_t (*show)(struct ext4_attr *, struct ext4_sb_info *, char *);
	ssize_t (*store)(struct ext4_attr *, struct ext4_sb_info *,
			 const char *, size_t);
	int offset;
};

static int parse_strtoul(const char *buf,
		unsigned long max, unsigned long *value)
{
	char *endp;

	*value = simple_strtoul(skip_spaces(buf), &endp, 0);
	endp = skip_spaces(endp);
	if (*endp || *value > max)
		return -EINVAL;

	return 0;
}

static ssize_t delayed_allocation_blocks_show(struct ext4_attr *a,
					      struct ext4_sb_info *sbi,
					      char *buf)
{
	return snprintf(buf, PAGE_SIZE, "%llu\n",
		(s64) EXT4_C2B(sbi,
			percpu_counter_sum(&sbi->s_dirtyclusters_counter)));
}

static ssize_t session_write_kbytes_show(struct ext4_attr *a,
					 struct ext4_sb_info *sbi, char *buf)
{
	struct super_block *sb = sbi->s_buddy_cache->i_sb;

	if (!sb->s_bdev->bd_part)
		return snprintf(buf, PAGE_SIZE, "0\n");
	return snprintf(buf, PAGE_SIZE, "%lu\n",
			(part_stat_read(sb->s_bdev->bd_part, sectors[1]) -
			 sbi->s_sectors_written_start) >> 1);
}

static ssize_t lifetime_write_kbytes_show(struct ext4_attr *a,
					  struct ext4_sb_info *sbi, char *buf)
{
	struct super_block *sb = sbi->s_buddy_cache->i_sb;

	if (!sb->s_bdev->bd_part)
		return snprintf(buf, PAGE_SIZE, "0\n");
	return snprintf(buf, PAGE_SIZE, "%llu\n",
			(unsigned long long)(sbi->s_kbytes_written +
			((part_stat_read(sb->s_bdev->bd_part, sectors[1]) -
			  EXT4_SB(sb)->s_sectors_written_start) >> 1)));
}

static ssize_t inode_readahead_blks_store(struct ext4_attr *a,
					  struct ext4_sb_info *sbi,
					  const char *buf, size_t count)
{
	unsigned long t;

	if (parse_strtoul(buf, 0x40000000, &t))
		return -EINVAL;

	if (t && !is_power_of_2(t))
		return -EINVAL;

	sbi->s_inode_readahead_blks = t;
	return count;
}

static ssize_t sbi_ui_show(struct ext4_attr *a,
			   struct ext4_sb_info *sbi, char *buf)
{
	unsigned int *ui = (unsigned int *) (((char *) sbi) + a->offset);

	return snprintf(buf, PAGE_SIZE, "%u\n", *ui);
}

static ssize_t sbi_ui_store(struct ext4_attr *a,
			    struct ext4_sb_info *sbi,
			    const char *buf, size_t count)
{
	unsigned int *ui = (unsigned int *) (((char *) sbi) + a->offset);
	unsigned long t;

	if (parse_strtoul(buf, 0xffffffff, &t))
		return -EINVAL;
	*ui = t;
	return count;
}

#define EXT4_ATTR_OFFSET(_name,_mode,_show,_store,_elname) \
static struct ext4_attr ext4_attr_##_name = {			\
	.attr = {.name = __stringify(_name), .mode = _mode },	\
	.show	= _show,					\
	.store	= _store,					\
	.offset = offsetof(struct ext4_sb_info, _elname),	\
}
#define EXT4_ATTR(name, mode, show, store) \
static struct ext4_attr ext4_attr_##name = __ATTR(name, mode, show, store)

#define EXT4_INFO_ATTR(name) EXT4_ATTR(name, 0444, NULL, NULL)
#define EXT4_RO_ATTR(name) EXT4_ATTR(name, 0444, name##_show, NULL)
#define EXT4_RW_ATTR(name) EXT4_ATTR(name, 0644, name##_show, name##_store)
#define EXT4_RW_ATTR_SBI_UI(name, elname)	\
	EXT4_ATTR_OFFSET(name, 0644, sbi_ui_show, sbi_ui_store, elname)
#define ATTR_LIST(name) &ext4_attr_##name.attr

EXT4_RO_ATTR(delayed_allocation_blocks);
EXT4_RO_ATTR(session_write_kbytes);
EXT4_RO_ATTR(lifetime_write_kbytes);
EXT4_ATTR_OFFSET(inode_readahead_blks, 0644, sbi_ui_show,
		 inode_readahead_blks_store, s_inode_readahead_blks);
EXT4_RW_ATTR_SBI_UI(inode_goal, s_inode_goal);
EXT4_RW_ATTR_SBI_UI(mb_stats, s_mb_stats);
EXT4_RW_ATTR_SBI_UI(mb_max_to_scan, s_mb_max_to_scan);
EXT4_RW_ATTR_SBI_UI(mb_min_to_scan, s_mb_min_to_scan);
EXT4_RW_ATTR_SBI_UI(mb_order2_req, s_mb_order2_reqs);
EXT4_RW_ATTR_SBI_UI(mb_stream_req, s_mb_stream_request);
EXT4_RW_ATTR_SBI_UI(mb_group_prealloc, s_mb_group_prealloc);
EXT4_RW_ATTR_SBI_UI(max_writeback_mb_bump, s_max_writeback_mb_bump);

static struct attribute *ext4_attrs[] = {
	ATTR_LIST(delayed_allocation_blocks),
	ATTR_LIST(session_write_kbytes),
	ATTR_LIST(lifetime_write_kbytes),
	ATTR_LIST(inode_readahead_blks),
	ATTR_LIST(inode_goal),
	ATTR_LIST(mb_stats),
	ATTR_LIST(mb_max_to_scan),
	ATTR_LIST(mb_min_to_scan),
	ATTR_LIST(mb_order2_req),
	ATTR_LIST(mb_stream_req),
	ATTR_LIST(mb_group_prealloc),
	ATTR_LIST(max_writeback_mb_bump),
	NULL,
};

/* Features this copy of ext4 supports */
EXT4_INFO_ATTR(lazy_itable_init);
EXT4_INFO_ATTR(batched_discard);

static struct attribute *ext4_feat_attrs[] = {
	ATTR_LIST(lazy_itable_init),
	ATTR_LIST(batched_discard),
	NULL,
};

static ssize_t ext4_attr_show(struct kobject *kobj,
			      struct attribute *attr, char *buf)
{
	struct ext4_sb_info *sbi = container_of(kobj, struct ext4_sb_info,
						s_kobj);
	struct ext4_attr *a = container_of(attr, struct ext4_attr, attr);

	return a->show ? a->show(a, sbi, buf) : 0;
}

static ssize_t ext4_attr_store(struct kobject *kobj,
			       struct attribute *attr,
			       const char *buf, size_t len)
{
	struct ext4_sb_info *sbi = container_of(kobj, struct ext4_sb_info,
						s_kobj);
	struct ext4_attr *a = container_of(attr, struct ext4_attr, attr);

	return a->store ? a->store(a, sbi, buf, len) : 0;
}

static void ext4_sb_release(struct kobject *kobj)
{
	struct ext4_sb_info *sbi = container_of(kobj, struct ext4_sb_info,
						s_kobj);
	complete(&sbi->s_kobj_unregister);
}

static const struct sysfs_ops ext4_attr_ops = {
	.show	= ext4_attr_show,
	.store	= ext4_attr_store,
};

static struct kobj_type ext4_ktype = {
	.default_attrs	= ext4_attrs,
	.sysfs_ops	= &ext4_attr_ops,
	.release	= ext4_sb_release,
};

static void ext4_feat_release(struct kobject *kobj)
{
	complete(&ext4_feat->f_kobj_unregister);
}

static struct kobj_type ext4_feat_ktype = {
	.default_attrs	= ext4_feat_attrs,
	.sysfs_ops	= &ext4_attr_ops,
	.release	= ext4_feat_release,
};

/*
 * Check whether this filesystem can be mounted based on
 * the features present and the RDONLY/RDWR mount requested.
 * Returns 1 if this filesystem can be mounted as requested,
 * 0 if it cannot be.
 */
static int ext4_feature_set_ok(struct super_block *sb, int readonly)
{
	if (EXT4_HAS_INCOMPAT_FEATURE(sb, ~EXT4_FEATURE_INCOMPAT_SUPP)) {
		ext4_msg(sb, KERN_ERR,
			"Couldn't mount because of "
			"unsupported optional features (%x)",
			(le32_to_cpu(EXT4_SB(sb)->s_es->s_feature_incompat) &
			~EXT4_FEATURE_INCOMPAT_SUPP));
		return 0;
	}

	if (readonly)
		return 1;

	/* Check that feature set is OK for a read-write mount */
	if (EXT4_HAS_RO_COMPAT_FEATURE(sb, ~EXT4_FEATURE_RO_COMPAT_SUPP)) {
		ext4_msg(sb, KERN_ERR, "couldn't mount RDWR because of "
			 "unsupported optional features (%x)",
			 (le32_to_cpu(EXT4_SB(sb)->s_es->s_feature_ro_compat) &
				~EXT4_FEATURE_RO_COMPAT_SUPP));
		return 0;
	}
	/*
	 * Large file size enabled file system can only be mounted
	 * read-write on 32-bit systems if kernel is built with CONFIG_LBDAF
	 */
	if (EXT4_HAS_RO_COMPAT_FEATURE(sb, EXT4_FEATURE_RO_COMPAT_HUGE_FILE)) {
		if (sizeof(blkcnt_t) < sizeof(u64)) {
			ext4_msg(sb, KERN_ERR, "Filesystem with huge files "
				 "cannot be mounted RDWR without "
				 "CONFIG_LBDAF");
			return 0;
		}
	}
	if (EXT4_HAS_RO_COMPAT_FEATURE(sb, EXT4_FEATURE_RO_COMPAT_BIGALLOC) &&
	    !EXT4_HAS_INCOMPAT_FEATURE(sb, EXT4_FEATURE_INCOMPAT_EXTENTS)) {
		ext4_msg(sb, KERN_ERR,
			 "Can't support bigalloc feature without "
			 "extents feature\n");
		return 0;
	}
	return 1;
}

/*
 * This function is called once a day if we have errors logged
 * on the file system
 */
static void print_daily_error_info(unsigned long arg)
{
	struct super_block *sb = (struct super_block *) arg;
	struct ext4_sb_info *sbi;
	struct ext4_super_block *es;

	sbi = EXT4_SB(sb);
	es = sbi->s_es;

	if (es->s_error_count)
		ext4_msg(sb, KERN_NOTICE, "error count: %u",
			 le32_to_cpu(es->s_error_count));
	if (es->s_first_error_time) {
		printk(KERN_NOTICE "EXT4-fs (%s): initial error at %u: %.*s:%d",
		       sb->s_id, le32_to_cpu(es->s_first_error_time),
		       (int) sizeof(es->s_first_error_func),
		       es->s_first_error_func,
		       le32_to_cpu(es->s_first_error_line));
		if (es->s_first_error_ino)
			printk(": inode %u",
			       le32_to_cpu(es->s_first_error_ino));
		if (es->s_first_error_block)
			printk(": block %llu", (unsigned long long)
			       le64_to_cpu(es->s_first_error_block));
		printk("\n");
	}
	if (es->s_last_error_time) {
		printk(KERN_NOTICE "EXT4-fs (%s): last error at %u: %.*s:%d",
		       sb->s_id, le32_to_cpu(es->s_last_error_time),
		       (int) sizeof(es->s_last_error_func),
		       es->s_last_error_func,
		       le32_to_cpu(es->s_last_error_line));
		if (es->s_last_error_ino)
			printk(": inode %u",
			       le32_to_cpu(es->s_last_error_ino));
		if (es->s_last_error_block)
			printk(": block %llu", (unsigned long long)
			       le64_to_cpu(es->s_last_error_block));
		printk("\n");
	}
	mod_timer(&sbi->s_err_report, jiffies + 24*60*60*HZ);  /* Once a day */
}

/* Find next suitable group and run ext4_init_inode_table */
static int ext4_run_li_request(struct ext4_li_request *elr)
{
	struct ext4_group_desc *gdp = NULL;
	ext4_group_t group, ngroups;
	struct super_block *sb;
	unsigned long timeout = 0;
	int ret = 0;

	sb = elr->lr_super;
	ngroups = EXT4_SB(sb)->s_groups_count;

	for (group = elr->lr_next_group; group < ngroups; group++) {
		gdp = ext4_get_group_desc(sb, group, NULL);
		if (!gdp) {
			ret = 1;
			break;
		}

		if (!(gdp->bg_flags & cpu_to_le16(EXT4_BG_INODE_ZEROED)))
			break;
	}

	if (group == ngroups)
		ret = 1;

	if (!ret) {
		timeout = jiffies;
		ret = ext4_init_inode_table(sb, group,
					    elr->lr_timeout ? 0 : 1);
		if (elr->lr_timeout == 0) {
			timeout = (jiffies - timeout) *
				  elr->lr_sbi->s_li_wait_mult;
			elr->lr_timeout = timeout;
		}
		elr->lr_next_sched = jiffies + elr->lr_timeout;
		elr->lr_next_group = group + 1;
	}

	return ret;
}

/*
 * Remove lr_request from the list_request and free the
 * request structure. Should be called with li_list_mtx held
 */
static void ext4_remove_li_request(struct ext4_li_request *elr)
{
	struct ext4_sb_info *sbi;

	if (!elr)
		return;

	sbi = elr->lr_sbi;

	list_del(&elr->lr_request);
	sbi->s_li_request = NULL;
	kfree(elr);
}

static void ext4_unregister_li_request(struct super_block *sb)
{
	mutex_lock(&ext4_li_mtx);
	if (!ext4_li_info) {
		mutex_unlock(&ext4_li_mtx);
		return;
	}

	mutex_lock(&ext4_li_info->li_list_mtx);
	ext4_remove_li_request(EXT4_SB(sb)->s_li_request);
	mutex_unlock(&ext4_li_info->li_list_mtx);
	mutex_unlock(&ext4_li_mtx);
}

static struct task_struct *ext4_lazyinit_task;

/*
 * This is the function where ext4lazyinit thread lives. It walks
 * through the request list searching for next scheduled filesystem.
 * When such a fs is found, run the lazy initialization request
 * (ext4_rn_li_request) and keep track of the time spend in this
 * function. Based on that time we compute next schedule time of
 * the request. When walking through the list is complete, compute
 * next waking time and put itself into sleep.
 */
static int ext4_lazyinit_thread(void *arg)
{
	struct ext4_lazy_init *eli = (struct ext4_lazy_init *)arg;
	struct list_head *pos, *n;
	struct ext4_li_request *elr;
	unsigned long next_wakeup, cur;

	BUG_ON(NULL == eli);

cont_thread:
	while (true) {
		next_wakeup = MAX_JIFFY_OFFSET;

		mutex_lock(&eli->li_list_mtx);
		if (list_empty(&eli->li_request_list)) {
			mutex_unlock(&eli->li_list_mtx);
			goto exit_thread;
		}

		list_for_each_safe(pos, n, &eli->li_request_list) {
			elr = list_entry(pos, struct ext4_li_request,
					 lr_request);

			if (time_after_eq(jiffies, elr->lr_next_sched)) {
				if (ext4_run_li_request(elr) != 0) {
					/* error, remove the lazy_init job */
					ext4_remove_li_request(elr);
					continue;
				}
			}

			if (time_before(elr->lr_next_sched, next_wakeup))
				next_wakeup = elr->lr_next_sched;
		}
		mutex_unlock(&eli->li_list_mtx);

		try_to_freeze();

		cur = jiffies;
		if ((time_after_eq(cur, next_wakeup)) ||
		    (MAX_JIFFY_OFFSET == next_wakeup)) {
			cond_resched();
			continue;
		}

		schedule_timeout_interruptible(next_wakeup - cur);

		if (kthread_should_stop()) {
			ext4_clear_request_list();
			goto exit_thread;
		}
	}

exit_thread:
	/*
	 * It looks like the request list is empty, but we need
	 * to check it under the li_list_mtx lock, to prevent any
	 * additions into it, and of course we should lock ext4_li_mtx
	 * to atomically free the list and ext4_li_info, because at
	 * this point another ext4 filesystem could be registering
	 * new one.
	 */
	mutex_lock(&ext4_li_mtx);
	mutex_lock(&eli->li_list_mtx);
	if (!list_empty(&eli->li_request_list)) {
		mutex_unlock(&eli->li_list_mtx);
		mutex_unlock(&ext4_li_mtx);
		goto cont_thread;
	}
	mutex_unlock(&eli->li_list_mtx);
	kfree(ext4_li_info);
	ext4_li_info = NULL;
	mutex_unlock(&ext4_li_mtx);

	return 0;
}

static void ext4_clear_request_list(void)
{
	struct list_head *pos, *n;
	struct ext4_li_request *elr;

	mutex_lock(&ext4_li_info->li_list_mtx);
	list_for_each_safe(pos, n, &ext4_li_info->li_request_list) {
		elr = list_entry(pos, struct ext4_li_request,
				 lr_request);
		ext4_remove_li_request(elr);
	}
	mutex_unlock(&ext4_li_info->li_list_mtx);
}

static int ext4_run_lazyinit_thread(void)
{
	ext4_lazyinit_task = kthread_run(ext4_lazyinit_thread,
					 ext4_li_info, "ext4lazyinit");
	if (IS_ERR(ext4_lazyinit_task)) {
		int err = PTR_ERR(ext4_lazyinit_task);
		ext4_clear_request_list();
		kfree(ext4_li_info);
		ext4_li_info = NULL;
		printk(KERN_CRIT "EXT4-fs: error %d creating inode table "
				 "initialization thread\n",
				 err);
		return err;
	}
	ext4_li_info->li_state |= EXT4_LAZYINIT_RUNNING;
	return 0;
}

/*
 * Check whether it make sense to run itable init. thread or not.
 * If there is at least one uninitialized inode table, return
 * corresponding group number, else the loop goes through all
 * groups and return total number of groups.
 */
static ext4_group_t ext4_has_uninit_itable(struct super_block *sb)
{
	ext4_group_t group, ngroups = EXT4_SB(sb)->s_groups_count;
	struct ext4_group_desc *gdp = NULL;

	for (group = 0; group < ngroups; group++) {
		gdp = ext4_get_group_desc(sb, group, NULL);
		if (!gdp)
			continue;

		if (!(gdp->bg_flags & cpu_to_le16(EXT4_BG_INODE_ZEROED)))
			break;
	}

	return group;
}

static int ext4_li_info_new(void)
{
	struct ext4_lazy_init *eli = NULL;

	eli = kzalloc(sizeof(*eli), GFP_KERNEL);
	if (!eli)
		return -ENOMEM;

	INIT_LIST_HEAD(&eli->li_request_list);
	mutex_init(&eli->li_list_mtx);

	eli->li_state |= EXT4_LAZYINIT_QUIT;

	ext4_li_info = eli;

	return 0;
}

static struct ext4_li_request *ext4_li_request_new(struct super_block *sb,
					    ext4_group_t start)
{
	struct ext4_sb_info *sbi = EXT4_SB(sb);
	struct ext4_li_request *elr;
	unsigned long rnd;

	elr = kzalloc(sizeof(*elr), GFP_KERNEL);
	if (!elr)
		return NULL;

	elr->lr_super = sb;
	elr->lr_sbi = sbi;
	elr->lr_next_group = start;

	/*
	 * Randomize first schedule time of the request to
	 * spread the inode table initialization requests
	 * better.
	 */
	get_random_bytes(&rnd, sizeof(rnd));
	elr->lr_next_sched = jiffies + (unsigned long)rnd %
			     (EXT4_DEF_LI_MAX_START_DELAY * HZ);

	return elr;
}

static int ext4_register_li_request(struct super_block *sb,
				    ext4_group_t first_not_zeroed)
{
	struct ext4_sb_info *sbi = EXT4_SB(sb);
	struct ext4_li_request *elr;
	ext4_group_t ngroups = EXT4_SB(sb)->s_groups_count;
	int ret = 0;

	if (sbi->s_li_request != NULL) {
		/*
		 * Reset timeout so it can be computed again, because
		 * s_li_wait_mult might have changed.
		 */
		sbi->s_li_request->lr_timeout = 0;
		return 0;
	}

	if (first_not_zeroed == ngroups ||
	    (sb->s_flags & MS_RDONLY) ||
	    !test_opt(sb, INIT_INODE_TABLE))
		return 0;

	elr = ext4_li_request_new(sb, first_not_zeroed);
	if (!elr)
		return -ENOMEM;

	mutex_lock(&ext4_li_mtx);

	if (NULL == ext4_li_info) {
		ret = ext4_li_info_new();
		if (ret)
			goto out;
	}

	mutex_lock(&ext4_li_info->li_list_mtx);
	list_add(&elr->lr_request, &ext4_li_info->li_request_list);
	mutex_unlock(&ext4_li_info->li_list_mtx);

	sbi->s_li_request = elr;
	/*
	 * set elr to NULL here since it has been inserted to
	 * the request_list and the removal and free of it is
	 * handled by ext4_clear_request_list from now on.
	 */
	elr = NULL;

	if (!(ext4_li_info->li_state & EXT4_LAZYINIT_RUNNING)) {
		ret = ext4_run_lazyinit_thread();
		if (ret)
			goto out;
	}
out:
	mutex_unlock(&ext4_li_mtx);
	if (ret)
		kfree(elr);
	return ret;
}

/*
 * We do not need to lock anything since this is called on
 * module unload.
 */
static void ext4_destroy_lazyinit_thread(void)
{
	/*
	 * If thread exited earlier
	 * there's nothing to be done.
	 */
	if (!ext4_li_info || !ext4_lazyinit_task)
		return;

	kthread_stop(ext4_lazyinit_task);
}

static int ext4_fill_super(struct super_block *sb, void *data, int silent)
{
	char *orig_data = kstrdup(data, GFP_KERNEL);
	struct buffer_head *bh;
	struct ext4_super_block *es = NULL;
	struct ext4_sb_info *sbi;
	ext4_fsblk_t block;
	ext4_fsblk_t sb_block = get_sb_block(&data);
	ext4_fsblk_t logical_sb_block;
	unsigned long offset = 0;
	unsigned long journal_devnum = 0;
	unsigned long def_mount_opts;
	struct inode *root;
	char *cp;
	const char *descr;
	int ret = -ENOMEM;
	int blocksize, clustersize;
	unsigned int db_count;
	unsigned int i;
	int needs_recovery, has_huge_files, has_bigalloc;
	__u64 blocks_count;
	int err;
	unsigned int journal_ioprio = DEFAULT_JOURNAL_IOPRIO;
	ext4_group_t first_not_zeroed;

	sbi = kzalloc(sizeof(*sbi), GFP_KERNEL);
	if (!sbi)
		goto out_free_orig;

	sbi->s_blockgroup_lock =
		kzalloc(sizeof(struct blockgroup_lock), GFP_KERNEL);
	if (!sbi->s_blockgroup_lock) {
		kfree(sbi);
		goto out_free_orig;
	}
	sb->s_fs_info = sbi;
	sbi->s_mount_opt = 0;
	sbi->s_resuid = EXT4_DEF_RESUID;
	sbi->s_resgid = EXT4_DEF_RESGID;
	sbi->s_inode_readahead_blks = EXT4_DEF_INODE_READAHEAD_BLKS;
	sbi->s_sb_block = sb_block;
	if (sb->s_bdev->bd_part)
		sbi->s_sectors_written_start =
			part_stat_read(sb->s_bdev->bd_part, sectors[1]);

	/* Cleanup superblock name */
	for (cp = sb->s_id; (cp = strchr(cp, '/'));)
		*cp = '!';

	ret = -EINVAL;
	blocksize = sb_min_blocksize(sb, EXT4_MIN_BLOCK_SIZE);
	if (!blocksize) {
		ext4_msg(sb, KERN_ERR, "unable to set blocksize");
		goto out_fail;
	}

	/*
	 * The ext4 superblock will not be buffer aligned for other than 1kB
	 * block sizes.  We need to calculate the offset from buffer start.
	 */
	if (blocksize != EXT4_MIN_BLOCK_SIZE) {
		logical_sb_block = sb_block * EXT4_MIN_BLOCK_SIZE;
		offset = do_div(logical_sb_block, blocksize);
	} else {
		logical_sb_block = sb_block;
	}

	if (!(bh = sb_bread(sb, logical_sb_block))) {
		ext4_msg(sb, KERN_ERR, "unable to read superblock");
		goto out_fail;
	}
	/*
	 * Note: s_es must be initialized as soon as possible because
	 *       some ext4 macro-instructions depend on its value
	 */
	es = (struct ext4_super_block *) (((char *)bh->b_data) + offset);
	sbi->s_es = es;
	sb->s_magic = le16_to_cpu(es->s_magic);
	if (sb->s_magic != EXT4_SUPER_MAGIC)
		goto cantfind_ext4;
	sbi->s_kbytes_written = le64_to_cpu(es->s_kbytes_written);

	/* Set defaults before we parse the mount options */
	def_mount_opts = le32_to_cpu(es->s_default_mount_opts);
	set_opt(sb, INIT_INODE_TABLE);
	if (def_mount_opts & EXT4_DEFM_DEBUG)
		set_opt(sb, DEBUG);
	if (def_mount_opts & EXT4_DEFM_BSDGROUPS)
		set_opt(sb, GRPID);
	if (def_mount_opts & EXT4_DEFM_UID16)
		set_opt(sb, NO_UID32);
	/* xattr user namespace & acls are now defaulted on */
#ifdef CONFIG_EXT4_FS_XATTR
	set_opt(sb, XATTR_USER);
#endif
#ifdef CONFIG_EXT4_FS_POSIX_ACL
	set_opt(sb, POSIX_ACL);
#endif
	set_opt(sb, MBLK_IO_SUBMIT);
	if ((def_mount_opts & EXT4_DEFM_JMODE) == EXT4_DEFM_JMODE_DATA)
		set_opt(sb, JOURNAL_DATA);
	else if ((def_mount_opts & EXT4_DEFM_JMODE) == EXT4_DEFM_JMODE_ORDERED)
		set_opt(sb, ORDERED_DATA);
	else if ((def_mount_opts & EXT4_DEFM_JMODE) == EXT4_DEFM_JMODE_WBACK)
		set_opt(sb, WRITEBACK_DATA);

	if (le16_to_cpu(sbi->s_es->s_errors) == EXT4_ERRORS_PANIC)
		set_opt(sb, ERRORS_PANIC);
	else if (le16_to_cpu(sbi->s_es->s_errors) == EXT4_ERRORS_CONTINUE)
		set_opt(sb, ERRORS_CONT);
	else
		set_opt(sb, ERRORS_RO);
	if (def_mount_opts & EXT4_DEFM_BLOCK_VALIDITY)
		set_opt(sb, BLOCK_VALIDITY);
	if (def_mount_opts & EXT4_DEFM_DISCARD)
		set_opt(sb, DISCARD);

	sbi->s_resuid = le16_to_cpu(es->s_def_resuid);
	sbi->s_resgid = le16_to_cpu(es->s_def_resgid);
	sbi->s_commit_interval = JBD2_DEFAULT_MAX_COMMIT_AGE * HZ;
	sbi->s_min_batch_time = EXT4_DEF_MIN_BATCH_TIME;
	sbi->s_max_batch_time = EXT4_DEF_MAX_BATCH_TIME;

	if ((def_mount_opts & EXT4_DEFM_NOBARRIER) == 0)
		set_opt(sb, BARRIER);

	/*
	 * enable delayed allocation by default
	 * Use -o nodelalloc to turn it off
	 */
	if (!IS_EXT3_SB(sb) &&
	    ((def_mount_opts & EXT4_DEFM_NODELALLOC) == 0))
		set_opt(sb, DELALLOC);

	/*
	 * set default s_li_wait_mult for lazyinit, for the case there is
	 * no mount option specified.
	 */
	sbi->s_li_wait_mult = EXT4_DEF_LI_WAIT_MULT;

	if (!parse_options((char *) sbi->s_es->s_mount_opts, sb,
			   &journal_devnum, &journal_ioprio, 0)) {
		ext4_msg(sb, KERN_WARNING,
			 "failed to parse options in superblock: %s",
			 sbi->s_es->s_mount_opts);
	}
	sbi->s_def_mount_opt = sbi->s_mount_opt;
	if (!parse_options((char *) data, sb, &journal_devnum,
			   &journal_ioprio, 0))
		goto failed_mount;

	if (test_opt(sb, DATA_FLAGS) == EXT4_MOUNT_JOURNAL_DATA) {
		printk_once(KERN_WARNING "EXT4-fs: Warning: mounting "
			    "with data=journal disables delayed "
			    "allocation and O_DIRECT support!\n");
		if (test_opt2(sb, EXPLICIT_DELALLOC)) {
			ext4_msg(sb, KERN_ERR, "can't mount with "
				 "both data=journal and delalloc");
			goto failed_mount;
		}
		if (test_opt(sb, DIOREAD_NOLOCK)) {
			ext4_msg(sb, KERN_ERR, "can't mount with "
				 "both data=journal and delalloc");
			goto failed_mount;
		}
		if (test_opt(sb, DELALLOC))
			clear_opt(sb, DELALLOC);
	}

	blocksize = BLOCK_SIZE << le32_to_cpu(es->s_log_block_size);
	if (test_opt(sb, DIOREAD_NOLOCK)) {
		if (blocksize < PAGE_SIZE) {
			ext4_msg(sb, KERN_ERR, "can't mount with "
				 "dioread_nolock if block size != PAGE_SIZE");
			goto failed_mount;
		}
	}

	sb->s_flags = (sb->s_flags & ~MS_POSIXACL) |
		(test_opt(sb, POSIX_ACL) ? MS_POSIXACL : 0);

	if (le32_to_cpu(es->s_rev_level) == EXT4_GOOD_OLD_REV &&
	    (EXT4_HAS_COMPAT_FEATURE(sb, ~0U) ||
	     EXT4_HAS_RO_COMPAT_FEATURE(sb, ~0U) ||
	     EXT4_HAS_INCOMPAT_FEATURE(sb, ~0U)))
		ext4_msg(sb, KERN_WARNING,
		       "feature flags set on rev 0 fs, "
		       "running e2fsck is recommended");

	if (IS_EXT2_SB(sb)) {
		if (ext2_feature_set_ok(sb))
			ext4_msg(sb, KERN_INFO, "mounting ext2 file system "
				 "using the ext4 subsystem");
		else {
			ext4_msg(sb, KERN_ERR, "couldn't mount as ext2 due "
				 "to feature incompatibilities");
			goto failed_mount;
		}
	}

	if (IS_EXT3_SB(sb)) {
		if (ext3_feature_set_ok(sb))
			ext4_msg(sb, KERN_INFO, "mounting ext3 file system "
				 "using the ext4 subsystem");
		else {
			ext4_msg(sb, KERN_ERR, "couldn't mount as ext3 due "
				 "to feature incompatibilities");
			goto failed_mount;
		}
	}

	/*
	 * Check feature flags regardless of the revision level, since we
	 * previously didn't change the revision level when setting the flags,
	 * so there is a chance incompat flags are set on a rev 0 filesystem.
	 */
	if (!ext4_feature_set_ok(sb, (sb->s_flags & MS_RDONLY)))
		goto failed_mount;

	if (blocksize < EXT4_MIN_BLOCK_SIZE ||
	    blocksize > EXT4_MAX_BLOCK_SIZE) {
		ext4_msg(sb, KERN_ERR,
		       "Unsupported filesystem blocksize %d", blocksize);
		goto failed_mount;
	}

	if (sb->s_blocksize != blocksize) {
		/* Validate the filesystem blocksize */
		if (!sb_set_blocksize(sb, blocksize)) {
			ext4_msg(sb, KERN_ERR, "bad block size %d",
					blocksize);
			goto failed_mount;
		}

		brelse(bh);
		logical_sb_block = sb_block * EXT4_MIN_BLOCK_SIZE;
		offset = do_div(logical_sb_block, blocksize);
		bh = sb_bread(sb, logical_sb_block);
		if (!bh) {
			ext4_msg(sb, KERN_ERR,
			       "Can't read superblock on 2nd try");
			goto failed_mount;
		}
		es = (struct ext4_super_block *)(((char *)bh->b_data) + offset);
		sbi->s_es = es;
		if (es->s_magic != cpu_to_le16(EXT4_SUPER_MAGIC)) {
			ext4_msg(sb, KERN_ERR,
			       "Magic mismatch, very weird!");
			goto failed_mount;
		}
	}

	has_huge_files = EXT4_HAS_RO_COMPAT_FEATURE(sb,
				EXT4_FEATURE_RO_COMPAT_HUGE_FILE);
	sbi->s_bitmap_maxbytes = ext4_max_bitmap_size(sb->s_blocksize_bits,
						      has_huge_files);
	sb->s_maxbytes = ext4_max_size(sb->s_blocksize_bits, has_huge_files);

	if (le32_to_cpu(es->s_rev_level) == EXT4_GOOD_OLD_REV) {
		sbi->s_inode_size = EXT4_GOOD_OLD_INODE_SIZE;
		sbi->s_first_ino = EXT4_GOOD_OLD_FIRST_INO;
	} else {
		sbi->s_inode_size = le16_to_cpu(es->s_inode_size);
		sbi->s_first_ino = le32_to_cpu(es->s_first_ino);
		if ((sbi->s_inode_size < EXT4_GOOD_OLD_INODE_SIZE) ||
		    (!is_power_of_2(sbi->s_inode_size)) ||
		    (sbi->s_inode_size > blocksize)) {
			ext4_msg(sb, KERN_ERR,
			       "unsupported inode size: %d",
			       sbi->s_inode_size);
			goto failed_mount;
		}
		if (sbi->s_inode_size > EXT4_GOOD_OLD_INODE_SIZE)
			sb->s_time_gran = 1 << (EXT4_EPOCH_BITS - 2);
	}

	sbi->s_desc_size = le16_to_cpu(es->s_desc_size);
	if (EXT4_HAS_INCOMPAT_FEATURE(sb, EXT4_FEATURE_INCOMPAT_64BIT)) {
		if (sbi->s_desc_size < EXT4_MIN_DESC_SIZE_64BIT ||
		    sbi->s_desc_size > EXT4_MAX_DESC_SIZE ||
		    !is_power_of_2(sbi->s_desc_size)) {
			ext4_msg(sb, KERN_ERR,
			       "unsupported descriptor size %lu",
			       sbi->s_desc_size);
			goto failed_mount;
		}
	} else
		sbi->s_desc_size = EXT4_MIN_DESC_SIZE;

	sbi->s_blocks_per_group = le32_to_cpu(es->s_blocks_per_group);
	sbi->s_inodes_per_group = le32_to_cpu(es->s_inodes_per_group);
	if (EXT4_INODE_SIZE(sb) == 0 || EXT4_INODES_PER_GROUP(sb) == 0)
		goto cantfind_ext4;

	sbi->s_inodes_per_block = blocksize / EXT4_INODE_SIZE(sb);
	if (sbi->s_inodes_per_block == 0)
		goto cantfind_ext4;
	sbi->s_itb_per_group = sbi->s_inodes_per_group /
					sbi->s_inodes_per_block;
	sbi->s_desc_per_block = blocksize / EXT4_DESC_SIZE(sb);
	sbi->s_sbh = bh;
	sbi->s_mount_state = le16_to_cpu(es->s_state);
	sbi->s_addr_per_block_bits = ilog2(EXT4_ADDR_PER_BLOCK(sb));
	sbi->s_desc_per_block_bits = ilog2(EXT4_DESC_PER_BLOCK(sb));

	for (i = 0; i < 4; i++)
		sbi->s_hash_seed[i] = le32_to_cpu(es->s_hash_seed[i]);
	sbi->s_def_hash_version = es->s_def_hash_version;
	i = le32_to_cpu(es->s_flags);
	if (i & EXT2_FLAGS_UNSIGNED_HASH)
		sbi->s_hash_unsigned = 3;
	else if ((i & EXT2_FLAGS_SIGNED_HASH) == 0) {
#ifdef __CHAR_UNSIGNED__
		es->s_flags |= cpu_to_le32(EXT2_FLAGS_UNSIGNED_HASH);
		sbi->s_hash_unsigned = 3;
#else
		es->s_flags |= cpu_to_le32(EXT2_FLAGS_SIGNED_HASH);
#endif
	}

	/* Handle clustersize */
	clustersize = BLOCK_SIZE << le32_to_cpu(es->s_log_cluster_size);
	has_bigalloc = EXT4_HAS_RO_COMPAT_FEATURE(sb,
				EXT4_FEATURE_RO_COMPAT_BIGALLOC);
	if (has_bigalloc) {
		if (clustersize < blocksize) {
			ext4_msg(sb, KERN_ERR,
				 "cluster size (%d) smaller than "
				 "block size (%d)", clustersize, blocksize);
			goto failed_mount;
		}
		sbi->s_cluster_bits = le32_to_cpu(es->s_log_cluster_size) -
			le32_to_cpu(es->s_log_block_size);
		sbi->s_clusters_per_group =
			le32_to_cpu(es->s_clusters_per_group);
		if (sbi->s_clusters_per_group > blocksize * 8) {
			ext4_msg(sb, KERN_ERR,
				 "#clusters per group too big: %lu",
				 sbi->s_clusters_per_group);
			goto failed_mount;
		}
		if (sbi->s_blocks_per_group !=
		    (sbi->s_clusters_per_group * (clustersize / blocksize))) {
			ext4_msg(sb, KERN_ERR, "blocks per group (%lu) and "
				 "clusters per group (%lu) inconsistent",
				 sbi->s_blocks_per_group,
				 sbi->s_clusters_per_group);
			goto failed_mount;
		}
	} else {
		if (clustersize != blocksize) {
			ext4_warning(sb, "fragment/cluster size (%d) != "
				     "block size (%d)", clustersize,
				     blocksize);
			clustersize = blocksize;
		}
		if (sbi->s_blocks_per_group > blocksize * 8) {
			ext4_msg(sb, KERN_ERR,
				 "#blocks per group too big: %lu",
				 sbi->s_blocks_per_group);
			goto failed_mount;
		}
		sbi->s_clusters_per_group = sbi->s_blocks_per_group;
		sbi->s_cluster_bits = 0;
	}
	sbi->s_cluster_ratio = clustersize / blocksize;

	if (sbi->s_inodes_per_group > blocksize * 8) {
		ext4_msg(sb, KERN_ERR,
		       "#inodes per group too big: %lu",
		       sbi->s_inodes_per_group);
		goto failed_mount;
	}

	/*
	 * Test whether we have more sectors than will fit in sector_t,
	 * and whether the max offset is addressable by the page cache.
	 */
	err = generic_check_addressable(sb->s_blocksize_bits,
					ext4_blocks_count(es));
	if (err) {
		ext4_msg(sb, KERN_ERR, "filesystem"
			 " too large to mount safely on this system");
		if (sizeof(sector_t) < 8)
			ext4_msg(sb, KERN_WARNING, "CONFIG_LBDAF not enabled");
		ret = err;
		goto failed_mount;
	}

	if (EXT4_BLOCKS_PER_GROUP(sb) == 0)
		goto cantfind_ext4;

	/* check blocks count against device size */
	blocks_count = sb->s_bdev->bd_inode->i_size >> sb->s_blocksize_bits;
	if (blocks_count && ext4_blocks_count(es) > blocks_count) {
		ext4_msg(sb, KERN_WARNING, "bad geometry: block count %llu "
		       "exceeds size of device (%llu blocks)",
		       ext4_blocks_count(es), blocks_count);
		goto failed_mount;
	}

	/*
	 * It makes no sense for the first data block to be beyond the end
	 * of the filesystem.
	 */
	if (le32_to_cpu(es->s_first_data_block) >= ext4_blocks_count(es)) {
		ext4_msg(sb, KERN_WARNING, "bad geometry: first data "
			 "block %u is beyond end of filesystem (%llu)",
			 le32_to_cpu(es->s_first_data_block),
			 ext4_blocks_count(es));
		goto failed_mount;
	}
	blocks_count = (ext4_blocks_count(es) -
			le32_to_cpu(es->s_first_data_block) +
			EXT4_BLOCKS_PER_GROUP(sb) - 1);
	do_div(blocks_count, EXT4_BLOCKS_PER_GROUP(sb));
	if (blocks_count > ((uint64_t)1<<32) - EXT4_DESC_PER_BLOCK(sb)) {
		ext4_msg(sb, KERN_WARNING, "groups count too large: %u "
		       "(block count %llu, first data block %u, "
		       "blocks per group %lu)", sbi->s_groups_count,
		       ext4_blocks_count(es),
		       le32_to_cpu(es->s_first_data_block),
		       EXT4_BLOCKS_PER_GROUP(sb));
		goto failed_mount;
	}
	sbi->s_groups_count = blocks_count;
	sbi->s_blockfile_groups = min_t(ext4_group_t, sbi->s_groups_count,
			(EXT4_MAX_BLOCK_FILE_PHYS / EXT4_BLOCKS_PER_GROUP(sb)));
	db_count = (sbi->s_groups_count + EXT4_DESC_PER_BLOCK(sb) - 1) /
		   EXT4_DESC_PER_BLOCK(sb);
	sbi->s_group_desc = ext4_kvmalloc(db_count *
					  sizeof(struct buffer_head *),
					  GFP_KERNEL);
	if (sbi->s_group_desc == NULL) {
		ext4_msg(sb, KERN_ERR, "not enough memory");
		goto failed_mount;
	}

	if (ext4_proc_root)
		sbi->s_proc = proc_mkdir(sb->s_id, ext4_proc_root);

	if (sbi->s_proc)
		proc_create_data("options", S_IRUGO, sbi->s_proc,
				 &ext4_seq_options_fops, sb);

	bgl_lock_init(sbi->s_blockgroup_lock);

	for (i = 0; i < db_count; i++) {
		block = descriptor_loc(sb, logical_sb_block, i);
		sbi->s_group_desc[i] = sb_bread(sb, block);
		if (!sbi->s_group_desc[i]) {
			ext4_msg(sb, KERN_ERR,
			       "can't read group descriptor %d", i);
			db_count = i;
			goto failed_mount2;
		}
	}
	if (!ext4_check_descriptors(sb, &first_not_zeroed)) {
		ext4_msg(sb, KERN_ERR, "group descriptors corrupted!");
		goto failed_mount2;
	}
	if (EXT4_HAS_INCOMPAT_FEATURE(sb, EXT4_FEATURE_INCOMPAT_FLEX_BG))
		if (!ext4_fill_flex_info(sb)) {
			ext4_msg(sb, KERN_ERR,
			       "unable to initialize "
			       "flex_bg meta info!");
			goto failed_mount2;
		}

	sbi->s_gdb_count = db_count;
	get_random_bytes(&sbi->s_next_generation, sizeof(u32));
	spin_lock_init(&sbi->s_next_gen_lock);

	init_timer(&sbi->s_err_report);
	sbi->s_err_report.function = print_daily_error_info;
	sbi->s_err_report.data = (unsigned long) sb;

	err = percpu_counter_init(&sbi->s_freeclusters_counter,
			ext4_count_free_clusters(sb));
	if (!err) {
		err = percpu_counter_init(&sbi->s_freeinodes_counter,
				ext4_count_free_inodes(sb));
	}
	if (!err) {
		err = percpu_counter_init(&sbi->s_dirs_counter,
				ext4_count_dirs(sb));
	}
	if (!err) {
		err = percpu_counter_init(&sbi->s_dirtyclusters_counter, 0);
	}
	if (err) {
		ext4_msg(sb, KERN_ERR, "insufficient memory");
		goto failed_mount3;
	}

	sbi->s_stripe = ext4_get_stripe_size(sbi);
	sbi->s_max_writeback_mb_bump = 128;

	/*
	 * set up enough so that it can read an inode
	 */
	if (!test_opt(sb, NOLOAD) &&
	    EXT4_HAS_COMPAT_FEATURE(sb, EXT4_FEATURE_COMPAT_HAS_JOURNAL))
		sb->s_op = &ext4_sops;
	else
		sb->s_op = &ext4_nojournal_sops;
	sb->s_export_op = &ext4_export_ops;
	sb->s_xattr = ext4_xattr_handlers;
#ifdef CONFIG_QUOTA
	sb->s_qcop = &ext4_qctl_operations;
	sb->dq_op = &ext4_quota_operations;
#endif
	memcpy(sb->s_uuid, es->s_uuid, sizeof(es->s_uuid));

	INIT_LIST_HEAD(&sbi->s_orphan); /* unlinked but open files */
	mutex_init(&sbi->s_orphan_lock);
	sbi->s_resize_flags = 0;

	sb->s_root = NULL;

	needs_recovery = (es->s_last_orphan != 0 ||
			  EXT4_HAS_INCOMPAT_FEATURE(sb,
				    EXT4_FEATURE_INCOMPAT_RECOVER));

	if (EXT4_HAS_INCOMPAT_FEATURE(sb, EXT4_FEATURE_INCOMPAT_MMP) &&
	    !(sb->s_flags & MS_RDONLY))
		if (ext4_multi_mount_protect(sb, le64_to_cpu(es->s_mmp_block)))
			goto failed_mount3;

	/*
	 * The first inode we look at is the journal inode.  Don't try
	 * root first: it may be modified in the journal!
	 */
	if (!test_opt(sb, NOLOAD) &&
	    EXT4_HAS_COMPAT_FEATURE(sb, EXT4_FEATURE_COMPAT_HAS_JOURNAL)) {
		if (ext4_load_journal(sb, es, journal_devnum))
			goto failed_mount3;
	} else if (test_opt(sb, NOLOAD) && !(sb->s_flags & MS_RDONLY) &&
	      EXT4_HAS_INCOMPAT_FEATURE(sb, EXT4_FEATURE_INCOMPAT_RECOVER)) {
		ext4_msg(sb, KERN_ERR, "required journal recovery "
		       "suppressed and not mounted read-only");
		goto failed_mount_wq;
	} else {
		clear_opt(sb, DATA_FLAGS);
		sbi->s_journal = NULL;
		needs_recovery = 0;
		goto no_journal;
	}

	if (ext4_blocks_count(es) > 0xffffffffULL &&
	    !jbd2_journal_set_features(EXT4_SB(sb)->s_journal, 0, 0,
				       JBD2_FEATURE_INCOMPAT_64BIT)) {
		ext4_msg(sb, KERN_ERR, "Failed to set 64-bit journal feature");
		goto failed_mount_wq;
	}

	if (test_opt(sb, JOURNAL_ASYNC_COMMIT)) {
		jbd2_journal_set_features(sbi->s_journal,
				JBD2_FEATURE_COMPAT_CHECKSUM, 0,
				JBD2_FEATURE_INCOMPAT_ASYNC_COMMIT);
	} else if (test_opt(sb, JOURNAL_CHECKSUM)) {
		jbd2_journal_set_features(sbi->s_journal,
				JBD2_FEATURE_COMPAT_CHECKSUM, 0, 0);
		jbd2_journal_clear_features(sbi->s_journal, 0, 0,
				JBD2_FEATURE_INCOMPAT_ASYNC_COMMIT);
	} else {
		jbd2_journal_clear_features(sbi->s_journal,
				JBD2_FEATURE_COMPAT_CHECKSUM, 0,
				JBD2_FEATURE_INCOMPAT_ASYNC_COMMIT);
	}

	/* We have now updated the journal if required, so we can
	 * validate the data journaling mode. */
	switch (test_opt(sb, DATA_FLAGS)) {
	case 0:
		/* No mode set, assume a default based on the journal
		 * capabilities: ORDERED_DATA if the journal can
		 * cope, else JOURNAL_DATA
		 */
		if (jbd2_journal_check_available_features
		    (sbi->s_journal, 0, 0, JBD2_FEATURE_INCOMPAT_REVOKE))
			set_opt(sb, ORDERED_DATA);
		else
			set_opt(sb, JOURNAL_DATA);
		break;

	case EXT4_MOUNT_ORDERED_DATA:
	case EXT4_MOUNT_WRITEBACK_DATA:
		if (!jbd2_journal_check_available_features
		    (sbi->s_journal, 0, 0, JBD2_FEATURE_INCOMPAT_REVOKE)) {
			ext4_msg(sb, KERN_ERR, "Journal does not support "
			       "requested data journaling mode");
			goto failed_mount_wq;
		}
	default:
		break;
	}
	set_task_ioprio(sbi->s_journal->j_task, journal_ioprio);

	sbi->s_journal->j_commit_callback = ext4_journal_commit_callback;

	/*
	 * The journal may have updated the bg summary counts, so we
	 * need to update the global counters.
	 */
	percpu_counter_set(&sbi->s_freeclusters_counter,
			   ext4_count_free_clusters(sb));
	percpu_counter_set(&sbi->s_freeinodes_counter,
			   ext4_count_free_inodes(sb));
	percpu_counter_set(&sbi->s_dirs_counter,
			   ext4_count_dirs(sb));
	percpu_counter_set(&sbi->s_dirtyclusters_counter, 0);

no_journal:
	/*
	 * The maximum number of concurrent works can be high and
	 * concurrency isn't really necessary.  Limit it to 1.
	 */
	EXT4_SB(sb)->dio_unwritten_wq =
		alloc_workqueue("ext4-dio-unwritten", WQ_MEM_RECLAIM | WQ_UNBOUND, 1);
	if (!EXT4_SB(sb)->dio_unwritten_wq) {
		printk(KERN_ERR "EXT4-fs: failed to create DIO workqueue\n");
		goto failed_mount_wq;
	}

	/*
	 * The jbd2_journal_load will have done any necessary log recovery,
	 * so we can safely mount the rest of the filesystem now.
	 */

	root = ext4_iget(sb, EXT4_ROOT_INO);
	if (IS_ERR(root)) {
		ext4_msg(sb, KERN_ERR, "get root inode failed");
		ret = PTR_ERR(root);
		root = NULL;
		goto failed_mount4;
	}
	if (!S_ISDIR(root->i_mode) || !root->i_blocks || !root->i_size) {
		ext4_msg(sb, KERN_ERR, "corrupt root inode, run e2fsck");
		iput(root);
		goto failed_mount4;
	}
	sb->s_root = d_make_root(root);
	if (!sb->s_root) {
		ext4_msg(sb, KERN_ERR, "get root dentry failed");
		ret = -ENOMEM;
		goto failed_mount4;
	}

	ext4_setup_super(sb, es, sb->s_flags & MS_RDONLY);

	/* determine the minimum size of new large inodes, if present */
	if (sbi->s_inode_size > EXT4_GOOD_OLD_INODE_SIZE) {
		sbi->s_want_extra_isize = sizeof(struct ext4_inode) -
						     EXT4_GOOD_OLD_INODE_SIZE;
		if (EXT4_HAS_RO_COMPAT_FEATURE(sb,
				       EXT4_FEATURE_RO_COMPAT_EXTRA_ISIZE)) {
			if (sbi->s_want_extra_isize <
			    le16_to_cpu(es->s_want_extra_isize))
				sbi->s_want_extra_isize =
					le16_to_cpu(es->s_want_extra_isize);
			if (sbi->s_want_extra_isize <
			    le16_to_cpu(es->s_min_extra_isize))
				sbi->s_want_extra_isize =
					le16_to_cpu(es->s_min_extra_isize);
		}
	}
	/* Check if enough inode space is available */
	if (EXT4_GOOD_OLD_INODE_SIZE + sbi->s_want_extra_isize >
							sbi->s_inode_size) {
		sbi->s_want_extra_isize = sizeof(struct ext4_inode) -
						       EXT4_GOOD_OLD_INODE_SIZE;
		ext4_msg(sb, KERN_INFO, "required extra inode space not"
			 "available");
	}

	err = ext4_setup_system_zone(sb);
	if (err) {
		ext4_msg(sb, KERN_ERR, "failed to initialize system "
			 "zone (%d)", err);
		goto failed_mount4a;
	}

	ext4_ext_init(sb);
	err = ext4_mb_init(sb, needs_recovery);
	if (err) {
		ext4_msg(sb, KERN_ERR, "failed to initialize mballoc (%d)",
			 err);
		goto failed_mount5;
	}

	err = ext4_register_li_request(sb, first_not_zeroed);
	if (err)
		goto failed_mount6;

	sbi->s_kobj.kset = ext4_kset;
	init_completion(&sbi->s_kobj_unregister);
	err = kobject_init_and_add(&sbi->s_kobj, &ext4_ktype, NULL,
				   "%s", sb->s_id);
	if (err)
		goto failed_mount7;

	EXT4_SB(sb)->s_mount_state |= EXT4_ORPHAN_FS;
	ext4_orphan_cleanup(sb, es);
	EXT4_SB(sb)->s_mount_state &= ~EXT4_ORPHAN_FS;
	if (needs_recovery) {
		ext4_msg(sb, KERN_INFO, "recovery complete");
		ext4_mark_recovery_complete(sb, es);
	}
	if (EXT4_SB(sb)->s_journal) {
		if (test_opt(sb, DATA_FLAGS) == EXT4_MOUNT_JOURNAL_DATA)
			descr = " journalled data mode";
		else if (test_opt(sb, DATA_FLAGS) == EXT4_MOUNT_ORDERED_DATA)
			descr = " ordered data mode";
		else
			descr = " writeback data mode";
	} else
		descr = "out journal";

	ext4_msg(sb, KERN_INFO, "mounted filesystem with%s. "
		 "Opts: %s%s%s", descr, sbi->s_es->s_mount_opts,
		 *sbi->s_es->s_mount_opts ? "; " : "", orig_data);

	if (es->s_error_count)
		mod_timer(&sbi->s_err_report, jiffies + 300*HZ); /* 5 minutes */

	kfree(orig_data);
	return 0;

cantfind_ext4:
	if (!silent)
		ext4_msg(sb, KERN_ERR, "VFS: Can't find ext4 filesystem");
	goto failed_mount;

failed_mount7:
	ext4_unregister_li_request(sb);
failed_mount6:
	ext4_mb_release(sb);
failed_mount5:
	ext4_ext_release(sb);
	ext4_release_system_zone(sb);
failed_mount4a:
	dput(sb->s_root);
	sb->s_root = NULL;
failed_mount4:
	ext4_msg(sb, KERN_ERR, "mount failed");
	destroy_workqueue(EXT4_SB(sb)->dio_unwritten_wq);
failed_mount_wq:
	if (sbi->s_journal) {
		jbd2_journal_destroy(sbi->s_journal);
		sbi->s_journal = NULL;
	}
failed_mount3:
	del_timer(&sbi->s_err_report);
	if (sbi->s_flex_groups)
		ext4_kvfree(sbi->s_flex_groups);
	percpu_counter_destroy(&sbi->s_freeclusters_counter);
	percpu_counter_destroy(&sbi->s_freeinodes_counter);
	percpu_counter_destroy(&sbi->s_dirs_counter);
	percpu_counter_destroy(&sbi->s_dirtyclusters_counter);
	if (sbi->s_mmp_tsk)
		kthread_stop(sbi->s_mmp_tsk);
failed_mount2:
	for (i = 0; i < db_count; i++)
		brelse(sbi->s_group_desc[i]);
	ext4_kvfree(sbi->s_group_desc);
failed_mount:
	if (sbi->s_proc) {
		remove_proc_entry("options", sbi->s_proc);
		remove_proc_entry(sb->s_id, ext4_proc_root);
	}
#ifdef CONFIG_QUOTA
	for (i = 0; i < MAXQUOTAS; i++)
		kfree(sbi->s_qf_names[i]);
#endif
	ext4_blkdev_remove(sbi);
	brelse(bh);
out_fail:
	sb->s_fs_info = NULL;
	kfree(sbi->s_blockgroup_lock);
	kfree(sbi);
out_free_orig:
	kfree(orig_data);
	return ret;
}

/*
 * Setup any per-fs journal parameters now.  We'll do this both on
 * initial mount, once the journal has been initialised but before we've
 * done any recovery; and again on any subsequent remount.
 */
static void ext4_init_journal_params(struct super_block *sb, journal_t *journal)
{
	struct ext4_sb_info *sbi = EXT4_SB(sb);

	journal->j_commit_interval = sbi->s_commit_interval;
	journal->j_min_batch_time = sbi->s_min_batch_time;
	journal->j_max_batch_time = sbi->s_max_batch_time;

	write_lock(&journal->j_state_lock);
	if (test_opt(sb, BARRIER))
		journal->j_flags |= JBD2_BARRIER;
	else
		journal->j_flags &= ~JBD2_BARRIER;
	if (test_opt(sb, DATA_ERR_ABORT))
		journal->j_flags |= JBD2_ABORT_ON_SYNCDATA_ERR;
	else
		journal->j_flags &= ~JBD2_ABORT_ON_SYNCDATA_ERR;
	write_unlock(&journal->j_state_lock);
}

static journal_t *ext4_get_journal(struct super_block *sb,
				   unsigned int journal_inum)
{
	struct inode *journal_inode;
	journal_t *journal;

	BUG_ON(!EXT4_HAS_COMPAT_FEATURE(sb, EXT4_FEATURE_COMPAT_HAS_JOURNAL));

	/* First, test for the existence of a valid inode on disk.  Bad
	 * things happen if we iget() an unused inode, as the subsequent
	 * iput() will try to delete it. */

	journal_inode = ext4_iget(sb, journal_inum);
	if (IS_ERR(journal_inode)) {
		ext4_msg(sb, KERN_ERR, "no journal found");
		return NULL;
	}
	if (!journal_inode->i_nlink) {
		make_bad_inode(journal_inode);
		iput(journal_inode);
		ext4_msg(sb, KERN_ERR, "journal inode is deleted");
		return NULL;
	}

	jbd_debug(2, "Journal inode found at %p: %lld bytes\n",
		  journal_inode, journal_inode->i_size);
	if (!S_ISREG(journal_inode->i_mode)) {
		ext4_msg(sb, KERN_ERR, "invalid journal inode");
		iput(journal_inode);
		return NULL;
	}

	journal = jbd2_journal_init_inode(journal_inode);
	if (!journal) {
		ext4_msg(sb, KERN_ERR, "Could not load journal inode");
		iput(journal_inode);
		return NULL;
	}
	journal->j_private = sb;
	ext4_init_journal_params(sb, journal);
	return journal;
}

static journal_t *ext4_get_dev_journal(struct super_block *sb,
				       dev_t j_dev)
{
	struct buffer_head *bh;
	journal_t *journal;
	ext4_fsblk_t start;
	ext4_fsblk_t len;
	int hblock, blocksize;
	ext4_fsblk_t sb_block;
	unsigned long offset;
	struct ext4_super_block *es;
	struct block_device *bdev;

	BUG_ON(!EXT4_HAS_COMPAT_FEATURE(sb, EXT4_FEATURE_COMPAT_HAS_JOURNAL));

	bdev = ext4_blkdev_get(j_dev, sb);
	if (bdev == NULL)
		return NULL;

	blocksize = sb->s_blocksize;
	hblock = bdev_logical_block_size(bdev);
	if (blocksize < hblock) {
		ext4_msg(sb, KERN_ERR,
			"blocksize too small for journal device");
		goto out_bdev;
	}

	sb_block = EXT4_MIN_BLOCK_SIZE / blocksize;
	offset = EXT4_MIN_BLOCK_SIZE % blocksize;
	set_blocksize(bdev, blocksize);
	if (!(bh = __bread(bdev, sb_block, blocksize))) {
		ext4_msg(sb, KERN_ERR, "couldn't read superblock of "
		       "external journal");
		goto out_bdev;
	}

	es = (struct ext4_super_block *) (((char *)bh->b_data) + offset);
	if ((le16_to_cpu(es->s_magic) != EXT4_SUPER_MAGIC) ||
	    !(le32_to_cpu(es->s_feature_incompat) &
	      EXT4_FEATURE_INCOMPAT_JOURNAL_DEV)) {
		ext4_msg(sb, KERN_ERR, "external journal has "
					"bad superblock");
		brelse(bh);
		goto out_bdev;
	}

	if (memcmp(EXT4_SB(sb)->s_es->s_journal_uuid, es->s_uuid, 16)) {
		ext4_msg(sb, KERN_ERR, "journal UUID does not match");
		brelse(bh);
		goto out_bdev;
	}

	len = ext4_blocks_count(es);
	start = sb_block + 1;
	brelse(bh);	/* we're done with the superblock */

	journal = jbd2_journal_init_dev(bdev, sb->s_bdev,
					start, len, blocksize);
	if (!journal) {
		ext4_msg(sb, KERN_ERR, "failed to create device journal");
		goto out_bdev;
	}
	journal->j_private = sb;
	ll_rw_block(READ, 1, &journal->j_sb_buffer);
	wait_on_buffer(journal->j_sb_buffer);
	if (!buffer_uptodate(journal->j_sb_buffer)) {
		ext4_msg(sb, KERN_ERR, "I/O error on journal device");
		goto out_journal;
	}
	if (be32_to_cpu(journal->j_superblock->s_nr_users) != 1) {
		ext4_msg(sb, KERN_ERR, "External journal has more than one "
					"user (unsupported) - %d",
			be32_to_cpu(journal->j_superblock->s_nr_users));
		goto out_journal;
	}
	EXT4_SB(sb)->journal_bdev = bdev;
	ext4_init_journal_params(sb, journal);
	return journal;

out_journal:
	jbd2_journal_destroy(journal);
out_bdev:
	ext4_blkdev_put(bdev);
	return NULL;
}

static int ext4_load_journal(struct super_block *sb,
			     struct ext4_super_block *es,
			     unsigned long journal_devnum)
{
	journal_t *journal;
	unsigned int journal_inum = le32_to_cpu(es->s_journal_inum);
	dev_t journal_dev;
	int err = 0;
	int really_read_only;

	BUG_ON(!EXT4_HAS_COMPAT_FEATURE(sb, EXT4_FEATURE_COMPAT_HAS_JOURNAL));

	if (journal_devnum &&
	    journal_devnum != le32_to_cpu(es->s_journal_dev)) {
		ext4_msg(sb, KERN_INFO, "external journal device major/minor "
			"numbers have changed");
		journal_dev = new_decode_dev(journal_devnum);
	} else
		journal_dev = new_decode_dev(le32_to_cpu(es->s_journal_dev));

	really_read_only = bdev_read_only(sb->s_bdev);

	/*
	 * Are we loading a blank journal or performing recovery after a
	 * crash?  For recovery, we need to check in advance whether we
	 * can get read-write access to the device.
	 */
	if (EXT4_HAS_INCOMPAT_FEATURE(sb, EXT4_FEATURE_INCOMPAT_RECOVER)) {
		if (sb->s_flags & MS_RDONLY) {
			ext4_msg(sb, KERN_INFO, "INFO: recovery "
					"required on readonly filesystem");
			if (really_read_only) {
				ext4_msg(sb, KERN_ERR, "write access "
					"unavailable, cannot proceed");
				return -EROFS;
			}
			ext4_msg(sb, KERN_INFO, "write access will "
			       "be enabled during recovery");
		}
	}

	if (journal_inum && journal_dev) {
		ext4_msg(sb, KERN_ERR, "filesystem has both journal "
		       "and inode journals!");
		return -EINVAL;
	}

	if (journal_inum) {
		if (!(journal = ext4_get_journal(sb, journal_inum)))
			return -EINVAL;
	} else {
		if (!(journal = ext4_get_dev_journal(sb, journal_dev)))
			return -EINVAL;
	}

	if (!(journal->j_flags & JBD2_BARRIER))
		ext4_msg(sb, KERN_INFO, "barriers disabled");

	if (!EXT4_HAS_INCOMPAT_FEATURE(sb, EXT4_FEATURE_INCOMPAT_RECOVER))
		err = jbd2_journal_wipe(journal, !really_read_only);
	if (!err) {
		char *save = kmalloc(EXT4_S_ERR_LEN, GFP_KERNEL);
		if (save)
			memcpy(save, ((char *) es) +
			       EXT4_S_ERR_START, EXT4_S_ERR_LEN);
		err = jbd2_journal_load(journal);
		if (save)
			memcpy(((char *) es) + EXT4_S_ERR_START,
			       save, EXT4_S_ERR_LEN);
		kfree(save);
	}

	if (err) {
		ext4_msg(sb, KERN_ERR, "error loading journal");
		jbd2_journal_destroy(journal);
		return err;
	}

	EXT4_SB(sb)->s_journal = journal;
	ext4_clear_journal_err(sb, es);

	if (!really_read_only && journal_devnum &&
	    journal_devnum != le32_to_cpu(es->s_journal_dev)) {
		es->s_journal_dev = cpu_to_le32(journal_devnum);

		/* Make sure we flush the recovery flag to disk. */
		ext4_commit_super(sb, 1);
	}

	return 0;
}

static int ext4_commit_super(struct super_block *sb, int sync)
{
	struct ext4_super_block *es = EXT4_SB(sb)->s_es;
	struct buffer_head *sbh = EXT4_SB(sb)->s_sbh;
	int error = 0;

	if (!sbh || block_device_ejected(sb))
		return error;
	if (buffer_write_io_error(sbh)) {
		/*
		 * Oh, dear.  A previous attempt to write the
		 * superblock failed.  This could happen because the
		 * USB device was yanked out.  Or it could happen to
		 * be a transient write error and maybe the block will
		 * be remapped.  Nothing we can do but to retry the
		 * write and hope for the best.
		 */
		ext4_msg(sb, KERN_ERR, "previous I/O error to "
		       "superblock detected");
		clear_buffer_write_io_error(sbh);
		set_buffer_uptodate(sbh);
	}
	/*
	 * If the file system is mounted read-only, don't update the
	 * superblock write time.  This avoids updating the superblock
	 * write time when we are mounting the root file system
	 * read/only but we need to replay the journal; at that point,
	 * for people who are east of GMT and who make their clock
	 * tick in localtime for Windows bug-for-bug compatibility,
	 * the clock is set in the future, and this will cause e2fsck
	 * to complain and force a full file system check.
	 */
	if (!(sb->s_flags & MS_RDONLY))
		es->s_wtime = cpu_to_le32(get_seconds());
	if (sb->s_bdev->bd_part)
		es->s_kbytes_written =
			cpu_to_le64(EXT4_SB(sb)->s_kbytes_written +
			    ((part_stat_read(sb->s_bdev->bd_part, sectors[1]) -
			      EXT4_SB(sb)->s_sectors_written_start) >> 1));
	else
		es->s_kbytes_written =
			cpu_to_le64(EXT4_SB(sb)->s_kbytes_written);
	ext4_free_blocks_count_set(es,
			EXT4_C2B(EXT4_SB(sb), percpu_counter_sum_positive(
				&EXT4_SB(sb)->s_freeclusters_counter)));
	es->s_free_inodes_count =
		cpu_to_le32(percpu_counter_sum_positive(
				&EXT4_SB(sb)->s_freeinodes_counter));
	sb->s_dirt = 0;
	BUFFER_TRACE(sbh, "marking dirty");
	mark_buffer_dirty(sbh);
	if (sync) {
		error = sync_dirty_buffer(sbh);
		if (error)
			return error;

		error = buffer_write_io_error(sbh);
		if (error) {
			ext4_msg(sb, KERN_ERR, "I/O error while writing "
			       "superblock");
			clear_buffer_write_io_error(sbh);
			set_buffer_uptodate(sbh);
		}
	}
	return error;
}

/*
 * Have we just finished recovery?  If so, and if we are mounting (or
 * remounting) the filesystem readonly, then we will end up with a
 * consistent fs on disk.  Record that fact.
 */
static void ext4_mark_recovery_complete(struct super_block *sb,
					struct ext4_super_block *es)
{
	journal_t *journal = EXT4_SB(sb)->s_journal;

	if (!EXT4_HAS_COMPAT_FEATURE(sb, EXT4_FEATURE_COMPAT_HAS_JOURNAL)) {
		BUG_ON(journal != NULL);
		return;
	}
	jbd2_journal_lock_updates(journal);
	if (jbd2_journal_flush(journal) < 0)
		goto out;

	if (EXT4_HAS_INCOMPAT_FEATURE(sb, EXT4_FEATURE_INCOMPAT_RECOVER) &&
	    sb->s_flags & MS_RDONLY) {
		EXT4_CLEAR_INCOMPAT_FEATURE(sb, EXT4_FEATURE_INCOMPAT_RECOVER);
		ext4_commit_super(sb, 1);
	}

out:
	jbd2_journal_unlock_updates(journal);
}

/*
 * If we are mounting (or read-write remounting) a filesystem whose journal
 * has recorded an error from a previous lifetime, move that error to the
 * main filesystem now.
 */
static void ext4_clear_journal_err(struct super_block *sb,
				   struct ext4_super_block *es)
{
	journal_t *journal;
	int j_errno;
	const char *errstr;

	BUG_ON(!EXT4_HAS_COMPAT_FEATURE(sb, EXT4_FEATURE_COMPAT_HAS_JOURNAL));

	journal = EXT4_SB(sb)->s_journal;

	/*
	 * Now check for any error status which may have been recorded in the
	 * journal by a prior ext4_error() or ext4_abort()
	 */

	j_errno = jbd2_journal_errno(journal);
	if (j_errno) {
		char nbuf[16];

		errstr = ext4_decode_error(sb, j_errno, nbuf);
		ext4_warning(sb, "Filesystem error recorded "
			     "from previous mount: %s", errstr);
		ext4_warning(sb, "Marking fs in need of filesystem check.");

		EXT4_SB(sb)->s_mount_state |= EXT4_ERROR_FS;
		es->s_state |= cpu_to_le16(EXT4_ERROR_FS);
		ext4_commit_super(sb, 1);

		jbd2_journal_clear_err(journal);
	}
}

/*
 * Force the running and committing transactions to commit,
 * and wait on the commit.
 */
int ext4_force_commit(struct super_block *sb)
{
	journal_t *journal;
	int ret = 0;

	if (sb->s_flags & MS_RDONLY)
		return 0;

	journal = EXT4_SB(sb)->s_journal;
	if (journal) {
		vfs_check_frozen(sb, SB_FREEZE_TRANS);
		ret = ext4_journal_force_commit(journal);
	}

	return ret;
}

static void ext4_write_super(struct super_block *sb)
{
	lock_super(sb);
	ext4_commit_super(sb, 1);
	unlock_super(sb);
}

static int ext4_sync_fs(struct super_block *sb, int wait)
{
	int ret = 0;
	tid_t target;
	struct ext4_sb_info *sbi = EXT4_SB(sb);

	trace_ext4_sync_fs(sb, wait);
	flush_workqueue(sbi->dio_unwritten_wq);
	if (jbd2_journal_start_commit(sbi->s_journal, &target)) {
		if (wait)
			jbd2_log_wait_commit(sbi->s_journal, target);
	}
	return ret;
}

/*
 * LVM calls this function before a (read-only) snapshot is created.  This
 * gives us a chance to flush the journal completely and mark the fs clean.
 *
 * Note that only this function cannot bring a filesystem to be in a clean
 * state independently, because ext4 prevents a new handle from being started
 * by @sb->s_frozen, which stays in an upper layer.  It thus needs help from
 * the upper layer.
 */
static int ext4_freeze(struct super_block *sb)
{
	int error = 0;
	journal_t *journal;

	if (sb->s_flags & MS_RDONLY)
		return 0;

	journal = EXT4_SB(sb)->s_journal;

	/* Now we set up the journal barrier. */
	jbd2_journal_lock_updates(journal);

	/*
	 * Don't clear the needs_recovery flag if we failed to flush
	 * the journal.
	 */
	error = jbd2_journal_flush(journal);
	if (error < 0)
		goto out;

	/* Journal blocked and flushed, clear needs_recovery flag. */
	EXT4_CLEAR_INCOMPAT_FEATURE(sb, EXT4_FEATURE_INCOMPAT_RECOVER);
	error = ext4_commit_super(sb, 1);
out:
	/* we rely on s_frozen to stop further updates */
	jbd2_journal_unlock_updates(EXT4_SB(sb)->s_journal);
	return error;
}

/*
 * Called by LVM after the snapshot is done.  We need to reset the RECOVER
 * flag here, even though the filesystem is not technically dirty yet.
 */
static int ext4_unfreeze(struct super_block *sb)
{
	if (sb->s_flags & MS_RDONLY)
		return 0;

	lock_super(sb);
	/* Reset the needs_recovery flag before the fs is unlocked. */
	EXT4_SET_INCOMPAT_FEATURE(sb, EXT4_FEATURE_INCOMPAT_RECOVER);
	ext4_commit_super(sb, 1);
	unlock_super(sb);
	return 0;
}

/*
 * Structure to save mount options for ext4_remount's benefit
 */
struct ext4_mount_options {
	unsigned long s_mount_opt;
	unsigned long s_mount_opt2;
	uid_t s_resuid;
	gid_t s_resgid;
	unsigned long s_commit_interval;
	u32 s_min_batch_time, s_max_batch_time;
#ifdef CONFIG_QUOTA
	int s_jquota_fmt;
	char *s_qf_names[MAXQUOTAS];
#endif
};

static int ext4_remount(struct super_block *sb, int *flags, char *data)
{
	struct ext4_super_block *es;
	struct ext4_sb_info *sbi = EXT4_SB(sb);
	unsigned long old_sb_flags;
	struct ext4_mount_options old_opts;
	int enable_quota = 0;
	ext4_group_t g;
	unsigned int journal_ioprio = DEFAULT_JOURNAL_IOPRIO;
	int err = 0;
#ifdef CONFIG_QUOTA
	int i;
#endif
	char *orig_data = kstrdup(data, GFP_KERNEL);

	/* Store the original options */
	lock_super(sb);
	old_sb_flags = sb->s_flags;
	old_opts.s_mount_opt = sbi->s_mount_opt;
	old_opts.s_mount_opt2 = sbi->s_mount_opt2;
	old_opts.s_resuid = sbi->s_resuid;
	old_opts.s_resgid = sbi->s_resgid;
	old_opts.s_commit_interval = sbi->s_commit_interval;
	old_opts.s_min_batch_time = sbi->s_min_batch_time;
	old_opts.s_max_batch_time = sbi->s_max_batch_time;
#ifdef CONFIG_QUOTA
	old_opts.s_jquota_fmt = sbi->s_jquota_fmt;
	for (i = 0; i < MAXQUOTAS; i++)
		old_opts.s_qf_names[i] = sbi->s_qf_names[i];
#endif
	if (sbi->s_journal && sbi->s_journal->j_task->io_context)
		journal_ioprio = sbi->s_journal->j_task->io_context->ioprio;

	/*
	 * Allow the "check" option to be passed as a remount option.
	 */
	if (!parse_options(data, sb, NULL, &journal_ioprio, 1)) {
		err = -EINVAL;
		goto restore_opts;
	}

	if (sbi->s_mount_flags & EXT4_MF_FS_ABORTED)
		ext4_abort(sb, "Abort forced by user");

	sb->s_flags = (sb->s_flags & ~MS_POSIXACL) |
		(test_opt(sb, POSIX_ACL) ? MS_POSIXACL : 0);

	es = sbi->s_es;

	if (sbi->s_journal) {
		ext4_init_journal_params(sb, sbi->s_journal);
		set_task_ioprio(sbi->s_journal->j_task, journal_ioprio);
	}

	if ((*flags & MS_RDONLY) != (sb->s_flags & MS_RDONLY)) {
		if (sbi->s_mount_flags & EXT4_MF_FS_ABORTED) {
			err = -EROFS;
			goto restore_opts;
		}

		if (*flags & MS_RDONLY) {
			err = dquot_suspend(sb, -1);
			if (err < 0)
				goto restore_opts;

			/*
			 * First of all, the unconditional stuff we have to do
			 * to disable replay of the journal when we next remount
			 */
			sb->s_flags |= MS_RDONLY;

			/*
			 * OK, test if we are remounting a valid rw partition
			 * readonly, and if so set the rdonly flag and then
			 * mark the partition as valid again.
			 */
			if (!(es->s_state & cpu_to_le16(EXT4_VALID_FS)) &&
			    (sbi->s_mount_state & EXT4_VALID_FS))
				es->s_state = cpu_to_le16(sbi->s_mount_state);

			if (sbi->s_journal)
				ext4_mark_recovery_complete(sb, es);
		} else {
			/* Make sure we can mount this feature set readwrite */
			if (!ext4_feature_set_ok(sb, 0)) {
				err = -EROFS;
				goto restore_opts;
			}
			/*
			 * Make sure the group descriptor checksums
			 * are sane.  If they aren't, refuse to remount r/w.
			 */
			for (g = 0; g < sbi->s_groups_count; g++) {
				struct ext4_group_desc *gdp =
					ext4_get_group_desc(sb, g, NULL);

				if (!ext4_group_desc_csum_verify(sbi, g, gdp)) {
					ext4_msg(sb, KERN_ERR,
	       "ext4_remount: Checksum for group %u failed (%u!=%u)",
		g, le16_to_cpu(ext4_group_desc_csum(sbi, g, gdp)),
					       le16_to_cpu(gdp->bg_checksum));
					err = -EINVAL;
					goto restore_opts;
				}
			}

			/*
			 * If we have an unprocessed orphan list hanging
			 * around from a previously readonly bdev mount,
			 * require a full umount/remount for now.
			 */
			if (es->s_last_orphan) {
				ext4_msg(sb, KERN_WARNING, "Couldn't "
				       "remount RDWR because of unprocessed "
				       "orphan inode list.  Please "
				       "umount/remount instead");
				err = -EINVAL;
				goto restore_opts;
			}

			/*
			 * Mounting a RDONLY partition read-write, so reread
			 * and store the current valid flag.  (It may have
			 * been changed by e2fsck since we originally mounted
			 * the partition.)
			 */
			if (sbi->s_journal)
				ext4_clear_journal_err(sb, es);
			sbi->s_mount_state = le16_to_cpu(es->s_state);
			if (!ext4_setup_super(sb, es, 0))
				sb->s_flags &= ~MS_RDONLY;
			if (EXT4_HAS_INCOMPAT_FEATURE(sb,
						     EXT4_FEATURE_INCOMPAT_MMP))
				if (ext4_multi_mount_protect(sb,
						le64_to_cpu(es->s_mmp_block))) {
					err = -EROFS;
					goto restore_opts;
				}
			enable_quota = 1;
		}
	}

	/*
	 * Reinitialize lazy itable initialization thread based on
	 * current settings
	 */
	if ((sb->s_flags & MS_RDONLY) || !test_opt(sb, INIT_INODE_TABLE))
		ext4_unregister_li_request(sb);
	else {
		ext4_group_t first_not_zeroed;
		first_not_zeroed = ext4_has_uninit_itable(sb);
		ext4_register_li_request(sb, first_not_zeroed);
	}

	ext4_setup_system_zone(sb);
	if (sbi->s_journal == NULL)
		ext4_commit_super(sb, 1);

#ifdef CONFIG_QUOTA
	/* Release old quota file names */
	for (i = 0; i < MAXQUOTAS; i++)
		if (old_opts.s_qf_names[i] &&
		    old_opts.s_qf_names[i] != sbi->s_qf_names[i])
			kfree(old_opts.s_qf_names[i]);
#endif
	unlock_super(sb);
	if (enable_quota)
		dquot_resume(sb, -1);

	ext4_msg(sb, KERN_INFO, "re-mounted. Opts: %s", orig_data);
	kfree(orig_data);
	return 0;

restore_opts:
	sb->s_flags = old_sb_flags;
	sbi->s_mount_opt = old_opts.s_mount_opt;
	sbi->s_mount_opt2 = old_opts.s_mount_opt2;
	sbi->s_resuid = old_opts.s_resuid;
	sbi->s_resgid = old_opts.s_resgid;
	sbi->s_commit_interval = old_opts.s_commit_interval;
	sbi->s_min_batch_time = old_opts.s_min_batch_time;
	sbi->s_max_batch_time = old_opts.s_max_batch_time;
#ifdef CONFIG_QUOTA
	sbi->s_jquota_fmt = old_opts.s_jquota_fmt;
	for (i = 0; i < MAXQUOTAS; i++) {
		if (sbi->s_qf_names[i] &&
		    old_opts.s_qf_names[i] != sbi->s_qf_names[i])
			kfree(sbi->s_qf_names[i]);
		sbi->s_qf_names[i] = old_opts.s_qf_names[i];
	}
#endif
	unlock_super(sb);
	kfree(orig_data);
	return err;
}

/*
 * Note: calculating the overhead so we can be compatible with
 * historical BSD practice is quite difficult in the face of
 * clusters/bigalloc.  This is because multiple metadata blocks from
 * different block group can end up in the same allocation cluster.
 * Calculating the exact overhead in the face of clustered allocation
 * requires either O(all block bitmaps) in memory or O(number of block
 * groups**2) in time.  We will still calculate the superblock for
 * older file systems --- and if we come across with a bigalloc file
 * system with zero in s_overhead_clusters the estimate will be close to
 * correct especially for very large cluster sizes --- but for newer
 * file systems, it's better to calculate this figure once at mkfs
 * time, and store it in the superblock.  If the superblock value is
 * present (even for non-bigalloc file systems), we will use it.
 */
static int ext4_statfs(struct dentry *dentry, struct kstatfs *buf)
{
	struct super_block *sb = dentry->d_sb;
	struct ext4_sb_info *sbi = EXT4_SB(sb);
	struct ext4_super_block *es = sbi->s_es;
	struct ext4_group_desc *gdp;
	u64 fsid;
	s64 bfree;

	if (test_opt(sb, MINIX_DF)) {
		sbi->s_overhead_last = 0;
	} else if (es->s_overhead_clusters) {
		sbi->s_overhead_last = le32_to_cpu(es->s_overhead_clusters);
	} else if (sbi->s_blocks_last != ext4_blocks_count(es)) {
		ext4_group_t i, ngroups = ext4_get_groups_count(sb);
		ext4_fsblk_t overhead = 0;

		/*
		 * Compute the overhead (FS structures).  This is constant
		 * for a given filesystem unless the number of block groups
		 * changes so we cache the previous value until it does.
		 */

		/*
		 * All of the blocks before first_data_block are
		 * overhead
		 */
		overhead = EXT4_B2C(sbi, le32_to_cpu(es->s_first_data_block));

		/*
		 * Add the overhead found in each block group
		 */
		for (i = 0; i < ngroups; i++) {
			gdp = ext4_get_group_desc(sb, i, NULL);
			overhead += ext4_num_overhead_clusters(sb, i, gdp);
			cond_resched();
		}
		sbi->s_overhead_last = overhead;
		smp_wmb();
		sbi->s_blocks_last = ext4_blocks_count(es);
	}

	buf->f_type = EXT4_SUPER_MAGIC;
	buf->f_bsize = sb->s_blocksize;
	buf->f_blocks = (ext4_blocks_count(es) -
			 EXT4_C2B(sbi, sbi->s_overhead_last));
	bfree = percpu_counter_sum_positive(&sbi->s_freeclusters_counter) -
		percpu_counter_sum_positive(&sbi->s_dirtyclusters_counter);
	/* prevent underflow in case that few free space is available */
	buf->f_bfree = EXT4_C2B(sbi, max_t(s64, bfree, 0));
	buf->f_bavail = buf->f_bfree - ext4_r_blocks_count(es);
	if (buf->f_bfree < ext4_r_blocks_count(es))
		buf->f_bavail = 0;
	buf->f_files = le32_to_cpu(es->s_inodes_count);
	buf->f_ffree = percpu_counter_sum_positive(&sbi->s_freeinodes_counter);
	buf->f_namelen = EXT4_NAME_LEN;
	fsid = le64_to_cpup((void *)es->s_uuid) ^
	       le64_to_cpup((void *)es->s_uuid + sizeof(u64));
	buf->f_fsid.val[0] = fsid & 0xFFFFFFFFUL;
	buf->f_fsid.val[1] = (fsid >> 32) & 0xFFFFFFFFUL;

	return 0;
}

/* Helper function for writing quotas on sync - we need to start transaction
 * before quota file is locked for write. Otherwise the are possible deadlocks:
 * Process 1                         Process 2
 * ext4_create()                     quota_sync()
 *   jbd2_journal_start()                  write_dquot()
 *   dquot_initialize()                         down(dqio_mutex)
 *     down(dqio_mutex)                    jbd2_journal_start()
 *
 */

#ifdef CONFIG_QUOTA

static inline struct inode *dquot_to_inode(struct dquot *dquot)
{
	return sb_dqopt(dquot->dq_sb)->files[dquot->dq_type];
}

static int ext4_write_dquot(struct dquot *dquot)
{
	int ret, err;
	handle_t *handle;
	struct inode *inode;

	inode = dquot_to_inode(dquot);
	handle = ext4_journal_start(inode,
				    EXT4_QUOTA_TRANS_BLOCKS(dquot->dq_sb));
	if (IS_ERR(handle))
		return PTR_ERR(handle);
	ret = dquot_commit(dquot);
	err = ext4_journal_stop(handle);
	if (!ret)
		ret = err;
	return ret;
}

static int ext4_acquire_dquot(struct dquot *dquot)
{
	int ret, err;
	handle_t *handle;

	handle = ext4_journal_start(dquot_to_inode(dquot),
				    EXT4_QUOTA_INIT_BLOCKS(dquot->dq_sb));
	if (IS_ERR(handle))
		return PTR_ERR(handle);
	ret = dquot_acquire(dquot);
	err = ext4_journal_stop(handle);
	if (!ret)
		ret = err;
	return ret;
}

static int ext4_release_dquot(struct dquot *dquot)
{
	int ret, err;
	handle_t *handle;

	handle = ext4_journal_start(dquot_to_inode(dquot),
				    EXT4_QUOTA_DEL_BLOCKS(dquot->dq_sb));
	if (IS_ERR(handle)) {
		/* Release dquot anyway to avoid endless cycle in dqput() */
		dquot_release(dquot);
		return PTR_ERR(handle);
	}
	ret = dquot_release(dquot);
	err = ext4_journal_stop(handle);
	if (!ret)
		ret = err;
	return ret;
}

static int ext4_mark_dquot_dirty(struct dquot *dquot)
{
	/* Are we journaling quotas? */
	if (EXT4_SB(dquot->dq_sb)->s_qf_names[USRQUOTA] ||
	    EXT4_SB(dquot->dq_sb)->s_qf_names[GRPQUOTA]) {
		dquot_mark_dquot_dirty(dquot);
		return ext4_write_dquot(dquot);
	} else {
		return dquot_mark_dquot_dirty(dquot);
	}
}

static int ext4_write_info(struct super_block *sb, int type)
{
	int ret, err;
	handle_t *handle;

	/* Data block + inode block */
	handle = ext4_journal_start(sb->s_root->d_inode, 2);
	if (IS_ERR(handle))
		return PTR_ERR(handle);
	ret = dquot_commit_info(sb, type);
	err = ext4_journal_stop(handle);
	if (!ret)
		ret = err;
	return ret;
}

/*
 * Turn on quotas during mount time - we need to find
 * the quota file and such...
 */
static int ext4_quota_on_mount(struct super_block *sb, int type)
{
	return dquot_quota_on_mount(sb, EXT4_SB(sb)->s_qf_names[type],
					EXT4_SB(sb)->s_jquota_fmt, type);
}

/*
 * Standard function to be called on quota_on
 */
static int ext4_quota_on(struct super_block *sb, int type, int format_id,
			 struct path *path)
{
	int err;

	if (!test_opt(sb, QUOTA))
		return -EINVAL;

	/* Quotafile not on the same filesystem? */
	if (path->dentry->d_sb != sb)
		return -EXDEV;
	/* Journaling quota? */
	if (EXT4_SB(sb)->s_qf_names[type]) {
		/* Quotafile not in fs root? */
		if (path->dentry->d_parent != sb->s_root)
			ext4_msg(sb, KERN_WARNING,
				"Quota file not on filesystem root. "
				"Journaled quota will not work");
	}

	/*
	 * When we journal data on quota file, we have to flush journal to see
	 * all updates to the file when we bypass pagecache...
	 */
	if (EXT4_SB(sb)->s_journal &&
	    ext4_should_journal_data(path->dentry->d_inode)) {
		/*
		 * We don't need to lock updates but journal_flush() could
		 * otherwise be livelocked...
		 */
		jbd2_journal_lock_updates(EXT4_SB(sb)->s_journal);
		err = jbd2_journal_flush(EXT4_SB(sb)->s_journal);
		jbd2_journal_unlock_updates(EXT4_SB(sb)->s_journal);
		if (err)
			return err;
	}

	return dquot_quota_on(sb, type, format_id, path);
}

static int ext4_quota_off(struct super_block *sb, int type)
{
	struct inode *inode = sb_dqopt(sb)->files[type];
	handle_t *handle;

	/* Force all delayed allocation blocks to be allocated.
	 * Caller already holds s_umount sem */
	if (test_opt(sb, DELALLOC))
		sync_filesystem(sb);

	if (!inode)
		goto out;

	/* Update modification times of quota files when userspace can
	 * start looking at them */
	handle = ext4_journal_start(inode, 1);
	if (IS_ERR(handle))
		goto out;
	inode->i_mtime = inode->i_ctime = CURRENT_TIME;
	ext4_mark_inode_dirty(handle, inode);
	ext4_journal_stop(handle);

out:
	return dquot_quota_off(sb, type);
}

/* Read data from quotafile - avoid pagecache and such because we cannot afford
 * acquiring the locks... As quota files are never truncated and quota code
 * itself serializes the operations (and no one else should touch the files)
 * we don't have to be afraid of races */
static ssize_t ext4_quota_read(struct super_block *sb, int type, char *data,
			       size_t len, loff_t off)
{
	struct inode *inode = sb_dqopt(sb)->files[type];
	ext4_lblk_t blk = off >> EXT4_BLOCK_SIZE_BITS(sb);
	int err = 0;
	int offset = off & (sb->s_blocksize - 1);
	int tocopy;
	size_t toread;
	struct buffer_head *bh;
	loff_t i_size = i_size_read(inode);

	if (off > i_size)
		return 0;
	if (off+len > i_size)
		len = i_size-off;
	toread = len;
	while (toread > 0) {
		tocopy = sb->s_blocksize - offset < toread ?
				sb->s_blocksize - offset : toread;
		bh = ext4_bread(NULL, inode, blk, 0, &err);
		if (err)
			return err;
		if (!bh)	/* A hole? */
			memset(data, 0, tocopy);
		else
			memcpy(data, bh->b_data+offset, tocopy);
		brelse(bh);
		offset = 0;
		toread -= tocopy;
		data += tocopy;
		blk++;
	}
	return len;
}

/* Write to quotafile (we know the transaction is already started and has
 * enough credits) */
static ssize_t ext4_quota_write(struct super_block *sb, int type,
				const char *data, size_t len, loff_t off)
{
	struct inode *inode = sb_dqopt(sb)->files[type];
	ext4_lblk_t blk = off >> EXT4_BLOCK_SIZE_BITS(sb);
	int err = 0;
	int offset = off & (sb->s_blocksize - 1);
	struct buffer_head *bh;
	handle_t *handle = journal_current_handle();

	if (EXT4_SB(sb)->s_journal && !handle) {
		ext4_msg(sb, KERN_WARNING, "Quota write (off=%llu, len=%llu)"
			" cancelled because transaction is not started",
			(unsigned long long)off, (unsigned long long)len);
		return -EIO;
	}
	/*
	 * Since we account only one data block in transaction credits,
	 * then it is impossible to cross a block boundary.
	 */
	if (sb->s_blocksize - offset < len) {
		ext4_msg(sb, KERN_WARNING, "Quota write (off=%llu, len=%llu)"
			" cancelled because not block aligned",
			(unsigned long long)off, (unsigned long long)len);
		return -EIO;
	}

	mutex_lock_nested(&inode->i_mutex, I_MUTEX_QUOTA);
	bh = ext4_bread(handle, inode, blk, 1, &err);
	if (!bh)
		goto out;
	err = ext4_journal_get_write_access(handle, bh);
	if (err) {
		brelse(bh);
		goto out;
	}
	lock_buffer(bh);
	memcpy(bh->b_data+offset, data, len);
	flush_dcache_page(bh->b_page);
	unlock_buffer(bh);
	err = ext4_handle_dirty_metadata(handle, NULL, bh);
	brelse(bh);
out:
	if (err) {
		mutex_unlock(&inode->i_mutex);
		return err;
	}
	if (inode->i_size < off + len) {
		i_size_write(inode, off + len);
		EXT4_I(inode)->i_disksize = inode->i_size;
		ext4_mark_inode_dirty(handle, inode);
	}
	mutex_unlock(&inode->i_mutex);
	return len;
}

#endif

static struct dentry *ext4_mount(struct file_system_type *fs_type, int flags,
		       const char *dev_name, void *data)
{
	return mount_bdev(fs_type, flags, dev_name, data, ext4_fill_super);
}

#if !defined(CONFIG_EXT2_FS) && !defined(CONFIG_EXT2_FS_MODULE) && defined(CONFIG_EXT4_USE_FOR_EXT23)
static inline void register_as_ext2(void)
{
	int err = register_filesystem(&ext2_fs_type);
	if (err)
		printk(KERN_WARNING
		       "EXT4-fs: Unable to register as ext2 (%d)\n", err);
}

static inline void unregister_as_ext2(void)
{
	unregister_filesystem(&ext2_fs_type);
}

static inline int ext2_feature_set_ok(struct super_block *sb)
{
	if (EXT4_HAS_INCOMPAT_FEATURE(sb, ~EXT2_FEATURE_INCOMPAT_SUPP))
		return 0;
	if (sb->s_flags & MS_RDONLY)
		return 1;
	if (EXT4_HAS_RO_COMPAT_FEATURE(sb, ~EXT2_FEATURE_RO_COMPAT_SUPP))
		return 0;
	return 1;
}
MODULE_ALIAS("ext2");
#else
static inline void register_as_ext2(void) { }
static inline void unregister_as_ext2(void) { }
static inline int ext2_feature_set_ok(struct super_block *sb) { return 0; }
#endif

#if !defined(CONFIG_EXT3_FS) && !defined(CONFIG_EXT3_FS_MODULE) && defined(CONFIG_EXT4_USE_FOR_EXT23)
static inline void register_as_ext3(void)
{
	int err = register_filesystem(&ext3_fs_type);
	if (err)
		printk(KERN_WARNING
		       "EXT4-fs: Unable to register as ext3 (%d)\n", err);
}

static inline void unregister_as_ext3(void)
{
	unregister_filesystem(&ext3_fs_type);
}

static inline int ext3_feature_set_ok(struct super_block *sb)
{
	if (EXT4_HAS_INCOMPAT_FEATURE(sb, ~EXT3_FEATURE_INCOMPAT_SUPP))
		return 0;
	if (!EXT4_HAS_COMPAT_FEATURE(sb, EXT4_FEATURE_COMPAT_HAS_JOURNAL))
		return 0;
	if (sb->s_flags & MS_RDONLY)
		return 1;
	if (EXT4_HAS_RO_COMPAT_FEATURE(sb, ~EXT3_FEATURE_RO_COMPAT_SUPP))
		return 0;
	return 1;
}
MODULE_ALIAS("ext3");
#else
static inline void register_as_ext3(void) { }
static inline void unregister_as_ext3(void) { }
static inline int ext3_feature_set_ok(struct super_block *sb) { return 0; }
#endif

static struct file_system_type ext4_fs_type = {
	.owner		= THIS_MODULE,
	.name		= "ext4",
	.mount		= ext4_mount,
	.kill_sb	= kill_block_super,
	.fs_flags	= FS_REQUIRES_DEV,
};

static int __init ext4_init_feat_adverts(void)
{
	struct ext4_features *ef;
	int ret = -ENOMEM;

	ef = kzalloc(sizeof(struct ext4_features), GFP_KERNEL);
	if (!ef)
		goto out;

	ef->f_kobj.kset = ext4_kset;
	init_completion(&ef->f_kobj_unregister);
	ret = kobject_init_and_add(&ef->f_kobj, &ext4_feat_ktype, NULL,
				   "features");
	if (ret) {
		kfree(ef);
		goto out;
	}

	ext4_feat = ef;
	ret = 0;
out:
	return ret;
}

static void ext4_exit_feat_adverts(void)
{
	kobject_put(&ext4_feat->f_kobj);
	wait_for_completion(&ext4_feat->f_kobj_unregister);
	kfree(ext4_feat);
}

/* Shared across all ext4 file systems */
wait_queue_head_t ext4__ioend_wq[EXT4_WQ_HASH_SZ];
struct mutex ext4__aio_mutex[EXT4_WQ_HASH_SZ];

static int __init ext4_init_fs(void)
{
	int i, err;

	ext4_li_info = NULL;
	mutex_init(&ext4_li_mtx);

	ext4_check_flag_values();

	for (i = 0; i < EXT4_WQ_HASH_SZ; i++) {
		mutex_init(&ext4__aio_mutex[i]);
		init_waitqueue_head(&ext4__ioend_wq[i]);
	}

	err = ext4_init_pageio();
	if (err)
		return err;
	err = ext4_init_system_zone();
	if (err)
		goto out6;
	ext4_kset = kset_create_and_add("ext4", NULL, fs_kobj);
	if (!ext4_kset)
		goto out5;
	ext4_proc_root = proc_mkdir("fs/ext4", NULL);

	err = ext4_init_feat_adverts();
	if (err)
		goto out4;

	err = ext4_init_mballoc();
	if (err)
		goto out3;

	err = ext4_init_xattr();
	if (err)
		goto out2;
	err = init_inodecache();
	if (err)
		goto out1;
	register_as_ext3();
	register_as_ext2();
	err = register_filesystem(&ext4_fs_type);
	if (err)
		goto out;

	return 0;
out:
	unregister_as_ext2();
	unregister_as_ext3();
	destroy_inodecache();
out1:
	ext4_exit_xattr();
out2:
	ext4_exit_mballoc();
out3:
	ext4_exit_feat_adverts();
out4:
	if (ext4_proc_root)
		remove_proc_entry("fs/ext4", NULL);
	kset_unregister(ext4_kset);
out5:
	ext4_exit_system_zone();
out6:
	ext4_exit_pageio();
	return err;
}

static void __exit ext4_exit_fs(void)
{
	ext4_destroy_lazyinit_thread();
	unregister_as_ext2();
	unregister_as_ext3();
	unregister_filesystem(&ext4_fs_type);
	destroy_inodecache();
	ext4_exit_xattr();
	ext4_exit_mballoc();
	ext4_exit_feat_adverts();
	remove_proc_entry("fs/ext4", NULL);
	kset_unregister(ext4_kset);
	ext4_exit_system_zone();
	ext4_exit_pageio();
}

MODULE_AUTHOR("Remy Card, Stephen Tweedie, Andrew Morton, Andreas Dilger, Theodore Ts'o and others");
MODULE_DESCRIPTION("Fourth Extended Filesystem");
MODULE_LICENSE("GPL");
module_init(ext4_init_fs)
module_exit(ext4_exit_fs)<|MERGE_RESOLUTION|>--- conflicted
+++ resolved
@@ -1450,8 +1450,6 @@
 	const struct mount_opts *m;
 	int arg = 0;
 
-<<<<<<< HEAD
-=======
 #ifdef CONFIG_QUOTA
 	if (token == Opt_usrjquota)
 		return set_qf_name(sb, USRQUOTA, &args[0]);
@@ -1462,7 +1460,6 @@
 	else if (token == Opt_offgrpjquota)
 		return clear_qf_name(sb, GRPQUOTA);
 #endif
->>>>>>> 711e1bfb
 	if (args->from && match_int(args, &arg))
 		return -1;
 	switch (token) {
@@ -1562,21 +1559,6 @@
 				sbi->s_mount_opt |= m->mount_opt;
 			}
 #ifdef CONFIG_QUOTA
-<<<<<<< HEAD
-		} else if (token == Opt_usrjquota) {
-			if (!set_qf_name(sb, USRQUOTA, &args[0]))
-				return -1;
-		} else if (token == Opt_grpjquota) {
-			if (!set_qf_name(sb, GRPQUOTA, &args[0]))
-				return -1;
-		} else if (token == Opt_offusrjquota) {
-			if (!clear_qf_name(sb, USRQUOTA))
-				return -1;
-		} else if (token == Opt_offgrpjquota) {
-			if (!clear_qf_name(sb, GRPQUOTA))
-				return -1;
-=======
->>>>>>> 711e1bfb
 		} else if (m->flags & MOPT_QFMT) {
 			if (sb_any_quota_loaded(sb) &&
 			    sbi->s_jquota_fmt != m->mount_opt) {
@@ -1615,13 +1597,9 @@
 			 unsigned int *journal_ioprio,
 			 int is_remount)
 {
-<<<<<<< HEAD
-	struct ext4_sb_info *sbi = EXT4_SB(sb);
-=======
 #ifdef CONFIG_QUOTA
 	struct ext4_sb_info *sbi = EXT4_SB(sb);
 #endif
->>>>>>> 711e1bfb
 	char *p;
 	substring_t args[MAX_OPT_ARGS];
 	int token;
