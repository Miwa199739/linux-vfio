/*
 * linux/fs/ext4/xattr_security.c
 * Handler for storing security labels as extended attributes.
 */

#include <linux/string.h>
#include <linux/fs.h>
#include <linux/security.h>
#include <linux/slab.h>
#include "ext4_jbd2.h"
#include "ext4.h"
#include "xattr.h"

static size_t
ext4_xattr_security_list(struct dentry *dentry, char *list, size_t list_size,
		const char *name, size_t name_len, int type)
{
	const size_t prefix_len = sizeof(XATTR_SECURITY_PREFIX)-1;
	const size_t total_len = prefix_len + name_len + 1;


	if (list && total_len <= list_size) {
		memcpy(list, XATTR_SECURITY_PREFIX, prefix_len);
		memcpy(list+prefix_len, name, name_len);
		list[prefix_len + name_len] = '\0';
	}
	return total_len;
}

static int
ext4_xattr_security_get(struct dentry *dentry, const char *name,
		       void *buffer, size_t size, int type)
{
	if (strcmp(name, "") == 0)
		return -EINVAL;
	return ext4_xattr_get(dentry->d_inode, EXT4_XATTR_INDEX_SECURITY,
			      name, buffer, size);
}

static int
ext4_xattr_security_set(struct dentry *dentry, const char *name,
		const void *value, size_t size, int flags, int type)
{
	if (strcmp(name, "") == 0)
		return -EINVAL;
	return ext4_xattr_set(dentry->d_inode, EXT4_XATTR_INDEX_SECURITY,
			      name, value, size, flags);
}

<<<<<<< HEAD
int ext4_initxattrs(struct inode *inode, const struct xattr *xattr_array,
		    void *fs_info)
=======
static int
ext4_initxattrs(struct inode *inode, const struct xattr *xattr_array,
		void *fs_info)
>>>>>>> dcd6c922
{
	const struct xattr *xattr;
	handle_t *handle = fs_info;
	int err = 0;

	for (xattr = xattr_array; xattr->name != NULL; xattr++) {
		err = ext4_xattr_set_handle(handle, inode,
					    EXT4_XATTR_INDEX_SECURITY,
					    xattr->name, xattr->value,
					    xattr->value_len, 0);
		if (err < 0)
			break;
	}
	return err;
}

int
ext4_init_security(handle_t *handle, struct inode *inode, struct inode *dir,
		   const struct qstr *qstr)
{
	return security_inode_init_security(inode, dir, qstr,
					    &ext4_initxattrs, handle);
}

const struct xattr_handler ext4_xattr_security_handler = {
	.prefix	= XATTR_SECURITY_PREFIX,
	.list	= ext4_xattr_security_list,
	.get	= ext4_xattr_security_get,
	.set	= ext4_xattr_security_set,
};<|MERGE_RESOLUTION|>--- conflicted
+++ resolved
@@ -47,14 +47,9 @@
 			      name, value, size, flags);
 }
 
-<<<<<<< HEAD
-int ext4_initxattrs(struct inode *inode, const struct xattr *xattr_array,
-		    void *fs_info)
-=======
 static int
 ext4_initxattrs(struct inode *inode, const struct xattr *xattr_array,
 		void *fs_info)
->>>>>>> dcd6c922
 {
 	const struct xattr *xattr;
 	handle_t *handle = fs_info;
