--- conflicted
+++ resolved
@@ -1080,20 +1080,53 @@
 }
 EXPORT_SYMBOL_GPL(pnfs_generic_pg_init_read);
 
-<<<<<<< HEAD
-	if (pgio->pg_lseg == NULL) {
-		if (pgio->pg_count != prev->wb_bytes)
-			return true;
-		/* This is first coelesce call for a series of nfs_pages */
-		pgio->pg_lseg = pnfs_update_layout(pgio->pg_inode,
-						   prev->wb_context,
-						   req_offset(prev),
-						   pgio->pg_count,
-						   access_type,
-						   gfp_flags);
-		if (pgio->pg_lseg == NULL)
-			return true;
-	}
+void
+pnfs_generic_pg_init_write(struct nfs_pageio_descriptor *pgio, struct nfs_page *req)
+{
+	BUG_ON(pgio->pg_lseg != NULL);
+
+	pgio->pg_lseg = pnfs_update_layout(pgio->pg_inode,
+					   req->wb_context,
+					   req_offset(req),
+					   req->wb_bytes,
+					   IOMODE_RW,
+					   GFP_NOFS);
+	/* If no lseg, fall back to write through mds */
+	if (pgio->pg_lseg == NULL)
+		nfs_pageio_reset_write_mds(pgio);
+}
+EXPORT_SYMBOL_GPL(pnfs_generic_pg_init_write);
+
+bool
+pnfs_pageio_init_read(struct nfs_pageio_descriptor *pgio, struct inode *inode)
+{
+	struct nfs_server *server = NFS_SERVER(inode);
+	struct pnfs_layoutdriver_type *ld = server->pnfs_curr_ld;
+
+	if (ld == NULL)
+		return false;
+	nfs_pageio_init(pgio, inode, ld->pg_read_ops, server->rsize, 0);
+	return true;
+}
+
+bool
+pnfs_pageio_init_write(struct nfs_pageio_descriptor *pgio, struct inode *inode, int ioflags)
+{
+	struct nfs_server *server = NFS_SERVER(inode);
+	struct pnfs_layoutdriver_type *ld = server->pnfs_curr_ld;
+
+	if (ld == NULL)
+		return false;
+	nfs_pageio_init(pgio, inode, ld->pg_write_ops, server->wsize, ioflags);
+	return true;
+}
+
+bool
+pnfs_generic_pg_test(struct nfs_pageio_descriptor *pgio, struct nfs_page *prev,
+		     struct nfs_page *req)
+{
+	if (pgio->pg_lseg == NULL)
+		return nfs_generic_pg_test(pgio, prev, req);
 
 	/*
 	 * Test if a nfs_page is fully contained in the pnfs_layout_range.
@@ -1111,72 +1144,6 @@
 	 */
 	return req_offset(req) < end_offset(pgio->pg_lseg->pls_range.offset,
 					 pgio->pg_lseg->pls_range.length);
-=======
-void
-pnfs_generic_pg_init_write(struct nfs_pageio_descriptor *pgio, struct nfs_page *req)
-{
-	BUG_ON(pgio->pg_lseg != NULL);
-
-	pgio->pg_lseg = pnfs_update_layout(pgio->pg_inode,
-					   req->wb_context,
-					   req_offset(req),
-					   req->wb_bytes,
-					   IOMODE_RW,
-					   GFP_NOFS);
-	/* If no lseg, fall back to write through mds */
-	if (pgio->pg_lseg == NULL)
-		nfs_pageio_reset_write_mds(pgio);
-}
-EXPORT_SYMBOL_GPL(pnfs_generic_pg_init_write);
-
-bool
-pnfs_pageio_init_read(struct nfs_pageio_descriptor *pgio, struct inode *inode)
-{
-	struct nfs_server *server = NFS_SERVER(inode);
-	struct pnfs_layoutdriver_type *ld = server->pnfs_curr_ld;
-
-	if (ld == NULL)
-		return false;
-	nfs_pageio_init(pgio, inode, ld->pg_read_ops, server->rsize, 0);
-	return true;
-}
-
-bool
-pnfs_pageio_init_write(struct nfs_pageio_descriptor *pgio, struct inode *inode, int ioflags)
-{
-	struct nfs_server *server = NFS_SERVER(inode);
-	struct pnfs_layoutdriver_type *ld = server->pnfs_curr_ld;
-
-	if (ld == NULL)
-		return false;
-	nfs_pageio_init(pgio, inode, ld->pg_write_ops, server->wsize, ioflags);
-	return true;
->>>>>>> acfe7d74
-}
-
-bool
-pnfs_generic_pg_test(struct nfs_pageio_descriptor *pgio, struct nfs_page *prev,
-		     struct nfs_page *req)
-{
-	if (pgio->pg_lseg == NULL)
-		return nfs_generic_pg_test(pgio, prev, req);
-
-	/*
-	 * Test if a nfs_page is fully contained in the pnfs_layout_range.
-	 * Note that this test makes several assumptions:
-	 * - that the previous nfs_page in the struct nfs_pageio_descriptor
-	 *   is known to lie within the range.
-	 *   - that the nfs_page being tested is known to be contiguous with the
-	 *   previous nfs_page.
-	 *   - Layout ranges are page aligned, so we only have to test the
-	 *   start offset of the request.
-	 *
-	 * Please also note that 'end_offset' is actually the offset of the
-	 * first byte that lies outside the pnfs_layout_range. FIXME?
-	 *
-	 */
-	return req_offset(req) < end_offset(pgio->pg_lseg->pls_range.offset,
-					 pgio->pg_lseg->pls_range.length);
 }
 EXPORT_SYMBOL_GPL(pnfs_generic_pg_test);
 
