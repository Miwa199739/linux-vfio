--- conflicted
+++ resolved
@@ -112,11 +112,7 @@
 {
 	if (!nfs_lock_request_dontget(req))
 		return 0;
-<<<<<<< HEAD
-	if (req->wb_page != NULL)
-=======
 	if (test_bit(PG_MAPPED, &req->wb_flags))
->>>>>>> 3cbea436
 		radix_tree_tag_set(&NFS_I(req->wb_context->path.dentry->d_inode)->nfs_page_tree, req->wb_index, NFS_PAGE_TAG_LOCKED);
 	return 1;
 }
@@ -126,11 +122,7 @@
  */
 void nfs_clear_page_tag_locked(struct nfs_page *req)
 {
-<<<<<<< HEAD
-	if (req->wb_page != NULL) {
-=======
 	if (test_bit(PG_MAPPED, &req->wb_flags)) {
->>>>>>> 3cbea436
 		struct inode *inode = req->wb_context->path.dentry->d_inode;
 		struct nfs_inode *nfsi = NFS_I(inode);
 
