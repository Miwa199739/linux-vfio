/*
 *  fs/nfs/nfs4state.c
 *
 *  Client-side XDR for NFSv4.
 *
 *  Copyright (c) 2002 The Regents of the University of Michigan.
 *  All rights reserved.
 *
 *  Kendrick Smith <kmsmith@umich.edu>
 *
 *  Redistribution and use in source and binary forms, with or without
 *  modification, are permitted provided that the following conditions
 *  are met:
 *
 *  1. Redistributions of source code must retain the above copyright
 *     notice, this list of conditions and the following disclaimer.
 *  2. Redistributions in binary form must reproduce the above copyright
 *     notice, this list of conditions and the following disclaimer in the
 *     documentation and/or other materials provided with the distribution.
 *  3. Neither the name of the University nor the names of its
 *     contributors may be used to endorse or promote products derived
 *     from this software without specific prior written permission.
 *
 *  THIS SOFTWARE IS PROVIDED ``AS IS'' AND ANY EXPRESS OR IMPLIED
 *  WARRANTIES, INCLUDING, BUT NOT LIMITED TO, THE IMPLIED WARRANTIES OF
 *  MERCHANTABILITY AND FITNESS FOR A PARTICULAR PURPOSE ARE
 *  DISCLAIMED. IN NO EVENT SHALL THE REGENTS OR CONTRIBUTORS BE LIABLE
 *  FOR ANY DIRECT, INDIRECT, INCIDENTAL, SPECIAL, EXEMPLARY, OR
 *  CONSEQUENTIAL DAMAGES (INCLUDING, BUT NOT LIMITED TO, PROCUREMENT OF
 *  SUBSTITUTE GOODS OR SERVICES; LOSS OF USE, DATA, OR PROFITS; OR
 *  BUSINESS INTERRUPTION) HOWEVER CAUSED AND ON ANY THEORY OF
 *  LIABILITY, WHETHER IN CONTRACT, STRICT LIABILITY, OR TORT (INCLUDING
 *  NEGLIGENCE OR OTHERWISE) ARISING IN ANY WAY OUT OF THE USE OF THIS
 *  SOFTWARE, EVEN IF ADVISED OF THE POSSIBILITY OF SUCH DAMAGE.
 *
 * Implementation of the NFSv4 state model.  For the time being,
 * this is minimal, but will be made much more complex in a
 * subsequent patch.
 */

#include <linux/kernel.h>
#include <linux/slab.h>
#include <linux/fs.h>
#include <linux/nfs_fs.h>
#include <linux/nfs_idmap.h>
#include <linux/kthread.h>
#include <linux/module.h>
#include <linux/random.h>
#include <linux/ratelimit.h>
#include <linux/workqueue.h>
#include <linux/bitops.h>
#include <linux/jiffies.h>

#include "nfs4_fs.h"
#include "callback.h"
#include "delegation.h"
#include "internal.h"
#include "pnfs.h"

#define OPENOWNER_POOL_SIZE	8

const nfs4_stateid zero_stateid;

static LIST_HEAD(nfs4_clientid_list);

int nfs4_init_clientid(struct nfs_client *clp, struct rpc_cred *cred)
{
	struct nfs4_setclientid_res clid = {
		.clientid = clp->cl_clientid,
		.confirm = clp->cl_confirm,
	};
	unsigned short port;
	int status;

	if (test_bit(NFS4CLNT_LEASE_CONFIRM, &clp->cl_state))
		goto do_confirm;
	port = nfs_callback_tcpport;
	if (clp->cl_addr.ss_family == AF_INET6)
		port = nfs_callback_tcpport6;

	status = nfs4_proc_setclientid(clp, NFS4_CALLBACK, port, cred, &clid);
	if (status != 0)
		goto out;
	clp->cl_clientid = clid.clientid;
	clp->cl_confirm = clid.confirm;
	set_bit(NFS4CLNT_LEASE_CONFIRM, &clp->cl_state);
do_confirm:
	status = nfs4_proc_setclientid_confirm(clp, &clid, cred);
	if (status != 0)
		goto out;
	clear_bit(NFS4CLNT_LEASE_CONFIRM, &clp->cl_state);
	nfs4_schedule_state_renewal(clp);
out:
	return status;
}

struct rpc_cred *nfs4_get_machine_cred_locked(struct nfs_client *clp)
{
	struct rpc_cred *cred = NULL;

	if (clp->cl_machine_cred != NULL)
		cred = get_rpccred(clp->cl_machine_cred);
	return cred;
}

static void nfs4_clear_machine_cred(struct nfs_client *clp)
{
	struct rpc_cred *cred;

	spin_lock(&clp->cl_lock);
	cred = clp->cl_machine_cred;
	clp->cl_machine_cred = NULL;
	spin_unlock(&clp->cl_lock);
	if (cred != NULL)
		put_rpccred(cred);
}

static struct rpc_cred *
nfs4_get_renew_cred_server_locked(struct nfs_server *server)
{
	struct rpc_cred *cred = NULL;
	struct nfs4_state_owner *sp;
	struct rb_node *pos;

	for (pos = rb_first(&server->state_owners);
	     pos != NULL;
	     pos = rb_next(pos)) {
		sp = rb_entry(pos, struct nfs4_state_owner, so_server_node);
		if (list_empty(&sp->so_states))
			continue;
		cred = get_rpccred(sp->so_cred);
		break;
	}
	return cred;
}

/**
 * nfs4_get_renew_cred_locked - Acquire credential for a renew operation
 * @clp: client state handle
 *
 * Returns an rpc_cred with reference count bumped, or NULL.
 * Caller must hold clp->cl_lock.
 */
struct rpc_cred *nfs4_get_renew_cred_locked(struct nfs_client *clp)
{
	struct rpc_cred *cred = NULL;
	struct nfs_server *server;

	/* Use machine credentials if available */
	cred = nfs4_get_machine_cred_locked(clp);
	if (cred != NULL)
		goto out;

	rcu_read_lock();
	list_for_each_entry_rcu(server, &clp->cl_superblocks, client_link) {
		cred = nfs4_get_renew_cred_server_locked(server);
		if (cred != NULL)
			break;
	}
	rcu_read_unlock();

out:
	return cred;
}

#if defined(CONFIG_NFS_V4_1)

static int nfs41_setup_state_renewal(struct nfs_client *clp)
{
	int status;
	struct nfs_fsinfo fsinfo;

	if (!test_bit(NFS_CS_CHECK_LEASE_TIME, &clp->cl_res_state)) {
		nfs4_schedule_state_renewal(clp);
		return 0;
	}

	status = nfs4_proc_get_lease_time(clp, &fsinfo);
	if (status == 0) {
		/* Update lease time and schedule renewal */
		spin_lock(&clp->cl_lock);
		clp->cl_lease_time = fsinfo.lease_time * HZ;
		clp->cl_last_renewal = jiffies;
		spin_unlock(&clp->cl_lock);

		nfs4_schedule_state_renewal(clp);
	}

	return status;
}

/*
 * Back channel returns NFS4ERR_DELAY for new requests when
 * NFS4_SESSION_DRAINING is set so there is no work to be done when draining
 * is ended.
 */
static void nfs4_end_drain_session(struct nfs_client *clp)
{
	struct nfs4_session *ses = clp->cl_session;
	struct nfs4_slot_table *tbl;
	int max_slots;

	if (ses == NULL)
		return;
	tbl = &ses->fc_slot_table;
	if (test_and_clear_bit(NFS4_SESSION_DRAINING, &ses->session_state)) {
		spin_lock(&tbl->slot_tbl_lock);
		max_slots = tbl->max_slots;
		while (max_slots--) {
			if (rpc_wake_up_first(&tbl->slot_tbl_waitq,
						nfs4_set_task_privileged,
						NULL) == NULL)
				break;
		}
		spin_unlock(&tbl->slot_tbl_lock);
	}
}

static int nfs4_wait_on_slot_tbl(struct nfs4_slot_table *tbl)
{
	spin_lock(&tbl->slot_tbl_lock);
	if (tbl->highest_used_slotid != NFS4_NO_SLOT) {
		INIT_COMPLETION(tbl->complete);
		spin_unlock(&tbl->slot_tbl_lock);
		return wait_for_completion_interruptible(&tbl->complete);
	}
	spin_unlock(&tbl->slot_tbl_lock);
	return 0;
}

static int nfs4_begin_drain_session(struct nfs_client *clp)
{
	struct nfs4_session *ses = clp->cl_session;
	int ret = 0;

	set_bit(NFS4_SESSION_DRAINING, &ses->session_state);
	/* back channel */
	ret = nfs4_wait_on_slot_tbl(&ses->bc_slot_table);
	if (ret)
		return ret;
	/* fore channel */
	return nfs4_wait_on_slot_tbl(&ses->fc_slot_table);
}

int nfs41_init_clientid(struct nfs_client *clp, struct rpc_cred *cred)
{
	int status;

	if (test_bit(NFS4CLNT_LEASE_CONFIRM, &clp->cl_state))
		goto do_confirm;
	nfs4_begin_drain_session(clp);
	status = nfs4_proc_exchange_id(clp, cred);
	if (status != 0)
		goto out;
	set_bit(NFS4CLNT_LEASE_CONFIRM, &clp->cl_state);
do_confirm:
	status = nfs4_proc_create_session(clp);
	if (status != 0)
		goto out;
	clear_bit(NFS4CLNT_LEASE_CONFIRM, &clp->cl_state);
	nfs41_setup_state_renewal(clp);
	nfs_mark_client_ready(clp, NFS_CS_READY);
out:
	return status;
}

struct rpc_cred *nfs4_get_exchange_id_cred(struct nfs_client *clp)
{
	struct rpc_cred *cred;

	spin_lock(&clp->cl_lock);
	cred = nfs4_get_machine_cred_locked(clp);
	spin_unlock(&clp->cl_lock);
	return cred;
}

#endif /* CONFIG_NFS_V4_1 */

static struct rpc_cred *
nfs4_get_setclientid_cred_server(struct nfs_server *server)
{
	struct nfs_client *clp = server->nfs_client;
	struct rpc_cred *cred = NULL;
	struct nfs4_state_owner *sp;
	struct rb_node *pos;

	spin_lock(&clp->cl_lock);
	pos = rb_first(&server->state_owners);
	if (pos != NULL) {
		sp = rb_entry(pos, struct nfs4_state_owner, so_server_node);
		cred = get_rpccred(sp->so_cred);
	}
	spin_unlock(&clp->cl_lock);
	return cred;
}

/**
 * nfs4_get_setclientid_cred - Acquire credential for a setclientid operation
 * @clp: client state handle
 *
 * Returns an rpc_cred with reference count bumped, or NULL.
 */
struct rpc_cred *nfs4_get_setclientid_cred(struct nfs_client *clp)
{
	struct nfs_server *server;
	struct rpc_cred *cred;

	spin_lock(&clp->cl_lock);
	cred = nfs4_get_machine_cred_locked(clp);
	spin_unlock(&clp->cl_lock);
	if (cred != NULL)
		goto out;

	rcu_read_lock();
	list_for_each_entry_rcu(server, &clp->cl_superblocks, client_link) {
		cred = nfs4_get_setclientid_cred_server(server);
		if (cred != NULL)
			break;
	}
	rcu_read_unlock();

out:
	return cred;
}

static struct nfs4_state_owner *
nfs4_find_state_owner_locked(struct nfs_server *server, struct rpc_cred *cred)
{
	struct rb_node **p = &server->state_owners.rb_node,
		       *parent = NULL;
	struct nfs4_state_owner *sp;

	while (*p != NULL) {
		parent = *p;
		sp = rb_entry(parent, struct nfs4_state_owner, so_server_node);

		if (cred < sp->so_cred)
			p = &parent->rb_left;
		else if (cred > sp->so_cred)
			p = &parent->rb_right;
		else {
			if (!list_empty(&sp->so_lru))
				list_del_init(&sp->so_lru);
			atomic_inc(&sp->so_count);
			return sp;
		}
	}
	return NULL;
}

static struct nfs4_state_owner *
nfs4_insert_state_owner_locked(struct nfs4_state_owner *new)
{
	struct nfs_server *server = new->so_server;
	struct rb_node **p = &server->state_owners.rb_node,
		       *parent = NULL;
	struct nfs4_state_owner *sp;
	int err;

	while (*p != NULL) {
		parent = *p;
		sp = rb_entry(parent, struct nfs4_state_owner, so_server_node);

		if (new->so_cred < sp->so_cred)
			p = &parent->rb_left;
		else if (new->so_cred > sp->so_cred)
			p = &parent->rb_right;
		else {
			if (!list_empty(&sp->so_lru))
				list_del_init(&sp->so_lru);
			atomic_inc(&sp->so_count);
			return sp;
		}
	}
	err = ida_get_new(&server->openowner_id, &new->so_seqid.owner_id);
	if (err)
		return ERR_PTR(err);
	rb_link_node(&new->so_server_node, parent, p);
	rb_insert_color(&new->so_server_node, &server->state_owners);
	return new;
}

static void
nfs4_remove_state_owner_locked(struct nfs4_state_owner *sp)
{
	struct nfs_server *server = sp->so_server;

	if (!RB_EMPTY_NODE(&sp->so_server_node))
		rb_erase(&sp->so_server_node, &server->state_owners);
	ida_remove(&server->openowner_id, sp->so_seqid.owner_id);
}

static void
nfs4_init_seqid_counter(struct nfs_seqid_counter *sc)
{
<<<<<<< HEAD
=======
	sc->create_time = ktime_get();
>>>>>>> 711e1bfb
	sc->flags = 0;
	sc->counter = 0;
	spin_lock_init(&sc->lock);
	INIT_LIST_HEAD(&sc->list);
	rpc_init_wait_queue(&sc->wait, "Seqid_waitqueue");
}

static void
nfs4_destroy_seqid_counter(struct nfs_seqid_counter *sc)
{
	rpc_destroy_wait_queue(&sc->wait);
}

/*
 * nfs4_alloc_state_owner(): this is called on the OPEN or CREATE path to
 * create a new state_owner.
 *
 */
static struct nfs4_state_owner *
nfs4_alloc_state_owner(struct nfs_server *server,
		struct rpc_cred *cred,
		gfp_t gfp_flags)
{
	struct nfs4_state_owner *sp;

	sp = kzalloc(sizeof(*sp), gfp_flags);
	if (!sp)
		return NULL;
	sp->so_server = server;
	sp->so_cred = get_rpccred(cred);
	spin_lock_init(&sp->so_lock);
	INIT_LIST_HEAD(&sp->so_states);
	nfs4_init_seqid_counter(&sp->so_seqid);
	atomic_set(&sp->so_count, 1);
	INIT_LIST_HEAD(&sp->so_lru);
	return sp;
}

static void
nfs4_drop_state_owner(struct nfs4_state_owner *sp)
{
	struct rb_node *rb_node = &sp->so_server_node;

	if (!RB_EMPTY_NODE(rb_node)) {
		struct nfs_server *server = sp->so_server;
		struct nfs_client *clp = server->nfs_client;

		spin_lock(&clp->cl_lock);
		if (!RB_EMPTY_NODE(rb_node)) {
			rb_erase(rb_node, &server->state_owners);
			RB_CLEAR_NODE(rb_node);
		}
		spin_unlock(&clp->cl_lock);
	}
}

static void nfs4_free_state_owner(struct nfs4_state_owner *sp)
{
	nfs4_destroy_seqid_counter(&sp->so_seqid);
	put_rpccred(sp->so_cred);
	kfree(sp);
}

static void nfs4_gc_state_owners(struct nfs_server *server)
{
	struct nfs_client *clp = server->nfs_client;
	struct nfs4_state_owner *sp, *tmp;
	unsigned long time_min, time_max;
	LIST_HEAD(doomed);

	spin_lock(&clp->cl_lock);
	time_max = jiffies;
	time_min = (long)time_max - (long)clp->cl_lease_time;
	list_for_each_entry_safe(sp, tmp, &server->state_owners_lru, so_lru) {
		/* NB: LRU is sorted so that oldest is at the head */
		if (time_in_range(sp->so_expires, time_min, time_max))
			break;
		list_move(&sp->so_lru, &doomed);
		nfs4_remove_state_owner_locked(sp);
	}
	spin_unlock(&clp->cl_lock);

	list_for_each_entry_safe(sp, tmp, &doomed, so_lru) {
		list_del(&sp->so_lru);
		nfs4_free_state_owner(sp);
	}
}

/**
 * nfs4_get_state_owner - Look up a state owner given a credential
 * @server: nfs_server to search
 * @cred: RPC credential to match
 *
 * Returns a pointer to an instantiated nfs4_state_owner struct, or NULL.
 */
struct nfs4_state_owner *nfs4_get_state_owner(struct nfs_server *server,
					      struct rpc_cred *cred,
					      gfp_t gfp_flags)
{
	struct nfs_client *clp = server->nfs_client;
	struct nfs4_state_owner *sp, *new;

	spin_lock(&clp->cl_lock);
	sp = nfs4_find_state_owner_locked(server, cred);
	spin_unlock(&clp->cl_lock);
	if (sp != NULL)
		goto out;
	new = nfs4_alloc_state_owner(server, cred, gfp_flags);
	if (new == NULL)
		goto out;
	do {
		if (ida_pre_get(&server->openowner_id, gfp_flags) == 0)
			break;
		spin_lock(&clp->cl_lock);
		sp = nfs4_insert_state_owner_locked(new);
		spin_unlock(&clp->cl_lock);
	} while (sp == ERR_PTR(-EAGAIN));
	if (sp != new)
		nfs4_free_state_owner(new);
out:
	nfs4_gc_state_owners(server);
	return sp;
}

/**
 * nfs4_put_state_owner - Release a nfs4_state_owner
 * @sp: state owner data to release
 *
 * Note that we keep released state owners on an LRU
 * list.
 * This caches valid state owners so that they can be
 * reused, to avoid the OPEN_CONFIRM on minor version 0.
 * It also pins the uniquifier of dropped state owners for
 * a while, to ensure that those state owner names are
 * never reused.
 */
void nfs4_put_state_owner(struct nfs4_state_owner *sp)
{
	struct nfs_server *server = sp->so_server;
	struct nfs_client *clp = server->nfs_client;

	if (!atomic_dec_and_lock(&sp->so_count, &clp->cl_lock))
		return;

	sp->so_expires = jiffies;
	list_add_tail(&sp->so_lru, &server->state_owners_lru);
	spin_unlock(&clp->cl_lock);
}

/**
 * nfs4_purge_state_owners - Release all cached state owners
 * @server: nfs_server with cached state owners to release
 *
 * Called at umount time.  Remaining state owners will be on
 * the LRU with ref count of zero.
 */
void nfs4_purge_state_owners(struct nfs_server *server)
{
	struct nfs_client *clp = server->nfs_client;
	struct nfs4_state_owner *sp, *tmp;
	LIST_HEAD(doomed);

	spin_lock(&clp->cl_lock);
	list_for_each_entry_safe(sp, tmp, &server->state_owners_lru, so_lru) {
		list_move(&sp->so_lru, &doomed);
		nfs4_remove_state_owner_locked(sp);
	}
	spin_unlock(&clp->cl_lock);

	list_for_each_entry_safe(sp, tmp, &doomed, so_lru) {
		list_del(&sp->so_lru);
		nfs4_free_state_owner(sp);
	}
}

static struct nfs4_state *
nfs4_alloc_open_state(void)
{
	struct nfs4_state *state;

	state = kzalloc(sizeof(*state), GFP_NOFS);
	if (!state)
		return NULL;
	atomic_set(&state->count, 1);
	INIT_LIST_HEAD(&state->lock_states);
	spin_lock_init(&state->state_lock);
	seqlock_init(&state->seqlock);
	return state;
}

void
nfs4_state_set_mode_locked(struct nfs4_state *state, fmode_t fmode)
{
	if (state->state == fmode)
		return;
	/* NB! List reordering - see the reclaim code for why.  */
	if ((fmode & FMODE_WRITE) != (state->state & FMODE_WRITE)) {
		if (fmode & FMODE_WRITE)
			list_move(&state->open_states, &state->owner->so_states);
		else
			list_move_tail(&state->open_states, &state->owner->so_states);
	}
	state->state = fmode;
}

static struct nfs4_state *
__nfs4_find_state_byowner(struct inode *inode, struct nfs4_state_owner *owner)
{
	struct nfs_inode *nfsi = NFS_I(inode);
	struct nfs4_state *state;

	list_for_each_entry(state, &nfsi->open_states, inode_states) {
		if (state->owner != owner)
			continue;
		if (atomic_inc_not_zero(&state->count))
			return state;
	}
	return NULL;
}

static void
nfs4_free_open_state(struct nfs4_state *state)
{
	kfree(state);
}

struct nfs4_state *
nfs4_get_open_state(struct inode *inode, struct nfs4_state_owner *owner)
{
	struct nfs4_state *state, *new;
	struct nfs_inode *nfsi = NFS_I(inode);

	spin_lock(&inode->i_lock);
	state = __nfs4_find_state_byowner(inode, owner);
	spin_unlock(&inode->i_lock);
	if (state)
		goto out;
	new = nfs4_alloc_open_state();
	spin_lock(&owner->so_lock);
	spin_lock(&inode->i_lock);
	state = __nfs4_find_state_byowner(inode, owner);
	if (state == NULL && new != NULL) {
		state = new;
		state->owner = owner;
		atomic_inc(&owner->so_count);
		list_add(&state->inode_states, &nfsi->open_states);
		ihold(inode);
		state->inode = inode;
		spin_unlock(&inode->i_lock);
		/* Note: The reclaim code dictates that we add stateless
		 * and read-only stateids to the end of the list */
		list_add_tail(&state->open_states, &owner->so_states);
		spin_unlock(&owner->so_lock);
	} else {
		spin_unlock(&inode->i_lock);
		spin_unlock(&owner->so_lock);
		if (new)
			nfs4_free_open_state(new);
	}
out:
	return state;
}

void nfs4_put_open_state(struct nfs4_state *state)
{
	struct inode *inode = state->inode;
	struct nfs4_state_owner *owner = state->owner;

	if (!atomic_dec_and_lock(&state->count, &owner->so_lock))
		return;
	spin_lock(&inode->i_lock);
	list_del(&state->inode_states);
	list_del(&state->open_states);
	spin_unlock(&inode->i_lock);
	spin_unlock(&owner->so_lock);
	iput(inode);
	nfs4_free_open_state(state);
	nfs4_put_state_owner(owner);
}

/*
 * Close the current file.
 */
static void __nfs4_close(struct nfs4_state *state,
		fmode_t fmode, gfp_t gfp_mask, int wait)
{
	struct nfs4_state_owner *owner = state->owner;
	int call_close = 0;
	fmode_t newstate;

	atomic_inc(&owner->so_count);
	/* Protect against nfs4_find_state() */
	spin_lock(&owner->so_lock);
	switch (fmode & (FMODE_READ | FMODE_WRITE)) {
		case FMODE_READ:
			state->n_rdonly--;
			break;
		case FMODE_WRITE:
			state->n_wronly--;
			break;
		case FMODE_READ|FMODE_WRITE:
			state->n_rdwr--;
	}
	newstate = FMODE_READ|FMODE_WRITE;
	if (state->n_rdwr == 0) {
		if (state->n_rdonly == 0) {
			newstate &= ~FMODE_READ;
			call_close |= test_bit(NFS_O_RDONLY_STATE, &state->flags);
			call_close |= test_bit(NFS_O_RDWR_STATE, &state->flags);
		}
		if (state->n_wronly == 0) {
			newstate &= ~FMODE_WRITE;
			call_close |= test_bit(NFS_O_WRONLY_STATE, &state->flags);
			call_close |= test_bit(NFS_O_RDWR_STATE, &state->flags);
		}
		if (newstate == 0)
			clear_bit(NFS_DELEGATED_STATE, &state->flags);
	}
	nfs4_state_set_mode_locked(state, newstate);
	spin_unlock(&owner->so_lock);

	if (!call_close) {
		nfs4_put_open_state(state);
		nfs4_put_state_owner(owner);
	} else {
		bool roc = pnfs_roc(state->inode);

		nfs4_do_close(state, gfp_mask, wait, roc);
	}
}

void nfs4_close_state(struct nfs4_state *state, fmode_t fmode)
{
	__nfs4_close(state, fmode, GFP_NOFS, 0);
}

void nfs4_close_sync(struct nfs4_state *state, fmode_t fmode)
{
	__nfs4_close(state, fmode, GFP_KERNEL, 1);
}

/*
 * Search the state->lock_states for an existing lock_owner
 * that is compatible with current->files
 */
static struct nfs4_lock_state *
__nfs4_find_lock_state(struct nfs4_state *state, fl_owner_t fl_owner, pid_t fl_pid, unsigned int type)
{
	struct nfs4_lock_state *pos;
	list_for_each_entry(pos, &state->lock_states, ls_locks) {
		if (type != NFS4_ANY_LOCK_TYPE && pos->ls_owner.lo_type != type)
			continue;
		switch (pos->ls_owner.lo_type) {
		case NFS4_POSIX_LOCK_TYPE:
			if (pos->ls_owner.lo_u.posix_owner != fl_owner)
				continue;
			break;
		case NFS4_FLOCK_LOCK_TYPE:
			if (pos->ls_owner.lo_u.flock_owner != fl_pid)
				continue;
		}
		atomic_inc(&pos->ls_count);
		return pos;
	}
	return NULL;
}

/*
 * Return a compatible lock_state. If no initialized lock_state structure
 * exists, return an uninitialized one.
 *
 */
static struct nfs4_lock_state *nfs4_alloc_lock_state(struct nfs4_state *state, fl_owner_t fl_owner, pid_t fl_pid, unsigned int type)
{
	struct nfs4_lock_state *lsp;
	struct nfs_server *server = state->owner->so_server;

	lsp = kzalloc(sizeof(*lsp), GFP_NOFS);
	if (lsp == NULL)
		return NULL;
	nfs4_init_seqid_counter(&lsp->ls_seqid);
	atomic_set(&lsp->ls_count, 1);
	lsp->ls_state = state;
	lsp->ls_owner.lo_type = type;
	switch (lsp->ls_owner.lo_type) {
	case NFS4_FLOCK_LOCK_TYPE:
		lsp->ls_owner.lo_u.flock_owner = fl_pid;
		break;
	case NFS4_POSIX_LOCK_TYPE:
		lsp->ls_owner.lo_u.posix_owner = fl_owner;
		break;
	default:
		goto out_free;
	}
	lsp->ls_seqid.owner_id = ida_simple_get(&server->lockowner_id, 0, 0, GFP_NOFS);
	if (lsp->ls_seqid.owner_id < 0)
		goto out_free;
	INIT_LIST_HEAD(&lsp->ls_locks);
	return lsp;
out_free:
	kfree(lsp);
	return NULL;
}

void nfs4_free_lock_state(struct nfs_server *server, struct nfs4_lock_state *lsp)
{
	ida_simple_remove(&server->lockowner_id, lsp->ls_seqid.owner_id);
	nfs4_destroy_seqid_counter(&lsp->ls_seqid);
	kfree(lsp);
}

/*
 * Return a compatible lock_state. If no initialized lock_state structure
 * exists, return an uninitialized one.
 *
 */
static struct nfs4_lock_state *nfs4_get_lock_state(struct nfs4_state *state, fl_owner_t owner, pid_t pid, unsigned int type)
{
	struct nfs4_lock_state *lsp, *new = NULL;
	
	for(;;) {
		spin_lock(&state->state_lock);
		lsp = __nfs4_find_lock_state(state, owner, pid, type);
		if (lsp != NULL)
			break;
		if (new != NULL) {
			list_add(&new->ls_locks, &state->lock_states);
			set_bit(LK_STATE_IN_USE, &state->flags);
			lsp = new;
			new = NULL;
			break;
		}
		spin_unlock(&state->state_lock);
		new = nfs4_alloc_lock_state(state, owner, pid, type);
		if (new == NULL)
			return NULL;
	}
	spin_unlock(&state->state_lock);
	if (new != NULL)
		nfs4_free_lock_state(state->owner->so_server, new);
	return lsp;
}

/*
 * Release reference to lock_state, and free it if we see that
 * it is no longer in use
 */
void nfs4_put_lock_state(struct nfs4_lock_state *lsp)
{
	struct nfs4_state *state;

	if (lsp == NULL)
		return;
	state = lsp->ls_state;
	if (!atomic_dec_and_lock(&lsp->ls_count, &state->state_lock))
		return;
	list_del(&lsp->ls_locks);
	if (list_empty(&state->lock_states))
		clear_bit(LK_STATE_IN_USE, &state->flags);
	spin_unlock(&state->state_lock);
	if (lsp->ls_flags & NFS_LOCK_INITIALIZED) {
		if (nfs4_release_lockowner(lsp) == 0)
			return;
	}
	nfs4_free_lock_state(lsp->ls_state->owner->so_server, lsp);
}

static void nfs4_fl_copy_lock(struct file_lock *dst, struct file_lock *src)
{
	struct nfs4_lock_state *lsp = src->fl_u.nfs4_fl.owner;

	dst->fl_u.nfs4_fl.owner = lsp;
	atomic_inc(&lsp->ls_count);
}

static void nfs4_fl_release_lock(struct file_lock *fl)
{
	nfs4_put_lock_state(fl->fl_u.nfs4_fl.owner);
}

static const struct file_lock_operations nfs4_fl_lock_ops = {
	.fl_copy_lock = nfs4_fl_copy_lock,
	.fl_release_private = nfs4_fl_release_lock,
};

int nfs4_set_lock_state(struct nfs4_state *state, struct file_lock *fl)
{
	struct nfs4_lock_state *lsp;

	if (fl->fl_ops != NULL)
		return 0;
	if (fl->fl_flags & FL_POSIX)
		lsp = nfs4_get_lock_state(state, fl->fl_owner, 0, NFS4_POSIX_LOCK_TYPE);
	else if (fl->fl_flags & FL_FLOCK)
		lsp = nfs4_get_lock_state(state, NULL, fl->fl_pid,
				NFS4_FLOCK_LOCK_TYPE);
	else
		return -EINVAL;
	if (lsp == NULL)
		return -ENOMEM;
	fl->fl_u.nfs4_fl.owner = lsp;
	fl->fl_ops = &nfs4_fl_lock_ops;
	return 0;
}

static bool nfs4_copy_lock_stateid(nfs4_stateid *dst, struct nfs4_state *state,
		fl_owner_t fl_owner, pid_t fl_pid)
{
	struct nfs4_lock_state *lsp;
	bool ret = false;

	if (test_bit(LK_STATE_IN_USE, &state->flags) == 0)
		goto out;

	spin_lock(&state->state_lock);
	lsp = __nfs4_find_lock_state(state, fl_owner, fl_pid, NFS4_ANY_LOCK_TYPE);
	if (lsp != NULL && (lsp->ls_flags & NFS_LOCK_INITIALIZED) != 0) {
		nfs4_stateid_copy(dst, &lsp->ls_stateid);
		ret = true;
	}
	spin_unlock(&state->state_lock);
	nfs4_put_lock_state(lsp);
out:
	return ret;
}

static void nfs4_copy_open_stateid(nfs4_stateid *dst, struct nfs4_state *state)
{
	int seq;

	do {
		seq = read_seqbegin(&state->seqlock);
		nfs4_stateid_copy(dst, &state->stateid);
	} while (read_seqretry(&state->seqlock, seq));
}

/*
 * Byte-range lock aware utility to initialize the stateid of read/write
 * requests.
 */
void nfs4_select_rw_stateid(nfs4_stateid *dst, struct nfs4_state *state,
		fmode_t fmode, fl_owner_t fl_owner, pid_t fl_pid)
{
	if (nfs4_copy_delegation_stateid(dst, state->inode, fmode))
		return;
	if (nfs4_copy_lock_stateid(dst, state, fl_owner, fl_pid))
		return;
	nfs4_copy_open_stateid(dst, state);
}

struct nfs_seqid *nfs_alloc_seqid(struct nfs_seqid_counter *counter, gfp_t gfp_mask)
{
	struct nfs_seqid *new;

	new = kmalloc(sizeof(*new), gfp_mask);
	if (new != NULL) {
		new->sequence = counter;
		INIT_LIST_HEAD(&new->list);
		new->task = NULL;
	}
	return new;
}

void nfs_release_seqid(struct nfs_seqid *seqid)
{
	struct nfs_seqid_counter *sequence;

	if (list_empty(&seqid->list))
		return;
	sequence = seqid->sequence;
	spin_lock(&sequence->lock);
	list_del_init(&seqid->list);
	if (!list_empty(&sequence->list)) {
		struct nfs_seqid *next;

		next = list_first_entry(&sequence->list,
				struct nfs_seqid, list);
		rpc_wake_up_queued_task(&sequence->wait, next->task);
	}
	spin_unlock(&sequence->lock);
}

void nfs_free_seqid(struct nfs_seqid *seqid)
{
	nfs_release_seqid(seqid);
	kfree(seqid);
}

/*
 * Increment the seqid if the OPEN/OPEN_DOWNGRADE/CLOSE succeeded, or
 * failed with a seqid incrementing error -
 * see comments nfs_fs.h:seqid_mutating_error()
 */
static void nfs_increment_seqid(int status, struct nfs_seqid *seqid)
{
	BUG_ON(list_first_entry(&seqid->sequence->list, struct nfs_seqid, list) != seqid);
	switch (status) {
		case 0:
			break;
		case -NFS4ERR_BAD_SEQID:
			if (seqid->sequence->flags & NFS_SEQID_CONFIRMED)
				return;
			pr_warn_ratelimited("NFS: v4 server returned a bad"
					" sequence-id error on an"
					" unconfirmed sequence %p!\n",
					seqid->sequence);
		case -NFS4ERR_STALE_CLIENTID:
		case -NFS4ERR_STALE_STATEID:
		case -NFS4ERR_BAD_STATEID:
		case -NFS4ERR_BADXDR:
		case -NFS4ERR_RESOURCE:
		case -NFS4ERR_NOFILEHANDLE:
			/* Non-seqid mutating errors */
			return;
	};
	/*
	 * Note: no locking needed as we are guaranteed to be first
	 * on the sequence list
	 */
	seqid->sequence->counter++;
}

void nfs_increment_open_seqid(int status, struct nfs_seqid *seqid)
{
	struct nfs4_state_owner *sp = container_of(seqid->sequence,
					struct nfs4_state_owner, so_seqid);
	struct nfs_server *server = sp->so_server;

	if (status == -NFS4ERR_BAD_SEQID)
		nfs4_drop_state_owner(sp);
	if (!nfs4_has_session(server->nfs_client))
		nfs_increment_seqid(status, seqid);
}

/*
 * Increment the seqid if the LOCK/LOCKU succeeded, or
 * failed with a seqid incrementing error -
 * see comments nfs_fs.h:seqid_mutating_error()
 */
void nfs_increment_lock_seqid(int status, struct nfs_seqid *seqid)
{
	nfs_increment_seqid(status, seqid);
}

int nfs_wait_on_sequence(struct nfs_seqid *seqid, struct rpc_task *task)
{
	struct nfs_seqid_counter *sequence = seqid->sequence;
	int status = 0;

	spin_lock(&sequence->lock);
	seqid->task = task;
	if (list_empty(&seqid->list))
		list_add_tail(&seqid->list, &sequence->list);
	if (list_first_entry(&sequence->list, struct nfs_seqid, list) == seqid)
		goto unlock;
	rpc_sleep_on(&sequence->wait, task, NULL);
	status = -EAGAIN;
unlock:
	spin_unlock(&sequence->lock);
	return status;
}

static int nfs4_run_state_manager(void *);

static void nfs4_clear_state_manager_bit(struct nfs_client *clp)
{
	smp_mb__before_clear_bit();
	clear_bit(NFS4CLNT_MANAGER_RUNNING, &clp->cl_state);
	smp_mb__after_clear_bit();
	wake_up_bit(&clp->cl_state, NFS4CLNT_MANAGER_RUNNING);
	rpc_wake_up(&clp->cl_rpcwaitq);
}

/*
 * Schedule the nfs_client asynchronous state management routine
 */
void nfs4_schedule_state_manager(struct nfs_client *clp)
{
	struct task_struct *task;
	char buf[INET6_ADDRSTRLEN + sizeof("-manager") + 1];

	if (test_and_set_bit(NFS4CLNT_MANAGER_RUNNING, &clp->cl_state) != 0)
		return;
	__module_get(THIS_MODULE);
	atomic_inc(&clp->cl_count);

	/* The rcu_read_lock() is not strictly necessary, as the state
	 * manager is the only thread that ever changes the rpc_xprt
	 * after it's initialized.  At this point, we're single threaded. */
	rcu_read_lock();
	snprintf(buf, sizeof(buf), "%s-manager",
			rpc_peeraddr2str(clp->cl_rpcclient, RPC_DISPLAY_ADDR));
	rcu_read_unlock();
	task = kthread_run(nfs4_run_state_manager, clp, buf);
	if (IS_ERR(task)) {
		printk(KERN_ERR "%s: kthread_run: %ld\n",
			__func__, PTR_ERR(task));
		nfs4_clear_state_manager_bit(clp);
		nfs_put_client(clp);
		module_put(THIS_MODULE);
	}
}

/*
 * Schedule a lease recovery attempt
 */
void nfs4_schedule_lease_recovery(struct nfs_client *clp)
{
	if (!clp)
		return;
	if (!test_bit(NFS4CLNT_LEASE_EXPIRED, &clp->cl_state))
		set_bit(NFS4CLNT_CHECK_LEASE, &clp->cl_state);
	nfs4_schedule_state_manager(clp);
}
EXPORT_SYMBOL_GPL(nfs4_schedule_lease_recovery);

/*
 * nfs40_handle_cb_pathdown - return all delegations after NFS4ERR_CB_PATH_DOWN
 * @clp: client to process
 *
 * Set the NFS4CLNT_LEASE_EXPIRED state in order to force a
 * resend of the SETCLIENTID and hence re-establish the
 * callback channel. Then return all existing delegations.
 */
static void nfs40_handle_cb_pathdown(struct nfs_client *clp)
{
	set_bit(NFS4CLNT_LEASE_EXPIRED, &clp->cl_state);
	nfs_expire_all_delegations(clp);
}

void nfs4_schedule_path_down_recovery(struct nfs_client *clp)
{
	nfs40_handle_cb_pathdown(clp);
	nfs4_schedule_state_manager(clp);
}

static int nfs4_state_mark_reclaim_reboot(struct nfs_client *clp, struct nfs4_state *state)
{

	set_bit(NFS_STATE_RECLAIM_REBOOT, &state->flags);
	/* Don't recover state that expired before the reboot */
	if (test_bit(NFS_STATE_RECLAIM_NOGRACE, &state->flags)) {
		clear_bit(NFS_STATE_RECLAIM_REBOOT, &state->flags);
		return 0;
	}
	set_bit(NFS_OWNER_RECLAIM_REBOOT, &state->owner->so_flags);
	set_bit(NFS4CLNT_RECLAIM_REBOOT, &clp->cl_state);
	return 1;
}

static int nfs4_state_mark_reclaim_nograce(struct nfs_client *clp, struct nfs4_state *state)
{
	set_bit(NFS_STATE_RECLAIM_NOGRACE, &state->flags);
	clear_bit(NFS_STATE_RECLAIM_REBOOT, &state->flags);
	set_bit(NFS_OWNER_RECLAIM_NOGRACE, &state->owner->so_flags);
	set_bit(NFS4CLNT_RECLAIM_NOGRACE, &clp->cl_state);
	return 1;
}

void nfs4_schedule_stateid_recovery(const struct nfs_server *server, struct nfs4_state *state)
{
	struct nfs_client *clp = server->nfs_client;

	nfs4_state_mark_reclaim_nograce(clp, state);
	nfs4_schedule_state_manager(clp);
}
EXPORT_SYMBOL_GPL(nfs4_schedule_stateid_recovery);

void nfs_inode_find_state_and_recover(struct inode *inode,
		const nfs4_stateid *stateid)
{
	struct nfs_client *clp = NFS_SERVER(inode)->nfs_client;
	struct nfs_inode *nfsi = NFS_I(inode);
	struct nfs_open_context *ctx;
	struct nfs4_state *state;
	bool found = false;

	spin_lock(&inode->i_lock);
	list_for_each_entry(ctx, &nfsi->open_files, list) {
		state = ctx->state;
		if (state == NULL)
			continue;
		if (!test_bit(NFS_DELEGATED_STATE, &state->flags))
			continue;
		if (!nfs4_stateid_match(&state->stateid, stateid))
			continue;
		nfs4_state_mark_reclaim_nograce(clp, state);
		found = true;
	}
	spin_unlock(&inode->i_lock);
	if (found)
		nfs4_schedule_state_manager(clp);
}


static int nfs4_reclaim_locks(struct nfs4_state *state, const struct nfs4_state_recovery_ops *ops)
{
	struct inode *inode = state->inode;
	struct nfs_inode *nfsi = NFS_I(inode);
	struct file_lock *fl;
	int status = 0;

	if (inode->i_flock == NULL)
		return 0;

	/* Guard against delegation returns and new lock/unlock calls */
	down_write(&nfsi->rwsem);
	/* Protect inode->i_flock using the BKL */
	lock_flocks();
	for (fl = inode->i_flock; fl != NULL; fl = fl->fl_next) {
		if (!(fl->fl_flags & (FL_POSIX|FL_FLOCK)))
			continue;
		if (nfs_file_open_context(fl->fl_file)->state != state)
			continue;
		unlock_flocks();
		status = ops->recover_lock(state, fl);
		switch (status) {
			case 0:
				break;
			case -ESTALE:
			case -NFS4ERR_ADMIN_REVOKED:
			case -NFS4ERR_STALE_STATEID:
			case -NFS4ERR_BAD_STATEID:
			case -NFS4ERR_EXPIRED:
			case -NFS4ERR_NO_GRACE:
			case -NFS4ERR_STALE_CLIENTID:
			case -NFS4ERR_BADSESSION:
			case -NFS4ERR_BADSLOT:
			case -NFS4ERR_BAD_HIGH_SLOT:
			case -NFS4ERR_CONN_NOT_BOUND_TO_SESSION:
				goto out;
			default:
				printk(KERN_ERR "NFS: %s: unhandled error %d. "
					"Zeroing state\n", __func__, status);
			case -ENOMEM:
			case -NFS4ERR_DENIED:
			case -NFS4ERR_RECLAIM_BAD:
			case -NFS4ERR_RECLAIM_CONFLICT:
				/* kill_proc(fl->fl_pid, SIGLOST, 1); */
				status = 0;
		}
		lock_flocks();
	}
	unlock_flocks();
out:
	up_write(&nfsi->rwsem);
	return status;
}

static int nfs4_reclaim_open_state(struct nfs4_state_owner *sp, const struct nfs4_state_recovery_ops *ops)
{
	struct nfs4_state *state;
	struct nfs4_lock_state *lock;
	int status = 0;

	/* Note: we rely on the sp->so_states list being ordered 
	 * so that we always reclaim open(O_RDWR) and/or open(O_WRITE)
	 * states first.
	 * This is needed to ensure that the server won't give us any
	 * read delegations that we have to return if, say, we are
	 * recovering after a network partition or a reboot from a
	 * server that doesn't support a grace period.
	 */
restart:
	spin_lock(&sp->so_lock);
	list_for_each_entry(state, &sp->so_states, open_states) {
		if (!test_and_clear_bit(ops->state_flag_bit, &state->flags))
			continue;
		if (state->state == 0)
			continue;
		atomic_inc(&state->count);
		spin_unlock(&sp->so_lock);
		status = ops->recover_open(sp, state);
		if (status >= 0) {
			status = nfs4_reclaim_locks(state, ops);
			if (status >= 0) {
				spin_lock(&state->state_lock);
				list_for_each_entry(lock, &state->lock_states, ls_locks) {
					if (!(lock->ls_flags & NFS_LOCK_INITIALIZED))
						pr_warn_ratelimited("NFS: "
							"%s: Lock reclaim "
							"failed!\n", __func__);
				}
				spin_unlock(&state->state_lock);
				nfs4_put_open_state(state);
				goto restart;
			}
		}
		switch (status) {
			default:
				printk(KERN_ERR "NFS: %s: unhandled error %d. "
					"Zeroing state\n", __func__, status);
			case -ENOENT:
			case -ENOMEM:
			case -ESTALE:
				/*
				 * Open state on this file cannot be recovered
				 * All we can do is revert to using the zero stateid.
				 */
				memset(&state->stateid, 0,
					sizeof(state->stateid));
				/* Mark the file as being 'closed' */
				state->state = 0;
				break;
			case -EKEYEXPIRED:
				/*
				 * User RPCSEC_GSS context has expired.
				 * We cannot recover this stateid now, so
				 * skip it and allow recovery thread to
				 * proceed.
				 */
				break;
			case -NFS4ERR_ADMIN_REVOKED:
			case -NFS4ERR_STALE_STATEID:
			case -NFS4ERR_BAD_STATEID:
			case -NFS4ERR_RECLAIM_BAD:
			case -NFS4ERR_RECLAIM_CONFLICT:
				nfs4_state_mark_reclaim_nograce(sp->so_server->nfs_client, state);
				break;
			case -NFS4ERR_EXPIRED:
			case -NFS4ERR_NO_GRACE:
				nfs4_state_mark_reclaim_nograce(sp->so_server->nfs_client, state);
			case -NFS4ERR_STALE_CLIENTID:
			case -NFS4ERR_BADSESSION:
			case -NFS4ERR_BADSLOT:
			case -NFS4ERR_BAD_HIGH_SLOT:
			case -NFS4ERR_CONN_NOT_BOUND_TO_SESSION:
				goto out_err;
		}
		nfs4_put_open_state(state);
		goto restart;
	}
	spin_unlock(&sp->so_lock);
	return 0;
out_err:
	nfs4_put_open_state(state);
	return status;
}

static void nfs4_clear_open_state(struct nfs4_state *state)
{
	struct nfs4_lock_state *lock;

	clear_bit(NFS_DELEGATED_STATE, &state->flags);
	clear_bit(NFS_O_RDONLY_STATE, &state->flags);
	clear_bit(NFS_O_WRONLY_STATE, &state->flags);
	clear_bit(NFS_O_RDWR_STATE, &state->flags);
	spin_lock(&state->state_lock);
	list_for_each_entry(lock, &state->lock_states, ls_locks) {
		lock->ls_seqid.flags = 0;
		lock->ls_flags &= ~NFS_LOCK_INITIALIZED;
	}
	spin_unlock(&state->state_lock);
}

static void nfs4_reset_seqids(struct nfs_server *server,
	int (*mark_reclaim)(struct nfs_client *clp, struct nfs4_state *state))
{
	struct nfs_client *clp = server->nfs_client;
	struct nfs4_state_owner *sp;
	struct rb_node *pos;
	struct nfs4_state *state;

	spin_lock(&clp->cl_lock);
	for (pos = rb_first(&server->state_owners);
	     pos != NULL;
	     pos = rb_next(pos)) {
		sp = rb_entry(pos, struct nfs4_state_owner, so_server_node);
		sp->so_seqid.flags = 0;
		spin_lock(&sp->so_lock);
		list_for_each_entry(state, &sp->so_states, open_states) {
			if (mark_reclaim(clp, state))
				nfs4_clear_open_state(state);
		}
		spin_unlock(&sp->so_lock);
	}
	spin_unlock(&clp->cl_lock);
}

static void nfs4_state_mark_reclaim_helper(struct nfs_client *clp,
	int (*mark_reclaim)(struct nfs_client *clp, struct nfs4_state *state))
{
	struct nfs_server *server;

	rcu_read_lock();
	list_for_each_entry_rcu(server, &clp->cl_superblocks, client_link)
		nfs4_reset_seqids(server, mark_reclaim);
	rcu_read_unlock();
}

static void nfs4_state_start_reclaim_reboot(struct nfs_client *clp)
{
	/* Mark all delegations for reclaim */
	nfs_delegation_mark_reclaim(clp);
	nfs4_state_mark_reclaim_helper(clp, nfs4_state_mark_reclaim_reboot);
}

static void nfs4_reclaim_complete(struct nfs_client *clp,
				 const struct nfs4_state_recovery_ops *ops)
{
	/* Notify the server we're done reclaiming our state */
	if (ops->reclaim_complete)
		(void)ops->reclaim_complete(clp);
}

static void nfs4_clear_reclaim_server(struct nfs_server *server)
{
	struct nfs_client *clp = server->nfs_client;
	struct nfs4_state_owner *sp;
	struct rb_node *pos;
	struct nfs4_state *state;

	spin_lock(&clp->cl_lock);
	for (pos = rb_first(&server->state_owners);
	     pos != NULL;
	     pos = rb_next(pos)) {
		sp = rb_entry(pos, struct nfs4_state_owner, so_server_node);
		spin_lock(&sp->so_lock);
		list_for_each_entry(state, &sp->so_states, open_states) {
			if (!test_and_clear_bit(NFS_STATE_RECLAIM_REBOOT,
						&state->flags))
				continue;
			nfs4_state_mark_reclaim_nograce(clp, state);
		}
		spin_unlock(&sp->so_lock);
	}
	spin_unlock(&clp->cl_lock);
}

static int nfs4_state_clear_reclaim_reboot(struct nfs_client *clp)
{
	struct nfs_server *server;

	if (!test_and_clear_bit(NFS4CLNT_RECLAIM_REBOOT, &clp->cl_state))
		return 0;

	rcu_read_lock();
	list_for_each_entry_rcu(server, &clp->cl_superblocks, client_link)
		nfs4_clear_reclaim_server(server);
	rcu_read_unlock();

	nfs_delegation_reap_unclaimed(clp);
	return 1;
}

static void nfs4_state_end_reclaim_reboot(struct nfs_client *clp)
{
	if (!nfs4_state_clear_reclaim_reboot(clp))
		return;
	nfs4_reclaim_complete(clp, clp->cl_mvops->reboot_recovery_ops);
}

static void nfs_delegation_clear_all(struct nfs_client *clp)
{
	nfs_delegation_mark_reclaim(clp);
	nfs_delegation_reap_unclaimed(clp);
}

static void nfs4_state_start_reclaim_nograce(struct nfs_client *clp)
{
	nfs_delegation_clear_all(clp);
	nfs4_state_mark_reclaim_helper(clp, nfs4_state_mark_reclaim_nograce);
}

static void nfs4_warn_keyexpired(const char *s)
{
	printk_ratelimited(KERN_WARNING "Error: state manager"
			" encountered RPCSEC_GSS session"
			" expired against NFSv4 server %s.\n",
			s);
}

static int nfs4_recovery_handle_error(struct nfs_client *clp, int error)
{
	switch (error) {
		case 0:
			break;
		case -NFS4ERR_CB_PATH_DOWN:
			nfs40_handle_cb_pathdown(clp);
			break;
		case -NFS4ERR_NO_GRACE:
			nfs4_state_end_reclaim_reboot(clp);
			break;
		case -NFS4ERR_STALE_CLIENTID:
		case -NFS4ERR_LEASE_MOVED:
			set_bit(NFS4CLNT_LEASE_EXPIRED, &clp->cl_state);
			nfs4_state_clear_reclaim_reboot(clp);
			nfs4_state_start_reclaim_reboot(clp);
			break;
		case -NFS4ERR_EXPIRED:
			set_bit(NFS4CLNT_LEASE_EXPIRED, &clp->cl_state);
			nfs4_state_start_reclaim_nograce(clp);
			break;
		case -NFS4ERR_BADSESSION:
		case -NFS4ERR_BADSLOT:
		case -NFS4ERR_BAD_HIGH_SLOT:
		case -NFS4ERR_DEADSESSION:
		case -NFS4ERR_CONN_NOT_BOUND_TO_SESSION:
		case -NFS4ERR_SEQ_FALSE_RETRY:
		case -NFS4ERR_SEQ_MISORDERED:
			set_bit(NFS4CLNT_SESSION_RESET, &clp->cl_state);
			/* Zero session reset errors */
			break;
		case -EKEYEXPIRED:
			/* Nothing we can do */
			nfs4_warn_keyexpired(clp->cl_hostname);
			break;
		default:
			return error;
	}
	return 0;
}

static int nfs4_do_reclaim(struct nfs_client *clp, const struct nfs4_state_recovery_ops *ops)
{
	struct nfs4_state_owner *sp;
	struct nfs_server *server;
	struct rb_node *pos;
	int status = 0;

restart:
	rcu_read_lock();
	list_for_each_entry_rcu(server, &clp->cl_superblocks, client_link) {
		nfs4_purge_state_owners(server);
		spin_lock(&clp->cl_lock);
		for (pos = rb_first(&server->state_owners);
		     pos != NULL;
		     pos = rb_next(pos)) {
			sp = rb_entry(pos,
				struct nfs4_state_owner, so_server_node);
			if (!test_and_clear_bit(ops->owner_flag_bit,
							&sp->so_flags))
				continue;
			atomic_inc(&sp->so_count);
			spin_unlock(&clp->cl_lock);
			rcu_read_unlock();

			status = nfs4_reclaim_open_state(sp, ops);
			if (status < 0) {
				set_bit(ops->owner_flag_bit, &sp->so_flags);
				nfs4_put_state_owner(sp);
				return nfs4_recovery_handle_error(clp, status);
			}

			nfs4_put_state_owner(sp);
			goto restart;
		}
		spin_unlock(&clp->cl_lock);
	}
	rcu_read_unlock();
	return status;
}

static int nfs4_check_lease(struct nfs_client *clp)
{
	struct rpc_cred *cred;
	const struct nfs4_state_maintenance_ops *ops =
		clp->cl_mvops->state_renewal_ops;
	int status;

	/* Is the client already known to have an expired lease? */
	if (test_bit(NFS4CLNT_LEASE_EXPIRED, &clp->cl_state))
		return 0;
	spin_lock(&clp->cl_lock);
	cred = ops->get_state_renewal_cred_locked(clp);
	spin_unlock(&clp->cl_lock);
	if (cred == NULL) {
		cred = nfs4_get_setclientid_cred(clp);
		status = -ENOKEY;
		if (cred == NULL)
			goto out;
	}
	status = ops->renew_lease(clp, cred);
	put_rpccred(cred);
out:
	return nfs4_recovery_handle_error(clp, status);
}

static int nfs4_reclaim_lease(struct nfs_client *clp)
{
	struct rpc_cred *cred;
	const struct nfs4_state_recovery_ops *ops =
		clp->cl_mvops->reboot_recovery_ops;
	int status = -ENOENT;

	cred = ops->get_clid_cred(clp);
	if (cred != NULL) {
		status = ops->establish_clid(clp, cred);
		put_rpccred(cred);
		/* Handle case where the user hasn't set up machine creds */
		if (status == -EACCES && cred == clp->cl_machine_cred) {
			nfs4_clear_machine_cred(clp);
			status = -EAGAIN;
		}
		if (status == -NFS4ERR_MINOR_VERS_MISMATCH)
			status = -EPROTONOSUPPORT;
	}
	return status;
}

#ifdef CONFIG_NFS_V4_1
void nfs4_schedule_session_recovery(struct nfs4_session *session)
{
	struct nfs_client *clp = session->clp;

	set_bit(NFS4CLNT_SESSION_RESET, &clp->cl_state);
	nfs4_schedule_lease_recovery(clp);
}
EXPORT_SYMBOL_GPL(nfs4_schedule_session_recovery);

void nfs41_handle_recall_slot(struct nfs_client *clp)
{
	set_bit(NFS4CLNT_RECALL_SLOT, &clp->cl_state);
	nfs4_schedule_state_manager(clp);
}

static void nfs4_reset_all_state(struct nfs_client *clp)
{
	if (test_and_set_bit(NFS4CLNT_LEASE_EXPIRED, &clp->cl_state) == 0) {
		clp->cl_boot_time = CURRENT_TIME;
		nfs4_state_start_reclaim_nograce(clp);
		nfs4_schedule_state_manager(clp);
	}
}

static void nfs41_handle_server_reboot(struct nfs_client *clp)
{
	if (test_and_set_bit(NFS4CLNT_LEASE_EXPIRED, &clp->cl_state) == 0) {
		nfs4_state_start_reclaim_reboot(clp);
		nfs4_schedule_state_manager(clp);
	}
}

static void nfs41_handle_state_revoked(struct nfs_client *clp)
{
	/* Temporary */
	nfs4_reset_all_state(clp);
}

static void nfs41_handle_recallable_state_revoked(struct nfs_client *clp)
{
	/* This will need to handle layouts too */
	nfs_expire_all_delegations(clp);
}

static void nfs41_handle_cb_path_down(struct nfs_client *clp)
{
	nfs_expire_all_delegations(clp);
	if (test_and_set_bit(NFS4CLNT_SESSION_RESET, &clp->cl_state) == 0)
		nfs4_schedule_state_manager(clp);
}

void nfs41_handle_sequence_flag_errors(struct nfs_client *clp, u32 flags)
{
	if (!flags)
		return;
	if (flags & SEQ4_STATUS_RESTART_RECLAIM_NEEDED)
		nfs41_handle_server_reboot(clp);
	if (flags & (SEQ4_STATUS_EXPIRED_ALL_STATE_REVOKED |
			    SEQ4_STATUS_EXPIRED_SOME_STATE_REVOKED |
			    SEQ4_STATUS_ADMIN_STATE_REVOKED |
			    SEQ4_STATUS_LEASE_MOVED))
		nfs41_handle_state_revoked(clp);
	if (flags & SEQ4_STATUS_RECALLABLE_STATE_REVOKED)
		nfs41_handle_recallable_state_revoked(clp);
	if (flags & (SEQ4_STATUS_CB_PATH_DOWN |
			    SEQ4_STATUS_BACKCHANNEL_FAULT |
			    SEQ4_STATUS_CB_PATH_DOWN_SESSION))
		nfs41_handle_cb_path_down(clp);
}

static int nfs4_reset_session(struct nfs_client *clp)
{
	int status;

	nfs4_begin_drain_session(clp);
	status = nfs4_proc_destroy_session(clp->cl_session);
	if (status && status != -NFS4ERR_BADSESSION &&
	    status != -NFS4ERR_DEADSESSION) {
		status = nfs4_recovery_handle_error(clp, status);
		goto out;
	}

	memset(clp->cl_session->sess_id.data, 0, NFS4_MAX_SESSIONID_LEN);
	status = nfs4_proc_create_session(clp);
	if (status) {
		status = nfs4_recovery_handle_error(clp, status);
		goto out;
	}
	clear_bit(NFS4CLNT_SESSION_RESET, &clp->cl_state);
	/* create_session negotiated new slot table */
	clear_bit(NFS4CLNT_RECALL_SLOT, &clp->cl_state);

	 /* Let the state manager reestablish state */
	if (!test_bit(NFS4CLNT_LEASE_EXPIRED, &clp->cl_state))
		nfs41_setup_state_renewal(clp);
out:
	return status;
}

static int nfs4_recall_slot(struct nfs_client *clp)
{
	struct nfs4_slot_table *fc_tbl = &clp->cl_session->fc_slot_table;
	struct nfs4_channel_attrs *fc_attrs = &clp->cl_session->fc_attrs;
	struct nfs4_slot *new, *old;
	int i;

	nfs4_begin_drain_session(clp);
	new = kmalloc(fc_tbl->target_max_slots * sizeof(struct nfs4_slot),
		      GFP_NOFS);
        if (!new)
		return -ENOMEM;

	spin_lock(&fc_tbl->slot_tbl_lock);
	for (i = 0; i < fc_tbl->target_max_slots; i++)
		new[i].seq_nr = fc_tbl->slots[i].seq_nr;
	old = fc_tbl->slots;
	fc_tbl->slots = new;
	fc_tbl->max_slots = fc_tbl->target_max_slots;
	fc_tbl->target_max_slots = 0;
	fc_attrs->max_reqs = fc_tbl->max_slots;
	spin_unlock(&fc_tbl->slot_tbl_lock);

	kfree(old);
	nfs4_end_drain_session(clp);
	return 0;
}

#else /* CONFIG_NFS_V4_1 */
static int nfs4_reset_session(struct nfs_client *clp) { return 0; }
static int nfs4_end_drain_session(struct nfs_client *clp) { return 0; }
static int nfs4_recall_slot(struct nfs_client *clp) { return 0; }
#endif /* CONFIG_NFS_V4_1 */

/* Set NFS4CLNT_LEASE_EXPIRED for all v4.0 errors and for recoverable errors
 * on EXCHANGE_ID for v4.1
 */
static void nfs4_set_lease_expired(struct nfs_client *clp, int status)
{
	switch (status) {
	case -NFS4ERR_CLID_INUSE:
	case -NFS4ERR_STALE_CLIENTID:
		clear_bit(NFS4CLNT_LEASE_CONFIRM, &clp->cl_state);
		break;
	case -NFS4ERR_DELAY:
	case -ETIMEDOUT:
	case -EAGAIN:
		ssleep(1);
		break;

	case -EKEYEXPIRED:
		nfs4_warn_keyexpired(clp->cl_hostname);
	case -NFS4ERR_NOT_SAME: /* FixMe: implement recovery
				 * in nfs4_exchange_id */
	default:
		return;
	}
	set_bit(NFS4CLNT_LEASE_EXPIRED, &clp->cl_state);
}

static void nfs4_state_manager(struct nfs_client *clp)
{
	int status = 0;

	/* Ensure exclusive access to NFSv4 state */
	do {
		if (test_and_clear_bit(NFS4CLNT_LEASE_EXPIRED, &clp->cl_state)) {
			/* We're going to have to re-establish a clientid */
			status = nfs4_reclaim_lease(clp);
			if (status) {
				nfs4_set_lease_expired(clp, status);
				if (test_bit(NFS4CLNT_LEASE_EXPIRED,
							&clp->cl_state))
					continue;
				if (clp->cl_cons_state ==
							NFS_CS_SESSION_INITING)
					nfs_mark_client_ready(clp, status);
				goto out_error;
			}
			clear_bit(NFS4CLNT_CHECK_LEASE, &clp->cl_state);

			if (test_and_clear_bit(NFS4CLNT_SERVER_SCOPE_MISMATCH,
					       &clp->cl_state))
				nfs4_state_start_reclaim_nograce(clp);
			else
				set_bit(NFS4CLNT_RECLAIM_REBOOT,
					&clp->cl_state);

			pnfs_destroy_all_layouts(clp);
		}

		if (test_and_clear_bit(NFS4CLNT_CHECK_LEASE, &clp->cl_state)) {
			status = nfs4_check_lease(clp);
			if (status < 0)
				goto out_error;
			if (test_bit(NFS4CLNT_LEASE_EXPIRED, &clp->cl_state))
				continue;
		}

		/* Initialize or reset the session */
		if (test_and_clear_bit(NFS4CLNT_SESSION_RESET, &clp->cl_state)
		   && nfs4_has_session(clp)) {
			status = nfs4_reset_session(clp);
			if (test_bit(NFS4CLNT_LEASE_EXPIRED, &clp->cl_state))
				continue;
			if (status < 0)
				goto out_error;
		}

		/* First recover reboot state... */
		if (test_bit(NFS4CLNT_RECLAIM_REBOOT, &clp->cl_state)) {
			status = nfs4_do_reclaim(clp,
				clp->cl_mvops->reboot_recovery_ops);
			if (test_bit(NFS4CLNT_LEASE_EXPIRED, &clp->cl_state) ||
			    test_bit(NFS4CLNT_SESSION_RESET, &clp->cl_state))
				continue;
			nfs4_state_end_reclaim_reboot(clp);
			if (test_bit(NFS4CLNT_RECLAIM_NOGRACE, &clp->cl_state))
				continue;
			if (status < 0)
				goto out_error;
		}

		/* Now recover expired state... */
		if (test_and_clear_bit(NFS4CLNT_RECLAIM_NOGRACE, &clp->cl_state)) {
			status = nfs4_do_reclaim(clp,
				clp->cl_mvops->nograce_recovery_ops);
			if (test_bit(NFS4CLNT_LEASE_EXPIRED, &clp->cl_state) ||
			    test_bit(NFS4CLNT_SESSION_RESET, &clp->cl_state) ||
			    test_bit(NFS4CLNT_RECLAIM_REBOOT, &clp->cl_state))
				continue;
			if (status < 0)
				goto out_error;
		}

		nfs4_end_drain_session(clp);
		if (test_and_clear_bit(NFS4CLNT_DELEGRETURN, &clp->cl_state)) {
			nfs_client_return_marked_delegations(clp);
			continue;
		}
		/* Recall session slots */
		if (test_and_clear_bit(NFS4CLNT_RECALL_SLOT, &clp->cl_state)
		   && nfs4_has_session(clp)) {
			status = nfs4_recall_slot(clp);
			if (status < 0)
				goto out_error;
			continue;
		}


		nfs4_clear_state_manager_bit(clp);
		/* Did we race with an attempt to give us more work? */
		if (clp->cl_state == 0)
			break;
		if (test_and_set_bit(NFS4CLNT_MANAGER_RUNNING, &clp->cl_state) != 0)
			break;
	} while (atomic_read(&clp->cl_count) > 1);
	return;
out_error:
	pr_warn_ratelimited("NFS: state manager failed on NFSv4 server %s"
			" with error %d\n", clp->cl_hostname, -status);
	nfs4_end_drain_session(clp);
	nfs4_clear_state_manager_bit(clp);
}

static int nfs4_run_state_manager(void *ptr)
{
	struct nfs_client *clp = ptr;

	allow_signal(SIGKILL);
	nfs4_state_manager(clp);
	nfs_put_client(clp);
	module_put_and_exit(0);
	return 0;
}

/*
 * Local variables:
 *  c-basic-offset: 8
 * End:
 */<|MERGE_RESOLUTION|>--- conflicted
+++ resolved
@@ -393,10 +393,7 @@
 static void
 nfs4_init_seqid_counter(struct nfs_seqid_counter *sc)
 {
-<<<<<<< HEAD
-=======
 	sc->create_time = ktime_get();
->>>>>>> 711e1bfb
 	sc->flags = 0;
 	sc->counter = 0;
 	spin_lock_init(&sc->lock);
