/*
 *  fs/nfs/nfs4proc.c
 *
 *  Client-side procedure declarations for NFSv4.
 *
 *  Copyright (c) 2002 The Regents of the University of Michigan.
 *  All rights reserved.
 *
 *  Kendrick Smith <kmsmith@umich.edu>
 *  Andy Adamson   <andros@umich.edu>
 *
 *  Redistribution and use in source and binary forms, with or without
 *  modification, are permitted provided that the following conditions
 *  are met:
 *
 *  1. Redistributions of source code must retain the above copyright
 *     notice, this list of conditions and the following disclaimer.
 *  2. Redistributions in binary form must reproduce the above copyright
 *     notice, this list of conditions and the following disclaimer in the
 *     documentation and/or other materials provided with the distribution.
 *  3. Neither the name of the University nor the names of its
 *     contributors may be used to endorse or promote products derived
 *     from this software without specific prior written permission.
 *
 *  THIS SOFTWARE IS PROVIDED ``AS IS'' AND ANY EXPRESS OR IMPLIED
 *  WARRANTIES, INCLUDING, BUT NOT LIMITED TO, THE IMPLIED WARRANTIES OF
 *  MERCHANTABILITY AND FITNESS FOR A PARTICULAR PURPOSE ARE
 *  DISCLAIMED. IN NO EVENT SHALL THE REGENTS OR CONTRIBUTORS BE LIABLE
 *  FOR ANY DIRECT, INDIRECT, INCIDENTAL, SPECIAL, EXEMPLARY, OR
 *  CONSEQUENTIAL DAMAGES (INCLUDING, BUT NOT LIMITED TO, PROCUREMENT OF
 *  SUBSTITUTE GOODS OR SERVICES; LOSS OF USE, DATA, OR PROFITS; OR
 *  BUSINESS INTERRUPTION) HOWEVER CAUSED AND ON ANY THEORY OF
 *  LIABILITY, WHETHER IN CONTRACT, STRICT LIABILITY, OR TORT (INCLUDING
 *  NEGLIGENCE OR OTHERWISE) ARISING IN ANY WAY OUT OF THE USE OF THIS
 *  SOFTWARE, EVEN IF ADVISED OF THE POSSIBILITY OF SUCH DAMAGE.
 */

#include <linux/mm.h>
#include <linux/delay.h>
#include <linux/errno.h>
#include <linux/string.h>
#include <linux/ratelimit.h>
#include <linux/printk.h>
#include <linux/slab.h>
#include <linux/sunrpc/clnt.h>
#include <linux/sunrpc/gss_api.h>
#include <linux/nfs.h>
#include <linux/nfs4.h>
#include <linux/nfs_fs.h>
#include <linux/nfs_page.h>
#include <linux/nfs_mount.h>
#include <linux/namei.h>
#include <linux/mount.h>
#include <linux/module.h>
#include <linux/nfs_idmap.h>
#include <linux/sunrpc/bc_xprt.h>
#include <linux/xattr.h>
#include <linux/utsname.h>
#include <linux/freezer.h>

#include "nfs4_fs.h"
#include "delegation.h"
#include "internal.h"
#include "iostat.h"
#include "callback.h"
#include "pnfs.h"
#include "netns.h"

#define NFSDBG_FACILITY		NFSDBG_PROC

#define NFS4_POLL_RETRY_MIN	(HZ/10)
#define NFS4_POLL_RETRY_MAX	(15*HZ)

#define NFS4_MAX_LOOP_ON_RECOVER (10)

static unsigned short max_session_slots = NFS4_DEF_SLOT_TABLE_SIZE;

struct nfs4_opendata;
static int _nfs4_proc_open(struct nfs4_opendata *data);
static int _nfs4_recover_proc_open(struct nfs4_opendata *data);
static int nfs4_do_fsinfo(struct nfs_server *, struct nfs_fh *, struct nfs_fsinfo *);
static int nfs4_async_handle_error(struct rpc_task *, const struct nfs_server *, struct nfs4_state *);
static void nfs_fixup_referral_attributes(struct nfs_fattr *fattr);
static int nfs4_proc_getattr(struct nfs_server *, struct nfs_fh *, struct nfs_fattr *);
static int _nfs4_proc_getattr(struct nfs_server *server, struct nfs_fh *fhandle, struct nfs_fattr *fattr);
static int nfs4_do_setattr(struct inode *inode, struct rpc_cred *cred,
			    struct nfs_fattr *fattr, struct iattr *sattr,
			    struct nfs4_state *state);
#ifdef CONFIG_NFS_V4_1
static int nfs41_test_stateid(struct nfs_server *, nfs4_stateid *);
static int nfs41_free_stateid(struct nfs_server *, nfs4_stateid *);
#endif
/* Prevent leaks of NFSv4 errors into userland */
static int nfs4_map_errors(int err)
{
	if (err >= -1000)
		return err;
	switch (err) {
	case -NFS4ERR_RESOURCE:
		return -EREMOTEIO;
	case -NFS4ERR_WRONGSEC:
		return -EPERM;
	case -NFS4ERR_BADOWNER:
	case -NFS4ERR_BADNAME:
		return -EINVAL;
	default:
		dprintk("%s could not handle NFSv4 error %d\n",
				__func__, -err);
		break;
	}
	return -EIO;
}

/*
 * This is our standard bitmap for GETATTR requests.
 */
const u32 nfs4_fattr_bitmap[2] = {
	FATTR4_WORD0_TYPE
	| FATTR4_WORD0_CHANGE
	| FATTR4_WORD0_SIZE
	| FATTR4_WORD0_FSID
	| FATTR4_WORD0_FILEID,
	FATTR4_WORD1_MODE
	| FATTR4_WORD1_NUMLINKS
	| FATTR4_WORD1_OWNER
	| FATTR4_WORD1_OWNER_GROUP
	| FATTR4_WORD1_RAWDEV
	| FATTR4_WORD1_SPACE_USED
	| FATTR4_WORD1_TIME_ACCESS
	| FATTR4_WORD1_TIME_METADATA
	| FATTR4_WORD1_TIME_MODIFY
};

const u32 nfs4_statfs_bitmap[2] = {
	FATTR4_WORD0_FILES_AVAIL
	| FATTR4_WORD0_FILES_FREE
	| FATTR4_WORD0_FILES_TOTAL,
	FATTR4_WORD1_SPACE_AVAIL
	| FATTR4_WORD1_SPACE_FREE
	| FATTR4_WORD1_SPACE_TOTAL
};

const u32 nfs4_pathconf_bitmap[2] = {
	FATTR4_WORD0_MAXLINK
	| FATTR4_WORD0_MAXNAME,
	0
};

const u32 nfs4_fsinfo_bitmap[3] = { FATTR4_WORD0_MAXFILESIZE
			| FATTR4_WORD0_MAXREAD
			| FATTR4_WORD0_MAXWRITE
			| FATTR4_WORD0_LEASE_TIME,
			FATTR4_WORD1_TIME_DELTA
			| FATTR4_WORD1_FS_LAYOUT_TYPES,
			FATTR4_WORD2_LAYOUT_BLKSIZE
};

const u32 nfs4_fs_locations_bitmap[2] = {
	FATTR4_WORD0_TYPE
	| FATTR4_WORD0_CHANGE
	| FATTR4_WORD0_SIZE
	| FATTR4_WORD0_FSID
	| FATTR4_WORD0_FILEID
	| FATTR4_WORD0_FS_LOCATIONS,
	FATTR4_WORD1_MODE
	| FATTR4_WORD1_NUMLINKS
	| FATTR4_WORD1_OWNER
	| FATTR4_WORD1_OWNER_GROUP
	| FATTR4_WORD1_RAWDEV
	| FATTR4_WORD1_SPACE_USED
	| FATTR4_WORD1_TIME_ACCESS
	| FATTR4_WORD1_TIME_METADATA
	| FATTR4_WORD1_TIME_MODIFY
	| FATTR4_WORD1_MOUNTED_ON_FILEID
};

static void nfs4_setup_readdir(u64 cookie, __be32 *verifier, struct dentry *dentry,
		struct nfs4_readdir_arg *readdir)
{
	__be32 *start, *p;

	BUG_ON(readdir->count < 80);
	if (cookie > 2) {
		readdir->cookie = cookie;
		memcpy(&readdir->verifier, verifier, sizeof(readdir->verifier));
		return;
	}

	readdir->cookie = 0;
	memset(&readdir->verifier, 0, sizeof(readdir->verifier));
	if (cookie == 2)
		return;
	
	/*
	 * NFSv4 servers do not return entries for '.' and '..'
	 * Therefore, we fake these entries here.  We let '.'
	 * have cookie 0 and '..' have cookie 1.  Note that
	 * when talking to the server, we always send cookie 0
	 * instead of 1 or 2.
	 */
	start = p = kmap_atomic(*readdir->pages);
	
	if (cookie == 0) {
		*p++ = xdr_one;                                  /* next */
		*p++ = xdr_zero;                   /* cookie, first word */
		*p++ = xdr_one;                   /* cookie, second word */
		*p++ = xdr_one;                             /* entry len */
		memcpy(p, ".\0\0\0", 4);                        /* entry */
		p++;
		*p++ = xdr_one;                         /* bitmap length */
		*p++ = htonl(FATTR4_WORD0_FILEID);             /* bitmap */
		*p++ = htonl(8);              /* attribute buffer length */
		p = xdr_encode_hyper(p, NFS_FILEID(dentry->d_inode));
	}
	
	*p++ = xdr_one;                                  /* next */
	*p++ = xdr_zero;                   /* cookie, first word */
	*p++ = xdr_two;                   /* cookie, second word */
	*p++ = xdr_two;                             /* entry len */
	memcpy(p, "..\0\0", 4);                         /* entry */
	p++;
	*p++ = xdr_one;                         /* bitmap length */
	*p++ = htonl(FATTR4_WORD0_FILEID);             /* bitmap */
	*p++ = htonl(8);              /* attribute buffer length */
	p = xdr_encode_hyper(p, NFS_FILEID(dentry->d_parent->d_inode));

	readdir->pgbase = (char *)p - (char *)start;
	readdir->count -= readdir->pgbase;
	kunmap_atomic(start);
}

static int nfs4_wait_clnt_recover(struct nfs_client *clp)
{
	int res;

	might_sleep();

	res = wait_on_bit(&clp->cl_state, NFS4CLNT_MANAGER_RUNNING,
			nfs_wait_bit_killable, TASK_KILLABLE);
	return res;
}

static int nfs4_delay(struct rpc_clnt *clnt, long *timeout)
{
	int res = 0;

	might_sleep();

	if (*timeout <= 0)
		*timeout = NFS4_POLL_RETRY_MIN;
	if (*timeout > NFS4_POLL_RETRY_MAX)
		*timeout = NFS4_POLL_RETRY_MAX;
	freezable_schedule_timeout_killable(*timeout);
	if (fatal_signal_pending(current))
		res = -ERESTARTSYS;
	*timeout <<= 1;
	return res;
}

/* This is the error handling routine for processes that are allowed
 * to sleep.
 */
static int nfs4_handle_exception(struct nfs_server *server, int errorcode, struct nfs4_exception *exception)
{
	struct nfs_client *clp = server->nfs_client;
	struct nfs4_state *state = exception->state;
	struct inode *inode = exception->inode;
	int ret = errorcode;

	exception->retry = 0;
	switch(errorcode) {
		case 0:
			return 0;
		case -NFS4ERR_OPENMODE:
			if (inode && nfs_have_delegation(inode, FMODE_READ)) {
				nfs_inode_return_delegation(inode);
				exception->retry = 1;
				return 0;
			}
			if (state == NULL)
				break;
			nfs4_schedule_stateid_recovery(server, state);
			goto wait_on_recovery;
		case -NFS4ERR_DELEG_REVOKED:
		case -NFS4ERR_ADMIN_REVOKED:
		case -NFS4ERR_BAD_STATEID:
			if (state == NULL)
				break;
			nfs_remove_bad_delegation(state->inode);
			nfs4_schedule_stateid_recovery(server, state);
			goto wait_on_recovery;
		case -NFS4ERR_EXPIRED:
			if (state != NULL)
				nfs4_schedule_stateid_recovery(server, state);
		case -NFS4ERR_STALE_STATEID:
		case -NFS4ERR_STALE_CLIENTID:
			nfs4_schedule_lease_recovery(clp);
			goto wait_on_recovery;
#if defined(CONFIG_NFS_V4_1)
		case -NFS4ERR_BADSESSION:
		case -NFS4ERR_BADSLOT:
		case -NFS4ERR_BAD_HIGH_SLOT:
		case -NFS4ERR_CONN_NOT_BOUND_TO_SESSION:
		case -NFS4ERR_DEADSESSION:
		case -NFS4ERR_SEQ_FALSE_RETRY:
		case -NFS4ERR_SEQ_MISORDERED:
			dprintk("%s ERROR: %d Reset session\n", __func__,
				errorcode);
			nfs4_schedule_session_recovery(clp->cl_session, errorcode);
			exception->retry = 1;
			break;
#endif /* defined(CONFIG_NFS_V4_1) */
		case -NFS4ERR_FILE_OPEN:
			if (exception->timeout > HZ) {
				/* We have retried a decent amount, time to
				 * fail
				 */
				ret = -EBUSY;
				break;
			}
		case -NFS4ERR_GRACE:
		case -NFS4ERR_DELAY:
		case -EKEYEXPIRED:
			ret = nfs4_delay(server->client, &exception->timeout);
			if (ret != 0)
				break;
		case -NFS4ERR_RETRY_UNCACHED_REP:
		case -NFS4ERR_OLD_STATEID:
			exception->retry = 1;
			break;
		case -NFS4ERR_BADOWNER:
			/* The following works around a Linux server bug! */
		case -NFS4ERR_BADNAME:
			if (server->caps & NFS_CAP_UIDGID_NOMAP) {
				server->caps &= ~NFS_CAP_UIDGID_NOMAP;
				exception->retry = 1;
				printk(KERN_WARNING "NFS: v4 server %s "
						"does not accept raw "
						"uid/gids. "
						"Reenabling the idmapper.\n",
						server->nfs_client->cl_hostname);
			}
	}
	/* We failed to handle the error */
	return nfs4_map_errors(ret);
wait_on_recovery:
	ret = nfs4_wait_clnt_recover(clp);
	if (ret == 0)
		exception->retry = 1;
	return ret;
}


static void do_renew_lease(struct nfs_client *clp, unsigned long timestamp)
{
	spin_lock(&clp->cl_lock);
	if (time_before(clp->cl_last_renewal,timestamp))
		clp->cl_last_renewal = timestamp;
	spin_unlock(&clp->cl_lock);
}

static void renew_lease(const struct nfs_server *server, unsigned long timestamp)
{
	do_renew_lease(server->nfs_client, timestamp);
}

#if defined(CONFIG_NFS_V4_1)

/*
 * nfs4_free_slot - free a slot and efficiently update slot table.
 *
 * freeing a slot is trivially done by clearing its respective bit
 * in the bitmap.
 * If the freed slotid equals highest_used_slotid we want to update it
 * so that the server would be able to size down the slot table if needed,
 * otherwise we know that the highest_used_slotid is still in use.
 * When updating highest_used_slotid there may be "holes" in the bitmap
 * so we need to scan down from highest_used_slotid to 0 looking for the now
 * highest slotid in use.
 * If none found, highest_used_slotid is set to NFS4_NO_SLOT.
 *
 * Must be called while holding tbl->slot_tbl_lock
 */
static void
nfs4_free_slot(struct nfs4_slot_table *tbl, u32 slotid)
{
	BUG_ON(slotid >= NFS4_MAX_SLOT_TABLE);
	/* clear used bit in bitmap */
	__clear_bit(slotid, tbl->used_slots);

	/* update highest_used_slotid when it is freed */
	if (slotid == tbl->highest_used_slotid) {
		slotid = find_last_bit(tbl->used_slots, tbl->max_slots);
		if (slotid < tbl->max_slots)
			tbl->highest_used_slotid = slotid;
		else
			tbl->highest_used_slotid = NFS4_NO_SLOT;
	}
	dprintk("%s: slotid %u highest_used_slotid %d\n", __func__,
		slotid, tbl->highest_used_slotid);
}

bool nfs4_set_task_privileged(struct rpc_task *task, void *dummy)
{
	rpc_task_set_priority(task, RPC_PRIORITY_PRIVILEGED);
	return true;
}

/*
 * Signal state manager thread if session fore channel is drained
 */
static void nfs4_check_drain_fc_complete(struct nfs4_session *ses)
{
	if (!test_bit(NFS4_SESSION_DRAINING, &ses->session_state)) {
		rpc_wake_up_first(&ses->fc_slot_table.slot_tbl_waitq,
				nfs4_set_task_privileged, NULL);
		return;
	}

	if (ses->fc_slot_table.highest_used_slotid != NFS4_NO_SLOT)
		return;

	dprintk("%s COMPLETE: Session Fore Channel Drained\n", __func__);
	complete(&ses->fc_slot_table.complete);
}

/*
 * Signal state manager thread if session back channel is drained
 */
void nfs4_check_drain_bc_complete(struct nfs4_session *ses)
{
	if (!test_bit(NFS4_SESSION_DRAINING, &ses->session_state) ||
	    ses->bc_slot_table.highest_used_slotid != NFS4_NO_SLOT)
		return;
	dprintk("%s COMPLETE: Session Back Channel Drained\n", __func__);
	complete(&ses->bc_slot_table.complete);
}

static void nfs41_sequence_free_slot(struct nfs4_sequence_res *res)
{
	struct nfs4_slot_table *tbl;

	tbl = &res->sr_session->fc_slot_table;
	if (!res->sr_slot) {
		/* just wake up the next guy waiting since
		 * we may have not consumed a slot after all */
		dprintk("%s: No slot\n", __func__);
		return;
	}

	spin_lock(&tbl->slot_tbl_lock);
	nfs4_free_slot(tbl, res->sr_slot - tbl->slots);
	nfs4_check_drain_fc_complete(res->sr_session);
	spin_unlock(&tbl->slot_tbl_lock);
	res->sr_slot = NULL;
}

static int nfs41_sequence_done(struct rpc_task *task, struct nfs4_sequence_res *res)
{
	unsigned long timestamp;
	struct nfs_client *clp;

	/*
	 * sr_status remains 1 if an RPC level error occurred. The server
	 * may or may not have processed the sequence operation..
	 * Proceed as if the server received and processed the sequence
	 * operation.
	 */
	if (res->sr_status == 1)
		res->sr_status = NFS_OK;

	/* don't increment the sequence number if the task wasn't sent */
	if (!RPC_WAS_SENT(task))
		goto out;

	/* Check the SEQUENCE operation status */
	switch (res->sr_status) {
	case 0:
		/* Update the slot's sequence and clientid lease timer */
		++res->sr_slot->seq_nr;
		timestamp = res->sr_renewal_time;
		clp = res->sr_session->clp;
		do_renew_lease(clp, timestamp);
		/* Check sequence flags */
		if (res->sr_status_flags != 0)
			nfs4_schedule_lease_recovery(clp);
		break;
	case -NFS4ERR_DELAY:
		/* The server detected a resend of the RPC call and
		 * returned NFS4ERR_DELAY as per Section 2.10.6.2
		 * of RFC5661.
		 */
		dprintk("%s: slot=%td seq=%d: Operation in progress\n",
			__func__,
			res->sr_slot - res->sr_session->fc_slot_table.slots,
			res->sr_slot->seq_nr);
		goto out_retry;
	default:
		/* Just update the slot sequence no. */
		++res->sr_slot->seq_nr;
	}
out:
	/* The session may be reset by one of the error handlers. */
	dprintk("%s: Error %d free the slot \n", __func__, res->sr_status);
	nfs41_sequence_free_slot(res);
	return 1;
out_retry:
	if (!rpc_restart_call(task))
		goto out;
	rpc_delay(task, NFS4_POLL_RETRY_MAX);
	return 0;
}

static int nfs4_sequence_done(struct rpc_task *task,
			       struct nfs4_sequence_res *res)
{
	if (res->sr_session == NULL)
		return 1;
	return nfs41_sequence_done(task, res);
}

/*
 * nfs4_find_slot - efficiently look for a free slot
 *
 * nfs4_find_slot looks for an unset bit in the used_slots bitmap.
 * If found, we mark the slot as used, update the highest_used_slotid,
 * and respectively set up the sequence operation args.
 * The slot number is returned if found, or NFS4_NO_SLOT otherwise.
 *
 * Note: must be called with under the slot_tbl_lock.
 */
static u32
nfs4_find_slot(struct nfs4_slot_table *tbl)
{
	u32 slotid;
	u32 ret_id = NFS4_NO_SLOT;

	dprintk("--> %s used_slots=%04lx highest_used=%u max_slots=%u\n",
		__func__, tbl->used_slots[0], tbl->highest_used_slotid,
		tbl->max_slots);
	slotid = find_first_zero_bit(tbl->used_slots, tbl->max_slots);
	if (slotid >= tbl->max_slots)
		goto out;
	__set_bit(slotid, tbl->used_slots);
	if (slotid > tbl->highest_used_slotid ||
			tbl->highest_used_slotid == NFS4_NO_SLOT)
		tbl->highest_used_slotid = slotid;
	ret_id = slotid;
out:
	dprintk("<-- %s used_slots=%04lx highest_used=%d slotid=%d \n",
		__func__, tbl->used_slots[0], tbl->highest_used_slotid, ret_id);
	return ret_id;
}

static void nfs41_init_sequence(struct nfs4_sequence_args *args,
		struct nfs4_sequence_res *res, int cache_reply)
{
	args->sa_session = NULL;
	args->sa_cache_this = 0;
	if (cache_reply)
		args->sa_cache_this = 1;
	res->sr_session = NULL;
	res->sr_slot = NULL;
}

int nfs41_setup_sequence(struct nfs4_session *session,
				struct nfs4_sequence_args *args,
				struct nfs4_sequence_res *res,
				struct rpc_task *task)
{
	struct nfs4_slot *slot;
	struct nfs4_slot_table *tbl;
	u32 slotid;

	dprintk("--> %s\n", __func__);
	/* slot already allocated? */
	if (res->sr_slot != NULL)
		return 0;

	tbl = &session->fc_slot_table;

	spin_lock(&tbl->slot_tbl_lock);
	if (test_bit(NFS4_SESSION_DRAINING, &session->session_state) &&
	    !rpc_task_has_priority(task, RPC_PRIORITY_PRIVILEGED)) {
		/* The state manager will wait until the slot table is empty */
		rpc_sleep_on(&tbl->slot_tbl_waitq, task, NULL);
		spin_unlock(&tbl->slot_tbl_lock);
		dprintk("%s session is draining\n", __func__);
		return -EAGAIN;
	}

	if (!rpc_queue_empty(&tbl->slot_tbl_waitq) &&
	    !rpc_task_has_priority(task, RPC_PRIORITY_PRIVILEGED)) {
		rpc_sleep_on(&tbl->slot_tbl_waitq, task, NULL);
		spin_unlock(&tbl->slot_tbl_lock);
		dprintk("%s enforce FIFO order\n", __func__);
		return -EAGAIN;
	}

	slotid = nfs4_find_slot(tbl);
	if (slotid == NFS4_NO_SLOT) {
		rpc_sleep_on(&tbl->slot_tbl_waitq, task, NULL);
		spin_unlock(&tbl->slot_tbl_lock);
		dprintk("<-- %s: no free slots\n", __func__);
		return -EAGAIN;
	}
	spin_unlock(&tbl->slot_tbl_lock);

	rpc_task_set_priority(task, RPC_PRIORITY_NORMAL);
	slot = tbl->slots + slotid;
	args->sa_session = session;
	args->sa_slotid = slotid;

	dprintk("<-- %s slotid=%d seqid=%d\n", __func__, slotid, slot->seq_nr);

	res->sr_session = session;
	res->sr_slot = slot;
	res->sr_renewal_time = jiffies;
	res->sr_status_flags = 0;
	/*
	 * sr_status is only set in decode_sequence, and so will remain
	 * set to 1 if an rpc level failure occurs.
	 */
	res->sr_status = 1;
	return 0;
}
EXPORT_SYMBOL_GPL(nfs41_setup_sequence);

int nfs4_setup_sequence(const struct nfs_server *server,
			struct nfs4_sequence_args *args,
			struct nfs4_sequence_res *res,
			struct rpc_task *task)
{
	struct nfs4_session *session = nfs4_get_session(server);
	int ret = 0;

	if (session == NULL)
		goto out;

	dprintk("--> %s clp %p session %p sr_slot %td\n",
		__func__, session->clp, session, res->sr_slot ?
			res->sr_slot - session->fc_slot_table.slots : -1);

	ret = nfs41_setup_sequence(session, args, res, task);
out:
	dprintk("<-- %s status=%d\n", __func__, ret);
	return ret;
}

struct nfs41_call_sync_data {
	const struct nfs_server *seq_server;
	struct nfs4_sequence_args *seq_args;
	struct nfs4_sequence_res *seq_res;
};

static void nfs41_call_sync_prepare(struct rpc_task *task, void *calldata)
{
	struct nfs41_call_sync_data *data = calldata;

	dprintk("--> %s data->seq_server %p\n", __func__, data->seq_server);

	if (nfs4_setup_sequence(data->seq_server, data->seq_args,
				data->seq_res, task))
		return;
	rpc_call_start(task);
}

static void nfs41_call_priv_sync_prepare(struct rpc_task *task, void *calldata)
{
	rpc_task_set_priority(task, RPC_PRIORITY_PRIVILEGED);
	nfs41_call_sync_prepare(task, calldata);
}

static void nfs41_call_sync_done(struct rpc_task *task, void *calldata)
{
	struct nfs41_call_sync_data *data = calldata;

	nfs41_sequence_done(task, data->seq_res);
}

static const struct rpc_call_ops nfs41_call_sync_ops = {
	.rpc_call_prepare = nfs41_call_sync_prepare,
	.rpc_call_done = nfs41_call_sync_done,
};

static const struct rpc_call_ops nfs41_call_priv_sync_ops = {
	.rpc_call_prepare = nfs41_call_priv_sync_prepare,
	.rpc_call_done = nfs41_call_sync_done,
};

static int nfs4_call_sync_sequence(struct rpc_clnt *clnt,
				   struct nfs_server *server,
				   struct rpc_message *msg,
				   struct nfs4_sequence_args *args,
				   struct nfs4_sequence_res *res,
				   int privileged)
{
	int ret;
	struct rpc_task *task;
	struct nfs41_call_sync_data data = {
		.seq_server = server,
		.seq_args = args,
		.seq_res = res,
	};
	struct rpc_task_setup task_setup = {
		.rpc_client = clnt,
		.rpc_message = msg,
		.callback_ops = &nfs41_call_sync_ops,
		.callback_data = &data
	};

	if (privileged)
		task_setup.callback_ops = &nfs41_call_priv_sync_ops;
	task = rpc_run_task(&task_setup);
	if (IS_ERR(task))
		ret = PTR_ERR(task);
	else {
		ret = task->tk_status;
		rpc_put_task(task);
	}
	return ret;
}

int _nfs4_call_sync_session(struct rpc_clnt *clnt,
			    struct nfs_server *server,
			    struct rpc_message *msg,
			    struct nfs4_sequence_args *args,
			    struct nfs4_sequence_res *res,
			    int cache_reply)
{
	nfs41_init_sequence(args, res, cache_reply);
	return nfs4_call_sync_sequence(clnt, server, msg, args, res, 0);
}

#else
static inline
void nfs41_init_sequence(struct nfs4_sequence_args *args,
		struct nfs4_sequence_res *res, int cache_reply)
{
}

static int nfs4_sequence_done(struct rpc_task *task,
			       struct nfs4_sequence_res *res)
{
	return 1;
}
#endif /* CONFIG_NFS_V4_1 */

int _nfs4_call_sync(struct rpc_clnt *clnt,
		    struct nfs_server *server,
		    struct rpc_message *msg,
		    struct nfs4_sequence_args *args,
		    struct nfs4_sequence_res *res,
		    int cache_reply)
{
	nfs41_init_sequence(args, res, cache_reply);
	return rpc_call_sync(clnt, msg, 0);
}

static inline
int nfs4_call_sync(struct rpc_clnt *clnt,
		   struct nfs_server *server,
		   struct rpc_message *msg,
		   struct nfs4_sequence_args *args,
		   struct nfs4_sequence_res *res,
		   int cache_reply)
{
	return server->nfs_client->cl_mvops->call_sync(clnt, server, msg,
						args, res, cache_reply);
}

static void update_changeattr(struct inode *dir, struct nfs4_change_info *cinfo)
{
	struct nfs_inode *nfsi = NFS_I(dir);

	spin_lock(&dir->i_lock);
	nfsi->cache_validity |= NFS_INO_INVALID_ATTR|NFS_INO_REVAL_PAGECACHE|NFS_INO_INVALID_DATA;
	if (!cinfo->atomic || cinfo->before != dir->i_version)
		nfs_force_lookup_revalidate(dir);
	dir->i_version = cinfo->after;
	spin_unlock(&dir->i_lock);
}

struct nfs4_opendata {
	struct kref kref;
	struct nfs_openargs o_arg;
	struct nfs_openres o_res;
	struct nfs_open_confirmargs c_arg;
	struct nfs_open_confirmres c_res;
	struct nfs4_string owner_name;
	struct nfs4_string group_name;
	struct nfs_fattr f_attr;
	struct dentry *dir;
	struct dentry *dentry;
	struct nfs4_state_owner *owner;
	struct nfs4_state *state;
	struct iattr attrs;
	unsigned long timestamp;
	unsigned int rpc_done : 1;
	int rpc_status;
	int cancelled;
};


static void nfs4_init_opendata_res(struct nfs4_opendata *p)
{
	p->o_res.f_attr = &p->f_attr;
	p->o_res.seqid = p->o_arg.seqid;
	p->c_res.seqid = p->c_arg.seqid;
	p->o_res.server = p->o_arg.server;
	nfs_fattr_init(&p->f_attr);
	nfs_fattr_init_names(&p->f_attr, &p->owner_name, &p->group_name);
}

static struct nfs4_opendata *nfs4_opendata_alloc(struct dentry *dentry,
		struct nfs4_state_owner *sp, fmode_t fmode, int flags,
		const struct iattr *attrs,
		gfp_t gfp_mask)
{
	struct dentry *parent = dget_parent(dentry);
	struct inode *dir = parent->d_inode;
	struct nfs_server *server = NFS_SERVER(dir);
	struct nfs4_opendata *p;

	p = kzalloc(sizeof(*p), gfp_mask);
	if (p == NULL)
		goto err;
	p->o_arg.seqid = nfs_alloc_seqid(&sp->so_seqid, gfp_mask);
	if (p->o_arg.seqid == NULL)
		goto err_free;
	nfs_sb_active(dentry->d_sb);
	p->dentry = dget(dentry);
	p->dir = parent;
	p->owner = sp;
	atomic_inc(&sp->so_count);
	p->o_arg.fh = NFS_FH(dir);
	p->o_arg.open_flags = flags;
	p->o_arg.fmode = fmode & (FMODE_READ|FMODE_WRITE);
	p->o_arg.clientid = server->nfs_client->cl_clientid;
	p->o_arg.id.create_time = ktime_to_ns(sp->so_seqid.create_time);
	p->o_arg.id.uniquifier = sp->so_seqid.owner_id;
	p->o_arg.name = &dentry->d_name;
	p->o_arg.server = server;
	p->o_arg.bitmask = server->attr_bitmask;
	p->o_arg.claim = NFS4_OPEN_CLAIM_NULL;
	if (attrs != NULL && attrs->ia_valid != 0) {
		__be32 verf[2];

		p->o_arg.u.attrs = &p->attrs;
		memcpy(&p->attrs, attrs, sizeof(p->attrs));

		verf[0] = jiffies;
		verf[1] = current->pid;
		memcpy(p->o_arg.u.verifier.data, verf,
				sizeof(p->o_arg.u.verifier.data));
	}
	p->c_arg.fh = &p->o_res.fh;
	p->c_arg.stateid = &p->o_res.stateid;
	p->c_arg.seqid = p->o_arg.seqid;
	nfs4_init_opendata_res(p);
	kref_init(&p->kref);
	return p;
err_free:
	kfree(p);
err:
	dput(parent);
	return NULL;
}

static void nfs4_opendata_free(struct kref *kref)
{
	struct nfs4_opendata *p = container_of(kref,
			struct nfs4_opendata, kref);
	struct super_block *sb = p->dentry->d_sb;

	nfs_free_seqid(p->o_arg.seqid);
	if (p->state != NULL)
		nfs4_put_open_state(p->state);
	nfs4_put_state_owner(p->owner);
	dput(p->dir);
	dput(p->dentry);
	nfs_sb_deactive(sb);
	nfs_fattr_free_names(&p->f_attr);
	kfree(p);
}

static void nfs4_opendata_put(struct nfs4_opendata *p)
{
	if (p != NULL)
		kref_put(&p->kref, nfs4_opendata_free);
}

static int nfs4_wait_for_completion_rpc_task(struct rpc_task *task)
{
	int ret;

	ret = rpc_wait_for_completion_task(task);
	return ret;
}

static int can_open_cached(struct nfs4_state *state, fmode_t mode, int open_mode)
{
	int ret = 0;

	if (open_mode & (O_EXCL|O_TRUNC))
		goto out;
	switch (mode & (FMODE_READ|FMODE_WRITE)) {
		case FMODE_READ:
			ret |= test_bit(NFS_O_RDONLY_STATE, &state->flags) != 0
				&& state->n_rdonly != 0;
			break;
		case FMODE_WRITE:
			ret |= test_bit(NFS_O_WRONLY_STATE, &state->flags) != 0
				&& state->n_wronly != 0;
			break;
		case FMODE_READ|FMODE_WRITE:
			ret |= test_bit(NFS_O_RDWR_STATE, &state->flags) != 0
				&& state->n_rdwr != 0;
	}
out:
	return ret;
}

static int can_open_delegated(struct nfs_delegation *delegation, fmode_t fmode)
{
	if (delegation == NULL)
		return 0;
	if ((delegation->type & fmode) != fmode)
		return 0;
	if (test_bit(NFS_DELEGATION_NEED_RECLAIM, &delegation->flags))
		return 0;
	nfs_mark_delegation_referenced(delegation);
	return 1;
}

static void update_open_stateflags(struct nfs4_state *state, fmode_t fmode)
{
	switch (fmode) {
		case FMODE_WRITE:
			state->n_wronly++;
			break;
		case FMODE_READ:
			state->n_rdonly++;
			break;
		case FMODE_READ|FMODE_WRITE:
			state->n_rdwr++;
	}
	nfs4_state_set_mode_locked(state, state->state | fmode);
}

static void nfs_set_open_stateid_locked(struct nfs4_state *state, nfs4_stateid *stateid, fmode_t fmode)
{
	if (test_bit(NFS_DELEGATED_STATE, &state->flags) == 0)
		nfs4_stateid_copy(&state->stateid, stateid);
	nfs4_stateid_copy(&state->open_stateid, stateid);
	switch (fmode) {
		case FMODE_READ:
			set_bit(NFS_O_RDONLY_STATE, &state->flags);
			break;
		case FMODE_WRITE:
			set_bit(NFS_O_WRONLY_STATE, &state->flags);
			break;
		case FMODE_READ|FMODE_WRITE:
			set_bit(NFS_O_RDWR_STATE, &state->flags);
	}
}

static void nfs_set_open_stateid(struct nfs4_state *state, nfs4_stateid *stateid, fmode_t fmode)
{
	write_seqlock(&state->seqlock);
	nfs_set_open_stateid_locked(state, stateid, fmode);
	write_sequnlock(&state->seqlock);
}

static void __update_open_stateid(struct nfs4_state *state, nfs4_stateid *open_stateid, const nfs4_stateid *deleg_stateid, fmode_t fmode)
{
	/*
	 * Protect the call to nfs4_state_set_mode_locked and
	 * serialise the stateid update
	 */
	write_seqlock(&state->seqlock);
	if (deleg_stateid != NULL) {
		nfs4_stateid_copy(&state->stateid, deleg_stateid);
		set_bit(NFS_DELEGATED_STATE, &state->flags);
	}
	if (open_stateid != NULL)
		nfs_set_open_stateid_locked(state, open_stateid, fmode);
	write_sequnlock(&state->seqlock);
	spin_lock(&state->owner->so_lock);
	update_open_stateflags(state, fmode);
	spin_unlock(&state->owner->so_lock);
}

static int update_open_stateid(struct nfs4_state *state, nfs4_stateid *open_stateid, nfs4_stateid *delegation, fmode_t fmode)
{
	struct nfs_inode *nfsi = NFS_I(state->inode);
	struct nfs_delegation *deleg_cur;
	int ret = 0;

	fmode &= (FMODE_READ|FMODE_WRITE);

	rcu_read_lock();
	deleg_cur = rcu_dereference(nfsi->delegation);
	if (deleg_cur == NULL)
		goto no_delegation;

	spin_lock(&deleg_cur->lock);
	if (nfsi->delegation != deleg_cur ||
	    (deleg_cur->type & fmode) != fmode)
		goto no_delegation_unlock;

	if (delegation == NULL)
		delegation = &deleg_cur->stateid;
	else if (!nfs4_stateid_match(&deleg_cur->stateid, delegation))
		goto no_delegation_unlock;

	nfs_mark_delegation_referenced(deleg_cur);
	__update_open_stateid(state, open_stateid, &deleg_cur->stateid, fmode);
	ret = 1;
no_delegation_unlock:
	spin_unlock(&deleg_cur->lock);
no_delegation:
	rcu_read_unlock();

	if (!ret && open_stateid != NULL) {
		__update_open_stateid(state, open_stateid, NULL, fmode);
		ret = 1;
	}

	return ret;
}


static void nfs4_return_incompatible_delegation(struct inode *inode, fmode_t fmode)
{
	struct nfs_delegation *delegation;

	rcu_read_lock();
	delegation = rcu_dereference(NFS_I(inode)->delegation);
	if (delegation == NULL || (delegation->type & fmode) == fmode) {
		rcu_read_unlock();
		return;
	}
	rcu_read_unlock();
	nfs_inode_return_delegation(inode);
}

static struct nfs4_state *nfs4_try_open_cached(struct nfs4_opendata *opendata)
{
	struct nfs4_state *state = opendata->state;
	struct nfs_inode *nfsi = NFS_I(state->inode);
	struct nfs_delegation *delegation;
	int open_mode = opendata->o_arg.open_flags & (O_EXCL|O_TRUNC);
	fmode_t fmode = opendata->o_arg.fmode;
	nfs4_stateid stateid;
	int ret = -EAGAIN;

	for (;;) {
		if (can_open_cached(state, fmode, open_mode)) {
			spin_lock(&state->owner->so_lock);
			if (can_open_cached(state, fmode, open_mode)) {
				update_open_stateflags(state, fmode);
				spin_unlock(&state->owner->so_lock);
				goto out_return_state;
			}
			spin_unlock(&state->owner->so_lock);
		}
		rcu_read_lock();
		delegation = rcu_dereference(nfsi->delegation);
		if (!can_open_delegated(delegation, fmode)) {
			rcu_read_unlock();
			break;
		}
		/* Save the delegation */
		nfs4_stateid_copy(&stateid, &delegation->stateid);
		rcu_read_unlock();
		ret = nfs_may_open(state->inode, state->owner->so_cred, open_mode);
		if (ret != 0)
			goto out;
		ret = -EAGAIN;

		/* Try to update the stateid using the delegation */
		if (update_open_stateid(state, NULL, &stateid, fmode))
			goto out_return_state;
	}
out:
	return ERR_PTR(ret);
out_return_state:
	atomic_inc(&state->count);
	return state;
}

static struct nfs4_state *nfs4_opendata_to_nfs4_state(struct nfs4_opendata *data)
{
	struct inode *inode;
	struct nfs4_state *state = NULL;
	struct nfs_delegation *delegation;
	int ret;

	if (!data->rpc_done) {
		state = nfs4_try_open_cached(data);
		goto out;
	}

	ret = -EAGAIN;
	if (!(data->f_attr.valid & NFS_ATTR_FATTR))
		goto err;
	inode = nfs_fhget(data->dir->d_sb, &data->o_res.fh, &data->f_attr);
	ret = PTR_ERR(inode);
	if (IS_ERR(inode))
		goto err;
	ret = -ENOMEM;
	state = nfs4_get_open_state(inode, data->owner);
	if (state == NULL)
		goto err_put_inode;
	if (data->o_res.delegation_type != 0) {
		struct nfs_client *clp = NFS_SERVER(inode)->nfs_client;
		int delegation_flags = 0;

		rcu_read_lock();
		delegation = rcu_dereference(NFS_I(inode)->delegation);
		if (delegation)
			delegation_flags = delegation->flags;
		rcu_read_unlock();
		if (data->o_arg.claim == NFS4_OPEN_CLAIM_DELEGATE_CUR) {
			pr_err_ratelimited("NFS: Broken NFSv4 server %s is "
					"returning a delegation for "
					"OPEN(CLAIM_DELEGATE_CUR)\n",
					clp->cl_hostname);
		} else if ((delegation_flags & 1UL<<NFS_DELEGATION_NEED_RECLAIM) == 0)
			nfs_inode_set_delegation(state->inode,
					data->owner->so_cred,
					&data->o_res);
		else
			nfs_inode_reclaim_delegation(state->inode,
					data->owner->so_cred,
					&data->o_res);
	}

	update_open_stateid(state, &data->o_res.stateid, NULL,
			data->o_arg.fmode);
	iput(inode);
out:
	return state;
err_put_inode:
	iput(inode);
err:
	return ERR_PTR(ret);
}

static struct nfs_open_context *nfs4_state_find_open_context(struct nfs4_state *state)
{
	struct nfs_inode *nfsi = NFS_I(state->inode);
	struct nfs_open_context *ctx;

	spin_lock(&state->inode->i_lock);
	list_for_each_entry(ctx, &nfsi->open_files, list) {
		if (ctx->state != state)
			continue;
		get_nfs_open_context(ctx);
		spin_unlock(&state->inode->i_lock);
		return ctx;
	}
	spin_unlock(&state->inode->i_lock);
	return ERR_PTR(-ENOENT);
}

static struct nfs4_opendata *nfs4_open_recoverdata_alloc(struct nfs_open_context *ctx, struct nfs4_state *state)
{
	struct nfs4_opendata *opendata;

	opendata = nfs4_opendata_alloc(ctx->dentry, state->owner, 0, 0, NULL, GFP_NOFS);
	if (opendata == NULL)
		return ERR_PTR(-ENOMEM);
	opendata->state = state;
	atomic_inc(&state->count);
	return opendata;
}

static int nfs4_open_recover_helper(struct nfs4_opendata *opendata, fmode_t fmode, struct nfs4_state **res)
{
	struct nfs4_state *newstate;
	int ret;

	opendata->o_arg.open_flags = 0;
	opendata->o_arg.fmode = fmode;
	memset(&opendata->o_res, 0, sizeof(opendata->o_res));
	memset(&opendata->c_res, 0, sizeof(opendata->c_res));
	nfs4_init_opendata_res(opendata);
	ret = _nfs4_recover_proc_open(opendata);
	if (ret != 0)
		return ret; 
	newstate = nfs4_opendata_to_nfs4_state(opendata);
	if (IS_ERR(newstate))
		return PTR_ERR(newstate);
	nfs4_close_state(newstate, fmode);
	*res = newstate;
	return 0;
}

static int nfs4_open_recover(struct nfs4_opendata *opendata, struct nfs4_state *state)
{
	struct nfs4_state *newstate;
	int ret;

	/* memory barrier prior to reading state->n_* */
	clear_bit(NFS_DELEGATED_STATE, &state->flags);
	smp_rmb();
	if (state->n_rdwr != 0) {
		clear_bit(NFS_O_RDWR_STATE, &state->flags);
		ret = nfs4_open_recover_helper(opendata, FMODE_READ|FMODE_WRITE, &newstate);
		if (ret != 0)
			return ret;
		if (newstate != state)
			return -ESTALE;
	}
	if (state->n_wronly != 0) {
		clear_bit(NFS_O_WRONLY_STATE, &state->flags);
		ret = nfs4_open_recover_helper(opendata, FMODE_WRITE, &newstate);
		if (ret != 0)
			return ret;
		if (newstate != state)
			return -ESTALE;
	}
	if (state->n_rdonly != 0) {
		clear_bit(NFS_O_RDONLY_STATE, &state->flags);
		ret = nfs4_open_recover_helper(opendata, FMODE_READ, &newstate);
		if (ret != 0)
			return ret;
		if (newstate != state)
			return -ESTALE;
	}
	/*
	 * We may have performed cached opens for all three recoveries.
	 * Check if we need to update the current stateid.
	 */
	if (test_bit(NFS_DELEGATED_STATE, &state->flags) == 0 &&
	    !nfs4_stateid_match(&state->stateid, &state->open_stateid)) {
		write_seqlock(&state->seqlock);
		if (test_bit(NFS_DELEGATED_STATE, &state->flags) == 0)
			nfs4_stateid_copy(&state->stateid, &state->open_stateid);
		write_sequnlock(&state->seqlock);
	}
	return 0;
}

/*
 * OPEN_RECLAIM:
 * 	reclaim state on the server after a reboot.
 */
static int _nfs4_do_open_reclaim(struct nfs_open_context *ctx, struct nfs4_state *state)
{
	struct nfs_delegation *delegation;
	struct nfs4_opendata *opendata;
	fmode_t delegation_type = 0;
	int status;

	opendata = nfs4_open_recoverdata_alloc(ctx, state);
	if (IS_ERR(opendata))
		return PTR_ERR(opendata);
	opendata->o_arg.claim = NFS4_OPEN_CLAIM_PREVIOUS;
	opendata->o_arg.fh = NFS_FH(state->inode);
	rcu_read_lock();
	delegation = rcu_dereference(NFS_I(state->inode)->delegation);
	if (delegation != NULL && test_bit(NFS_DELEGATION_NEED_RECLAIM, &delegation->flags) != 0)
		delegation_type = delegation->type;
	rcu_read_unlock();
	opendata->o_arg.u.delegation_type = delegation_type;
	status = nfs4_open_recover(opendata, state);
	nfs4_opendata_put(opendata);
	return status;
}

static int nfs4_do_open_reclaim(struct nfs_open_context *ctx, struct nfs4_state *state)
{
	struct nfs_server *server = NFS_SERVER(state->inode);
	struct nfs4_exception exception = { };
	int err;
	do {
		err = _nfs4_do_open_reclaim(ctx, state);
		if (err != -NFS4ERR_DELAY)
			break;
		nfs4_handle_exception(server, err, &exception);
	} while (exception.retry);
	return err;
}

static int nfs4_open_reclaim(struct nfs4_state_owner *sp, struct nfs4_state *state)
{
	struct nfs_open_context *ctx;
	int ret;

	ctx = nfs4_state_find_open_context(state);
	if (IS_ERR(ctx))
		return PTR_ERR(ctx);
	ret = nfs4_do_open_reclaim(ctx, state);
	put_nfs_open_context(ctx);
	return ret;
}

static int _nfs4_open_delegation_recall(struct nfs_open_context *ctx, struct nfs4_state *state, const nfs4_stateid *stateid)
{
	struct nfs4_opendata *opendata;
	int ret;

	opendata = nfs4_open_recoverdata_alloc(ctx, state);
	if (IS_ERR(opendata))
		return PTR_ERR(opendata);
	opendata->o_arg.claim = NFS4_OPEN_CLAIM_DELEGATE_CUR;
	nfs4_stateid_copy(&opendata->o_arg.u.delegation, stateid);
	ret = nfs4_open_recover(opendata, state);
	nfs4_opendata_put(opendata);
	return ret;
}

int nfs4_open_delegation_recall(struct nfs_open_context *ctx, struct nfs4_state *state, const nfs4_stateid *stateid)
{
	struct nfs4_exception exception = { };
	struct nfs_server *server = NFS_SERVER(state->inode);
	int err;
	do {
		err = _nfs4_open_delegation_recall(ctx, state, stateid);
		switch (err) {
			case 0:
			case -ENOENT:
			case -ESTALE:
				goto out;
			case -NFS4ERR_BADSESSION:
			case -NFS4ERR_BADSLOT:
			case -NFS4ERR_BAD_HIGH_SLOT:
			case -NFS4ERR_CONN_NOT_BOUND_TO_SESSION:
			case -NFS4ERR_DEADSESSION:
				nfs4_schedule_session_recovery(server->nfs_client->cl_session, err);
				goto out;
			case -NFS4ERR_STALE_CLIENTID:
			case -NFS4ERR_STALE_STATEID:
			case -NFS4ERR_EXPIRED:
				/* Don't recall a delegation if it was lost */
				nfs4_schedule_lease_recovery(server->nfs_client);
				goto out;
			case -ERESTARTSYS:
				/*
				 * The show must go on: exit, but mark the
				 * stateid as needing recovery.
				 */
			case -NFS4ERR_DELEG_REVOKED:
			case -NFS4ERR_ADMIN_REVOKED:
			case -NFS4ERR_BAD_STATEID:
				nfs_inode_find_state_and_recover(state->inode,
						stateid);
				nfs4_schedule_stateid_recovery(server, state);
			case -EKEYEXPIRED:
				/*
				 * User RPCSEC_GSS context has expired.
				 * We cannot recover this stateid now, so
				 * skip it and allow recovery thread to
				 * proceed.
				 */
			case -ENOMEM:
				err = 0;
				goto out;
		}
		err = nfs4_handle_exception(server, err, &exception);
	} while (exception.retry);
out:
	return err;
}

static void nfs4_open_confirm_done(struct rpc_task *task, void *calldata)
{
	struct nfs4_opendata *data = calldata;

	data->rpc_status = task->tk_status;
	if (data->rpc_status == 0) {
		nfs4_stateid_copy(&data->o_res.stateid, &data->c_res.stateid);
		nfs_confirm_seqid(&data->owner->so_seqid, 0);
		renew_lease(data->o_res.server, data->timestamp);
		data->rpc_done = 1;
	}
}

static void nfs4_open_confirm_release(void *calldata)
{
	struct nfs4_opendata *data = calldata;
	struct nfs4_state *state = NULL;

	/* If this request hasn't been cancelled, do nothing */
	if (data->cancelled == 0)
		goto out_free;
	/* In case of error, no cleanup! */
	if (!data->rpc_done)
		goto out_free;
	state = nfs4_opendata_to_nfs4_state(data);
	if (!IS_ERR(state))
		nfs4_close_state(state, data->o_arg.fmode);
out_free:
	nfs4_opendata_put(data);
}

static const struct rpc_call_ops nfs4_open_confirm_ops = {
	.rpc_call_done = nfs4_open_confirm_done,
	.rpc_release = nfs4_open_confirm_release,
};

/*
 * Note: On error, nfs4_proc_open_confirm will free the struct nfs4_opendata
 */
static int _nfs4_proc_open_confirm(struct nfs4_opendata *data)
{
	struct nfs_server *server = NFS_SERVER(data->dir->d_inode);
	struct rpc_task *task;
	struct  rpc_message msg = {
		.rpc_proc = &nfs4_procedures[NFSPROC4_CLNT_OPEN_CONFIRM],
		.rpc_argp = &data->c_arg,
		.rpc_resp = &data->c_res,
		.rpc_cred = data->owner->so_cred,
	};
	struct rpc_task_setup task_setup_data = {
		.rpc_client = server->client,
		.rpc_message = &msg,
		.callback_ops = &nfs4_open_confirm_ops,
		.callback_data = data,
		.workqueue = nfsiod_workqueue,
		.flags = RPC_TASK_ASYNC,
	};
	int status;

	kref_get(&data->kref);
	data->rpc_done = 0;
	data->rpc_status = 0;
	data->timestamp = jiffies;
	task = rpc_run_task(&task_setup_data);
	if (IS_ERR(task))
		return PTR_ERR(task);
	status = nfs4_wait_for_completion_rpc_task(task);
	if (status != 0) {
		data->cancelled = 1;
		smp_wmb();
	} else
		status = data->rpc_status;
	rpc_put_task(task);
	return status;
}

static void nfs4_open_prepare(struct rpc_task *task, void *calldata)
{
	struct nfs4_opendata *data = calldata;
	struct nfs4_state_owner *sp = data->owner;

	if (nfs_wait_on_sequence(data->o_arg.seqid, task) != 0)
		return;
	/*
	 * Check if we still need to send an OPEN call, or if we can use
	 * a delegation instead.
	 */
	if (data->state != NULL) {
		struct nfs_delegation *delegation;

		if (can_open_cached(data->state, data->o_arg.fmode, data->o_arg.open_flags))
			goto out_no_action;
		rcu_read_lock();
		delegation = rcu_dereference(NFS_I(data->state->inode)->delegation);
		if (data->o_arg.claim != NFS4_OPEN_CLAIM_DELEGATE_CUR &&
		    can_open_delegated(delegation, data->o_arg.fmode))
			goto unlock_no_action;
		rcu_read_unlock();
	}
	/* Update client id. */
	data->o_arg.clientid = sp->so_server->nfs_client->cl_clientid;
	if (data->o_arg.claim == NFS4_OPEN_CLAIM_PREVIOUS) {
		task->tk_msg.rpc_proc = &nfs4_procedures[NFSPROC4_CLNT_OPEN_NOATTR];
		nfs_copy_fh(&data->o_res.fh, data->o_arg.fh);
	}
	data->timestamp = jiffies;
	if (nfs4_setup_sequence(data->o_arg.server,
				&data->o_arg.seq_args,
				&data->o_res.seq_res, task))
		return;
	rpc_call_start(task);
	return;
unlock_no_action:
	rcu_read_unlock();
out_no_action:
	task->tk_action = NULL;

}

static void nfs4_recover_open_prepare(struct rpc_task *task, void *calldata)
{
	rpc_task_set_priority(task, RPC_PRIORITY_PRIVILEGED);
	nfs4_open_prepare(task, calldata);
}

static void nfs4_open_done(struct rpc_task *task, void *calldata)
{
	struct nfs4_opendata *data = calldata;

	data->rpc_status = task->tk_status;

	if (!nfs4_sequence_done(task, &data->o_res.seq_res))
		return;

	if (task->tk_status == 0) {
		switch (data->o_res.f_attr->mode & S_IFMT) {
			case S_IFREG:
				break;
			case S_IFLNK:
				data->rpc_status = -ELOOP;
				break;
			case S_IFDIR:
				data->rpc_status = -EISDIR;
				break;
			default:
				data->rpc_status = -ENOTDIR;
		}
		renew_lease(data->o_res.server, data->timestamp);
		if (!(data->o_res.rflags & NFS4_OPEN_RESULT_CONFIRM))
			nfs_confirm_seqid(&data->owner->so_seqid, 0);
	}
	data->rpc_done = 1;
}

static void nfs4_open_release(void *calldata)
{
	struct nfs4_opendata *data = calldata;
	struct nfs4_state *state = NULL;

	/* If this request hasn't been cancelled, do nothing */
	if (data->cancelled == 0)
		goto out_free;
	/* In case of error, no cleanup! */
	if (data->rpc_status != 0 || !data->rpc_done)
		goto out_free;
	/* In case we need an open_confirm, no cleanup! */
	if (data->o_res.rflags & NFS4_OPEN_RESULT_CONFIRM)
		goto out_free;
	state = nfs4_opendata_to_nfs4_state(data);
	if (!IS_ERR(state))
		nfs4_close_state(state, data->o_arg.fmode);
out_free:
	nfs4_opendata_put(data);
}

static const struct rpc_call_ops nfs4_open_ops = {
	.rpc_call_prepare = nfs4_open_prepare,
	.rpc_call_done = nfs4_open_done,
	.rpc_release = nfs4_open_release,
};

static const struct rpc_call_ops nfs4_recover_open_ops = {
	.rpc_call_prepare = nfs4_recover_open_prepare,
	.rpc_call_done = nfs4_open_done,
	.rpc_release = nfs4_open_release,
};

static int nfs4_run_open_task(struct nfs4_opendata *data, int isrecover)
{
	struct inode *dir = data->dir->d_inode;
	struct nfs_server *server = NFS_SERVER(dir);
	struct nfs_openargs *o_arg = &data->o_arg;
	struct nfs_openres *o_res = &data->o_res;
	struct rpc_task *task;
	struct rpc_message msg = {
		.rpc_proc = &nfs4_procedures[NFSPROC4_CLNT_OPEN],
		.rpc_argp = o_arg,
		.rpc_resp = o_res,
		.rpc_cred = data->owner->so_cred,
	};
	struct rpc_task_setup task_setup_data = {
		.rpc_client = server->client,
		.rpc_message = &msg,
		.callback_ops = &nfs4_open_ops,
		.callback_data = data,
		.workqueue = nfsiod_workqueue,
		.flags = RPC_TASK_ASYNC,
	};
	int status;

	nfs41_init_sequence(&o_arg->seq_args, &o_res->seq_res, 1);
	kref_get(&data->kref);
	data->rpc_done = 0;
	data->rpc_status = 0;
	data->cancelled = 0;
	if (isrecover)
		task_setup_data.callback_ops = &nfs4_recover_open_ops;
	task = rpc_run_task(&task_setup_data);
        if (IS_ERR(task))
                return PTR_ERR(task);
        status = nfs4_wait_for_completion_rpc_task(task);
        if (status != 0) {
                data->cancelled = 1;
                smp_wmb();
        } else
                status = data->rpc_status;
        rpc_put_task(task);

	return status;
}

static int _nfs4_recover_proc_open(struct nfs4_opendata *data)
{
	struct inode *dir = data->dir->d_inode;
	struct nfs_openres *o_res = &data->o_res;
        int status;

	status = nfs4_run_open_task(data, 1);
	if (status != 0 || !data->rpc_done)
		return status;

	nfs_fattr_map_and_free_names(NFS_SERVER(dir), &data->f_attr);

	if (o_res->rflags & NFS4_OPEN_RESULT_CONFIRM) {
		status = _nfs4_proc_open_confirm(data);
		if (status != 0)
			return status;
	}

	return status;
}

/*
 * Note: On error, nfs4_proc_open will free the struct nfs4_opendata
 */
static int _nfs4_proc_open(struct nfs4_opendata *data)
{
	struct inode *dir = data->dir->d_inode;
	struct nfs_server *server = NFS_SERVER(dir);
	struct nfs_openargs *o_arg = &data->o_arg;
	struct nfs_openres *o_res = &data->o_res;
	int status;

	status = nfs4_run_open_task(data, 0);
	if (!data->rpc_done)
		return status;
	if (status != 0) {
		if (status == -NFS4ERR_BADNAME &&
				!(o_arg->open_flags & O_CREAT))
			return -ENOENT;
		return status;
	}

	nfs_fattr_map_and_free_names(server, &data->f_attr);

	if (o_arg->open_flags & O_CREAT)
		update_changeattr(dir, &o_res->cinfo);
	if ((o_res->rflags & NFS4_OPEN_RESULT_LOCKTYPE_POSIX) == 0)
		server->caps &= ~NFS_CAP_POSIX_LOCK;
	if(o_res->rflags & NFS4_OPEN_RESULT_CONFIRM) {
		status = _nfs4_proc_open_confirm(data);
		if (status != 0)
			return status;
	}
	if (!(o_res->f_attr->valid & NFS_ATTR_FATTR))
		_nfs4_proc_getattr(server, &o_res->fh, o_res->f_attr);
	return 0;
}

static int nfs4_client_recover_expired_lease(struct nfs_client *clp)
{
	unsigned int loop;
	int ret;

	for (loop = NFS4_MAX_LOOP_ON_RECOVER; loop != 0; loop--) {
		ret = nfs4_wait_clnt_recover(clp);
		if (ret != 0)
			break;
		if (!test_bit(NFS4CLNT_LEASE_EXPIRED, &clp->cl_state) &&
		    !test_bit(NFS4CLNT_CHECK_LEASE,&clp->cl_state))
			break;
		nfs4_schedule_state_manager(clp);
		ret = -EIO;
	}
	return ret;
}

static int nfs4_recover_expired_lease(struct nfs_server *server)
{
	return nfs4_client_recover_expired_lease(server->nfs_client);
}

/*
 * OPEN_EXPIRED:
 * 	reclaim state on the server after a network partition.
 * 	Assumes caller holds the appropriate lock
 */
static int _nfs4_open_expired(struct nfs_open_context *ctx, struct nfs4_state *state)
{
	struct nfs4_opendata *opendata;
	int ret;

	opendata = nfs4_open_recoverdata_alloc(ctx, state);
	if (IS_ERR(opendata))
		return PTR_ERR(opendata);
	ret = nfs4_open_recover(opendata, state);
	if (ret == -ESTALE)
		d_drop(ctx->dentry);
	nfs4_opendata_put(opendata);
	return ret;
}

static int nfs4_do_open_expired(struct nfs_open_context *ctx, struct nfs4_state *state)
{
	struct nfs_server *server = NFS_SERVER(state->inode);
	struct nfs4_exception exception = { };
	int err;

	do {
		err = _nfs4_open_expired(ctx, state);
		switch (err) {
		default:
			goto out;
		case -NFS4ERR_GRACE:
		case -NFS4ERR_DELAY:
			nfs4_handle_exception(server, err, &exception);
			err = 0;
		}
	} while (exception.retry);
out:
	return err;
}

static int nfs4_open_expired(struct nfs4_state_owner *sp, struct nfs4_state *state)
{
	struct nfs_open_context *ctx;
	int ret;

	ctx = nfs4_state_find_open_context(state);
	if (IS_ERR(ctx))
		return PTR_ERR(ctx);
	ret = nfs4_do_open_expired(ctx, state);
	put_nfs_open_context(ctx);
	return ret;
}

#if defined(CONFIG_NFS_V4_1)
static int nfs41_check_expired_stateid(struct nfs4_state *state, nfs4_stateid *stateid, unsigned int flags)
{
	int status = NFS_OK;
	struct nfs_server *server = NFS_SERVER(state->inode);

	if (state->flags & flags) {
		status = nfs41_test_stateid(server, stateid);
		if (status != NFS_OK) {
			nfs41_free_stateid(server, stateid);
			state->flags &= ~flags;
		}
	}
	return status;
}

static int nfs41_open_expired(struct nfs4_state_owner *sp, struct nfs4_state *state)
{
	int deleg_status, open_status;
	int deleg_flags = 1 << NFS_DELEGATED_STATE;
	int open_flags = (1 << NFS_O_RDONLY_STATE) | (1 << NFS_O_WRONLY_STATE) | (1 << NFS_O_RDWR_STATE);

	deleg_status = nfs41_check_expired_stateid(state, &state->stateid, deleg_flags);
	open_status = nfs41_check_expired_stateid(state,  &state->open_stateid, open_flags);

	if ((deleg_status == NFS_OK) && (open_status == NFS_OK))
		return NFS_OK;
	return nfs4_open_expired(sp, state);
}
#endif

/*
 * on an EXCLUSIVE create, the server should send back a bitmask with FATTR4-*
 * fields corresponding to attributes that were used to store the verifier.
 * Make sure we clobber those fields in the later setattr call
 */
static inline void nfs4_exclusive_attrset(struct nfs4_opendata *opendata, struct iattr *sattr)
{
	if ((opendata->o_res.attrset[1] & FATTR4_WORD1_TIME_ACCESS) &&
	    !(sattr->ia_valid & ATTR_ATIME_SET))
		sattr->ia_valid |= ATTR_ATIME;

	if ((opendata->o_res.attrset[1] & FATTR4_WORD1_TIME_MODIFY) &&
	    !(sattr->ia_valid & ATTR_MTIME_SET))
		sattr->ia_valid |= ATTR_MTIME;
}

/*
 * Returns a referenced nfs4_state
 */
static int _nfs4_do_open(struct inode *dir,
			struct dentry *dentry,
			fmode_t fmode,
			int flags,
			struct iattr *sattr,
			struct rpc_cred *cred,
			struct nfs4_state **res,
			struct nfs4_threshold **ctx_th)
{
	struct nfs4_state_owner  *sp;
	struct nfs4_state     *state = NULL;
	struct nfs_server       *server = NFS_SERVER(dir);
	struct nfs4_opendata *opendata;
	int status;

	/* Protect against reboot recovery conflicts */
	status = -ENOMEM;
	sp = nfs4_get_state_owner(server, cred, GFP_KERNEL);
	if (sp == NULL) {
		dprintk("nfs4_do_open: nfs4_get_state_owner failed!\n");
		goto out_err;
	}
	status = nfs4_recover_expired_lease(server);
	if (status != 0)
		goto err_put_state_owner;
	if (dentry->d_inode != NULL)
		nfs4_return_incompatible_delegation(dentry->d_inode, fmode);
	status = -ENOMEM;
	opendata = nfs4_opendata_alloc(dentry, sp, fmode, flags, sattr, GFP_KERNEL);
	if (opendata == NULL)
		goto err_put_state_owner;

	if (ctx_th && server->attr_bitmask[2] & FATTR4_WORD2_MDSTHRESHOLD) {
		opendata->f_attr.mdsthreshold = pnfs_mdsthreshold_alloc();
		if (!opendata->f_attr.mdsthreshold)
			goto err_opendata_put;
	}
	if (dentry->d_inode != NULL)
		opendata->state = nfs4_get_open_state(dentry->d_inode, sp);

	status = _nfs4_proc_open(opendata);
	if (status != 0)
		goto err_opendata_put;

	state = nfs4_opendata_to_nfs4_state(opendata);
	status = PTR_ERR(state);
	if (IS_ERR(state))
		goto err_opendata_put;
	if (server->caps & NFS_CAP_POSIX_LOCK)
		set_bit(NFS_STATE_POSIX_LOCKS, &state->flags);

	if (opendata->o_arg.open_flags & O_EXCL) {
		nfs4_exclusive_attrset(opendata, sattr);

		nfs_fattr_init(opendata->o_res.f_attr);
		status = nfs4_do_setattr(state->inode, cred,
				opendata->o_res.f_attr, sattr,
				state);
		if (status == 0)
			nfs_setattr_update_inode(state->inode, sattr);
		nfs_post_op_update_inode(state->inode, opendata->o_res.f_attr);
	}

	if (pnfs_use_threshold(ctx_th, opendata->f_attr.mdsthreshold, server))
		*ctx_th = opendata->f_attr.mdsthreshold;
	else
		kfree(opendata->f_attr.mdsthreshold);
	opendata->f_attr.mdsthreshold = NULL;

	nfs4_opendata_put(opendata);
	nfs4_put_state_owner(sp);
	*res = state;
	return 0;
err_opendata_put:
	kfree(opendata->f_attr.mdsthreshold);
	nfs4_opendata_put(opendata);
err_put_state_owner:
	nfs4_put_state_owner(sp);
out_err:
	*res = NULL;
	return status;
}


static struct nfs4_state *nfs4_do_open(struct inode *dir,
					struct dentry *dentry,
					fmode_t fmode,
					int flags,
					struct iattr *sattr,
					struct rpc_cred *cred,
					struct nfs4_threshold **ctx_th)
{
	struct nfs4_exception exception = { };
	struct nfs4_state *res;
	int status;

	do {
		status = _nfs4_do_open(dir, dentry, fmode, flags, sattr, cred,
				       &res, ctx_th);
		if (status == 0)
			break;
		/* NOTE: BAD_SEQID means the server and client disagree about the
		 * book-keeping w.r.t. state-changing operations
		 * (OPEN/CLOSE/LOCK/LOCKU...)
		 * It is actually a sign of a bug on the client or on the server.
		 *
		 * If we receive a BAD_SEQID error in the particular case of
		 * doing an OPEN, we assume that nfs_increment_open_seqid() will
		 * have unhashed the old state_owner for us, and that we can
		 * therefore safely retry using a new one. We should still warn
		 * the user though...
		 */
		if (status == -NFS4ERR_BAD_SEQID) {
			pr_warn_ratelimited("NFS: v4 server %s "
					" returned a bad sequence-id error!\n",
					NFS_SERVER(dir)->nfs_client->cl_hostname);
			exception.retry = 1;
			continue;
		}
		/*
		 * BAD_STATEID on OPEN means that the server cancelled our
		 * state before it received the OPEN_CONFIRM.
		 * Recover by retrying the request as per the discussion
		 * on Page 181 of RFC3530.
		 */
		if (status == -NFS4ERR_BAD_STATEID) {
			exception.retry = 1;
			continue;
		}
		if (status == -EAGAIN) {
			/* We must have found a delegation */
			exception.retry = 1;
			continue;
		}
		res = ERR_PTR(nfs4_handle_exception(NFS_SERVER(dir),
					status, &exception));
	} while (exception.retry);
	return res;
}

static int _nfs4_do_setattr(struct inode *inode, struct rpc_cred *cred,
			    struct nfs_fattr *fattr, struct iattr *sattr,
			    struct nfs4_state *state)
{
	struct nfs_server *server = NFS_SERVER(inode);
        struct nfs_setattrargs  arg = {
                .fh             = NFS_FH(inode),
                .iap            = sattr,
		.server		= server,
		.bitmask = server->attr_bitmask,
        };
        struct nfs_setattrres  res = {
		.fattr		= fattr,
		.server		= server,
        };
        struct rpc_message msg = {
		.rpc_proc	= &nfs4_procedures[NFSPROC4_CLNT_SETATTR],
		.rpc_argp	= &arg,
		.rpc_resp	= &res,
		.rpc_cred	= cred,
        };
	unsigned long timestamp = jiffies;
	int status;

	nfs_fattr_init(fattr);

	if (state != NULL) {
		nfs4_select_rw_stateid(&arg.stateid, state, FMODE_WRITE,
				current->files, current->tgid);
	} else if (nfs4_copy_delegation_stateid(&arg.stateid, inode,
				FMODE_WRITE)) {
		/* Use that stateid */
	} else
		nfs4_stateid_copy(&arg.stateid, &zero_stateid);

	status = nfs4_call_sync(server->client, server, &msg, &arg.seq_args, &res.seq_res, 1);
	if (status == 0 && state != NULL)
		renew_lease(server, timestamp);
	return status;
}

static int nfs4_do_setattr(struct inode *inode, struct rpc_cred *cred,
			   struct nfs_fattr *fattr, struct iattr *sattr,
			   struct nfs4_state *state)
{
	struct nfs_server *server = NFS_SERVER(inode);
	struct nfs4_exception exception = {
		.state = state,
		.inode = inode,
	};
	int err;
	do {
		err = _nfs4_do_setattr(inode, cred, fattr, sattr, state);
		switch (err) {
		case -NFS4ERR_OPENMODE:
			if (state && !(state->state & FMODE_WRITE)) {
				err = -EBADF;
				if (sattr->ia_valid & ATTR_OPEN)
					err = -EACCES;
				goto out;
			}
		}
		err = nfs4_handle_exception(server, err, &exception);
	} while (exception.retry);
out:
	return err;
}

struct nfs4_closedata {
	struct inode *inode;
	struct nfs4_state *state;
	struct nfs_closeargs arg;
	struct nfs_closeres res;
	struct nfs_fattr fattr;
	unsigned long timestamp;
	bool roc;
	u32 roc_barrier;
};

static void nfs4_free_closedata(void *data)
{
	struct nfs4_closedata *calldata = data;
	struct nfs4_state_owner *sp = calldata->state->owner;
	struct super_block *sb = calldata->state->inode->i_sb;

	if (calldata->roc)
		pnfs_roc_release(calldata->state->inode);
	nfs4_put_open_state(calldata->state);
	nfs_free_seqid(calldata->arg.seqid);
	nfs4_put_state_owner(sp);
	nfs_sb_deactive(sb);
	kfree(calldata);
}

static void nfs4_close_clear_stateid_flags(struct nfs4_state *state,
		fmode_t fmode)
{
	spin_lock(&state->owner->so_lock);
	if (!(fmode & FMODE_READ))
		clear_bit(NFS_O_RDONLY_STATE, &state->flags);
	if (!(fmode & FMODE_WRITE))
		clear_bit(NFS_O_WRONLY_STATE, &state->flags);
	clear_bit(NFS_O_RDWR_STATE, &state->flags);
	spin_unlock(&state->owner->so_lock);
}

static void nfs4_close_done(struct rpc_task *task, void *data)
{
	struct nfs4_closedata *calldata = data;
	struct nfs4_state *state = calldata->state;
	struct nfs_server *server = NFS_SERVER(calldata->inode);

	dprintk("%s: begin!\n", __func__);
	if (!nfs4_sequence_done(task, &calldata->res.seq_res))
		return;
        /* hmm. we are done with the inode, and in the process of freeing
	 * the state_owner. we keep this around to process errors
	 */
	switch (task->tk_status) {
		case 0:
			if (calldata->roc)
				pnfs_roc_set_barrier(state->inode,
						     calldata->roc_barrier);
			nfs_set_open_stateid(state, &calldata->res.stateid, 0);
			renew_lease(server, calldata->timestamp);
			nfs4_close_clear_stateid_flags(state,
					calldata->arg.fmode);
			break;
		case -NFS4ERR_STALE_STATEID:
		case -NFS4ERR_OLD_STATEID:
		case -NFS4ERR_BAD_STATEID:
		case -NFS4ERR_EXPIRED:
			if (calldata->arg.fmode == 0)
				break;
		default:
			if (nfs4_async_handle_error(task, server, state) == -EAGAIN)
				rpc_restart_call_prepare(task);
	}
	nfs_release_seqid(calldata->arg.seqid);
	nfs_refresh_inode(calldata->inode, calldata->res.fattr);
	dprintk("%s: done, ret = %d!\n", __func__, task->tk_status);
}

static void nfs4_close_prepare(struct rpc_task *task, void *data)
{
	struct nfs4_closedata *calldata = data;
	struct nfs4_state *state = calldata->state;
	int call_close = 0;

	dprintk("%s: begin!\n", __func__);
	if (nfs_wait_on_sequence(calldata->arg.seqid, task) != 0)
		return;

	task->tk_msg.rpc_proc = &nfs4_procedures[NFSPROC4_CLNT_OPEN_DOWNGRADE];
	calldata->arg.fmode = FMODE_READ|FMODE_WRITE;
	spin_lock(&state->owner->so_lock);
	/* Calculate the change in open mode */
	if (state->n_rdwr == 0) {
		if (state->n_rdonly == 0) {
			call_close |= test_bit(NFS_O_RDONLY_STATE, &state->flags);
			call_close |= test_bit(NFS_O_RDWR_STATE, &state->flags);
			calldata->arg.fmode &= ~FMODE_READ;
		}
		if (state->n_wronly == 0) {
			call_close |= test_bit(NFS_O_WRONLY_STATE, &state->flags);
			call_close |= test_bit(NFS_O_RDWR_STATE, &state->flags);
			calldata->arg.fmode &= ~FMODE_WRITE;
		}
	}
	spin_unlock(&state->owner->so_lock);

	if (!call_close) {
		/* Note: exit _without_ calling nfs4_close_done */
		task->tk_action = NULL;
		goto out;
	}

	if (calldata->arg.fmode == 0) {
		task->tk_msg.rpc_proc = &nfs4_procedures[NFSPROC4_CLNT_CLOSE];
		if (calldata->roc &&
		    pnfs_roc_drain(calldata->inode, &calldata->roc_barrier)) {
			rpc_sleep_on(&NFS_SERVER(calldata->inode)->roc_rpcwaitq,
				     task, NULL);
			goto out;
		}
	}

	nfs_fattr_init(calldata->res.fattr);
	calldata->timestamp = jiffies;
	if (nfs4_setup_sequence(NFS_SERVER(calldata->inode),
				&calldata->arg.seq_args,
				&calldata->res.seq_res,
				task))
		goto out;
	rpc_call_start(task);
out:
	dprintk("%s: done!\n", __func__);
}

static const struct rpc_call_ops nfs4_close_ops = {
	.rpc_call_prepare = nfs4_close_prepare,
	.rpc_call_done = nfs4_close_done,
	.rpc_release = nfs4_free_closedata,
};

/* 
 * It is possible for data to be read/written from a mem-mapped file 
 * after the sys_close call (which hits the vfs layer as a flush).
 * This means that we can't safely call nfsv4 close on a file until 
 * the inode is cleared. This in turn means that we are not good
 * NFSv4 citizens - we do not indicate to the server to update the file's 
 * share state even when we are done with one of the three share 
 * stateid's in the inode.
 *
 * NOTE: Caller must be holding the sp->so_owner semaphore!
 */
int nfs4_do_close(struct nfs4_state *state, gfp_t gfp_mask, int wait, bool roc)
{
	struct nfs_server *server = NFS_SERVER(state->inode);
	struct nfs4_closedata *calldata;
	struct nfs4_state_owner *sp = state->owner;
	struct rpc_task *task;
	struct rpc_message msg = {
		.rpc_proc = &nfs4_procedures[NFSPROC4_CLNT_CLOSE],
		.rpc_cred = state->owner->so_cred,
	};
	struct rpc_task_setup task_setup_data = {
		.rpc_client = server->client,
		.rpc_message = &msg,
		.callback_ops = &nfs4_close_ops,
		.workqueue = nfsiod_workqueue,
		.flags = RPC_TASK_ASYNC,
	};
	int status = -ENOMEM;

	calldata = kzalloc(sizeof(*calldata), gfp_mask);
	if (calldata == NULL)
		goto out;
	nfs41_init_sequence(&calldata->arg.seq_args, &calldata->res.seq_res, 1);
	calldata->inode = state->inode;
	calldata->state = state;
	calldata->arg.fh = NFS_FH(state->inode);
	calldata->arg.stateid = &state->open_stateid;
	/* Serialization for the sequence id */
	calldata->arg.seqid = nfs_alloc_seqid(&state->owner->so_seqid, gfp_mask);
	if (calldata->arg.seqid == NULL)
		goto out_free_calldata;
	calldata->arg.fmode = 0;
	calldata->arg.bitmask = server->cache_consistency_bitmask;
	calldata->res.fattr = &calldata->fattr;
	calldata->res.seqid = calldata->arg.seqid;
	calldata->res.server = server;
	calldata->roc = roc;
	nfs_sb_active(calldata->inode->i_sb);

	msg.rpc_argp = &calldata->arg;
	msg.rpc_resp = &calldata->res;
	task_setup_data.callback_data = calldata;
	task = rpc_run_task(&task_setup_data);
	if (IS_ERR(task))
		return PTR_ERR(task);
	status = 0;
	if (wait)
		status = rpc_wait_for_completion_task(task);
	rpc_put_task(task);
	return status;
out_free_calldata:
	kfree(calldata);
out:
	if (roc)
		pnfs_roc_release(state->inode);
	nfs4_put_open_state(state);
	nfs4_put_state_owner(sp);
	return status;
}

static struct inode *
nfs4_atomic_open(struct inode *dir, struct nfs_open_context *ctx, int open_flags, struct iattr *attr)
{
	struct nfs4_state *state;

	/* Protect against concurrent sillydeletes */
	state = nfs4_do_open(dir, ctx->dentry, ctx->mode, open_flags, attr,
			     ctx->cred, &ctx->mdsthreshold);
	if (IS_ERR(state))
		return ERR_CAST(state);
	ctx->state = state;
	return igrab(state->inode);
}

static void nfs4_close_context(struct nfs_open_context *ctx, int is_sync)
{
	if (ctx->state == NULL)
		return;
	if (is_sync)
		nfs4_close_sync(ctx->state, ctx->mode);
	else
		nfs4_close_state(ctx->state, ctx->mode);
}

static int _nfs4_server_capabilities(struct nfs_server *server, struct nfs_fh *fhandle)
{
	struct nfs4_server_caps_arg args = {
		.fhandle = fhandle,
	};
	struct nfs4_server_caps_res res = {};
	struct rpc_message msg = {
		.rpc_proc = &nfs4_procedures[NFSPROC4_CLNT_SERVER_CAPS],
		.rpc_argp = &args,
		.rpc_resp = &res,
	};
	int status;

	status = nfs4_call_sync(server->client, server, &msg, &args.seq_args, &res.seq_res, 0);
	if (status == 0) {
		memcpy(server->attr_bitmask, res.attr_bitmask, sizeof(server->attr_bitmask));
		server->caps &= ~(NFS_CAP_ACLS|NFS_CAP_HARDLINKS|
				NFS_CAP_SYMLINKS|NFS_CAP_FILEID|
				NFS_CAP_MODE|NFS_CAP_NLINK|NFS_CAP_OWNER|
				NFS_CAP_OWNER_GROUP|NFS_CAP_ATIME|
				NFS_CAP_CTIME|NFS_CAP_MTIME);
		if (res.attr_bitmask[0] & FATTR4_WORD0_ACL)
			server->caps |= NFS_CAP_ACLS;
		if (res.has_links != 0)
			server->caps |= NFS_CAP_HARDLINKS;
		if (res.has_symlinks != 0)
			server->caps |= NFS_CAP_SYMLINKS;
		if (res.attr_bitmask[0] & FATTR4_WORD0_FILEID)
			server->caps |= NFS_CAP_FILEID;
		if (res.attr_bitmask[1] & FATTR4_WORD1_MODE)
			server->caps |= NFS_CAP_MODE;
		if (res.attr_bitmask[1] & FATTR4_WORD1_NUMLINKS)
			server->caps |= NFS_CAP_NLINK;
		if (res.attr_bitmask[1] & FATTR4_WORD1_OWNER)
			server->caps |= NFS_CAP_OWNER;
		if (res.attr_bitmask[1] & FATTR4_WORD1_OWNER_GROUP)
			server->caps |= NFS_CAP_OWNER_GROUP;
		if (res.attr_bitmask[1] & FATTR4_WORD1_TIME_ACCESS)
			server->caps |= NFS_CAP_ATIME;
		if (res.attr_bitmask[1] & FATTR4_WORD1_TIME_METADATA)
			server->caps |= NFS_CAP_CTIME;
		if (res.attr_bitmask[1] & FATTR4_WORD1_TIME_MODIFY)
			server->caps |= NFS_CAP_MTIME;

		memcpy(server->cache_consistency_bitmask, res.attr_bitmask, sizeof(server->cache_consistency_bitmask));
		server->cache_consistency_bitmask[0] &= FATTR4_WORD0_CHANGE|FATTR4_WORD0_SIZE;
		server->cache_consistency_bitmask[1] &= FATTR4_WORD1_TIME_METADATA|FATTR4_WORD1_TIME_MODIFY;
		server->acl_bitmask = res.acl_bitmask;
		server->fh_expire_type = res.fh_expire_type;
	}

	return status;
}

int nfs4_server_capabilities(struct nfs_server *server, struct nfs_fh *fhandle)
{
	struct nfs4_exception exception = { };
	int err;
	do {
		err = nfs4_handle_exception(server,
				_nfs4_server_capabilities(server, fhandle),
				&exception);
	} while (exception.retry);
	return err;
}

static int _nfs4_lookup_root(struct nfs_server *server, struct nfs_fh *fhandle,
		struct nfs_fsinfo *info)
{
	struct nfs4_lookup_root_arg args = {
		.bitmask = nfs4_fattr_bitmap,
	};
	struct nfs4_lookup_res res = {
		.server = server,
		.fattr = info->fattr,
		.fh = fhandle,
	};
	struct rpc_message msg = {
		.rpc_proc = &nfs4_procedures[NFSPROC4_CLNT_LOOKUP_ROOT],
		.rpc_argp = &args,
		.rpc_resp = &res,
	};

	nfs_fattr_init(info->fattr);
	return nfs4_call_sync(server->client, server, &msg, &args.seq_args, &res.seq_res, 0);
}

static int nfs4_lookup_root(struct nfs_server *server, struct nfs_fh *fhandle,
		struct nfs_fsinfo *info)
{
	struct nfs4_exception exception = { };
	int err;
	do {
		err = _nfs4_lookup_root(server, fhandle, info);
		switch (err) {
		case 0:
		case -NFS4ERR_WRONGSEC:
			goto out;
		default:
			err = nfs4_handle_exception(server, err, &exception);
		}
	} while (exception.retry);
out:
	return err;
}

static int nfs4_lookup_root_sec(struct nfs_server *server, struct nfs_fh *fhandle,
				struct nfs_fsinfo *info, rpc_authflavor_t flavor)
{
	struct rpc_auth *auth;
	int ret;

	auth = rpcauth_create(flavor, server->client);
	if (!auth) {
		ret = -EIO;
		goto out;
	}
	ret = nfs4_lookup_root(server, fhandle, info);
out:
	return ret;
}

static int nfs4_find_root_sec(struct nfs_server *server, struct nfs_fh *fhandle,
			      struct nfs_fsinfo *info)
{
	int i, len, status = 0;
	rpc_authflavor_t flav_array[NFS_MAX_SECFLAVORS];

	len = gss_mech_list_pseudoflavors(&flav_array[0]);
	flav_array[len] = RPC_AUTH_NULL;
	len += 1;

	for (i = 0; i < len; i++) {
		status = nfs4_lookup_root_sec(server, fhandle, info, flav_array[i]);
		if (status == -NFS4ERR_WRONGSEC || status == -EACCES)
			continue;
		break;
	}
	/*
	 * -EACCESS could mean that the user doesn't have correct permissions
	 * to access the mount.  It could also mean that we tried to mount
	 * with a gss auth flavor, but rpc.gssd isn't running.  Either way,
	 * existing mount programs don't handle -EACCES very well so it should
	 * be mapped to -EPERM instead.
	 */
	if (status == -EACCES)
		status = -EPERM;
	return status;
}

/*
 * get the file handle for the "/" directory on the server
 */
int nfs4_proc_get_rootfh(struct nfs_server *server, struct nfs_fh *fhandle,
			 struct nfs_fsinfo *info)
{
	int minor_version = server->nfs_client->cl_minorversion;
	int status = nfs4_lookup_root(server, fhandle, info);
	if ((status == -NFS4ERR_WRONGSEC) && !(server->flags & NFS_MOUNT_SECFLAVOUR))
		/*
		 * A status of -NFS4ERR_WRONGSEC will be mapped to -EPERM
		 * by nfs4_map_errors() as this function exits.
		 */
		status = nfs_v4_minor_ops[minor_version]->find_root_sec(server, fhandle, info);
	if (status == 0)
		status = nfs4_server_capabilities(server, fhandle);
	if (status == 0)
		status = nfs4_do_fsinfo(server, fhandle, info);
	return nfs4_map_errors(status);
}

static int nfs4_proc_get_root(struct nfs_server *server, struct nfs_fh *mntfh,
			      struct nfs_fsinfo *info)
{
	int error;
	struct nfs_fattr *fattr = info->fattr;

	error = nfs4_server_capabilities(server, mntfh);
	if (error < 0) {
		dprintk("nfs4_get_root: getcaps error = %d\n", -error);
		return error;
	}

	error = nfs4_proc_getattr(server, mntfh, fattr);
	if (error < 0) {
		dprintk("nfs4_get_root: getattr error = %d\n", -error);
		return error;
	}

	if (fattr->valid & NFS_ATTR_FATTR_FSID &&
	    !nfs_fsid_equal(&server->fsid, &fattr->fsid))
		memcpy(&server->fsid, &fattr->fsid, sizeof(server->fsid));

	return error;
}

/*
 * Get locations and (maybe) other attributes of a referral.
 * Note that we'll actually follow the referral later when
 * we detect fsid mismatch in inode revalidation
 */
static int nfs4_get_referral(struct rpc_clnt *client, struct inode *dir,
			     const struct qstr *name, struct nfs_fattr *fattr,
			     struct nfs_fh *fhandle)
{
	int status = -ENOMEM;
	struct page *page = NULL;
	struct nfs4_fs_locations *locations = NULL;

	page = alloc_page(GFP_KERNEL);
	if (page == NULL)
		goto out;
	locations = kmalloc(sizeof(struct nfs4_fs_locations), GFP_KERNEL);
	if (locations == NULL)
		goto out;

	status = nfs4_proc_fs_locations(client, dir, name, locations, page);
	if (status != 0)
		goto out;
	/* Make sure server returned a different fsid for the referral */
	if (nfs_fsid_equal(&NFS_SERVER(dir)->fsid, &locations->fattr.fsid)) {
		dprintk("%s: server did not return a different fsid for"
			" a referral at %s\n", __func__, name->name);
		status = -EIO;
		goto out;
	}
	/* Fixup attributes for the nfs_lookup() call to nfs_fhget() */
	nfs_fixup_referral_attributes(&locations->fattr);

	/* replace the lookup nfs_fattr with the locations nfs_fattr */
	memcpy(fattr, &locations->fattr, sizeof(struct nfs_fattr));
	memset(fhandle, 0, sizeof(struct nfs_fh));
out:
	if (page)
		__free_page(page);
	kfree(locations);
	return status;
}

static int _nfs4_proc_getattr(struct nfs_server *server, struct nfs_fh *fhandle, struct nfs_fattr *fattr)
{
	struct nfs4_getattr_arg args = {
		.fh = fhandle,
		.bitmask = server->attr_bitmask,
	};
	struct nfs4_getattr_res res = {
		.fattr = fattr,
		.server = server,
	};
	struct rpc_message msg = {
		.rpc_proc = &nfs4_procedures[NFSPROC4_CLNT_GETATTR],
		.rpc_argp = &args,
		.rpc_resp = &res,
	};
	
	nfs_fattr_init(fattr);
	return nfs4_call_sync(server->client, server, &msg, &args.seq_args, &res.seq_res, 0);
}

static int nfs4_proc_getattr(struct nfs_server *server, struct nfs_fh *fhandle, struct nfs_fattr *fattr)
{
	struct nfs4_exception exception = { };
	int err;
	do {
		err = nfs4_handle_exception(server,
				_nfs4_proc_getattr(server, fhandle, fattr),
				&exception);
	} while (exception.retry);
	return err;
}

/* 
 * The file is not closed if it is opened due to the a request to change
 * the size of the file. The open call will not be needed once the
 * VFS layer lookup-intents are implemented.
 *
 * Close is called when the inode is destroyed.
 * If we haven't opened the file for O_WRONLY, we
 * need to in the size_change case to obtain a stateid.
 *
 * Got race?
 * Because OPEN is always done by name in nfsv4, it is
 * possible that we opened a different file by the same
 * name.  We can recognize this race condition, but we
 * can't do anything about it besides returning an error.
 *
 * This will be fixed with VFS changes (lookup-intent).
 */
static int
nfs4_proc_setattr(struct dentry *dentry, struct nfs_fattr *fattr,
		  struct iattr *sattr)
{
	struct inode *inode = dentry->d_inode;
	struct rpc_cred *cred = NULL;
	struct nfs4_state *state = NULL;
	int status;

	if (pnfs_ld_layoutret_on_setattr(inode))
		pnfs_return_layout(inode);

	nfs_fattr_init(fattr);
	
	/* Search for an existing open(O_WRITE) file */
	if (sattr->ia_valid & ATTR_FILE) {
		struct nfs_open_context *ctx;

		ctx = nfs_file_open_context(sattr->ia_file);
		if (ctx) {
			cred = ctx->cred;
			state = ctx->state;
		}
	}

	/* Deal with open(O_TRUNC) */
	if (sattr->ia_valid & ATTR_OPEN)
		sattr->ia_valid &= ~(ATTR_MTIME|ATTR_CTIME|ATTR_OPEN);

	status = nfs4_do_setattr(inode, cred, fattr, sattr, state);
	if (status == 0)
		nfs_setattr_update_inode(inode, sattr);
	return status;
}

static int _nfs4_proc_lookup(struct rpc_clnt *clnt, struct inode *dir,
		const struct qstr *name, struct nfs_fh *fhandle,
		struct nfs_fattr *fattr)
{
	struct nfs_server *server = NFS_SERVER(dir);
	int		       status;
	struct nfs4_lookup_arg args = {
		.bitmask = server->attr_bitmask,
		.dir_fh = NFS_FH(dir),
		.name = name,
	};
	struct nfs4_lookup_res res = {
		.server = server,
		.fattr = fattr,
		.fh = fhandle,
	};
	struct rpc_message msg = {
		.rpc_proc = &nfs4_procedures[NFSPROC4_CLNT_LOOKUP],
		.rpc_argp = &args,
		.rpc_resp = &res,
	};

	nfs_fattr_init(fattr);

	dprintk("NFS call  lookup %s\n", name->name);
	status = nfs4_call_sync(clnt, server, &msg, &args.seq_args, &res.seq_res, 0);
	dprintk("NFS reply lookup: %d\n", status);
	return status;
}

static void nfs_fixup_secinfo_attributes(struct nfs_fattr *fattr)
{
	fattr->valid |= NFS_ATTR_FATTR_TYPE | NFS_ATTR_FATTR_MODE |
		NFS_ATTR_FATTR_NLINK | NFS_ATTR_FATTR_MOUNTPOINT;
	fattr->mode = S_IFDIR | S_IRUGO | S_IXUGO;
	fattr->nlink = 2;
}

static int nfs4_proc_lookup_common(struct rpc_clnt **clnt, struct inode *dir,
				   struct qstr *name, struct nfs_fh *fhandle,
				   struct nfs_fattr *fattr)
{
	struct nfs4_exception exception = { };
	struct rpc_clnt *client = *clnt;
	int err;
	do {
		err = _nfs4_proc_lookup(client, dir, name, fhandle, fattr);
		switch (err) {
		case -NFS4ERR_BADNAME:
			err = -ENOENT;
			goto out;
		case -NFS4ERR_MOVED:
			err = nfs4_get_referral(client, dir, name, fattr, fhandle);
			goto out;
		case -NFS4ERR_WRONGSEC:
			err = -EPERM;
			if (client != *clnt)
				goto out;

			client = nfs4_create_sec_client(client, dir, name);
			if (IS_ERR(client))
				return PTR_ERR(client);

			exception.retry = 1;
			break;
		default:
			err = nfs4_handle_exception(NFS_SERVER(dir), err, &exception);
		}
	} while (exception.retry);

out:
	if (err == 0)
		*clnt = client;
	else if (client != *clnt)
		rpc_shutdown_client(client);

	return err;
}

static int nfs4_proc_lookup(struct inode *dir, struct qstr *name,
			    struct nfs_fh *fhandle, struct nfs_fattr *fattr)
{
	int status;
	struct rpc_clnt *client = NFS_CLIENT(dir);

	status = nfs4_proc_lookup_common(&client, dir, name, fhandle, fattr);
	if (client != NFS_CLIENT(dir)) {
		rpc_shutdown_client(client);
		nfs_fixup_secinfo_attributes(fattr);
	}
	return status;
}

struct rpc_clnt *
nfs4_proc_lookup_mountpoint(struct inode *dir, struct qstr *name,
			    struct nfs_fh *fhandle, struct nfs_fattr *fattr)
{
	int status;
	struct rpc_clnt *client = rpc_clone_client(NFS_CLIENT(dir));

	status = nfs4_proc_lookup_common(&client, dir, name, fhandle, fattr);
	if (status < 0) {
		rpc_shutdown_client(client);
		return ERR_PTR(status);
	}
	return client;
}

static int _nfs4_proc_access(struct inode *inode, struct nfs_access_entry *entry)
{
	struct nfs_server *server = NFS_SERVER(inode);
	struct nfs4_accessargs args = {
		.fh = NFS_FH(inode),
		.bitmask = server->cache_consistency_bitmask,
	};
	struct nfs4_accessres res = {
		.server = server,
	};
	struct rpc_message msg = {
		.rpc_proc = &nfs4_procedures[NFSPROC4_CLNT_ACCESS],
		.rpc_argp = &args,
		.rpc_resp = &res,
		.rpc_cred = entry->cred,
	};
	int mode = entry->mask;
	int status;

	/*
	 * Determine which access bits we want to ask for...
	 */
	if (mode & MAY_READ)
		args.access |= NFS4_ACCESS_READ;
	if (S_ISDIR(inode->i_mode)) {
		if (mode & MAY_WRITE)
			args.access |= NFS4_ACCESS_MODIFY | NFS4_ACCESS_EXTEND | NFS4_ACCESS_DELETE;
		if (mode & MAY_EXEC)
			args.access |= NFS4_ACCESS_LOOKUP;
	} else {
		if (mode & MAY_WRITE)
			args.access |= NFS4_ACCESS_MODIFY | NFS4_ACCESS_EXTEND;
		if (mode & MAY_EXEC)
			args.access |= NFS4_ACCESS_EXECUTE;
	}

	res.fattr = nfs_alloc_fattr();
	if (res.fattr == NULL)
		return -ENOMEM;

	status = nfs4_call_sync(server->client, server, &msg, &args.seq_args, &res.seq_res, 0);
	if (!status) {
		entry->mask = 0;
		if (res.access & NFS4_ACCESS_READ)
			entry->mask |= MAY_READ;
		if (res.access & (NFS4_ACCESS_MODIFY | NFS4_ACCESS_EXTEND | NFS4_ACCESS_DELETE))
			entry->mask |= MAY_WRITE;
		if (res.access & (NFS4_ACCESS_LOOKUP|NFS4_ACCESS_EXECUTE))
			entry->mask |= MAY_EXEC;
		nfs_refresh_inode(inode, res.fattr);
	}
	nfs_free_fattr(res.fattr);
	return status;
}

static int nfs4_proc_access(struct inode *inode, struct nfs_access_entry *entry)
{
	struct nfs4_exception exception = { };
	int err;
	do {
		err = nfs4_handle_exception(NFS_SERVER(inode),
				_nfs4_proc_access(inode, entry),
				&exception);
	} while (exception.retry);
	return err;
}

/*
 * TODO: For the time being, we don't try to get any attributes
 * along with any of the zero-copy operations READ, READDIR,
 * READLINK, WRITE.
 *
 * In the case of the first three, we want to put the GETATTR
 * after the read-type operation -- this is because it is hard
 * to predict the length of a GETATTR response in v4, and thus
 * align the READ data correctly.  This means that the GETATTR
 * may end up partially falling into the page cache, and we should
 * shift it into the 'tail' of the xdr_buf before processing.
 * To do this efficiently, we need to know the total length
 * of data received, which doesn't seem to be available outside
 * of the RPC layer.
 *
 * In the case of WRITE, we also want to put the GETATTR after
 * the operation -- in this case because we want to make sure
 * we get the post-operation mtime and size.  This means that
 * we can't use xdr_encode_pages() as written: we need a variant
 * of it which would leave room in the 'tail' iovec.
 *
 * Both of these changes to the XDR layer would in fact be quite
 * minor, but I decided to leave them for a subsequent patch.
 */
static int _nfs4_proc_readlink(struct inode *inode, struct page *page,
		unsigned int pgbase, unsigned int pglen)
{
	struct nfs4_readlink args = {
		.fh       = NFS_FH(inode),
		.pgbase	  = pgbase,
		.pglen    = pglen,
		.pages    = &page,
	};
	struct nfs4_readlink_res res;
	struct rpc_message msg = {
		.rpc_proc = &nfs4_procedures[NFSPROC4_CLNT_READLINK],
		.rpc_argp = &args,
		.rpc_resp = &res,
	};

	return nfs4_call_sync(NFS_SERVER(inode)->client, NFS_SERVER(inode), &msg, &args.seq_args, &res.seq_res, 0);
}

static int nfs4_proc_readlink(struct inode *inode, struct page *page,
		unsigned int pgbase, unsigned int pglen)
{
	struct nfs4_exception exception = { };
	int err;
	do {
		err = nfs4_handle_exception(NFS_SERVER(inode),
				_nfs4_proc_readlink(inode, page, pgbase, pglen),
				&exception);
	} while (exception.retry);
	return err;
}

/*
 * Got race?
 * We will need to arrange for the VFS layer to provide an atomic open.
 * Until then, this create/open method is prone to inefficiency and race
 * conditions due to the lookup, create, and open VFS calls from sys_open()
 * placed on the wire.
 *
 * Given the above sorry state of affairs, I'm simply sending an OPEN.
 * The file will be opened again in the subsequent VFS open call
 * (nfs4_proc_file_open).
 *
 * The open for read will just hang around to be used by any process that
 * opens the file O_RDONLY. This will all be resolved with the VFS changes.
 */

static int
nfs4_proc_create(struct inode *dir, struct dentry *dentry, struct iattr *sattr,
                 int flags, struct nfs_open_context *ctx)
{
	struct dentry *de = dentry;
	struct nfs4_state *state;
	struct rpc_cred *cred = NULL;
	fmode_t fmode = 0;
	int status = 0;

	if (ctx != NULL) {
		cred = ctx->cred;
		de = ctx->dentry;
		fmode = ctx->mode;
	}
	sattr->ia_mode &= ~current_umask();
	state = nfs4_do_open(dir, de, fmode, flags, sattr, cred, NULL);
	d_drop(dentry);
	if (IS_ERR(state)) {
		status = PTR_ERR(state);
		goto out;
	}
	d_add(dentry, igrab(state->inode));
	nfs_set_verifier(dentry, nfs_save_change_attribute(dir));
	if (ctx != NULL)
		ctx->state = state;
	else
		nfs4_close_sync(state, fmode);
out:
	return status;
}

static int _nfs4_proc_remove(struct inode *dir, struct qstr *name)
{
	struct nfs_server *server = NFS_SERVER(dir);
	struct nfs_removeargs args = {
		.fh = NFS_FH(dir),
<<<<<<< HEAD
		.name = *name,
		.bitmask = server->attr_bitmask,
=======
		.name.len = name->len,
		.name.name = name->name,
>>>>>>> f2c1b510
	};
	struct nfs_removeres res = {
		.server = server,
	};
	struct rpc_message msg = {
		.rpc_proc = &nfs4_procedures[NFSPROC4_CLNT_REMOVE],
		.rpc_argp = &args,
		.rpc_resp = &res,
	};
	int status;

	status = nfs4_call_sync(server->client, server, &msg, &args.seq_args, &res.seq_res, 1);
	if (status == 0)
		update_changeattr(dir, &res.cinfo);
	return status;
}

static int nfs4_proc_remove(struct inode *dir, struct qstr *name)
{
	struct nfs4_exception exception = { };
	int err;
	do {
		err = nfs4_handle_exception(NFS_SERVER(dir),
				_nfs4_proc_remove(dir, name),
				&exception);
	} while (exception.retry);
	return err;
}

static void nfs4_proc_unlink_setup(struct rpc_message *msg, struct inode *dir)
{
	struct nfs_server *server = NFS_SERVER(dir);
	struct nfs_removeargs *args = msg->rpc_argp;
	struct nfs_removeres *res = msg->rpc_resp;

	res->server = server;
	msg->rpc_proc = &nfs4_procedures[NFSPROC4_CLNT_REMOVE];
	nfs41_init_sequence(&args->seq_args, &res->seq_res, 1);
}

static void nfs4_proc_unlink_rpc_prepare(struct rpc_task *task, struct nfs_unlinkdata *data)
{
	if (nfs4_setup_sequence(NFS_SERVER(data->dir),
				&data->args.seq_args,
				&data->res.seq_res,
				task))
		return;
	rpc_call_start(task);
}

static int nfs4_proc_unlink_done(struct rpc_task *task, struct inode *dir)
{
	struct nfs_removeres *res = task->tk_msg.rpc_resp;

	if (!nfs4_sequence_done(task, &res->seq_res))
		return 0;
	if (nfs4_async_handle_error(task, res->server, NULL) == -EAGAIN)
		return 0;
	update_changeattr(dir, &res->cinfo);
	return 1;
}

static void nfs4_proc_rename_setup(struct rpc_message *msg, struct inode *dir)
{
	struct nfs_server *server = NFS_SERVER(dir);
	struct nfs_renameargs *arg = msg->rpc_argp;
	struct nfs_renameres *res = msg->rpc_resp;

	msg->rpc_proc = &nfs4_procedures[NFSPROC4_CLNT_RENAME];
	res->server = server;
	nfs41_init_sequence(&arg->seq_args, &res->seq_res, 1);
}

static void nfs4_proc_rename_rpc_prepare(struct rpc_task *task, struct nfs_renamedata *data)
{
	if (nfs4_setup_sequence(NFS_SERVER(data->old_dir),
				&data->args.seq_args,
				&data->res.seq_res,
				task))
		return;
	rpc_call_start(task);
}

static int nfs4_proc_rename_done(struct rpc_task *task, struct inode *old_dir,
				 struct inode *new_dir)
{
	struct nfs_renameres *res = task->tk_msg.rpc_resp;

	if (!nfs4_sequence_done(task, &res->seq_res))
		return 0;
	if (nfs4_async_handle_error(task, res->server, NULL) == -EAGAIN)
		return 0;

	update_changeattr(old_dir, &res->old_cinfo);
	update_changeattr(new_dir, &res->new_cinfo);
	return 1;
}

static int _nfs4_proc_rename(struct inode *old_dir, struct qstr *old_name,
		struct inode *new_dir, struct qstr *new_name)
{
	struct nfs_server *server = NFS_SERVER(old_dir);
	struct nfs_renameargs arg = {
		.old_dir = NFS_FH(old_dir),
		.new_dir = NFS_FH(new_dir),
		.old_name = old_name,
		.new_name = new_name,
	};
	struct nfs_renameres res = {
		.server = server,
	};
	struct rpc_message msg = {
		.rpc_proc = &nfs4_procedures[NFSPROC4_CLNT_RENAME],
		.rpc_argp = &arg,
		.rpc_resp = &res,
	};
	int status = -ENOMEM;
	
	status = nfs4_call_sync(server->client, server, &msg, &arg.seq_args, &res.seq_res, 1);
	if (!status) {
		update_changeattr(old_dir, &res.old_cinfo);
		update_changeattr(new_dir, &res.new_cinfo);
	}
	return status;
}

static int nfs4_proc_rename(struct inode *old_dir, struct qstr *old_name,
		struct inode *new_dir, struct qstr *new_name)
{
	struct nfs4_exception exception = { };
	int err;
	do {
		err = nfs4_handle_exception(NFS_SERVER(old_dir),
				_nfs4_proc_rename(old_dir, old_name,
					new_dir, new_name),
				&exception);
	} while (exception.retry);
	return err;
}

static int _nfs4_proc_link(struct inode *inode, struct inode *dir, struct qstr *name)
{
	struct nfs_server *server = NFS_SERVER(inode);
	struct nfs4_link_arg arg = {
		.fh     = NFS_FH(inode),
		.dir_fh = NFS_FH(dir),
		.name   = name,
		.bitmask = server->attr_bitmask,
	};
	struct nfs4_link_res res = {
		.server = server,
	};
	struct rpc_message msg = {
		.rpc_proc = &nfs4_procedures[NFSPROC4_CLNT_LINK],
		.rpc_argp = &arg,
		.rpc_resp = &res,
	};
	int status = -ENOMEM;

	res.fattr = nfs_alloc_fattr();
	if (res.fattr == NULL)
		goto out;

	status = nfs4_call_sync(server->client, server, &msg, &arg.seq_args, &res.seq_res, 1);
	if (!status) {
		update_changeattr(dir, &res.cinfo);
		nfs_post_op_update_inode(inode, res.fattr);
	}
out:
	nfs_free_fattr(res.fattr);
	return status;
}

static int nfs4_proc_link(struct inode *inode, struct inode *dir, struct qstr *name)
{
	struct nfs4_exception exception = { };
	int err;
	do {
		err = nfs4_handle_exception(NFS_SERVER(inode),
				_nfs4_proc_link(inode, dir, name),
				&exception);
	} while (exception.retry);
	return err;
}

struct nfs4_createdata {
	struct rpc_message msg;
	struct nfs4_create_arg arg;
	struct nfs4_create_res res;
	struct nfs_fh fh;
	struct nfs_fattr fattr;
};

static struct nfs4_createdata *nfs4_alloc_createdata(struct inode *dir,
		struct qstr *name, struct iattr *sattr, u32 ftype)
{
	struct nfs4_createdata *data;

	data = kzalloc(sizeof(*data), GFP_KERNEL);
	if (data != NULL) {
		struct nfs_server *server = NFS_SERVER(dir);

		data->msg.rpc_proc = &nfs4_procedures[NFSPROC4_CLNT_CREATE];
		data->msg.rpc_argp = &data->arg;
		data->msg.rpc_resp = &data->res;
		data->arg.dir_fh = NFS_FH(dir);
		data->arg.server = server;
		data->arg.name = name;
		data->arg.attrs = sattr;
		data->arg.ftype = ftype;
		data->arg.bitmask = server->attr_bitmask;
		data->res.server = server;
		data->res.fh = &data->fh;
		data->res.fattr = &data->fattr;
		nfs_fattr_init(data->res.fattr);
	}
	return data;
}

static int nfs4_do_create(struct inode *dir, struct dentry *dentry, struct nfs4_createdata *data)
{
	int status = nfs4_call_sync(NFS_SERVER(dir)->client, NFS_SERVER(dir), &data->msg,
				    &data->arg.seq_args, &data->res.seq_res, 1);
	if (status == 0) {
		update_changeattr(dir, &data->res.dir_cinfo);
		status = nfs_instantiate(dentry, data->res.fh, data->res.fattr);
	}
	return status;
}

static void nfs4_free_createdata(struct nfs4_createdata *data)
{
	kfree(data);
}

static int _nfs4_proc_symlink(struct inode *dir, struct dentry *dentry,
		struct page *page, unsigned int len, struct iattr *sattr)
{
	struct nfs4_createdata *data;
	int status = -ENAMETOOLONG;

	if (len > NFS4_MAXPATHLEN)
		goto out;

	status = -ENOMEM;
	data = nfs4_alloc_createdata(dir, &dentry->d_name, sattr, NF4LNK);
	if (data == NULL)
		goto out;

	data->msg.rpc_proc = &nfs4_procedures[NFSPROC4_CLNT_SYMLINK];
	data->arg.u.symlink.pages = &page;
	data->arg.u.symlink.len = len;
	
	status = nfs4_do_create(dir, dentry, data);

	nfs4_free_createdata(data);
out:
	return status;
}

static int nfs4_proc_symlink(struct inode *dir, struct dentry *dentry,
		struct page *page, unsigned int len, struct iattr *sattr)
{
	struct nfs4_exception exception = { };
	int err;
	do {
		err = nfs4_handle_exception(NFS_SERVER(dir),
				_nfs4_proc_symlink(dir, dentry, page,
							len, sattr),
				&exception);
	} while (exception.retry);
	return err;
}

static int _nfs4_proc_mkdir(struct inode *dir, struct dentry *dentry,
		struct iattr *sattr)
{
	struct nfs4_createdata *data;
	int status = -ENOMEM;

	data = nfs4_alloc_createdata(dir, &dentry->d_name, sattr, NF4DIR);
	if (data == NULL)
		goto out;

	status = nfs4_do_create(dir, dentry, data);

	nfs4_free_createdata(data);
out:
	return status;
}

static int nfs4_proc_mkdir(struct inode *dir, struct dentry *dentry,
		struct iattr *sattr)
{
	struct nfs4_exception exception = { };
	int err;

	sattr->ia_mode &= ~current_umask();
	do {
		err = nfs4_handle_exception(NFS_SERVER(dir),
				_nfs4_proc_mkdir(dir, dentry, sattr),
				&exception);
	} while (exception.retry);
	return err;
}

static int _nfs4_proc_readdir(struct dentry *dentry, struct rpc_cred *cred,
		u64 cookie, struct page **pages, unsigned int count, int plus)
{
	struct inode		*dir = dentry->d_inode;
	struct nfs4_readdir_arg args = {
		.fh = NFS_FH(dir),
		.pages = pages,
		.pgbase = 0,
		.count = count,
		.bitmask = NFS_SERVER(dentry->d_inode)->attr_bitmask,
		.plus = plus,
	};
	struct nfs4_readdir_res res;
	struct rpc_message msg = {
		.rpc_proc = &nfs4_procedures[NFSPROC4_CLNT_READDIR],
		.rpc_argp = &args,
		.rpc_resp = &res,
		.rpc_cred = cred,
	};
	int			status;

	dprintk("%s: dentry = %s/%s, cookie = %Lu\n", __func__,
			dentry->d_parent->d_name.name,
			dentry->d_name.name,
			(unsigned long long)cookie);
	nfs4_setup_readdir(cookie, NFS_COOKIEVERF(dir), dentry, &args);
	res.pgbase = args.pgbase;
	status = nfs4_call_sync(NFS_SERVER(dir)->client, NFS_SERVER(dir), &msg, &args.seq_args, &res.seq_res, 0);
	if (status >= 0) {
		memcpy(NFS_COOKIEVERF(dir), res.verifier.data, NFS4_VERIFIER_SIZE);
		status += args.pgbase;
	}

	nfs_invalidate_atime(dir);

	dprintk("%s: returns %d\n", __func__, status);
	return status;
}

static int nfs4_proc_readdir(struct dentry *dentry, struct rpc_cred *cred,
		u64 cookie, struct page **pages, unsigned int count, int plus)
{
	struct nfs4_exception exception = { };
	int err;
	do {
		err = nfs4_handle_exception(NFS_SERVER(dentry->d_inode),
				_nfs4_proc_readdir(dentry, cred, cookie,
					pages, count, plus),
				&exception);
	} while (exception.retry);
	return err;
}

static int _nfs4_proc_mknod(struct inode *dir, struct dentry *dentry,
		struct iattr *sattr, dev_t rdev)
{
	struct nfs4_createdata *data;
	int mode = sattr->ia_mode;
	int status = -ENOMEM;

	BUG_ON(!(sattr->ia_valid & ATTR_MODE));
	BUG_ON(!S_ISFIFO(mode) && !S_ISBLK(mode) && !S_ISCHR(mode) && !S_ISSOCK(mode));

	data = nfs4_alloc_createdata(dir, &dentry->d_name, sattr, NF4SOCK);
	if (data == NULL)
		goto out;

	if (S_ISFIFO(mode))
		data->arg.ftype = NF4FIFO;
	else if (S_ISBLK(mode)) {
		data->arg.ftype = NF4BLK;
		data->arg.u.device.specdata1 = MAJOR(rdev);
		data->arg.u.device.specdata2 = MINOR(rdev);
	}
	else if (S_ISCHR(mode)) {
		data->arg.ftype = NF4CHR;
		data->arg.u.device.specdata1 = MAJOR(rdev);
		data->arg.u.device.specdata2 = MINOR(rdev);
	}
	
	status = nfs4_do_create(dir, dentry, data);

	nfs4_free_createdata(data);
out:
	return status;
}

static int nfs4_proc_mknod(struct inode *dir, struct dentry *dentry,
		struct iattr *sattr, dev_t rdev)
{
	struct nfs4_exception exception = { };
	int err;

	sattr->ia_mode &= ~current_umask();
	do {
		err = nfs4_handle_exception(NFS_SERVER(dir),
				_nfs4_proc_mknod(dir, dentry, sattr, rdev),
				&exception);
	} while (exception.retry);
	return err;
}

static int _nfs4_proc_statfs(struct nfs_server *server, struct nfs_fh *fhandle,
		 struct nfs_fsstat *fsstat)
{
	struct nfs4_statfs_arg args = {
		.fh = fhandle,
		.bitmask = server->attr_bitmask,
	};
	struct nfs4_statfs_res res = {
		.fsstat = fsstat,
	};
	struct rpc_message msg = {
		.rpc_proc = &nfs4_procedures[NFSPROC4_CLNT_STATFS],
		.rpc_argp = &args,
		.rpc_resp = &res,
	};

	nfs_fattr_init(fsstat->fattr);
	return  nfs4_call_sync(server->client, server, &msg, &args.seq_args, &res.seq_res, 0);
}

static int nfs4_proc_statfs(struct nfs_server *server, struct nfs_fh *fhandle, struct nfs_fsstat *fsstat)
{
	struct nfs4_exception exception = { };
	int err;
	do {
		err = nfs4_handle_exception(server,
				_nfs4_proc_statfs(server, fhandle, fsstat),
				&exception);
	} while (exception.retry);
	return err;
}

static int _nfs4_do_fsinfo(struct nfs_server *server, struct nfs_fh *fhandle,
		struct nfs_fsinfo *fsinfo)
{
	struct nfs4_fsinfo_arg args = {
		.fh = fhandle,
		.bitmask = server->attr_bitmask,
	};
	struct nfs4_fsinfo_res res = {
		.fsinfo = fsinfo,
	};
	struct rpc_message msg = {
		.rpc_proc = &nfs4_procedures[NFSPROC4_CLNT_FSINFO],
		.rpc_argp = &args,
		.rpc_resp = &res,
	};

	return nfs4_call_sync(server->client, server, &msg, &args.seq_args, &res.seq_res, 0);
}

static int nfs4_do_fsinfo(struct nfs_server *server, struct nfs_fh *fhandle, struct nfs_fsinfo *fsinfo)
{
	struct nfs4_exception exception = { };
	int err;

	do {
		err = nfs4_handle_exception(server,
				_nfs4_do_fsinfo(server, fhandle, fsinfo),
				&exception);
	} while (exception.retry);
	return err;
}

static int nfs4_proc_fsinfo(struct nfs_server *server, struct nfs_fh *fhandle, struct nfs_fsinfo *fsinfo)
{
	nfs_fattr_init(fsinfo->fattr);
	return nfs4_do_fsinfo(server, fhandle, fsinfo);
}

static int _nfs4_proc_pathconf(struct nfs_server *server, struct nfs_fh *fhandle,
		struct nfs_pathconf *pathconf)
{
	struct nfs4_pathconf_arg args = {
		.fh = fhandle,
		.bitmask = server->attr_bitmask,
	};
	struct nfs4_pathconf_res res = {
		.pathconf = pathconf,
	};
	struct rpc_message msg = {
		.rpc_proc = &nfs4_procedures[NFSPROC4_CLNT_PATHCONF],
		.rpc_argp = &args,
		.rpc_resp = &res,
	};

	/* None of the pathconf attributes are mandatory to implement */
	if ((args.bitmask[0] & nfs4_pathconf_bitmap[0]) == 0) {
		memset(pathconf, 0, sizeof(*pathconf));
		return 0;
	}

	nfs_fattr_init(pathconf->fattr);
	return nfs4_call_sync(server->client, server, &msg, &args.seq_args, &res.seq_res, 0);
}

static int nfs4_proc_pathconf(struct nfs_server *server, struct nfs_fh *fhandle,
		struct nfs_pathconf *pathconf)
{
	struct nfs4_exception exception = { };
	int err;

	do {
		err = nfs4_handle_exception(server,
				_nfs4_proc_pathconf(server, fhandle, pathconf),
				&exception);
	} while (exception.retry);
	return err;
}

void __nfs4_read_done_cb(struct nfs_read_data *data)
{
	nfs_invalidate_atime(data->header->inode);
}

static int nfs4_read_done_cb(struct rpc_task *task, struct nfs_read_data *data)
{
	struct nfs_server *server = NFS_SERVER(data->header->inode);

	if (nfs4_async_handle_error(task, server, data->args.context->state) == -EAGAIN) {
		rpc_restart_call_prepare(task);
		return -EAGAIN;
	}

	__nfs4_read_done_cb(data);
	if (task->tk_status > 0)
		renew_lease(server, data->timestamp);
	return 0;
}

static int nfs4_read_done(struct rpc_task *task, struct nfs_read_data *data)
{

	dprintk("--> %s\n", __func__);

	if (!nfs4_sequence_done(task, &data->res.seq_res))
		return -EAGAIN;

	return data->read_done_cb ? data->read_done_cb(task, data) :
				    nfs4_read_done_cb(task, data);
}

static void nfs4_proc_read_setup(struct nfs_read_data *data, struct rpc_message *msg)
{
	data->timestamp   = jiffies;
	data->read_done_cb = nfs4_read_done_cb;
	msg->rpc_proc = &nfs4_procedures[NFSPROC4_CLNT_READ];
	nfs41_init_sequence(&data->args.seq_args, &data->res.seq_res, 0);
}

static void nfs4_proc_read_rpc_prepare(struct rpc_task *task, struct nfs_read_data *data)
{
	if (nfs4_setup_sequence(NFS_SERVER(data->header->inode),
				&data->args.seq_args,
				&data->res.seq_res,
				task))
		return;
	rpc_call_start(task);
}

static int nfs4_write_done_cb(struct rpc_task *task, struct nfs_write_data *data)
{
	struct inode *inode = data->header->inode;
	
	if (nfs4_async_handle_error(task, NFS_SERVER(inode), data->args.context->state) == -EAGAIN) {
		rpc_restart_call_prepare(task);
		return -EAGAIN;
	}
	if (task->tk_status >= 0) {
		renew_lease(NFS_SERVER(inode), data->timestamp);
		nfs_post_op_update_inode_force_wcc(inode, &data->fattr);
	}
	return 0;
}

static int nfs4_write_done(struct rpc_task *task, struct nfs_write_data *data)
{
	if (!nfs4_sequence_done(task, &data->res.seq_res))
		return -EAGAIN;
	return data->write_done_cb ? data->write_done_cb(task, data) :
		nfs4_write_done_cb(task, data);
}

static
bool nfs4_write_need_cache_consistency_data(const struct nfs_write_data *data)
{
	const struct nfs_pgio_header *hdr = data->header;

	/* Don't request attributes for pNFS or O_DIRECT writes */
	if (data->ds_clp != NULL || hdr->dreq != NULL)
		return false;
	/* Otherwise, request attributes if and only if we don't hold
	 * a delegation
	 */
	return nfs_have_delegation(hdr->inode, FMODE_READ) == 0;
}

static void nfs4_proc_write_setup(struct nfs_write_data *data, struct rpc_message *msg)
{
	struct nfs_server *server = NFS_SERVER(data->header->inode);

	if (!nfs4_write_need_cache_consistency_data(data)) {
		data->args.bitmask = NULL;
		data->res.fattr = NULL;
	} else
		data->args.bitmask = server->cache_consistency_bitmask;

	if (!data->write_done_cb)
		data->write_done_cb = nfs4_write_done_cb;
	data->res.server = server;
	data->timestamp   = jiffies;

	msg->rpc_proc = &nfs4_procedures[NFSPROC4_CLNT_WRITE];
	nfs41_init_sequence(&data->args.seq_args, &data->res.seq_res, 1);
}

static void nfs4_proc_write_rpc_prepare(struct rpc_task *task, struct nfs_write_data *data)
{
	if (nfs4_setup_sequence(NFS_SERVER(data->header->inode),
				&data->args.seq_args,
				&data->res.seq_res,
				task))
		return;
	rpc_call_start(task);
}

static void nfs4_proc_commit_rpc_prepare(struct rpc_task *task, struct nfs_commit_data *data)
{
	if (nfs4_setup_sequence(NFS_SERVER(data->inode),
				&data->args.seq_args,
				&data->res.seq_res,
				task))
		return;
	rpc_call_start(task);
}

static int nfs4_commit_done_cb(struct rpc_task *task, struct nfs_commit_data *data)
{
	struct inode *inode = data->inode;

	if (nfs4_async_handle_error(task, NFS_SERVER(inode), NULL) == -EAGAIN) {
		rpc_restart_call_prepare(task);
		return -EAGAIN;
	}
	return 0;
}

static int nfs4_commit_done(struct rpc_task *task, struct nfs_commit_data *data)
{
	if (!nfs4_sequence_done(task, &data->res.seq_res))
		return -EAGAIN;
	return data->commit_done_cb(task, data);
}

static void nfs4_proc_commit_setup(struct nfs_commit_data *data, struct rpc_message *msg)
{
	struct nfs_server *server = NFS_SERVER(data->inode);

	if (data->commit_done_cb == NULL)
		data->commit_done_cb = nfs4_commit_done_cb;
	data->res.server = server;
	msg->rpc_proc = &nfs4_procedures[NFSPROC4_CLNT_COMMIT];
	nfs41_init_sequence(&data->args.seq_args, &data->res.seq_res, 1);
}

struct nfs4_renewdata {
	struct nfs_client	*client;
	unsigned long		timestamp;
};

/*
 * nfs4_proc_async_renew(): This is not one of the nfs_rpc_ops; it is a special
 * standalone procedure for queueing an asynchronous RENEW.
 */
static void nfs4_renew_release(void *calldata)
{
	struct nfs4_renewdata *data = calldata;
	struct nfs_client *clp = data->client;

	if (atomic_read(&clp->cl_count) > 1)
		nfs4_schedule_state_renewal(clp);
	nfs_put_client(clp);
	kfree(data);
}

static void nfs4_renew_done(struct rpc_task *task, void *calldata)
{
	struct nfs4_renewdata *data = calldata;
	struct nfs_client *clp = data->client;
	unsigned long timestamp = data->timestamp;

	if (task->tk_status < 0) {
		/* Unless we're shutting down, schedule state recovery! */
		if (test_bit(NFS_CS_RENEWD, &clp->cl_res_state) == 0)
			return;
		if (task->tk_status != NFS4ERR_CB_PATH_DOWN) {
			nfs4_schedule_lease_recovery(clp);
			return;
		}
		nfs4_schedule_path_down_recovery(clp);
	}
	do_renew_lease(clp, timestamp);
}

static const struct rpc_call_ops nfs4_renew_ops = {
	.rpc_call_done = nfs4_renew_done,
	.rpc_release = nfs4_renew_release,
};

static int nfs4_proc_async_renew(struct nfs_client *clp, struct rpc_cred *cred, unsigned renew_flags)
{
	struct rpc_message msg = {
		.rpc_proc	= &nfs4_procedures[NFSPROC4_CLNT_RENEW],
		.rpc_argp	= clp,
		.rpc_cred	= cred,
	};
	struct nfs4_renewdata *data;

	if (renew_flags == 0)
		return 0;
	if (!atomic_inc_not_zero(&clp->cl_count))
		return -EIO;
	data = kmalloc(sizeof(*data), GFP_NOFS);
	if (data == NULL)
		return -ENOMEM;
	data->client = clp;
	data->timestamp = jiffies;
	return rpc_call_async(clp->cl_rpcclient, &msg, RPC_TASK_SOFT,
			&nfs4_renew_ops, data);
}

static int nfs4_proc_renew(struct nfs_client *clp, struct rpc_cred *cred)
{
	struct rpc_message msg = {
		.rpc_proc	= &nfs4_procedures[NFSPROC4_CLNT_RENEW],
		.rpc_argp	= clp,
		.rpc_cred	= cred,
	};
	unsigned long now = jiffies;
	int status;

	status = rpc_call_sync(clp->cl_rpcclient, &msg, 0);
	if (status < 0)
		return status;
	do_renew_lease(clp, now);
	return 0;
}

static inline int nfs4_server_supports_acls(struct nfs_server *server)
{
	return (server->caps & NFS_CAP_ACLS)
		&& (server->acl_bitmask & ACL4_SUPPORT_ALLOW_ACL)
		&& (server->acl_bitmask & ACL4_SUPPORT_DENY_ACL);
}

/* Assuming that XATTR_SIZE_MAX is a multiple of PAGE_CACHE_SIZE, and that
 * it's OK to put sizeof(void) * (XATTR_SIZE_MAX/PAGE_CACHE_SIZE) bytes on
 * the stack.
 */
#define NFS4ACL_MAXPAGES (XATTR_SIZE_MAX >> PAGE_CACHE_SHIFT)

static int buf_to_pages_noslab(const void *buf, size_t buflen,
		struct page **pages, unsigned int *pgbase)
{
	struct page *newpage, **spages;
	int rc = 0;
	size_t len;
	spages = pages;

	do {
		len = min_t(size_t, PAGE_CACHE_SIZE, buflen);
		newpage = alloc_page(GFP_KERNEL);

		if (newpage == NULL)
			goto unwind;
		memcpy(page_address(newpage), buf, len);
                buf += len;
                buflen -= len;
		*pages++ = newpage;
		rc++;
	} while (buflen != 0);

	return rc;

unwind:
	for(; rc > 0; rc--)
		__free_page(spages[rc-1]);
	return -ENOMEM;
}

struct nfs4_cached_acl {
	int cached;
	size_t len;
	char data[0];
};

static void nfs4_set_cached_acl(struct inode *inode, struct nfs4_cached_acl *acl)
{
	struct nfs_inode *nfsi = NFS_I(inode);

	spin_lock(&inode->i_lock);
	kfree(nfsi->nfs4_acl);
	nfsi->nfs4_acl = acl;
	spin_unlock(&inode->i_lock);
}

static void nfs4_zap_acl_attr(struct inode *inode)
{
	nfs4_set_cached_acl(inode, NULL);
}

static inline ssize_t nfs4_read_cached_acl(struct inode *inode, char *buf, size_t buflen)
{
	struct nfs_inode *nfsi = NFS_I(inode);
	struct nfs4_cached_acl *acl;
	int ret = -ENOENT;

	spin_lock(&inode->i_lock);
	acl = nfsi->nfs4_acl;
	if (acl == NULL)
		goto out;
	if (buf == NULL) /* user is just asking for length */
		goto out_len;
	if (acl->cached == 0)
		goto out;
	ret = -ERANGE; /* see getxattr(2) man page */
	if (acl->len > buflen)
		goto out;
	memcpy(buf, acl->data, acl->len);
out_len:
	ret = acl->len;
out:
	spin_unlock(&inode->i_lock);
	return ret;
}

static void nfs4_write_cached_acl(struct inode *inode, struct page **pages, size_t pgbase, size_t acl_len)
{
	struct nfs4_cached_acl *acl;

	if (pages && acl_len <= PAGE_SIZE) {
		acl = kmalloc(sizeof(*acl) + acl_len, GFP_KERNEL);
		if (acl == NULL)
			goto out;
		acl->cached = 1;
		_copy_from_pages(acl->data, pages, pgbase, acl_len);
	} else {
		acl = kmalloc(sizeof(*acl), GFP_KERNEL);
		if (acl == NULL)
			goto out;
		acl->cached = 0;
	}
	acl->len = acl_len;
out:
	nfs4_set_cached_acl(inode, acl);
}

/*
 * The getxattr API returns the required buffer length when called with a
 * NULL buf. The NFSv4 acl tool then calls getxattr again after allocating
 * the required buf.  On a NULL buf, we send a page of data to the server
 * guessing that the ACL request can be serviced by a page. If so, we cache
 * up to the page of ACL data, and the 2nd call to getxattr is serviced by
 * the cache. If not so, we throw away the page, and cache the required
 * length. The next getxattr call will then produce another round trip to
 * the server, this time with the input buf of the required size.
 */
static ssize_t __nfs4_get_acl_uncached(struct inode *inode, void *buf, size_t buflen)
{
	struct page *pages[NFS4ACL_MAXPAGES] = {NULL, };
	struct nfs_getaclargs args = {
		.fh = NFS_FH(inode),
		.acl_pages = pages,
		.acl_len = buflen,
	};
	struct nfs_getaclres res = {
		.acl_len = buflen,
	};
	struct rpc_message msg = {
		.rpc_proc = &nfs4_procedures[NFSPROC4_CLNT_GETACL],
		.rpc_argp = &args,
		.rpc_resp = &res,
	};
	int ret = -ENOMEM, npages, i, acl_len = 0;

	npages = (buflen + PAGE_SIZE - 1) >> PAGE_SHIFT;
	/* As long as we're doing a round trip to the server anyway,
	 * let's be prepared for a page of acl data. */
	if (npages == 0)
		npages = 1;

	/* Add an extra page to handle the bitmap returned */
	npages++;

	for (i = 0; i < npages; i++) {
		pages[i] = alloc_page(GFP_KERNEL);
		if (!pages[i])
			goto out_free;
	}

	/* for decoding across pages */
	res.acl_scratch = alloc_page(GFP_KERNEL);
	if (!res.acl_scratch)
		goto out_free;

	args.acl_len = npages * PAGE_SIZE;
	args.acl_pgbase = 0;

	/* Let decode_getfacl know not to fail if the ACL data is larger than
	 * the page we send as a guess */
	if (buf == NULL)
		res.acl_flags |= NFS4_ACL_LEN_REQUEST;

	dprintk("%s  buf %p buflen %zu npages %d args.acl_len %zu\n",
		__func__, buf, buflen, npages, args.acl_len);
	ret = nfs4_call_sync(NFS_SERVER(inode)->client, NFS_SERVER(inode),
			     &msg, &args.seq_args, &res.seq_res, 0);
	if (ret)
		goto out_free;

	acl_len = res.acl_len - res.acl_data_offset;
	if (acl_len > args.acl_len)
		nfs4_write_cached_acl(inode, NULL, 0, acl_len);
	else
		nfs4_write_cached_acl(inode, pages, res.acl_data_offset,
				      acl_len);
	if (buf) {
		ret = -ERANGE;
		if (acl_len > buflen)
			goto out_free;
		_copy_from_pages(buf, pages, res.acl_data_offset,
				acl_len);
	}
	ret = acl_len;
out_free:
	for (i = 0; i < npages; i++)
		if (pages[i])
			__free_page(pages[i]);
	if (res.acl_scratch)
		__free_page(res.acl_scratch);
	return ret;
}

static ssize_t nfs4_get_acl_uncached(struct inode *inode, void *buf, size_t buflen)
{
	struct nfs4_exception exception = { };
	ssize_t ret;
	do {
		ret = __nfs4_get_acl_uncached(inode, buf, buflen);
		if (ret >= 0)
			break;
		ret = nfs4_handle_exception(NFS_SERVER(inode), ret, &exception);
	} while (exception.retry);
	return ret;
}

static ssize_t nfs4_proc_get_acl(struct inode *inode, void *buf, size_t buflen)
{
	struct nfs_server *server = NFS_SERVER(inode);
	int ret;

	if (!nfs4_server_supports_acls(server))
		return -EOPNOTSUPP;
	ret = nfs_revalidate_inode(server, inode);
	if (ret < 0)
		return ret;
	if (NFS_I(inode)->cache_validity & NFS_INO_INVALID_ACL)
		nfs_zap_acl_cache(inode);
	ret = nfs4_read_cached_acl(inode, buf, buflen);
	if (ret != -ENOENT)
		/* -ENOENT is returned if there is no ACL or if there is an ACL
		 * but no cached acl data, just the acl length */
		return ret;
	return nfs4_get_acl_uncached(inode, buf, buflen);
}

static int __nfs4_proc_set_acl(struct inode *inode, const void *buf, size_t buflen)
{
	struct nfs_server *server = NFS_SERVER(inode);
	struct page *pages[NFS4ACL_MAXPAGES];
	struct nfs_setaclargs arg = {
		.fh		= NFS_FH(inode),
		.acl_pages	= pages,
		.acl_len	= buflen,
	};
	struct nfs_setaclres res;
	struct rpc_message msg = {
		.rpc_proc	= &nfs4_procedures[NFSPROC4_CLNT_SETACL],
		.rpc_argp	= &arg,
		.rpc_resp	= &res,
	};
	int ret, i;

	if (!nfs4_server_supports_acls(server))
		return -EOPNOTSUPP;
	i = buf_to_pages_noslab(buf, buflen, arg.acl_pages, &arg.acl_pgbase);
	if (i < 0)
		return i;
	nfs_inode_return_delegation(inode);
	ret = nfs4_call_sync(server->client, server, &msg, &arg.seq_args, &res.seq_res, 1);

	/*
	 * Free each page after tx, so the only ref left is
	 * held by the network stack
	 */
	for (; i > 0; i--)
		put_page(pages[i-1]);

	/*
	 * Acl update can result in inode attribute update.
	 * so mark the attribute cache invalid.
	 */
	spin_lock(&inode->i_lock);
	NFS_I(inode)->cache_validity |= NFS_INO_INVALID_ATTR;
	spin_unlock(&inode->i_lock);
	nfs_access_zap_cache(inode);
	nfs_zap_acl_cache(inode);
	return ret;
}

static int nfs4_proc_set_acl(struct inode *inode, const void *buf, size_t buflen)
{
	struct nfs4_exception exception = { };
	int err;
	do {
		err = nfs4_handle_exception(NFS_SERVER(inode),
				__nfs4_proc_set_acl(inode, buf, buflen),
				&exception);
	} while (exception.retry);
	return err;
}

static int
nfs4_async_handle_error(struct rpc_task *task, const struct nfs_server *server, struct nfs4_state *state)
{
	struct nfs_client *clp = server->nfs_client;

	if (task->tk_status >= 0)
		return 0;
	switch(task->tk_status) {
		case -NFS4ERR_DELEG_REVOKED:
		case -NFS4ERR_ADMIN_REVOKED:
		case -NFS4ERR_BAD_STATEID:
			if (state == NULL)
				break;
			nfs_remove_bad_delegation(state->inode);
		case -NFS4ERR_OPENMODE:
			if (state == NULL)
				break;
			nfs4_schedule_stateid_recovery(server, state);
			goto wait_on_recovery;
		case -NFS4ERR_EXPIRED:
			if (state != NULL)
				nfs4_schedule_stateid_recovery(server, state);
		case -NFS4ERR_STALE_STATEID:
		case -NFS4ERR_STALE_CLIENTID:
			nfs4_schedule_lease_recovery(clp);
			goto wait_on_recovery;
#if defined(CONFIG_NFS_V4_1)
		case -NFS4ERR_BADSESSION:
		case -NFS4ERR_BADSLOT:
		case -NFS4ERR_BAD_HIGH_SLOT:
		case -NFS4ERR_DEADSESSION:
		case -NFS4ERR_CONN_NOT_BOUND_TO_SESSION:
		case -NFS4ERR_SEQ_FALSE_RETRY:
		case -NFS4ERR_SEQ_MISORDERED:
			dprintk("%s ERROR %d, Reset session\n", __func__,
				task->tk_status);
			nfs4_schedule_session_recovery(clp->cl_session, task->tk_status);
			task->tk_status = 0;
			return -EAGAIN;
#endif /* CONFIG_NFS_V4_1 */
		case -NFS4ERR_DELAY:
			nfs_inc_server_stats(server, NFSIOS_DELAY);
		case -NFS4ERR_GRACE:
		case -EKEYEXPIRED:
			rpc_delay(task, NFS4_POLL_RETRY_MAX);
			task->tk_status = 0;
			return -EAGAIN;
		case -NFS4ERR_RETRY_UNCACHED_REP:
		case -NFS4ERR_OLD_STATEID:
			task->tk_status = 0;
			return -EAGAIN;
	}
	task->tk_status = nfs4_map_errors(task->tk_status);
	return 0;
wait_on_recovery:
	rpc_sleep_on(&clp->cl_rpcwaitq, task, NULL);
	if (test_bit(NFS4CLNT_MANAGER_RUNNING, &clp->cl_state) == 0)
		rpc_wake_up_queued_task(&clp->cl_rpcwaitq, task);
	task->tk_status = 0;
	return -EAGAIN;
}

static void nfs4_init_boot_verifier(const struct nfs_client *clp,
				    nfs4_verifier *bootverf)
{
	__be32 verf[2];

	if (test_bit(NFS4CLNT_PURGE_STATE, &clp->cl_state)) {
		/* An impossible timestamp guarantees this value
		 * will never match a generated boot time. */
		verf[0] = 0;
		verf[1] = (__be32)(NSEC_PER_SEC + 1);
	} else {
		struct nfs_net *nn = net_generic(clp->cl_net, nfs_net_id);
		verf[0] = (__be32)nn->boot_time.tv_sec;
		verf[1] = (__be32)nn->boot_time.tv_nsec;
	}
	memcpy(bootverf->data, verf, sizeof(bootverf->data));
}

int nfs4_proc_setclientid(struct nfs_client *clp, u32 program,
		unsigned short port, struct rpc_cred *cred,
		struct nfs4_setclientid_res *res)
{
	nfs4_verifier sc_verifier;
	struct nfs4_setclientid setclientid = {
		.sc_verifier = &sc_verifier,
		.sc_prog = program,
		.sc_cb_ident = clp->cl_cb_ident,
	};
	struct rpc_message msg = {
		.rpc_proc = &nfs4_procedures[NFSPROC4_CLNT_SETCLIENTID],
		.rpc_argp = &setclientid,
		.rpc_resp = res,
		.rpc_cred = cred,
	};
	int loop = 0;
	int status;

	nfs4_init_boot_verifier(clp, &sc_verifier);

	for(;;) {
		rcu_read_lock();
		setclientid.sc_name_len = scnprintf(setclientid.sc_name,
				sizeof(setclientid.sc_name), "%s/%s %s %s %u",
				clp->cl_ipaddr,
				rpc_peeraddr2str(clp->cl_rpcclient,
							RPC_DISPLAY_ADDR),
				rpc_peeraddr2str(clp->cl_rpcclient,
							RPC_DISPLAY_PROTO),
				clp->cl_rpcclient->cl_auth->au_ops->au_name,
				clp->cl_id_uniquifier);
		setclientid.sc_netid_len = scnprintf(setclientid.sc_netid,
				sizeof(setclientid.sc_netid),
				rpc_peeraddr2str(clp->cl_rpcclient,
							RPC_DISPLAY_NETID));
		setclientid.sc_uaddr_len = scnprintf(setclientid.sc_uaddr,
				sizeof(setclientid.sc_uaddr), "%s.%u.%u",
				clp->cl_ipaddr, port >> 8, port & 255);
		rcu_read_unlock();

		status = rpc_call_sync(clp->cl_rpcclient, &msg, RPC_TASK_TIMEOUT);
		if (status != -NFS4ERR_CLID_INUSE)
			break;
		if (loop != 0) {
			++clp->cl_id_uniquifier;
			break;
		}
		++loop;
		ssleep(clp->cl_lease_time / HZ + 1);
	}
	return status;
}

int nfs4_proc_setclientid_confirm(struct nfs_client *clp,
		struct nfs4_setclientid_res *arg,
		struct rpc_cred *cred)
{
	struct nfs_fsinfo fsinfo;
	struct rpc_message msg = {
		.rpc_proc = &nfs4_procedures[NFSPROC4_CLNT_SETCLIENTID_CONFIRM],
		.rpc_argp = arg,
		.rpc_resp = &fsinfo,
		.rpc_cred = cred,
	};
	unsigned long now;
	int status;

	now = jiffies;
	status = rpc_call_sync(clp->cl_rpcclient, &msg, RPC_TASK_TIMEOUT);
	if (status == 0) {
		spin_lock(&clp->cl_lock);
		clp->cl_lease_time = fsinfo.lease_time * HZ;
		clp->cl_last_renewal = now;
		spin_unlock(&clp->cl_lock);
	}
	return status;
}

struct nfs4_delegreturndata {
	struct nfs4_delegreturnargs args;
	struct nfs4_delegreturnres res;
	struct nfs_fh fh;
	nfs4_stateid stateid;
	unsigned long timestamp;
	struct nfs_fattr fattr;
	int rpc_status;
};

static void nfs4_delegreturn_done(struct rpc_task *task, void *calldata)
{
	struct nfs4_delegreturndata *data = calldata;

	if (!nfs4_sequence_done(task, &data->res.seq_res))
		return;

	switch (task->tk_status) {
	case -NFS4ERR_STALE_STATEID:
	case -NFS4ERR_EXPIRED:
	case 0:
		renew_lease(data->res.server, data->timestamp);
		break;
	default:
		if (nfs4_async_handle_error(task, data->res.server, NULL) ==
				-EAGAIN) {
			rpc_restart_call_prepare(task);
			return;
		}
	}
	data->rpc_status = task->tk_status;
}

static void nfs4_delegreturn_release(void *calldata)
{
	kfree(calldata);
}

#if defined(CONFIG_NFS_V4_1)
static void nfs4_delegreturn_prepare(struct rpc_task *task, void *data)
{
	struct nfs4_delegreturndata *d_data;

	d_data = (struct nfs4_delegreturndata *)data;

	if (nfs4_setup_sequence(d_data->res.server,
				&d_data->args.seq_args,
				&d_data->res.seq_res, task))
		return;
	rpc_call_start(task);
}
#endif /* CONFIG_NFS_V4_1 */

static const struct rpc_call_ops nfs4_delegreturn_ops = {
#if defined(CONFIG_NFS_V4_1)
	.rpc_call_prepare = nfs4_delegreturn_prepare,
#endif /* CONFIG_NFS_V4_1 */
	.rpc_call_done = nfs4_delegreturn_done,
	.rpc_release = nfs4_delegreturn_release,
};

static int _nfs4_proc_delegreturn(struct inode *inode, struct rpc_cred *cred, const nfs4_stateid *stateid, int issync)
{
	struct nfs4_delegreturndata *data;
	struct nfs_server *server = NFS_SERVER(inode);
	struct rpc_task *task;
	struct rpc_message msg = {
		.rpc_proc = &nfs4_procedures[NFSPROC4_CLNT_DELEGRETURN],
		.rpc_cred = cred,
	};
	struct rpc_task_setup task_setup_data = {
		.rpc_client = server->client,
		.rpc_message = &msg,
		.callback_ops = &nfs4_delegreturn_ops,
		.flags = RPC_TASK_ASYNC,
	};
	int status = 0;

	data = kzalloc(sizeof(*data), GFP_NOFS);
	if (data == NULL)
		return -ENOMEM;
	nfs41_init_sequence(&data->args.seq_args, &data->res.seq_res, 1);
	data->args.fhandle = &data->fh;
	data->args.stateid = &data->stateid;
	data->args.bitmask = server->cache_consistency_bitmask;
	nfs_copy_fh(&data->fh, NFS_FH(inode));
	nfs4_stateid_copy(&data->stateid, stateid);
	data->res.fattr = &data->fattr;
	data->res.server = server;
	nfs_fattr_init(data->res.fattr);
	data->timestamp = jiffies;
	data->rpc_status = 0;

	task_setup_data.callback_data = data;
	msg.rpc_argp = &data->args;
	msg.rpc_resp = &data->res;
	task = rpc_run_task(&task_setup_data);
	if (IS_ERR(task))
		return PTR_ERR(task);
	if (!issync)
		goto out;
	status = nfs4_wait_for_completion_rpc_task(task);
	if (status != 0)
		goto out;
	status = data->rpc_status;
	if (status == 0)
		nfs_post_op_update_inode_force_wcc(inode, &data->fattr);
	else
		nfs_refresh_inode(inode, &data->fattr);
out:
	rpc_put_task(task);
	return status;
}

int nfs4_proc_delegreturn(struct inode *inode, struct rpc_cred *cred, const nfs4_stateid *stateid, int issync)
{
	struct nfs_server *server = NFS_SERVER(inode);
	struct nfs4_exception exception = { };
	int err;
	do {
		err = _nfs4_proc_delegreturn(inode, cred, stateid, issync);
		switch (err) {
			case -NFS4ERR_STALE_STATEID:
			case -NFS4ERR_EXPIRED:
			case 0:
				return 0;
		}
		err = nfs4_handle_exception(server, err, &exception);
	} while (exception.retry);
	return err;
}

#define NFS4_LOCK_MINTIMEOUT (1 * HZ)
#define NFS4_LOCK_MAXTIMEOUT (30 * HZ)

/* 
 * sleep, with exponential backoff, and retry the LOCK operation. 
 */
static unsigned long
nfs4_set_lock_task_retry(unsigned long timeout)
{
	freezable_schedule_timeout_killable(timeout);
	timeout <<= 1;
	if (timeout > NFS4_LOCK_MAXTIMEOUT)
		return NFS4_LOCK_MAXTIMEOUT;
	return timeout;
}

static int _nfs4_proc_getlk(struct nfs4_state *state, int cmd, struct file_lock *request)
{
	struct inode *inode = state->inode;
	struct nfs_server *server = NFS_SERVER(inode);
	struct nfs_client *clp = server->nfs_client;
	struct nfs_lockt_args arg = {
		.fh = NFS_FH(inode),
		.fl = request,
	};
	struct nfs_lockt_res res = {
		.denied = request,
	};
	struct rpc_message msg = {
		.rpc_proc	= &nfs4_procedures[NFSPROC4_CLNT_LOCKT],
		.rpc_argp       = &arg,
		.rpc_resp       = &res,
		.rpc_cred	= state->owner->so_cred,
	};
	struct nfs4_lock_state *lsp;
	int status;

	arg.lock_owner.clientid = clp->cl_clientid;
	status = nfs4_set_lock_state(state, request);
	if (status != 0)
		goto out;
	lsp = request->fl_u.nfs4_fl.owner;
	arg.lock_owner.id = lsp->ls_seqid.owner_id;
	arg.lock_owner.s_dev = server->s_dev;
	status = nfs4_call_sync(server->client, server, &msg, &arg.seq_args, &res.seq_res, 1);
	switch (status) {
		case 0:
			request->fl_type = F_UNLCK;
			break;
		case -NFS4ERR_DENIED:
			status = 0;
	}
	request->fl_ops->fl_release_private(request);
out:
	return status;
}

static int nfs4_proc_getlk(struct nfs4_state *state, int cmd, struct file_lock *request)
{
	struct nfs4_exception exception = { };
	int err;

	do {
		err = nfs4_handle_exception(NFS_SERVER(state->inode),
				_nfs4_proc_getlk(state, cmd, request),
				&exception);
	} while (exception.retry);
	return err;
}

static int do_vfs_lock(struct file *file, struct file_lock *fl)
{
	int res = 0;
	switch (fl->fl_flags & (FL_POSIX|FL_FLOCK)) {
		case FL_POSIX:
			res = posix_lock_file_wait(file, fl);
			break;
		case FL_FLOCK:
			res = flock_lock_file_wait(file, fl);
			break;
		default:
			BUG();
	}
	return res;
}

struct nfs4_unlockdata {
	struct nfs_locku_args arg;
	struct nfs_locku_res res;
	struct nfs4_lock_state *lsp;
	struct nfs_open_context *ctx;
	struct file_lock fl;
	const struct nfs_server *server;
	unsigned long timestamp;
};

static struct nfs4_unlockdata *nfs4_alloc_unlockdata(struct file_lock *fl,
		struct nfs_open_context *ctx,
		struct nfs4_lock_state *lsp,
		struct nfs_seqid *seqid)
{
	struct nfs4_unlockdata *p;
	struct inode *inode = lsp->ls_state->inode;

	p = kzalloc(sizeof(*p), GFP_NOFS);
	if (p == NULL)
		return NULL;
	p->arg.fh = NFS_FH(inode);
	p->arg.fl = &p->fl;
	p->arg.seqid = seqid;
	p->res.seqid = seqid;
	p->arg.stateid = &lsp->ls_stateid;
	p->lsp = lsp;
	atomic_inc(&lsp->ls_count);
	/* Ensure we don't close file until we're done freeing locks! */
	p->ctx = get_nfs_open_context(ctx);
	memcpy(&p->fl, fl, sizeof(p->fl));
	p->server = NFS_SERVER(inode);
	return p;
}

static void nfs4_locku_release_calldata(void *data)
{
	struct nfs4_unlockdata *calldata = data;
	nfs_free_seqid(calldata->arg.seqid);
	nfs4_put_lock_state(calldata->lsp);
	put_nfs_open_context(calldata->ctx);
	kfree(calldata);
}

static void nfs4_locku_done(struct rpc_task *task, void *data)
{
	struct nfs4_unlockdata *calldata = data;

	if (!nfs4_sequence_done(task, &calldata->res.seq_res))
		return;
	switch (task->tk_status) {
		case 0:
			nfs4_stateid_copy(&calldata->lsp->ls_stateid,
					&calldata->res.stateid);
			renew_lease(calldata->server, calldata->timestamp);
			break;
		case -NFS4ERR_BAD_STATEID:
		case -NFS4ERR_OLD_STATEID:
		case -NFS4ERR_STALE_STATEID:
		case -NFS4ERR_EXPIRED:
			break;
		default:
			if (nfs4_async_handle_error(task, calldata->server, NULL) == -EAGAIN)
				rpc_restart_call_prepare(task);
	}
}

static void nfs4_locku_prepare(struct rpc_task *task, void *data)
{
	struct nfs4_unlockdata *calldata = data;

	if (nfs_wait_on_sequence(calldata->arg.seqid, task) != 0)
		return;
	if ((calldata->lsp->ls_flags & NFS_LOCK_INITIALIZED) == 0) {
		/* Note: exit _without_ running nfs4_locku_done */
		task->tk_action = NULL;
		return;
	}
	calldata->timestamp = jiffies;
	if (nfs4_setup_sequence(calldata->server,
				&calldata->arg.seq_args,
				&calldata->res.seq_res, task))
		return;
	rpc_call_start(task);
}

static const struct rpc_call_ops nfs4_locku_ops = {
	.rpc_call_prepare = nfs4_locku_prepare,
	.rpc_call_done = nfs4_locku_done,
	.rpc_release = nfs4_locku_release_calldata,
};

static struct rpc_task *nfs4_do_unlck(struct file_lock *fl,
		struct nfs_open_context *ctx,
		struct nfs4_lock_state *lsp,
		struct nfs_seqid *seqid)
{
	struct nfs4_unlockdata *data;
	struct rpc_message msg = {
		.rpc_proc = &nfs4_procedures[NFSPROC4_CLNT_LOCKU],
		.rpc_cred = ctx->cred,
	};
	struct rpc_task_setup task_setup_data = {
		.rpc_client = NFS_CLIENT(lsp->ls_state->inode),
		.rpc_message = &msg,
		.callback_ops = &nfs4_locku_ops,
		.workqueue = nfsiod_workqueue,
		.flags = RPC_TASK_ASYNC,
	};

	/* Ensure this is an unlock - when canceling a lock, the
	 * canceled lock is passed in, and it won't be an unlock.
	 */
	fl->fl_type = F_UNLCK;

	data = nfs4_alloc_unlockdata(fl, ctx, lsp, seqid);
	if (data == NULL) {
		nfs_free_seqid(seqid);
		return ERR_PTR(-ENOMEM);
	}

	nfs41_init_sequence(&data->arg.seq_args, &data->res.seq_res, 1);
	msg.rpc_argp = &data->arg;
	msg.rpc_resp = &data->res;
	task_setup_data.callback_data = data;
	return rpc_run_task(&task_setup_data);
}

static int nfs4_proc_unlck(struct nfs4_state *state, int cmd, struct file_lock *request)
{
	struct nfs_inode *nfsi = NFS_I(state->inode);
	struct nfs_seqid *seqid;
	struct nfs4_lock_state *lsp;
	struct rpc_task *task;
	int status = 0;
	unsigned char fl_flags = request->fl_flags;

	status = nfs4_set_lock_state(state, request);
	/* Unlock _before_ we do the RPC call */
	request->fl_flags |= FL_EXISTS;
	down_read(&nfsi->rwsem);
	if (do_vfs_lock(request->fl_file, request) == -ENOENT) {
		up_read(&nfsi->rwsem);
		goto out;
	}
	up_read(&nfsi->rwsem);
	if (status != 0)
		goto out;
	/* Is this a delegated lock? */
	if (test_bit(NFS_DELEGATED_STATE, &state->flags))
		goto out;
	lsp = request->fl_u.nfs4_fl.owner;
	seqid = nfs_alloc_seqid(&lsp->ls_seqid, GFP_KERNEL);
	status = -ENOMEM;
	if (seqid == NULL)
		goto out;
	task = nfs4_do_unlck(request, nfs_file_open_context(request->fl_file), lsp, seqid);
	status = PTR_ERR(task);
	if (IS_ERR(task))
		goto out;
	status = nfs4_wait_for_completion_rpc_task(task);
	rpc_put_task(task);
out:
	request->fl_flags = fl_flags;
	return status;
}

struct nfs4_lockdata {
	struct nfs_lock_args arg;
	struct nfs_lock_res res;
	struct nfs4_lock_state *lsp;
	struct nfs_open_context *ctx;
	struct file_lock fl;
	unsigned long timestamp;
	int rpc_status;
	int cancelled;
	struct nfs_server *server;
};

static struct nfs4_lockdata *nfs4_alloc_lockdata(struct file_lock *fl,
		struct nfs_open_context *ctx, struct nfs4_lock_state *lsp,
		gfp_t gfp_mask)
{
	struct nfs4_lockdata *p;
	struct inode *inode = lsp->ls_state->inode;
	struct nfs_server *server = NFS_SERVER(inode);

	p = kzalloc(sizeof(*p), gfp_mask);
	if (p == NULL)
		return NULL;

	p->arg.fh = NFS_FH(inode);
	p->arg.fl = &p->fl;
	p->arg.open_seqid = nfs_alloc_seqid(&lsp->ls_state->owner->so_seqid, gfp_mask);
	if (p->arg.open_seqid == NULL)
		goto out_free;
	p->arg.lock_seqid = nfs_alloc_seqid(&lsp->ls_seqid, gfp_mask);
	if (p->arg.lock_seqid == NULL)
		goto out_free_seqid;
	p->arg.lock_stateid = &lsp->ls_stateid;
	p->arg.lock_owner.clientid = server->nfs_client->cl_clientid;
	p->arg.lock_owner.id = lsp->ls_seqid.owner_id;
	p->arg.lock_owner.s_dev = server->s_dev;
	p->res.lock_seqid = p->arg.lock_seqid;
	p->lsp = lsp;
	p->server = server;
	atomic_inc(&lsp->ls_count);
	p->ctx = get_nfs_open_context(ctx);
	memcpy(&p->fl, fl, sizeof(p->fl));
	return p;
out_free_seqid:
	nfs_free_seqid(p->arg.open_seqid);
out_free:
	kfree(p);
	return NULL;
}

static void nfs4_lock_prepare(struct rpc_task *task, void *calldata)
{
	struct nfs4_lockdata *data = calldata;
	struct nfs4_state *state = data->lsp->ls_state;

	dprintk("%s: begin!\n", __func__);
	if (nfs_wait_on_sequence(data->arg.lock_seqid, task) != 0)
		return;
	/* Do we need to do an open_to_lock_owner? */
	if (!(data->arg.lock_seqid->sequence->flags & NFS_SEQID_CONFIRMED)) {
		if (nfs_wait_on_sequence(data->arg.open_seqid, task) != 0)
			return;
		data->arg.open_stateid = &state->stateid;
		data->arg.new_lock_owner = 1;
		data->res.open_seqid = data->arg.open_seqid;
	} else
		data->arg.new_lock_owner = 0;
	data->timestamp = jiffies;
	if (nfs4_setup_sequence(data->server,
				&data->arg.seq_args,
				&data->res.seq_res, task))
		return;
	rpc_call_start(task);
	dprintk("%s: done!, ret = %d\n", __func__, data->rpc_status);
}

static void nfs4_recover_lock_prepare(struct rpc_task *task, void *calldata)
{
	rpc_task_set_priority(task, RPC_PRIORITY_PRIVILEGED);
	nfs4_lock_prepare(task, calldata);
}

static void nfs4_lock_done(struct rpc_task *task, void *calldata)
{
	struct nfs4_lockdata *data = calldata;

	dprintk("%s: begin!\n", __func__);

	if (!nfs4_sequence_done(task, &data->res.seq_res))
		return;

	data->rpc_status = task->tk_status;
	if (data->arg.new_lock_owner != 0) {
		if (data->rpc_status == 0)
			nfs_confirm_seqid(&data->lsp->ls_seqid, 0);
		else
			goto out;
	}
	if (data->rpc_status == 0) {
		nfs4_stateid_copy(&data->lsp->ls_stateid, &data->res.stateid);
		data->lsp->ls_flags |= NFS_LOCK_INITIALIZED;
		renew_lease(NFS_SERVER(data->ctx->dentry->d_inode), data->timestamp);
	}
out:
	dprintk("%s: done, ret = %d!\n", __func__, data->rpc_status);
}

static void nfs4_lock_release(void *calldata)
{
	struct nfs4_lockdata *data = calldata;

	dprintk("%s: begin!\n", __func__);
	nfs_free_seqid(data->arg.open_seqid);
	if (data->cancelled != 0) {
		struct rpc_task *task;
		task = nfs4_do_unlck(&data->fl, data->ctx, data->lsp,
				data->arg.lock_seqid);
		if (!IS_ERR(task))
			rpc_put_task_async(task);
		dprintk("%s: cancelling lock!\n", __func__);
	} else
		nfs_free_seqid(data->arg.lock_seqid);
	nfs4_put_lock_state(data->lsp);
	put_nfs_open_context(data->ctx);
	kfree(data);
	dprintk("%s: done!\n", __func__);
}

static const struct rpc_call_ops nfs4_lock_ops = {
	.rpc_call_prepare = nfs4_lock_prepare,
	.rpc_call_done = nfs4_lock_done,
	.rpc_release = nfs4_lock_release,
};

static const struct rpc_call_ops nfs4_recover_lock_ops = {
	.rpc_call_prepare = nfs4_recover_lock_prepare,
	.rpc_call_done = nfs4_lock_done,
	.rpc_release = nfs4_lock_release,
};

static void nfs4_handle_setlk_error(struct nfs_server *server, struct nfs4_lock_state *lsp, int new_lock_owner, int error)
{
	switch (error) {
	case -NFS4ERR_ADMIN_REVOKED:
	case -NFS4ERR_BAD_STATEID:
		lsp->ls_seqid.flags &= ~NFS_SEQID_CONFIRMED;
		if (new_lock_owner != 0 ||
		   (lsp->ls_flags & NFS_LOCK_INITIALIZED) != 0)
			nfs4_schedule_stateid_recovery(server, lsp->ls_state);
		break;
	case -NFS4ERR_STALE_STATEID:
		lsp->ls_seqid.flags &= ~NFS_SEQID_CONFIRMED;
	case -NFS4ERR_EXPIRED:
		nfs4_schedule_lease_recovery(server->nfs_client);
	};
}

static int _nfs4_do_setlk(struct nfs4_state *state, int cmd, struct file_lock *fl, int recovery_type)
{
	struct nfs4_lockdata *data;
	struct rpc_task *task;
	struct rpc_message msg = {
		.rpc_proc = &nfs4_procedures[NFSPROC4_CLNT_LOCK],
		.rpc_cred = state->owner->so_cred,
	};
	struct rpc_task_setup task_setup_data = {
		.rpc_client = NFS_CLIENT(state->inode),
		.rpc_message = &msg,
		.callback_ops = &nfs4_lock_ops,
		.workqueue = nfsiod_workqueue,
		.flags = RPC_TASK_ASYNC,
	};
	int ret;

	dprintk("%s: begin!\n", __func__);
	data = nfs4_alloc_lockdata(fl, nfs_file_open_context(fl->fl_file),
			fl->fl_u.nfs4_fl.owner,
			recovery_type == NFS_LOCK_NEW ? GFP_KERNEL : GFP_NOFS);
	if (data == NULL)
		return -ENOMEM;
	if (IS_SETLKW(cmd))
		data->arg.block = 1;
	if (recovery_type > NFS_LOCK_NEW) {
		if (recovery_type == NFS_LOCK_RECLAIM)
			data->arg.reclaim = NFS_LOCK_RECLAIM;
		task_setup_data.callback_ops = &nfs4_recover_lock_ops;
	}
	nfs41_init_sequence(&data->arg.seq_args, &data->res.seq_res, 1);
	msg.rpc_argp = &data->arg;
	msg.rpc_resp = &data->res;
	task_setup_data.callback_data = data;
	task = rpc_run_task(&task_setup_data);
	if (IS_ERR(task))
		return PTR_ERR(task);
	ret = nfs4_wait_for_completion_rpc_task(task);
	if (ret == 0) {
		ret = data->rpc_status;
		if (ret)
			nfs4_handle_setlk_error(data->server, data->lsp,
					data->arg.new_lock_owner, ret);
	} else
		data->cancelled = 1;
	rpc_put_task(task);
	dprintk("%s: done, ret = %d!\n", __func__, ret);
	return ret;
}

static int nfs4_lock_reclaim(struct nfs4_state *state, struct file_lock *request)
{
	struct nfs_server *server = NFS_SERVER(state->inode);
	struct nfs4_exception exception = {
		.inode = state->inode,
	};
	int err;

	do {
		/* Cache the lock if possible... */
		if (test_bit(NFS_DELEGATED_STATE, &state->flags) != 0)
			return 0;
		err = _nfs4_do_setlk(state, F_SETLK, request, NFS_LOCK_RECLAIM);
		if (err != -NFS4ERR_DELAY)
			break;
		nfs4_handle_exception(server, err, &exception);
	} while (exception.retry);
	return err;
}

static int nfs4_lock_expired(struct nfs4_state *state, struct file_lock *request)
{
	struct nfs_server *server = NFS_SERVER(state->inode);
	struct nfs4_exception exception = {
		.inode = state->inode,
	};
	int err;

	err = nfs4_set_lock_state(state, request);
	if (err != 0)
		return err;
	do {
		if (test_bit(NFS_DELEGATED_STATE, &state->flags) != 0)
			return 0;
		err = _nfs4_do_setlk(state, F_SETLK, request, NFS_LOCK_EXPIRED);
		switch (err) {
		default:
			goto out;
		case -NFS4ERR_GRACE:
		case -NFS4ERR_DELAY:
			nfs4_handle_exception(server, err, &exception);
			err = 0;
		}
	} while (exception.retry);
out:
	return err;
}

#if defined(CONFIG_NFS_V4_1)
static int nfs41_check_expired_locks(struct nfs4_state *state)
{
	int status, ret = NFS_OK;
	struct nfs4_lock_state *lsp;
	struct nfs_server *server = NFS_SERVER(state->inode);

	list_for_each_entry(lsp, &state->lock_states, ls_locks) {
		if (lsp->ls_flags & NFS_LOCK_INITIALIZED) {
			status = nfs41_test_stateid(server, &lsp->ls_stateid);
			if (status != NFS_OK) {
				nfs41_free_stateid(server, &lsp->ls_stateid);
				lsp->ls_flags &= ~NFS_LOCK_INITIALIZED;
				ret = status;
			}
		}
	};

	return ret;
}

static int nfs41_lock_expired(struct nfs4_state *state, struct file_lock *request)
{
	int status = NFS_OK;

	if (test_bit(LK_STATE_IN_USE, &state->flags))
		status = nfs41_check_expired_locks(state);
	if (status == NFS_OK)
		return status;
	return nfs4_lock_expired(state, request);
}
#endif

static int _nfs4_proc_setlk(struct nfs4_state *state, int cmd, struct file_lock *request)
{
	struct nfs_inode *nfsi = NFS_I(state->inode);
	unsigned char fl_flags = request->fl_flags;
	int status = -ENOLCK;

	if ((fl_flags & FL_POSIX) &&
			!test_bit(NFS_STATE_POSIX_LOCKS, &state->flags))
		goto out;
	/* Is this a delegated open? */
	status = nfs4_set_lock_state(state, request);
	if (status != 0)
		goto out;
	request->fl_flags |= FL_ACCESS;
	status = do_vfs_lock(request->fl_file, request);
	if (status < 0)
		goto out;
	down_read(&nfsi->rwsem);
	if (test_bit(NFS_DELEGATED_STATE, &state->flags)) {
		/* Yes: cache locks! */
		/* ...but avoid races with delegation recall... */
		request->fl_flags = fl_flags & ~FL_SLEEP;
		status = do_vfs_lock(request->fl_file, request);
		goto out_unlock;
	}
	status = _nfs4_do_setlk(state, cmd, request, NFS_LOCK_NEW);
	if (status != 0)
		goto out_unlock;
	/* Note: we always want to sleep here! */
	request->fl_flags = fl_flags | FL_SLEEP;
	if (do_vfs_lock(request->fl_file, request) < 0)
		printk(KERN_WARNING "NFS: %s: VFS is out of sync with lock "
			"manager!\n", __func__);
out_unlock:
	up_read(&nfsi->rwsem);
out:
	request->fl_flags = fl_flags;
	return status;
}

static int nfs4_proc_setlk(struct nfs4_state *state, int cmd, struct file_lock *request)
{
	struct nfs4_exception exception = {
		.state = state,
		.inode = state->inode,
	};
	int err;

	do {
		err = _nfs4_proc_setlk(state, cmd, request);
		if (err == -NFS4ERR_DENIED)
			err = -EAGAIN;
		err = nfs4_handle_exception(NFS_SERVER(state->inode),
				err, &exception);
	} while (exception.retry);
	return err;
}

static int
nfs4_proc_lock(struct file *filp, int cmd, struct file_lock *request)
{
	struct nfs_open_context *ctx;
	struct nfs4_state *state;
	unsigned long timeout = NFS4_LOCK_MINTIMEOUT;
	int status;

	/* verify open state */
	ctx = nfs_file_open_context(filp);
	state = ctx->state;

	if (request->fl_start < 0 || request->fl_end < 0)
		return -EINVAL;

	if (IS_GETLK(cmd)) {
		if (state != NULL)
			return nfs4_proc_getlk(state, F_GETLK, request);
		return 0;
	}

	if (!(IS_SETLK(cmd) || IS_SETLKW(cmd)))
		return -EINVAL;

	if (request->fl_type == F_UNLCK) {
		if (state != NULL)
			return nfs4_proc_unlck(state, cmd, request);
		return 0;
	}

	if (state == NULL)
		return -ENOLCK;
	/*
	 * Don't rely on the VFS having checked the file open mode,
	 * since it won't do this for flock() locks.
	 */
	switch (request->fl_type & (F_RDLCK|F_WRLCK|F_UNLCK)) {
	case F_RDLCK:
		if (!(filp->f_mode & FMODE_READ))
			return -EBADF;
		break;
	case F_WRLCK:
		if (!(filp->f_mode & FMODE_WRITE))
			return -EBADF;
	}

	do {
		status = nfs4_proc_setlk(state, cmd, request);
		if ((status != -EAGAIN) || IS_SETLK(cmd))
			break;
		timeout = nfs4_set_lock_task_retry(timeout);
		status = -ERESTARTSYS;
		if (signalled())
			break;
	} while(status < 0);
	return status;
}

int nfs4_lock_delegation_recall(struct nfs4_state *state, struct file_lock *fl)
{
	struct nfs_server *server = NFS_SERVER(state->inode);
	struct nfs4_exception exception = { };
	int err;

	err = nfs4_set_lock_state(state, fl);
	if (err != 0)
		goto out;
	do {
		err = _nfs4_do_setlk(state, F_SETLK, fl, NFS_LOCK_NEW);
		switch (err) {
			default:
				printk(KERN_ERR "NFS: %s: unhandled error "
					"%d.\n", __func__, err);
			case 0:
			case -ESTALE:
				goto out;
			case -NFS4ERR_EXPIRED:
				nfs4_schedule_stateid_recovery(server, state);
			case -NFS4ERR_STALE_CLIENTID:
			case -NFS4ERR_STALE_STATEID:
				nfs4_schedule_lease_recovery(server->nfs_client);
				goto out;
			case -NFS4ERR_BADSESSION:
			case -NFS4ERR_BADSLOT:
			case -NFS4ERR_BAD_HIGH_SLOT:
			case -NFS4ERR_CONN_NOT_BOUND_TO_SESSION:
			case -NFS4ERR_DEADSESSION:
				nfs4_schedule_session_recovery(server->nfs_client->cl_session, err);
				goto out;
			case -ERESTARTSYS:
				/*
				 * The show must go on: exit, but mark the
				 * stateid as needing recovery.
				 */
			case -NFS4ERR_DELEG_REVOKED:
			case -NFS4ERR_ADMIN_REVOKED:
			case -NFS4ERR_BAD_STATEID:
			case -NFS4ERR_OPENMODE:
				nfs4_schedule_stateid_recovery(server, state);
				err = 0;
				goto out;
			case -EKEYEXPIRED:
				/*
				 * User RPCSEC_GSS context has expired.
				 * We cannot recover this stateid now, so
				 * skip it and allow recovery thread to
				 * proceed.
				 */
				err = 0;
				goto out;
			case -ENOMEM:
			case -NFS4ERR_DENIED:
				/* kill_proc(fl->fl_pid, SIGLOST, 1); */
				err = 0;
				goto out;
			case -NFS4ERR_DELAY:
				break;
		}
		err = nfs4_handle_exception(server, err, &exception);
	} while (exception.retry);
out:
	return err;
}

struct nfs_release_lockowner_data {
	struct nfs4_lock_state *lsp;
	struct nfs_server *server;
	struct nfs_release_lockowner_args args;
};

static void nfs4_release_lockowner_release(void *calldata)
{
	struct nfs_release_lockowner_data *data = calldata;
	nfs4_free_lock_state(data->server, data->lsp);
	kfree(calldata);
}

static const struct rpc_call_ops nfs4_release_lockowner_ops = {
	.rpc_release = nfs4_release_lockowner_release,
};

int nfs4_release_lockowner(struct nfs4_lock_state *lsp)
{
	struct nfs_server *server = lsp->ls_state->owner->so_server;
	struct nfs_release_lockowner_data *data;
	struct rpc_message msg = {
		.rpc_proc = &nfs4_procedures[NFSPROC4_CLNT_RELEASE_LOCKOWNER],
	};

	if (server->nfs_client->cl_mvops->minor_version != 0)
		return -EINVAL;
	data = kmalloc(sizeof(*data), GFP_NOFS);
	if (!data)
		return -ENOMEM;
	data->lsp = lsp;
	data->server = server;
	data->args.lock_owner.clientid = server->nfs_client->cl_clientid;
	data->args.lock_owner.id = lsp->ls_seqid.owner_id;
	data->args.lock_owner.s_dev = server->s_dev;
	msg.rpc_argp = &data->args;
	rpc_call_async(server->client, &msg, 0, &nfs4_release_lockowner_ops, data);
	return 0;
}

#define XATTR_NAME_NFSV4_ACL "system.nfs4_acl"

static int nfs4_xattr_set_nfs4_acl(struct dentry *dentry, const char *key,
				   const void *buf, size_t buflen,
				   int flags, int type)
{
	if (strcmp(key, "") != 0)
		return -EINVAL;

	return nfs4_proc_set_acl(dentry->d_inode, buf, buflen);
}

static int nfs4_xattr_get_nfs4_acl(struct dentry *dentry, const char *key,
				   void *buf, size_t buflen, int type)
{
	if (strcmp(key, "") != 0)
		return -EINVAL;

	return nfs4_proc_get_acl(dentry->d_inode, buf, buflen);
}

static size_t nfs4_xattr_list_nfs4_acl(struct dentry *dentry, char *list,
				       size_t list_len, const char *name,
				       size_t name_len, int type)
{
	size_t len = sizeof(XATTR_NAME_NFSV4_ACL);

	if (!nfs4_server_supports_acls(NFS_SERVER(dentry->d_inode)))
		return 0;

	if (list && len <= list_len)
		memcpy(list, XATTR_NAME_NFSV4_ACL, len);
	return len;
}

/*
 * nfs_fhget will use either the mounted_on_fileid or the fileid
 */
static void nfs_fixup_referral_attributes(struct nfs_fattr *fattr)
{
	if (!(((fattr->valid & NFS_ATTR_FATTR_MOUNTED_ON_FILEID) ||
	       (fattr->valid & NFS_ATTR_FATTR_FILEID)) &&
	      (fattr->valid & NFS_ATTR_FATTR_FSID) &&
	      (fattr->valid & NFS_ATTR_FATTR_V4_LOCATIONS)))
		return;

	fattr->valid |= NFS_ATTR_FATTR_TYPE | NFS_ATTR_FATTR_MODE |
		NFS_ATTR_FATTR_NLINK | NFS_ATTR_FATTR_V4_REFERRAL;
	fattr->mode = S_IFDIR | S_IRUGO | S_IXUGO;
	fattr->nlink = 2;
}

static int _nfs4_proc_fs_locations(struct rpc_clnt *client, struct inode *dir,
				   const struct qstr *name,
				   struct nfs4_fs_locations *fs_locations,
				   struct page *page)
{
	struct nfs_server *server = NFS_SERVER(dir);
	u32 bitmask[2] = {
		[0] = FATTR4_WORD0_FSID | FATTR4_WORD0_FS_LOCATIONS,
	};
	struct nfs4_fs_locations_arg args = {
		.dir_fh = NFS_FH(dir),
		.name = name,
		.page = page,
		.bitmask = bitmask,
	};
	struct nfs4_fs_locations_res res = {
		.fs_locations = fs_locations,
	};
	struct rpc_message msg = {
		.rpc_proc = &nfs4_procedures[NFSPROC4_CLNT_FS_LOCATIONS],
		.rpc_argp = &args,
		.rpc_resp = &res,
	};
	int status;

	dprintk("%s: start\n", __func__);

	/* Ask for the fileid of the absent filesystem if mounted_on_fileid
	 * is not supported */
	if (NFS_SERVER(dir)->attr_bitmask[1] & FATTR4_WORD1_MOUNTED_ON_FILEID)
		bitmask[1] |= FATTR4_WORD1_MOUNTED_ON_FILEID;
	else
		bitmask[0] |= FATTR4_WORD0_FILEID;

	nfs_fattr_init(&fs_locations->fattr);
	fs_locations->server = server;
	fs_locations->nlocations = 0;
	status = nfs4_call_sync(client, server, &msg, &args.seq_args, &res.seq_res, 0);
	dprintk("%s: returned status = %d\n", __func__, status);
	return status;
}

int nfs4_proc_fs_locations(struct rpc_clnt *client, struct inode *dir,
			   const struct qstr *name,
			   struct nfs4_fs_locations *fs_locations,
			   struct page *page)
{
	struct nfs4_exception exception = { };
	int err;
	do {
		err = nfs4_handle_exception(NFS_SERVER(dir),
				_nfs4_proc_fs_locations(client, dir, name, fs_locations, page),
				&exception);
	} while (exception.retry);
	return err;
}

static int _nfs4_proc_secinfo(struct inode *dir, const struct qstr *name, struct nfs4_secinfo_flavors *flavors)
{
	int status;
	struct nfs4_secinfo_arg args = {
		.dir_fh = NFS_FH(dir),
		.name   = name,
	};
	struct nfs4_secinfo_res res = {
		.flavors     = flavors,
	};
	struct rpc_message msg = {
		.rpc_proc = &nfs4_procedures[NFSPROC4_CLNT_SECINFO],
		.rpc_argp = &args,
		.rpc_resp = &res,
	};

	dprintk("NFS call  secinfo %s\n", name->name);
	status = nfs4_call_sync(NFS_SERVER(dir)->client, NFS_SERVER(dir), &msg, &args.seq_args, &res.seq_res, 0);
	dprintk("NFS reply  secinfo: %d\n", status);
	return status;
}

int nfs4_proc_secinfo(struct inode *dir, const struct qstr *name,
		      struct nfs4_secinfo_flavors *flavors)
{
	struct nfs4_exception exception = { };
	int err;
	do {
		err = nfs4_handle_exception(NFS_SERVER(dir),
				_nfs4_proc_secinfo(dir, name, flavors),
				&exception);
	} while (exception.retry);
	return err;
}

#ifdef CONFIG_NFS_V4_1
/*
 * Check the exchange flags returned by the server for invalid flags, having
 * both PNFS and NON_PNFS flags set, and not having one of NON_PNFS, PNFS, or
 * DS flags set.
 */
static int nfs4_check_cl_exchange_flags(u32 flags)
{
	if (flags & ~EXCHGID4_FLAG_MASK_R)
		goto out_inval;
	if ((flags & EXCHGID4_FLAG_USE_PNFS_MDS) &&
	    (flags & EXCHGID4_FLAG_USE_NON_PNFS))
		goto out_inval;
	if (!(flags & (EXCHGID4_FLAG_MASK_PNFS)))
		goto out_inval;
	return NFS_OK;
out_inval:
	return -NFS4ERR_INVAL;
}

static bool
nfs41_same_server_scope(struct nfs41_server_scope *a,
			struct nfs41_server_scope *b)
{
	if (a->server_scope_sz == b->server_scope_sz &&
	    memcmp(a->server_scope, b->server_scope, a->server_scope_sz) == 0)
		return true;

	return false;
}

/*
 * nfs4_proc_bind_conn_to_session()
 *
 * The 4.1 client currently uses the same TCP connection for the
 * fore and backchannel.
 */
int nfs4_proc_bind_conn_to_session(struct nfs_client *clp, struct rpc_cred *cred)
{
	int status;
	struct nfs41_bind_conn_to_session_res res;
	struct rpc_message msg = {
		.rpc_proc =
			&nfs4_procedures[NFSPROC4_CLNT_BIND_CONN_TO_SESSION],
		.rpc_argp = clp,
		.rpc_resp = &res,
		.rpc_cred = cred,
	};

	dprintk("--> %s\n", __func__);
	BUG_ON(clp == NULL);

	res.session = kzalloc(sizeof(struct nfs4_session), GFP_NOFS);
	if (unlikely(res.session == NULL)) {
		status = -ENOMEM;
		goto out;
	}

	status = rpc_call_sync(clp->cl_rpcclient, &msg, RPC_TASK_TIMEOUT);
	if (status == 0) {
		if (memcmp(res.session->sess_id.data,
		    clp->cl_session->sess_id.data, NFS4_MAX_SESSIONID_LEN)) {
			dprintk("NFS: %s: Session ID mismatch\n", __func__);
			status = -EIO;
			goto out_session;
		}
		if (res.dir != NFS4_CDFS4_BOTH) {
			dprintk("NFS: %s: Unexpected direction from server\n",
				__func__);
			status = -EIO;
			goto out_session;
		}
		if (res.use_conn_in_rdma_mode) {
			dprintk("NFS: %s: Server returned RDMA mode = true\n",
				__func__);
			status = -EIO;
			goto out_session;
		}
	}
out_session:
	kfree(res.session);
out:
	dprintk("<-- %s status= %d\n", __func__, status);
	return status;
}

/*
 * nfs4_proc_exchange_id()
 *
 * Since the clientid has expired, all compounds using sessions
 * associated with the stale clientid will be returning
 * NFS4ERR_BADSESSION in the sequence operation, and will therefore
 * be in some phase of session reset.
 */
int nfs4_proc_exchange_id(struct nfs_client *clp, struct rpc_cred *cred)
{
	nfs4_verifier verifier;
	struct nfs41_exchange_id_args args = {
		.verifier = &verifier,
		.client = clp,
		.flags = EXCHGID4_FLAG_SUPP_MOVED_REFER,
	};
	struct nfs41_exchange_id_res res = {
		0
	};
	int status;
	struct rpc_message msg = {
		.rpc_proc = &nfs4_procedures[NFSPROC4_CLNT_EXCHANGE_ID],
		.rpc_argp = &args,
		.rpc_resp = &res,
		.rpc_cred = cred,
	};

	dprintk("--> %s\n", __func__);
	BUG_ON(clp == NULL);

	nfs4_init_boot_verifier(clp, &verifier);

	args.id_len = scnprintf(args.id, sizeof(args.id),
				"%s/%s/%u",
				clp->cl_ipaddr,
				clp->cl_rpcclient->cl_nodename,
				clp->cl_rpcclient->cl_auth->au_flavor);

	res.server_owner = kzalloc(sizeof(struct nfs41_server_owner),
					GFP_NOFS);
	if (unlikely(res.server_owner == NULL)) {
		status = -ENOMEM;
		goto out;
	}

	res.server_scope = kzalloc(sizeof(struct nfs41_server_scope),
					GFP_NOFS);
	if (unlikely(res.server_scope == NULL)) {
		status = -ENOMEM;
		goto out_server_owner;
	}

	res.impl_id = kzalloc(sizeof(struct nfs41_impl_id), GFP_NOFS);
	if (unlikely(res.impl_id == NULL)) {
		status = -ENOMEM;
		goto out_server_scope;
	}

	status = rpc_call_sync(clp->cl_rpcclient, &msg, RPC_TASK_TIMEOUT);
	if (status == 0)
		status = nfs4_check_cl_exchange_flags(res.flags);

	if (status == 0) {
		clp->cl_clientid = res.clientid;
		clp->cl_exchange_flags = (res.flags & ~EXCHGID4_FLAG_CONFIRMED_R);
		if (!(res.flags & EXCHGID4_FLAG_CONFIRMED_R))
			clp->cl_seqid = res.seqid;

		kfree(clp->cl_serverowner);
		clp->cl_serverowner = res.server_owner;
		res.server_owner = NULL;

		/* use the most recent implementation id */
		kfree(clp->cl_implid);
		clp->cl_implid = res.impl_id;

		if (clp->cl_serverscope != NULL &&
		    !nfs41_same_server_scope(clp->cl_serverscope,
					     res.server_scope)) {
			dprintk("%s: server_scope mismatch detected\n",
				__func__);
			set_bit(NFS4CLNT_SERVER_SCOPE_MISMATCH, &clp->cl_state);
			kfree(clp->cl_serverscope);
			clp->cl_serverscope = NULL;
		}

		if (clp->cl_serverscope == NULL) {
			clp->cl_serverscope = res.server_scope;
			goto out;
		}
	} else
		kfree(res.impl_id);

out_server_owner:
	kfree(res.server_owner);
out_server_scope:
	kfree(res.server_scope);
out:
	if (clp->cl_implid != NULL)
		dprintk("%s: Server Implementation ID: "
			"domain: %s, name: %s, date: %llu,%u\n",
			__func__, clp->cl_implid->domain, clp->cl_implid->name,
			clp->cl_implid->date.seconds,
			clp->cl_implid->date.nseconds);
	dprintk("<-- %s status= %d\n", __func__, status);
	return status;
}

static int _nfs4_proc_destroy_clientid(struct nfs_client *clp,
		struct rpc_cred *cred)
{
	struct rpc_message msg = {
		.rpc_proc = &nfs4_procedures[NFSPROC4_CLNT_DESTROY_CLIENTID],
		.rpc_argp = clp,
		.rpc_cred = cred,
	};
	int status;

	status = rpc_call_sync(clp->cl_rpcclient, &msg, RPC_TASK_TIMEOUT);
	if (status)
		pr_warn("NFS: Got error %d from the server %s on "
			"DESTROY_CLIENTID.", status, clp->cl_hostname);
	return status;
}

static int nfs4_proc_destroy_clientid(struct nfs_client *clp,
		struct rpc_cred *cred)
{
	unsigned int loop;
	int ret;

	for (loop = NFS4_MAX_LOOP_ON_RECOVER; loop != 0; loop--) {
		ret = _nfs4_proc_destroy_clientid(clp, cred);
		switch (ret) {
		case -NFS4ERR_DELAY:
		case -NFS4ERR_CLIENTID_BUSY:
			ssleep(1);
			break;
		default:
			return ret;
		}
	}
	return 0;
}

int nfs4_destroy_clientid(struct nfs_client *clp)
{
	struct rpc_cred *cred;
	int ret = 0;

	if (clp->cl_mvops->minor_version < 1)
		goto out;
	if (clp->cl_exchange_flags == 0)
		goto out;
	cred = nfs4_get_exchange_id_cred(clp);
	ret = nfs4_proc_destroy_clientid(clp, cred);
	if (cred)
		put_rpccred(cred);
	switch (ret) {
	case 0:
	case -NFS4ERR_STALE_CLIENTID:
		clp->cl_exchange_flags = 0;
	}
out:
	return ret;
}

struct nfs4_get_lease_time_data {
	struct nfs4_get_lease_time_args *args;
	struct nfs4_get_lease_time_res *res;
	struct nfs_client *clp;
};

static void nfs4_get_lease_time_prepare(struct rpc_task *task,
					void *calldata)
{
	int ret;
	struct nfs4_get_lease_time_data *data =
			(struct nfs4_get_lease_time_data *)calldata;

	dprintk("--> %s\n", __func__);
	rpc_task_set_priority(task, RPC_PRIORITY_PRIVILEGED);
	/* just setup sequence, do not trigger session recovery
	   since we're invoked within one */
	ret = nfs41_setup_sequence(data->clp->cl_session,
				   &data->args->la_seq_args,
				   &data->res->lr_seq_res, task);

	BUG_ON(ret == -EAGAIN);
	rpc_call_start(task);
	dprintk("<-- %s\n", __func__);
}

/*
 * Called from nfs4_state_manager thread for session setup, so don't recover
 * from sequence operation or clientid errors.
 */
static void nfs4_get_lease_time_done(struct rpc_task *task, void *calldata)
{
	struct nfs4_get_lease_time_data *data =
			(struct nfs4_get_lease_time_data *)calldata;

	dprintk("--> %s\n", __func__);
	if (!nfs41_sequence_done(task, &data->res->lr_seq_res))
		return;
	switch (task->tk_status) {
	case -NFS4ERR_DELAY:
	case -NFS4ERR_GRACE:
		dprintk("%s Retry: tk_status %d\n", __func__, task->tk_status);
		rpc_delay(task, NFS4_POLL_RETRY_MIN);
		task->tk_status = 0;
		/* fall through */
	case -NFS4ERR_RETRY_UNCACHED_REP:
		rpc_restart_call_prepare(task);
		return;
	}
	dprintk("<-- %s\n", __func__);
}

static const struct rpc_call_ops nfs4_get_lease_time_ops = {
	.rpc_call_prepare = nfs4_get_lease_time_prepare,
	.rpc_call_done = nfs4_get_lease_time_done,
};

int nfs4_proc_get_lease_time(struct nfs_client *clp, struct nfs_fsinfo *fsinfo)
{
	struct rpc_task *task;
	struct nfs4_get_lease_time_args args;
	struct nfs4_get_lease_time_res res = {
		.lr_fsinfo = fsinfo,
	};
	struct nfs4_get_lease_time_data data = {
		.args = &args,
		.res = &res,
		.clp = clp,
	};
	struct rpc_message msg = {
		.rpc_proc = &nfs4_procedures[NFSPROC4_CLNT_GET_LEASE_TIME],
		.rpc_argp = &args,
		.rpc_resp = &res,
	};
	struct rpc_task_setup task_setup = {
		.rpc_client = clp->cl_rpcclient,
		.rpc_message = &msg,
		.callback_ops = &nfs4_get_lease_time_ops,
		.callback_data = &data,
		.flags = RPC_TASK_TIMEOUT,
	};
	int status;

	nfs41_init_sequence(&args.la_seq_args, &res.lr_seq_res, 0);
	dprintk("--> %s\n", __func__);
	task = rpc_run_task(&task_setup);

	if (IS_ERR(task))
		status = PTR_ERR(task);
	else {
		status = task->tk_status;
		rpc_put_task(task);
	}
	dprintk("<-- %s return %d\n", __func__, status);

	return status;
}

static struct nfs4_slot *nfs4_alloc_slots(u32 max_slots, gfp_t gfp_flags)
{
	return kcalloc(max_slots, sizeof(struct nfs4_slot), gfp_flags);
}

static void nfs4_add_and_init_slots(struct nfs4_slot_table *tbl,
		struct nfs4_slot *new,
		u32 max_slots,
		u32 ivalue)
{
	struct nfs4_slot *old = NULL;
	u32 i;

	spin_lock(&tbl->slot_tbl_lock);
	if (new) {
		old = tbl->slots;
		tbl->slots = new;
		tbl->max_slots = max_slots;
	}
	tbl->highest_used_slotid = -1;	/* no slot is currently used */
	for (i = 0; i < tbl->max_slots; i++)
		tbl->slots[i].seq_nr = ivalue;
	spin_unlock(&tbl->slot_tbl_lock);
	kfree(old);
}

/*
 * (re)Initialise a slot table
 */
static int nfs4_realloc_slot_table(struct nfs4_slot_table *tbl, u32 max_reqs,
				 u32 ivalue)
{
	struct nfs4_slot *new = NULL;
	int ret = -ENOMEM;

	dprintk("--> %s: max_reqs=%u, tbl->max_slots %d\n", __func__,
		max_reqs, tbl->max_slots);

	/* Does the newly negotiated max_reqs match the existing slot table? */
	if (max_reqs != tbl->max_slots) {
		new = nfs4_alloc_slots(max_reqs, GFP_NOFS);
		if (!new)
			goto out;
	}
	ret = 0;

	nfs4_add_and_init_slots(tbl, new, max_reqs, ivalue);
	dprintk("%s: tbl=%p slots=%p max_slots=%d\n", __func__,
		tbl, tbl->slots, tbl->max_slots);
out:
	dprintk("<-- %s: return %d\n", __func__, ret);
	return ret;
}

/* Destroy the slot table */
static void nfs4_destroy_slot_tables(struct nfs4_session *session)
{
	if (session->fc_slot_table.slots != NULL) {
		kfree(session->fc_slot_table.slots);
		session->fc_slot_table.slots = NULL;
	}
	if (session->bc_slot_table.slots != NULL) {
		kfree(session->bc_slot_table.slots);
		session->bc_slot_table.slots = NULL;
	}
	return;
}

/*
 * Initialize or reset the forechannel and backchannel tables
 */
static int nfs4_setup_session_slot_tables(struct nfs4_session *ses)
{
	struct nfs4_slot_table *tbl;
	int status;

	dprintk("--> %s\n", __func__);
	/* Fore channel */
	tbl = &ses->fc_slot_table;
	status = nfs4_realloc_slot_table(tbl, ses->fc_attrs.max_reqs, 1);
	if (status) /* -ENOMEM */
		return status;
	/* Back channel */
	tbl = &ses->bc_slot_table;
	status = nfs4_realloc_slot_table(tbl, ses->bc_attrs.max_reqs, 0);
	if (status && tbl->slots == NULL)
		/* Fore and back channel share a connection so get
		 * both slot tables or neither */
		nfs4_destroy_slot_tables(ses);
	return status;
}

struct nfs4_session *nfs4_alloc_session(struct nfs_client *clp)
{
	struct nfs4_session *session;
	struct nfs4_slot_table *tbl;

	session = kzalloc(sizeof(struct nfs4_session), GFP_NOFS);
	if (!session)
		return NULL;

	tbl = &session->fc_slot_table;
	tbl->highest_used_slotid = NFS4_NO_SLOT;
	spin_lock_init(&tbl->slot_tbl_lock);
	rpc_init_priority_wait_queue(&tbl->slot_tbl_waitq, "ForeChannel Slot table");
	init_completion(&tbl->complete);

	tbl = &session->bc_slot_table;
	tbl->highest_used_slotid = NFS4_NO_SLOT;
	spin_lock_init(&tbl->slot_tbl_lock);
	rpc_init_wait_queue(&tbl->slot_tbl_waitq, "BackChannel Slot table");
	init_completion(&tbl->complete);

	session->session_state = 1<<NFS4_SESSION_INITING;

	session->clp = clp;
	return session;
}

void nfs4_destroy_session(struct nfs4_session *session)
{
	struct rpc_xprt *xprt;
	struct rpc_cred *cred;

	cred = nfs4_get_exchange_id_cred(session->clp);
	nfs4_proc_destroy_session(session, cred);
	if (cred)
		put_rpccred(cred);

	rcu_read_lock();
	xprt = rcu_dereference(session->clp->cl_rpcclient->cl_xprt);
	rcu_read_unlock();
	dprintk("%s Destroy backchannel for xprt %p\n",
		__func__, xprt);
	xprt_destroy_backchannel(xprt, NFS41_BC_MIN_CALLBACKS);
	nfs4_destroy_slot_tables(session);
	kfree(session);
}

/*
 * Initialize the values to be used by the client in CREATE_SESSION
 * If nfs4_init_session set the fore channel request and response sizes,
 * use them.
 *
 * Set the back channel max_resp_sz_cached to zero to force the client to
 * always set csa_cachethis to FALSE because the current implementation
 * of the back channel DRC only supports caching the CB_SEQUENCE operation.
 */
static void nfs4_init_channel_attrs(struct nfs41_create_session_args *args)
{
	struct nfs4_session *session = args->client->cl_session;
	unsigned int mxrqst_sz = session->fc_attrs.max_rqst_sz,
		     mxresp_sz = session->fc_attrs.max_resp_sz;

	if (mxrqst_sz == 0)
		mxrqst_sz = NFS_MAX_FILE_IO_SIZE;
	if (mxresp_sz == 0)
		mxresp_sz = NFS_MAX_FILE_IO_SIZE;
	/* Fore channel attributes */
	args->fc_attrs.max_rqst_sz = mxrqst_sz;
	args->fc_attrs.max_resp_sz = mxresp_sz;
	args->fc_attrs.max_ops = NFS4_MAX_OPS;
	args->fc_attrs.max_reqs = max_session_slots;

	dprintk("%s: Fore Channel : max_rqst_sz=%u max_resp_sz=%u "
		"max_ops=%u max_reqs=%u\n",
		__func__,
		args->fc_attrs.max_rqst_sz, args->fc_attrs.max_resp_sz,
		args->fc_attrs.max_ops, args->fc_attrs.max_reqs);

	/* Back channel attributes */
	args->bc_attrs.max_rqst_sz = PAGE_SIZE;
	args->bc_attrs.max_resp_sz = PAGE_SIZE;
	args->bc_attrs.max_resp_sz_cached = 0;
	args->bc_attrs.max_ops = NFS4_MAX_BACK_CHANNEL_OPS;
	args->bc_attrs.max_reqs = 1;

	dprintk("%s: Back Channel : max_rqst_sz=%u max_resp_sz=%u "
		"max_resp_sz_cached=%u max_ops=%u max_reqs=%u\n",
		__func__,
		args->bc_attrs.max_rqst_sz, args->bc_attrs.max_resp_sz,
		args->bc_attrs.max_resp_sz_cached, args->bc_attrs.max_ops,
		args->bc_attrs.max_reqs);
}

static int nfs4_verify_fore_channel_attrs(struct nfs41_create_session_args *args, struct nfs4_session *session)
{
	struct nfs4_channel_attrs *sent = &args->fc_attrs;
	struct nfs4_channel_attrs *rcvd = &session->fc_attrs;

	if (rcvd->max_resp_sz > sent->max_resp_sz)
		return -EINVAL;
	/*
	 * Our requested max_ops is the minimum we need; we're not
	 * prepared to break up compounds into smaller pieces than that.
	 * So, no point even trying to continue if the server won't
	 * cooperate:
	 */
	if (rcvd->max_ops < sent->max_ops)
		return -EINVAL;
	if (rcvd->max_reqs == 0)
		return -EINVAL;
	if (rcvd->max_reqs > NFS4_MAX_SLOT_TABLE)
		rcvd->max_reqs = NFS4_MAX_SLOT_TABLE;
	return 0;
}

static int nfs4_verify_back_channel_attrs(struct nfs41_create_session_args *args, struct nfs4_session *session)
{
	struct nfs4_channel_attrs *sent = &args->bc_attrs;
	struct nfs4_channel_attrs *rcvd = &session->bc_attrs;

	if (rcvd->max_rqst_sz > sent->max_rqst_sz)
		return -EINVAL;
	if (rcvd->max_resp_sz < sent->max_resp_sz)
		return -EINVAL;
	if (rcvd->max_resp_sz_cached > sent->max_resp_sz_cached)
		return -EINVAL;
	/* These would render the backchannel useless: */
	if (rcvd->max_ops != sent->max_ops)
		return -EINVAL;
	if (rcvd->max_reqs != sent->max_reqs)
		return -EINVAL;
	return 0;
}

static int nfs4_verify_channel_attrs(struct nfs41_create_session_args *args,
				     struct nfs4_session *session)
{
	int ret;

	ret = nfs4_verify_fore_channel_attrs(args, session);
	if (ret)
		return ret;
	return nfs4_verify_back_channel_attrs(args, session);
}

static int _nfs4_proc_create_session(struct nfs_client *clp,
		struct rpc_cred *cred)
{
	struct nfs4_session *session = clp->cl_session;
	struct nfs41_create_session_args args = {
		.client = clp,
		.cb_program = NFS4_CALLBACK,
	};
	struct nfs41_create_session_res res = {
		.client = clp,
	};
	struct rpc_message msg = {
		.rpc_proc = &nfs4_procedures[NFSPROC4_CLNT_CREATE_SESSION],
		.rpc_argp = &args,
		.rpc_resp = &res,
		.rpc_cred = cred,
	};
	int status;

	nfs4_init_channel_attrs(&args);
	args.flags = (SESSION4_PERSIST | SESSION4_BACK_CHAN);

	status = rpc_call_sync(session->clp->cl_rpcclient, &msg, RPC_TASK_TIMEOUT);

	if (!status)
		/* Verify the session's negotiated channel_attrs values */
		status = nfs4_verify_channel_attrs(&args, session);
	if (!status) {
		/* Increment the clientid slot sequence id */
		clp->cl_seqid++;
	}

	return status;
}

/*
 * Issues a CREATE_SESSION operation to the server.
 * It is the responsibility of the caller to verify the session is
 * expired before calling this routine.
 */
int nfs4_proc_create_session(struct nfs_client *clp, struct rpc_cred *cred)
{
	int status;
	unsigned *ptr;
	struct nfs4_session *session = clp->cl_session;

	dprintk("--> %s clp=%p session=%p\n", __func__, clp, session);

	status = _nfs4_proc_create_session(clp, cred);
	if (status)
		goto out;

	/* Init or reset the session slot tables */
	status = nfs4_setup_session_slot_tables(session);
	dprintk("slot table setup returned %d\n", status);
	if (status)
		goto out;

	ptr = (unsigned *)&session->sess_id.data[0];
	dprintk("%s client>seqid %d sessionid %u:%u:%u:%u\n", __func__,
		clp->cl_seqid, ptr[0], ptr[1], ptr[2], ptr[3]);
out:
	dprintk("<-- %s\n", __func__);
	return status;
}

/*
 * Issue the over-the-wire RPC DESTROY_SESSION.
 * The caller must serialize access to this routine.
 */
int nfs4_proc_destroy_session(struct nfs4_session *session,
		struct rpc_cred *cred)
{
	struct rpc_message msg = {
		.rpc_proc = &nfs4_procedures[NFSPROC4_CLNT_DESTROY_SESSION],
		.rpc_argp = session,
		.rpc_cred = cred,
	};
	int status = 0;

	dprintk("--> nfs4_proc_destroy_session\n");

	/* session is still being setup */
	if (session->clp->cl_cons_state != NFS_CS_READY)
		return status;

	status = rpc_call_sync(session->clp->cl_rpcclient, &msg, RPC_TASK_TIMEOUT);

	if (status)
		printk(KERN_WARNING
			"NFS: Got error %d from the server on DESTROY_SESSION. "
			"Session has been destroyed regardless...\n", status);

	dprintk("<-- nfs4_proc_destroy_session\n");
	return status;
}

/*
 * With sessions, the client is not marked ready until after a
 * successful EXCHANGE_ID and CREATE_SESSION.
 *
 * Map errors cl_cons_state errors to EPROTONOSUPPORT to indicate
 * other versions of NFS can be tried.
 */
static int nfs41_check_session_ready(struct nfs_client *clp)
{
	int ret;
	
	if (clp->cl_cons_state == NFS_CS_SESSION_INITING) {
		ret = nfs4_client_recover_expired_lease(clp);
		if (ret)
			return ret;
	}
	if (clp->cl_cons_state < NFS_CS_READY)
		return -EPROTONOSUPPORT;
	smp_rmb();
	return 0;
}

int nfs4_init_session(struct nfs_server *server)
{
	struct nfs_client *clp = server->nfs_client;
	struct nfs4_session *session;
	unsigned int rsize, wsize;

	if (!nfs4_has_session(clp))
		return 0;

	session = clp->cl_session;
	spin_lock(&clp->cl_lock);
	if (test_and_clear_bit(NFS4_SESSION_INITING, &session->session_state)) {

		rsize = server->rsize;
		if (rsize == 0)
			rsize = NFS_MAX_FILE_IO_SIZE;
		wsize = server->wsize;
		if (wsize == 0)
			wsize = NFS_MAX_FILE_IO_SIZE;

		session->fc_attrs.max_rqst_sz = wsize + nfs41_maxwrite_overhead;
		session->fc_attrs.max_resp_sz = rsize + nfs41_maxread_overhead;
	}
	spin_unlock(&clp->cl_lock);

	return nfs41_check_session_ready(clp);
}

int nfs4_init_ds_session(struct nfs_client *clp, unsigned long lease_time)
{
	struct nfs4_session *session = clp->cl_session;
	int ret;

	spin_lock(&clp->cl_lock);
	if (test_and_clear_bit(NFS4_SESSION_INITING, &session->session_state)) {
		/*
		 * Do not set NFS_CS_CHECK_LEASE_TIME instead set the
		 * DS lease to be equal to the MDS lease.
		 */
		clp->cl_lease_time = lease_time;
		clp->cl_last_renewal = jiffies;
	}
	spin_unlock(&clp->cl_lock);

	ret = nfs41_check_session_ready(clp);
	if (ret)
		return ret;
	/* Test for the DS role */
	if (!is_ds_client(clp))
		return -ENODEV;
	return 0;
}
EXPORT_SYMBOL_GPL(nfs4_init_ds_session);


/*
 * Renew the cl_session lease.
 */
struct nfs4_sequence_data {
	struct nfs_client *clp;
	struct nfs4_sequence_args args;
	struct nfs4_sequence_res res;
};

static void nfs41_sequence_release(void *data)
{
	struct nfs4_sequence_data *calldata = data;
	struct nfs_client *clp = calldata->clp;

	if (atomic_read(&clp->cl_count) > 1)
		nfs4_schedule_state_renewal(clp);
	nfs_put_client(clp);
	kfree(calldata);
}

static int nfs41_sequence_handle_errors(struct rpc_task *task, struct nfs_client *clp)
{
	switch(task->tk_status) {
	case -NFS4ERR_DELAY:
		rpc_delay(task, NFS4_POLL_RETRY_MAX);
		return -EAGAIN;
	default:
		nfs4_schedule_lease_recovery(clp);
	}
	return 0;
}

static void nfs41_sequence_call_done(struct rpc_task *task, void *data)
{
	struct nfs4_sequence_data *calldata = data;
	struct nfs_client *clp = calldata->clp;

	if (!nfs41_sequence_done(task, task->tk_msg.rpc_resp))
		return;

	if (task->tk_status < 0) {
		dprintk("%s ERROR %d\n", __func__, task->tk_status);
		if (atomic_read(&clp->cl_count) == 1)
			goto out;

		if (nfs41_sequence_handle_errors(task, clp) == -EAGAIN) {
			rpc_restart_call_prepare(task);
			return;
		}
	}
	dprintk("%s rpc_cred %p\n", __func__, task->tk_msg.rpc_cred);
out:
	dprintk("<-- %s\n", __func__);
}

static void nfs41_sequence_prepare(struct rpc_task *task, void *data)
{
	struct nfs4_sequence_data *calldata = data;
	struct nfs_client *clp = calldata->clp;
	struct nfs4_sequence_args *args;
	struct nfs4_sequence_res *res;

	args = task->tk_msg.rpc_argp;
	res = task->tk_msg.rpc_resp;

	if (nfs41_setup_sequence(clp->cl_session, args, res, task))
		return;
	rpc_call_start(task);
}

static const struct rpc_call_ops nfs41_sequence_ops = {
	.rpc_call_done = nfs41_sequence_call_done,
	.rpc_call_prepare = nfs41_sequence_prepare,
	.rpc_release = nfs41_sequence_release,
};

static struct rpc_task *_nfs41_proc_sequence(struct nfs_client *clp, struct rpc_cred *cred)
{
	struct nfs4_sequence_data *calldata;
	struct rpc_message msg = {
		.rpc_proc = &nfs4_procedures[NFSPROC4_CLNT_SEQUENCE],
		.rpc_cred = cred,
	};
	struct rpc_task_setup task_setup_data = {
		.rpc_client = clp->cl_rpcclient,
		.rpc_message = &msg,
		.callback_ops = &nfs41_sequence_ops,
		.flags = RPC_TASK_ASYNC | RPC_TASK_SOFT,
	};

	if (!atomic_inc_not_zero(&clp->cl_count))
		return ERR_PTR(-EIO);
	calldata = kzalloc(sizeof(*calldata), GFP_NOFS);
	if (calldata == NULL) {
		nfs_put_client(clp);
		return ERR_PTR(-ENOMEM);
	}
	nfs41_init_sequence(&calldata->args, &calldata->res, 0);
	msg.rpc_argp = &calldata->args;
	msg.rpc_resp = &calldata->res;
	calldata->clp = clp;
	task_setup_data.callback_data = calldata;

	return rpc_run_task(&task_setup_data);
}

static int nfs41_proc_async_sequence(struct nfs_client *clp, struct rpc_cred *cred, unsigned renew_flags)
{
	struct rpc_task *task;
	int ret = 0;

	if ((renew_flags & NFS4_RENEW_TIMEOUT) == 0)
		return 0;
	task = _nfs41_proc_sequence(clp, cred);
	if (IS_ERR(task))
		ret = PTR_ERR(task);
	else
		rpc_put_task_async(task);
	dprintk("<-- %s status=%d\n", __func__, ret);
	return ret;
}

static int nfs4_proc_sequence(struct nfs_client *clp, struct rpc_cred *cred)
{
	struct rpc_task *task;
	int ret;

	task = _nfs41_proc_sequence(clp, cred);
	if (IS_ERR(task)) {
		ret = PTR_ERR(task);
		goto out;
	}
	ret = rpc_wait_for_completion_task(task);
	if (!ret) {
		struct nfs4_sequence_res *res = task->tk_msg.rpc_resp;

		if (task->tk_status == 0)
			nfs41_handle_sequence_flag_errors(clp, res->sr_status_flags);
		ret = task->tk_status;
	}
	rpc_put_task(task);
out:
	dprintk("<-- %s status=%d\n", __func__, ret);
	return ret;
}

struct nfs4_reclaim_complete_data {
	struct nfs_client *clp;
	struct nfs41_reclaim_complete_args arg;
	struct nfs41_reclaim_complete_res res;
};

static void nfs4_reclaim_complete_prepare(struct rpc_task *task, void *data)
{
	struct nfs4_reclaim_complete_data *calldata = data;

	rpc_task_set_priority(task, RPC_PRIORITY_PRIVILEGED);
	if (nfs41_setup_sequence(calldata->clp->cl_session,
				&calldata->arg.seq_args,
				&calldata->res.seq_res, task))
		return;

	rpc_call_start(task);
}

static int nfs41_reclaim_complete_handle_errors(struct rpc_task *task, struct nfs_client *clp)
{
	switch(task->tk_status) {
	case 0:
	case -NFS4ERR_COMPLETE_ALREADY:
	case -NFS4ERR_WRONG_CRED: /* What to do here? */
		break;
	case -NFS4ERR_DELAY:
		rpc_delay(task, NFS4_POLL_RETRY_MAX);
		/* fall through */
	case -NFS4ERR_RETRY_UNCACHED_REP:
		return -EAGAIN;
	default:
		nfs4_schedule_lease_recovery(clp);
	}
	return 0;
}

static void nfs4_reclaim_complete_done(struct rpc_task *task, void *data)
{
	struct nfs4_reclaim_complete_data *calldata = data;
	struct nfs_client *clp = calldata->clp;
	struct nfs4_sequence_res *res = &calldata->res.seq_res;

	dprintk("--> %s\n", __func__);
	if (!nfs41_sequence_done(task, res))
		return;

	if (nfs41_reclaim_complete_handle_errors(task, clp) == -EAGAIN) {
		rpc_restart_call_prepare(task);
		return;
	}
	dprintk("<-- %s\n", __func__);
}

static void nfs4_free_reclaim_complete_data(void *data)
{
	struct nfs4_reclaim_complete_data *calldata = data;

	kfree(calldata);
}

static const struct rpc_call_ops nfs4_reclaim_complete_call_ops = {
	.rpc_call_prepare = nfs4_reclaim_complete_prepare,
	.rpc_call_done = nfs4_reclaim_complete_done,
	.rpc_release = nfs4_free_reclaim_complete_data,
};

/*
 * Issue a global reclaim complete.
 */
static int nfs41_proc_reclaim_complete(struct nfs_client *clp)
{
	struct nfs4_reclaim_complete_data *calldata;
	struct rpc_task *task;
	struct rpc_message msg = {
		.rpc_proc = &nfs4_procedures[NFSPROC4_CLNT_RECLAIM_COMPLETE],
	};
	struct rpc_task_setup task_setup_data = {
		.rpc_client = clp->cl_rpcclient,
		.rpc_message = &msg,
		.callback_ops = &nfs4_reclaim_complete_call_ops,
		.flags = RPC_TASK_ASYNC,
	};
	int status = -ENOMEM;

	dprintk("--> %s\n", __func__);
	calldata = kzalloc(sizeof(*calldata), GFP_NOFS);
	if (calldata == NULL)
		goto out;
	calldata->clp = clp;
	calldata->arg.one_fs = 0;

	nfs41_init_sequence(&calldata->arg.seq_args, &calldata->res.seq_res, 0);
	msg.rpc_argp = &calldata->arg;
	msg.rpc_resp = &calldata->res;
	task_setup_data.callback_data = calldata;
	task = rpc_run_task(&task_setup_data);
	if (IS_ERR(task)) {
		status = PTR_ERR(task);
		goto out;
	}
	status = nfs4_wait_for_completion_rpc_task(task);
	if (status == 0)
		status = task->tk_status;
	rpc_put_task(task);
	return 0;
out:
	dprintk("<-- %s status=%d\n", __func__, status);
	return status;
}

static void
nfs4_layoutget_prepare(struct rpc_task *task, void *calldata)
{
	struct nfs4_layoutget *lgp = calldata;
	struct nfs_server *server = NFS_SERVER(lgp->args.inode);

	dprintk("--> %s\n", __func__);
	/* Note the is a race here, where a CB_LAYOUTRECALL can come in
	 * right now covering the LAYOUTGET we are about to send.
	 * However, that is not so catastrophic, and there seems
	 * to be no way to prevent it completely.
	 */
	if (nfs4_setup_sequence(server, &lgp->args.seq_args,
				&lgp->res.seq_res, task))
		return;
	if (pnfs_choose_layoutget_stateid(&lgp->args.stateid,
					  NFS_I(lgp->args.inode)->layout,
					  lgp->args.ctx->state)) {
		rpc_exit(task, NFS4_OK);
		return;
	}
	rpc_call_start(task);
}

static void nfs4_layoutget_done(struct rpc_task *task, void *calldata)
{
	struct nfs4_layoutget *lgp = calldata;
	struct nfs_server *server = NFS_SERVER(lgp->args.inode);

	dprintk("--> %s\n", __func__);

	if (!nfs4_sequence_done(task, &lgp->res.seq_res))
		return;

	switch (task->tk_status) {
	case 0:
		break;
	case -NFS4ERR_LAYOUTTRYLATER:
	case -NFS4ERR_RECALLCONFLICT:
		task->tk_status = -NFS4ERR_DELAY;
		/* Fall through */
	default:
		if (nfs4_async_handle_error(task, server, NULL) == -EAGAIN) {
			rpc_restart_call_prepare(task);
			return;
		}
	}
	dprintk("<-- %s\n", __func__);
}

static void nfs4_layoutget_release(void *calldata)
{
	struct nfs4_layoutget *lgp = calldata;

	dprintk("--> %s\n", __func__);
	put_nfs_open_context(lgp->args.ctx);
	kfree(calldata);
	dprintk("<-- %s\n", __func__);
}

static const struct rpc_call_ops nfs4_layoutget_call_ops = {
	.rpc_call_prepare = nfs4_layoutget_prepare,
	.rpc_call_done = nfs4_layoutget_done,
	.rpc_release = nfs4_layoutget_release,
};

int nfs4_proc_layoutget(struct nfs4_layoutget *lgp)
{
	struct nfs_server *server = NFS_SERVER(lgp->args.inode);
	struct rpc_task *task;
	struct rpc_message msg = {
		.rpc_proc = &nfs4_procedures[NFSPROC4_CLNT_LAYOUTGET],
		.rpc_argp = &lgp->args,
		.rpc_resp = &lgp->res,
	};
	struct rpc_task_setup task_setup_data = {
		.rpc_client = server->client,
		.rpc_message = &msg,
		.callback_ops = &nfs4_layoutget_call_ops,
		.callback_data = lgp,
		.flags = RPC_TASK_ASYNC,
	};
	int status = 0;

	dprintk("--> %s\n", __func__);

	lgp->res.layoutp = &lgp->args.layout;
	lgp->res.seq_res.sr_slot = NULL;
	nfs41_init_sequence(&lgp->args.seq_args, &lgp->res.seq_res, 0);
	task = rpc_run_task(&task_setup_data);
	if (IS_ERR(task))
		return PTR_ERR(task);
	status = nfs4_wait_for_completion_rpc_task(task);
	if (status == 0)
		status = task->tk_status;
	if (status == 0)
		status = pnfs_layout_process(lgp);
	rpc_put_task(task);
	dprintk("<-- %s status=%d\n", __func__, status);
	return status;
}

static void
nfs4_layoutreturn_prepare(struct rpc_task *task, void *calldata)
{
	struct nfs4_layoutreturn *lrp = calldata;

	dprintk("--> %s\n", __func__);
	if (nfs41_setup_sequence(lrp->clp->cl_session, &lrp->args.seq_args,
				&lrp->res.seq_res, task))
		return;
	rpc_call_start(task);
}

static void nfs4_layoutreturn_done(struct rpc_task *task, void *calldata)
{
	struct nfs4_layoutreturn *lrp = calldata;
	struct nfs_server *server;
	struct pnfs_layout_hdr *lo = lrp->args.layout;

	dprintk("--> %s\n", __func__);

	if (!nfs4_sequence_done(task, &lrp->res.seq_res))
		return;

	server = NFS_SERVER(lrp->args.inode);
	if (nfs4_async_handle_error(task, server, NULL) == -EAGAIN) {
		rpc_restart_call_prepare(task);
		return;
	}
	spin_lock(&lo->plh_inode->i_lock);
	if (task->tk_status == 0) {
		if (lrp->res.lrs_present) {
			pnfs_set_layout_stateid(lo, &lrp->res.stateid, true);
		} else
			BUG_ON(!list_empty(&lo->plh_segs));
	}
	lo->plh_block_lgets--;
	spin_unlock(&lo->plh_inode->i_lock);
	dprintk("<-- %s\n", __func__);
}

static void nfs4_layoutreturn_release(void *calldata)
{
	struct nfs4_layoutreturn *lrp = calldata;

	dprintk("--> %s\n", __func__);
	put_layout_hdr(lrp->args.layout);
	kfree(calldata);
	dprintk("<-- %s\n", __func__);
}

static const struct rpc_call_ops nfs4_layoutreturn_call_ops = {
	.rpc_call_prepare = nfs4_layoutreturn_prepare,
	.rpc_call_done = nfs4_layoutreturn_done,
	.rpc_release = nfs4_layoutreturn_release,
};

int nfs4_proc_layoutreturn(struct nfs4_layoutreturn *lrp)
{
	struct rpc_task *task;
	struct rpc_message msg = {
		.rpc_proc = &nfs4_procedures[NFSPROC4_CLNT_LAYOUTRETURN],
		.rpc_argp = &lrp->args,
		.rpc_resp = &lrp->res,
	};
	struct rpc_task_setup task_setup_data = {
		.rpc_client = lrp->clp->cl_rpcclient,
		.rpc_message = &msg,
		.callback_ops = &nfs4_layoutreturn_call_ops,
		.callback_data = lrp,
	};
	int status;

	dprintk("--> %s\n", __func__);
	nfs41_init_sequence(&lrp->args.seq_args, &lrp->res.seq_res, 1);
	task = rpc_run_task(&task_setup_data);
	if (IS_ERR(task))
		return PTR_ERR(task);
	status = task->tk_status;
	dprintk("<-- %s status=%d\n", __func__, status);
	rpc_put_task(task);
	return status;
}

/*
 * Retrieve the list of Data Server devices from the MDS.
 */
static int _nfs4_getdevicelist(struct nfs_server *server,
				    const struct nfs_fh *fh,
				    struct pnfs_devicelist *devlist)
{
	struct nfs4_getdevicelist_args args = {
		.fh = fh,
		.layoutclass = server->pnfs_curr_ld->id,
	};
	struct nfs4_getdevicelist_res res = {
		.devlist = devlist,
	};
	struct rpc_message msg = {
		.rpc_proc = &nfs4_procedures[NFSPROC4_CLNT_GETDEVICELIST],
		.rpc_argp = &args,
		.rpc_resp = &res,
	};
	int status;

	dprintk("--> %s\n", __func__);
	status = nfs4_call_sync(server->client, server, &msg, &args.seq_args,
				&res.seq_res, 0);
	dprintk("<-- %s status=%d\n", __func__, status);
	return status;
}

int nfs4_proc_getdevicelist(struct nfs_server *server,
			    const struct nfs_fh *fh,
			    struct pnfs_devicelist *devlist)
{
	struct nfs4_exception exception = { };
	int err;

	do {
		err = nfs4_handle_exception(server,
				_nfs4_getdevicelist(server, fh, devlist),
				&exception);
	} while (exception.retry);

	dprintk("%s: err=%d, num_devs=%u\n", __func__,
		err, devlist->num_devs);

	return err;
}
EXPORT_SYMBOL_GPL(nfs4_proc_getdevicelist);

static int
_nfs4_proc_getdeviceinfo(struct nfs_server *server, struct pnfs_device *pdev)
{
	struct nfs4_getdeviceinfo_args args = {
		.pdev = pdev,
	};
	struct nfs4_getdeviceinfo_res res = {
		.pdev = pdev,
	};
	struct rpc_message msg = {
		.rpc_proc = &nfs4_procedures[NFSPROC4_CLNT_GETDEVICEINFO],
		.rpc_argp = &args,
		.rpc_resp = &res,
	};
	int status;

	dprintk("--> %s\n", __func__);
	status = nfs4_call_sync(server->client, server, &msg, &args.seq_args, &res.seq_res, 0);
	dprintk("<-- %s status=%d\n", __func__, status);

	return status;
}

int nfs4_proc_getdeviceinfo(struct nfs_server *server, struct pnfs_device *pdev)
{
	struct nfs4_exception exception = { };
	int err;

	do {
		err = nfs4_handle_exception(server,
					_nfs4_proc_getdeviceinfo(server, pdev),
					&exception);
	} while (exception.retry);
	return err;
}
EXPORT_SYMBOL_GPL(nfs4_proc_getdeviceinfo);

static void nfs4_layoutcommit_prepare(struct rpc_task *task, void *calldata)
{
	struct nfs4_layoutcommit_data *data = calldata;
	struct nfs_server *server = NFS_SERVER(data->args.inode);

	if (nfs4_setup_sequence(server, &data->args.seq_args,
				&data->res.seq_res, task))
		return;
	rpc_call_start(task);
}

static void
nfs4_layoutcommit_done(struct rpc_task *task, void *calldata)
{
	struct nfs4_layoutcommit_data *data = calldata;
	struct nfs_server *server = NFS_SERVER(data->args.inode);

	if (!nfs4_sequence_done(task, &data->res.seq_res))
		return;

	switch (task->tk_status) { /* Just ignore these failures */
	case -NFS4ERR_DELEG_REVOKED: /* layout was recalled */
	case -NFS4ERR_BADIOMODE:     /* no IOMODE_RW layout for range */
	case -NFS4ERR_BADLAYOUT:     /* no layout */
	case -NFS4ERR_GRACE:	    /* loca_recalim always false */
		task->tk_status = 0;
		break;
	case 0:
		nfs_post_op_update_inode_force_wcc(data->args.inode,
						   data->res.fattr);
		break;
	default:
		if (nfs4_async_handle_error(task, server, NULL) == -EAGAIN) {
			rpc_restart_call_prepare(task);
			return;
		}
	}
}

static void nfs4_layoutcommit_release(void *calldata)
{
	struct nfs4_layoutcommit_data *data = calldata;
	struct pnfs_layout_segment *lseg, *tmp;
	unsigned long *bitlock = &NFS_I(data->args.inode)->flags;

	pnfs_cleanup_layoutcommit(data);
	/* Matched by references in pnfs_set_layoutcommit */
	list_for_each_entry_safe(lseg, tmp, &data->lseg_list, pls_lc_list) {
		list_del_init(&lseg->pls_lc_list);
		if (test_and_clear_bit(NFS_LSEG_LAYOUTCOMMIT,
				       &lseg->pls_flags))
			put_lseg(lseg);
	}

	clear_bit_unlock(NFS_INO_LAYOUTCOMMITTING, bitlock);
	smp_mb__after_clear_bit();
	wake_up_bit(bitlock, NFS_INO_LAYOUTCOMMITTING);

	put_rpccred(data->cred);
	kfree(data);
}

static const struct rpc_call_ops nfs4_layoutcommit_ops = {
	.rpc_call_prepare = nfs4_layoutcommit_prepare,
	.rpc_call_done = nfs4_layoutcommit_done,
	.rpc_release = nfs4_layoutcommit_release,
};

int
nfs4_proc_layoutcommit(struct nfs4_layoutcommit_data *data, bool sync)
{
	struct rpc_message msg = {
		.rpc_proc = &nfs4_procedures[NFSPROC4_CLNT_LAYOUTCOMMIT],
		.rpc_argp = &data->args,
		.rpc_resp = &data->res,
		.rpc_cred = data->cred,
	};
	struct rpc_task_setup task_setup_data = {
		.task = &data->task,
		.rpc_client = NFS_CLIENT(data->args.inode),
		.rpc_message = &msg,
		.callback_ops = &nfs4_layoutcommit_ops,
		.callback_data = data,
		.flags = RPC_TASK_ASYNC,
	};
	struct rpc_task *task;
	int status = 0;

	dprintk("NFS: %4d initiating layoutcommit call. sync %d "
		"lbw: %llu inode %lu\n",
		data->task.tk_pid, sync,
		data->args.lastbytewritten,
		data->args.inode->i_ino);

	nfs41_init_sequence(&data->args.seq_args, &data->res.seq_res, 1);
	task = rpc_run_task(&task_setup_data);
	if (IS_ERR(task))
		return PTR_ERR(task);
	if (sync == false)
		goto out;
	status = nfs4_wait_for_completion_rpc_task(task);
	if (status != 0)
		goto out;
	status = task->tk_status;
out:
	dprintk("%s: status %d\n", __func__, status);
	rpc_put_task(task);
	return status;
}

static int
_nfs41_proc_secinfo_no_name(struct nfs_server *server, struct nfs_fh *fhandle,
		    struct nfs_fsinfo *info, struct nfs4_secinfo_flavors *flavors)
{
	struct nfs41_secinfo_no_name_args args = {
		.style = SECINFO_STYLE_CURRENT_FH,
	};
	struct nfs4_secinfo_res res = {
		.flavors = flavors,
	};
	struct rpc_message msg = {
		.rpc_proc = &nfs4_procedures[NFSPROC4_CLNT_SECINFO_NO_NAME],
		.rpc_argp = &args,
		.rpc_resp = &res,
	};
	return nfs4_call_sync(server->client, server, &msg, &args.seq_args, &res.seq_res, 0);
}

static int
nfs41_proc_secinfo_no_name(struct nfs_server *server, struct nfs_fh *fhandle,
			   struct nfs_fsinfo *info, struct nfs4_secinfo_flavors *flavors)
{
	struct nfs4_exception exception = { };
	int err;
	do {
		err = _nfs41_proc_secinfo_no_name(server, fhandle, info, flavors);
		switch (err) {
		case 0:
		case -NFS4ERR_WRONGSEC:
		case -NFS4ERR_NOTSUPP:
			goto out;
		default:
			err = nfs4_handle_exception(server, err, &exception);
		}
	} while (exception.retry);
out:
	return err;
}

static int
nfs41_find_root_sec(struct nfs_server *server, struct nfs_fh *fhandle,
		    struct nfs_fsinfo *info)
{
	int err;
	struct page *page;
	rpc_authflavor_t flavor;
	struct nfs4_secinfo_flavors *flavors;

	page = alloc_page(GFP_KERNEL);
	if (!page) {
		err = -ENOMEM;
		goto out;
	}

	flavors = page_address(page);
	err = nfs41_proc_secinfo_no_name(server, fhandle, info, flavors);

	/*
	 * Fall back on "guess and check" method if
	 * the server doesn't support SECINFO_NO_NAME
	 */
	if (err == -NFS4ERR_WRONGSEC || err == -NFS4ERR_NOTSUPP) {
		err = nfs4_find_root_sec(server, fhandle, info);
		goto out_freepage;
	}
	if (err)
		goto out_freepage;

	flavor = nfs_find_best_sec(flavors);
	if (err == 0)
		err = nfs4_lookup_root_sec(server, fhandle, info, flavor);

out_freepage:
	put_page(page);
	if (err == -EACCES)
		return -EPERM;
out:
	return err;
}

static int _nfs41_test_stateid(struct nfs_server *server, nfs4_stateid *stateid)
{
	int status;
	struct nfs41_test_stateid_args args = {
		.stateid = stateid,
	};
	struct nfs41_test_stateid_res res;
	struct rpc_message msg = {
		.rpc_proc = &nfs4_procedures[NFSPROC4_CLNT_TEST_STATEID],
		.rpc_argp = &args,
		.rpc_resp = &res,
	};

	nfs41_init_sequence(&args.seq_args, &res.seq_res, 0);
	status = nfs4_call_sync_sequence(server->client, server, &msg, &args.seq_args, &res.seq_res, 1);

	if (status == NFS_OK)
		return res.status;
	return status;
}

static int nfs41_test_stateid(struct nfs_server *server, nfs4_stateid *stateid)
{
	struct nfs4_exception exception = { };
	int err;
	do {
		err = nfs4_handle_exception(server,
				_nfs41_test_stateid(server, stateid),
				&exception);
	} while (exception.retry);
	return err;
}

static int _nfs4_free_stateid(struct nfs_server *server, nfs4_stateid *stateid)
{
	struct nfs41_free_stateid_args args = {
		.stateid = stateid,
	};
	struct nfs41_free_stateid_res res;
	struct rpc_message msg = {
		.rpc_proc = &nfs4_procedures[NFSPROC4_CLNT_FREE_STATEID],
		.rpc_argp = &args,
		.rpc_resp = &res,
	};

	nfs41_init_sequence(&args.seq_args, &res.seq_res, 0);
	return nfs4_call_sync_sequence(server->client, server, &msg, &args.seq_args, &res.seq_res, 1);
}

static int nfs41_free_stateid(struct nfs_server *server, nfs4_stateid *stateid)
{
	struct nfs4_exception exception = { };
	int err;
	do {
		err = nfs4_handle_exception(server,
				_nfs4_free_stateid(server, stateid),
				&exception);
	} while (exception.retry);
	return err;
}

static bool nfs41_match_stateid(const nfs4_stateid *s1,
		const nfs4_stateid *s2)
{
	if (memcmp(s1->other, s2->other, sizeof(s1->other)) != 0)
		return false;

	if (s1->seqid == s2->seqid)
		return true;
	if (s1->seqid == 0 || s2->seqid == 0)
		return true;

	return false;
}

#endif /* CONFIG_NFS_V4_1 */

static bool nfs4_match_stateid(const nfs4_stateid *s1,
		const nfs4_stateid *s2)
{
	return nfs4_stateid_match(s1, s2);
}


static const struct nfs4_state_recovery_ops nfs40_reboot_recovery_ops = {
	.owner_flag_bit = NFS_OWNER_RECLAIM_REBOOT,
	.state_flag_bit	= NFS_STATE_RECLAIM_REBOOT,
	.recover_open	= nfs4_open_reclaim,
	.recover_lock	= nfs4_lock_reclaim,
	.establish_clid = nfs4_init_clientid,
	.get_clid_cred	= nfs4_get_setclientid_cred,
};

#if defined(CONFIG_NFS_V4_1)
static const struct nfs4_state_recovery_ops nfs41_reboot_recovery_ops = {
	.owner_flag_bit = NFS_OWNER_RECLAIM_REBOOT,
	.state_flag_bit	= NFS_STATE_RECLAIM_REBOOT,
	.recover_open	= nfs4_open_reclaim,
	.recover_lock	= nfs4_lock_reclaim,
	.establish_clid = nfs41_init_clientid,
	.get_clid_cred	= nfs4_get_exchange_id_cred,
	.reclaim_complete = nfs41_proc_reclaim_complete,
};
#endif /* CONFIG_NFS_V4_1 */

static const struct nfs4_state_recovery_ops nfs40_nograce_recovery_ops = {
	.owner_flag_bit = NFS_OWNER_RECLAIM_NOGRACE,
	.state_flag_bit	= NFS_STATE_RECLAIM_NOGRACE,
	.recover_open	= nfs4_open_expired,
	.recover_lock	= nfs4_lock_expired,
	.establish_clid = nfs4_init_clientid,
	.get_clid_cred	= nfs4_get_setclientid_cred,
};

#if defined(CONFIG_NFS_V4_1)
static const struct nfs4_state_recovery_ops nfs41_nograce_recovery_ops = {
	.owner_flag_bit = NFS_OWNER_RECLAIM_NOGRACE,
	.state_flag_bit	= NFS_STATE_RECLAIM_NOGRACE,
	.recover_open	= nfs41_open_expired,
	.recover_lock	= nfs41_lock_expired,
	.establish_clid = nfs41_init_clientid,
	.get_clid_cred	= nfs4_get_exchange_id_cred,
};
#endif /* CONFIG_NFS_V4_1 */

static const struct nfs4_state_maintenance_ops nfs40_state_renewal_ops = {
	.sched_state_renewal = nfs4_proc_async_renew,
	.get_state_renewal_cred_locked = nfs4_get_renew_cred_locked,
	.renew_lease = nfs4_proc_renew,
};

#if defined(CONFIG_NFS_V4_1)
static const struct nfs4_state_maintenance_ops nfs41_state_renewal_ops = {
	.sched_state_renewal = nfs41_proc_async_sequence,
	.get_state_renewal_cred_locked = nfs4_get_machine_cred_locked,
	.renew_lease = nfs4_proc_sequence,
};
#endif

static const struct nfs4_minor_version_ops nfs_v4_0_minor_ops = {
	.minor_version = 0,
	.call_sync = _nfs4_call_sync,
	.match_stateid = nfs4_match_stateid,
	.find_root_sec = nfs4_find_root_sec,
	.reboot_recovery_ops = &nfs40_reboot_recovery_ops,
	.nograce_recovery_ops = &nfs40_nograce_recovery_ops,
	.state_renewal_ops = &nfs40_state_renewal_ops,
};

#if defined(CONFIG_NFS_V4_1)
static const struct nfs4_minor_version_ops nfs_v4_1_minor_ops = {
	.minor_version = 1,
	.call_sync = _nfs4_call_sync_session,
	.match_stateid = nfs41_match_stateid,
	.find_root_sec = nfs41_find_root_sec,
	.reboot_recovery_ops = &nfs41_reboot_recovery_ops,
	.nograce_recovery_ops = &nfs41_nograce_recovery_ops,
	.state_renewal_ops = &nfs41_state_renewal_ops,
};
#endif

const struct nfs4_minor_version_ops *nfs_v4_minor_ops[] = {
	[0] = &nfs_v4_0_minor_ops,
#if defined(CONFIG_NFS_V4_1)
	[1] = &nfs_v4_1_minor_ops,
#endif
};

static const struct inode_operations nfs4_file_inode_operations = {
	.permission	= nfs_permission,
	.getattr	= nfs_getattr,
	.setattr	= nfs_setattr,
	.getxattr	= generic_getxattr,
	.setxattr	= generic_setxattr,
	.listxattr	= generic_listxattr,
	.removexattr	= generic_removexattr,
};

const struct nfs_rpc_ops nfs_v4_clientops = {
	.version	= 4,			/* protocol version */
	.dentry_ops	= &nfs4_dentry_operations,
	.dir_inode_ops	= &nfs4_dir_inode_operations,
	.file_inode_ops	= &nfs4_file_inode_operations,
	.file_ops	= &nfs4_file_operations,
	.getroot	= nfs4_proc_get_root,
	.submount	= nfs4_submount,
	.getattr	= nfs4_proc_getattr,
	.setattr	= nfs4_proc_setattr,
	.lookup		= nfs4_proc_lookup,
	.access		= nfs4_proc_access,
	.readlink	= nfs4_proc_readlink,
	.create		= nfs4_proc_create,
	.remove		= nfs4_proc_remove,
	.unlink_setup	= nfs4_proc_unlink_setup,
	.unlink_rpc_prepare = nfs4_proc_unlink_rpc_prepare,
	.unlink_done	= nfs4_proc_unlink_done,
	.rename		= nfs4_proc_rename,
	.rename_setup	= nfs4_proc_rename_setup,
	.rename_rpc_prepare = nfs4_proc_rename_rpc_prepare,
	.rename_done	= nfs4_proc_rename_done,
	.link		= nfs4_proc_link,
	.symlink	= nfs4_proc_symlink,
	.mkdir		= nfs4_proc_mkdir,
	.rmdir		= nfs4_proc_remove,
	.readdir	= nfs4_proc_readdir,
	.mknod		= nfs4_proc_mknod,
	.statfs		= nfs4_proc_statfs,
	.fsinfo		= nfs4_proc_fsinfo,
	.pathconf	= nfs4_proc_pathconf,
	.set_capabilities = nfs4_server_capabilities,
	.decode_dirent	= nfs4_decode_dirent,
	.read_setup	= nfs4_proc_read_setup,
	.read_rpc_prepare = nfs4_proc_read_rpc_prepare,
	.read_done	= nfs4_read_done,
	.write_setup	= nfs4_proc_write_setup,
	.write_rpc_prepare = nfs4_proc_write_rpc_prepare,
	.write_done	= nfs4_write_done,
	.commit_setup	= nfs4_proc_commit_setup,
	.commit_rpc_prepare = nfs4_proc_commit_rpc_prepare,
	.commit_done	= nfs4_commit_done,
	.lock		= nfs4_proc_lock,
	.clear_acl_cache = nfs4_zap_acl_attr,
	.close_context  = nfs4_close_context,
	.open_context	= nfs4_atomic_open,
	.init_client	= nfs4_init_client,
};

static const struct xattr_handler nfs4_xattr_nfs4_acl_handler = {
	.prefix	= XATTR_NAME_NFSV4_ACL,
	.list	= nfs4_xattr_list_nfs4_acl,
	.get	= nfs4_xattr_get_nfs4_acl,
	.set	= nfs4_xattr_set_nfs4_acl,
};

const struct xattr_handler *nfs4_xattr_handlers[] = {
	&nfs4_xattr_nfs4_acl_handler,
	NULL
};

module_param(max_session_slots, ushort, 0644);
MODULE_PARM_DESC(max_session_slots, "Maximum number of outstanding NFSv4.1 "
		"requests the client will negotiate");

/*
 * Local variables:
 *  c-basic-offset: 8
 * End:
 */<|MERGE_RESOLUTION|>--- conflicted
+++ resolved
@@ -2828,13 +2828,7 @@
 	struct nfs_server *server = NFS_SERVER(dir);
 	struct nfs_removeargs args = {
 		.fh = NFS_FH(dir),
-<<<<<<< HEAD
 		.name = *name,
-		.bitmask = server->attr_bitmask,
-=======
-		.name.len = name->len,
-		.name.name = name->name,
->>>>>>> f2c1b510
 	};
 	struct nfs_removeres res = {
 		.server = server,
