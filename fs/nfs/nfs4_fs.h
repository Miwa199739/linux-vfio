/*
 * linux/fs/nfs/nfs4_fs.h
 *
 * Copyright (C) 2005 Trond Myklebust
 *
 * NFSv4-specific filesystem definitions and declarations
 */

#ifndef __LINUX_FS_NFS_NFS4_FS_H
#define __LINUX_FS_NFS_NFS4_FS_H

#ifdef CONFIG_NFS_V4

struct idmap;

enum nfs4_client_state {
	NFS4CLNT_MANAGER_RUNNING  = 0,
	NFS4CLNT_CHECK_LEASE,
	NFS4CLNT_LEASE_EXPIRED,
	NFS4CLNT_RECLAIM_REBOOT,
	NFS4CLNT_RECLAIM_NOGRACE,
	NFS4CLNT_DELEGRETURN,
	NFS4CLNT_SESSION_RESET,
	NFS4CLNT_RECALL_SLOT,
	NFS4CLNT_LEASE_CONFIRM,
	NFS4CLNT_SERVER_SCOPE_MISMATCH,
};

enum nfs4_session_state {
	NFS4_SESSION_INITING,
	NFS4_SESSION_DRAINING,
};

#define NFS4_RENEW_TIMEOUT		0x01
#define NFS4_RENEW_DELEGATION_CB	0x02

struct nfs4_minor_version_ops {
	u32	minor_version;

	int	(*call_sync)(struct rpc_clnt *clnt,
			struct nfs_server *server,
			struct rpc_message *msg,
			struct nfs4_sequence_args *args,
			struct nfs4_sequence_res *res,
			int cache_reply);
	bool	(*match_stateid)(const nfs4_stateid *,
			const nfs4_stateid *);
	int	(*find_root_sec)(struct nfs_server *, struct nfs_fh *,
			struct nfs_fsinfo *);
	const struct nfs4_state_recovery_ops *reboot_recovery_ops;
	const struct nfs4_state_recovery_ops *nograce_recovery_ops;
	const struct nfs4_state_maintenance_ops *state_renewal_ops;
};

struct nfs_unique_id {
	struct rb_node rb_node;
	__u64 id;
};

#define NFS_SEQID_CONFIRMED 1
struct nfs_seqid_counter {
<<<<<<< HEAD
=======
	ktime_t create_time;
>>>>>>> 711e1bfb
	int owner_id;
	int flags;
	u32 counter;
	spinlock_t lock;		/* Protects the list */
	struct list_head list;		/* Defines sequence of RPC calls */
	struct rpc_wait_queue	wait;	/* RPC call delay queue */
};

struct nfs_seqid {
	struct nfs_seqid_counter *sequence;
	struct list_head list;
	struct rpc_task *task;
};

static inline void nfs_confirm_seqid(struct nfs_seqid_counter *seqid, int status)
{
	if (seqid_mutating_err(-status))
		seqid->flags |= NFS_SEQID_CONFIRMED;
}

/*
 * NFS4 state_owners and lock_owners are simply labels for ordered
 * sequences of RPC calls. Their sole purpose is to provide once-only
 * semantics by allowing the server to identify replayed requests.
 */
struct nfs4_state_owner {
	struct nfs_server    *so_server;
	struct list_head     so_lru;
	unsigned long        so_expires;
	struct rb_node	     so_server_node;

	struct rpc_cred	     *so_cred;	 /* Associated cred */

	spinlock_t	     so_lock;
	atomic_t	     so_count;
	unsigned long	     so_flags;
	struct list_head     so_states;
	struct nfs_seqid_counter so_seqid;
};

enum {
	NFS_OWNER_RECLAIM_REBOOT,
	NFS_OWNER_RECLAIM_NOGRACE
};

#define NFS_LOCK_NEW		0
#define NFS_LOCK_RECLAIM	1
#define NFS_LOCK_EXPIRED	2

/*
 * struct nfs4_state maintains the client-side state for a given
 * (state_owner,inode) tuple (OPEN) or state_owner (LOCK).
 *
 * OPEN:
 * In order to know when to OPEN_DOWNGRADE or CLOSE the state on the server,
 * we need to know how many files are open for reading or writing on a
 * given inode. This information too is stored here.
 *
 * LOCK: one nfs4_state (LOCK) to hold the lock stateid nfs4_state(OPEN)
 */

struct nfs4_lock_owner {
	unsigned int lo_type;
#define NFS4_ANY_LOCK_TYPE	(0U)
#define NFS4_FLOCK_LOCK_TYPE	(1U << 0)
#define NFS4_POSIX_LOCK_TYPE	(1U << 1)
	union {
		fl_owner_t posix_owner;
		pid_t flock_owner;
	} lo_u;
};

struct nfs4_lock_state {
	struct list_head	ls_locks;	/* Other lock stateids */
	struct nfs4_state *	ls_state;	/* Pointer to open state */
#define NFS_LOCK_INITIALIZED 1
	int			ls_flags;
	struct nfs_seqid_counter	ls_seqid;
	nfs4_stateid		ls_stateid;
	atomic_t		ls_count;
	struct nfs4_lock_owner	ls_owner;
};

/* bits for nfs4_state->flags */
enum {
	LK_STATE_IN_USE,
	NFS_DELEGATED_STATE,		/* Current stateid is delegation */
	NFS_O_RDONLY_STATE,		/* OPEN stateid has read-only state */
	NFS_O_WRONLY_STATE,		/* OPEN stateid has write-only state */
	NFS_O_RDWR_STATE,		/* OPEN stateid has read/write state */
	NFS_STATE_RECLAIM_REBOOT,	/* OPEN stateid server rebooted */
	NFS_STATE_RECLAIM_NOGRACE,	/* OPEN stateid needs to recover state */
	NFS_STATE_POSIX_LOCKS,		/* Posix locks are supported */
};

struct nfs4_state {
	struct list_head open_states;	/* List of states for the same state_owner */
	struct list_head inode_states;	/* List of states for the same inode */
	struct list_head lock_states;	/* List of subservient lock stateids */

	struct nfs4_state_owner *owner;	/* Pointer to the open owner */
	struct inode *inode;		/* Pointer to the inode */

	unsigned long flags;		/* Do we hold any locks? */
	spinlock_t state_lock;		/* Protects the lock_states list */

	seqlock_t seqlock;		/* Protects the stateid/open_stateid */
	nfs4_stateid stateid;		/* Current stateid: may be delegation */
	nfs4_stateid open_stateid;	/* OPEN stateid */

	/* The following 3 fields are protected by owner->so_lock */
	unsigned int n_rdonly;		/* Number of read-only references */
	unsigned int n_wronly;		/* Number of write-only references */
	unsigned int n_rdwr;		/* Number of read/write references */
	fmode_t state;			/* State on the server (R,W, or RW) */
	atomic_t count;
};


struct nfs4_exception {
	long timeout;
	int retry;
	struct nfs4_state *state;
	struct inode *inode;
};

struct nfs4_state_recovery_ops {
	int owner_flag_bit;
	int state_flag_bit;
	int (*recover_open)(struct nfs4_state_owner *, struct nfs4_state *);
	int (*recover_lock)(struct nfs4_state *, struct file_lock *);
	int (*establish_clid)(struct nfs_client *, struct rpc_cred *);
	struct rpc_cred * (*get_clid_cred)(struct nfs_client *);
	int (*reclaim_complete)(struct nfs_client *);
};

struct nfs4_state_maintenance_ops {
	int (*sched_state_renewal)(struct nfs_client *, struct rpc_cred *, unsigned);
	struct rpc_cred * (*get_state_renewal_cred_locked)(struct nfs_client *);
	int (*renew_lease)(struct nfs_client *, struct rpc_cred *);
};

extern const struct dentry_operations nfs4_dentry_operations;
extern const struct inode_operations nfs4_dir_inode_operations;

/* nfs4namespace.c */
struct rpc_clnt *nfs4_create_sec_client(struct rpc_clnt *, struct inode *, struct qstr *);

/* nfs4proc.c */
extern int nfs4_proc_setclientid(struct nfs_client *, u32, unsigned short, struct rpc_cred *, struct nfs4_setclientid_res *);
extern int nfs4_proc_setclientid_confirm(struct nfs_client *, struct nfs4_setclientid_res *arg, struct rpc_cred *);
extern int nfs4_proc_exchange_id(struct nfs_client *clp, struct rpc_cred *cred);
extern int nfs4_init_clientid(struct nfs_client *, struct rpc_cred *);
extern int nfs41_init_clientid(struct nfs_client *, struct rpc_cred *);
extern int nfs4_do_close(struct nfs4_state *state, gfp_t gfp_mask, int wait, bool roc);
extern int nfs4_server_capabilities(struct nfs_server *server, struct nfs_fh *fhandle);
<<<<<<< HEAD
extern int nfs4_proc_fs_locations(struct inode *dir, const struct qstr *name,
		struct nfs4_fs_locations *fs_locations, struct page *page);
=======
extern int nfs4_proc_fs_locations(struct rpc_clnt *, struct inode *, const struct qstr *,
				  struct nfs4_fs_locations *, struct page *);
extern struct rpc_clnt *nfs4_proc_lookup_mountpoint(struct inode *, struct qstr *,
			    struct nfs_fh *, struct nfs_fattr *);
extern int nfs4_proc_secinfo(struct inode *, const struct qstr *, struct nfs4_secinfo_flavors *);
>>>>>>> 711e1bfb
extern int nfs4_release_lockowner(struct nfs4_lock_state *);
extern const struct xattr_handler *nfs4_xattr_handlers[];

#if defined(CONFIG_NFS_V4_1)
static inline struct nfs4_session *nfs4_get_session(const struct nfs_server *server)
{
	return server->nfs_client->cl_session;
}

extern bool nfs4_set_task_privileged(struct rpc_task *task, void *dummy);
extern int nfs4_setup_sequence(const struct nfs_server *server,
		struct nfs4_sequence_args *args, struct nfs4_sequence_res *res,
		struct rpc_task *task);
extern int nfs41_setup_sequence(struct nfs4_session *session,
		struct nfs4_sequence_args *args, struct nfs4_sequence_res *res,
		struct rpc_task *task);
extern void nfs4_destroy_session(struct nfs4_session *session);
extern struct nfs4_session *nfs4_alloc_session(struct nfs_client *clp);
extern int nfs4_proc_create_session(struct nfs_client *);
extern int nfs4_proc_destroy_session(struct nfs4_session *);
extern int nfs4_init_session(struct nfs_server *server);
extern int nfs4_proc_get_lease_time(struct nfs_client *clp,
		struct nfs_fsinfo *fsinfo);
extern int nfs4_proc_layoutcommit(struct nfs4_layoutcommit_data *data,
				  bool sync);

static inline bool
is_ds_only_client(struct nfs_client *clp)
{
	return (clp->cl_exchange_flags & EXCHGID4_FLAG_MASK_PNFS) ==
		EXCHGID4_FLAG_USE_PNFS_DS;
}

static inline bool
is_ds_client(struct nfs_client *clp)
{
	return clp->cl_exchange_flags & EXCHGID4_FLAG_USE_PNFS_DS;
}
#else /* CONFIG_NFS_v4_1 */
static inline struct nfs4_session *nfs4_get_session(const struct nfs_server *server)
{
	return NULL;
}

static inline int nfs4_setup_sequence(const struct nfs_server *server,
		struct nfs4_sequence_args *args, struct nfs4_sequence_res *res,
		struct rpc_task *task)
{
	return 0;
}

static inline int nfs4_init_session(struct nfs_server *server)
{
	return 0;
}

static inline bool
is_ds_only_client(struct nfs_client *clp)
{
	return false;
}

static inline bool
is_ds_client(struct nfs_client *clp)
{
	return false;
}
#endif /* CONFIG_NFS_V4_1 */

extern const struct nfs4_minor_version_ops *nfs_v4_minor_ops[];

extern const u32 nfs4_fattr_bitmap[2];
extern const u32 nfs4_statfs_bitmap[2];
extern const u32 nfs4_pathconf_bitmap[2];
extern const u32 nfs4_fsinfo_bitmap[3];
extern const u32 nfs4_fs_locations_bitmap[2];

/* nfs4renewd.c */
extern void nfs4_schedule_state_renewal(struct nfs_client *);
extern void nfs4_renewd_prepare_shutdown(struct nfs_server *);
extern void nfs4_kill_renewd(struct nfs_client *);
extern void nfs4_renew_state(struct work_struct *);

/* nfs4state.c */
struct rpc_cred *nfs4_get_setclientid_cred(struct nfs_client *clp);
struct rpc_cred *nfs4_get_renew_cred_locked(struct nfs_client *clp);
#if defined(CONFIG_NFS_V4_1)
struct rpc_cred *nfs4_get_machine_cred_locked(struct nfs_client *clp);
struct rpc_cred *nfs4_get_exchange_id_cred(struct nfs_client *clp);
extern void nfs4_schedule_session_recovery(struct nfs4_session *);
#else
static inline void nfs4_schedule_session_recovery(struct nfs4_session *session)
{
}
#endif /* CONFIG_NFS_V4_1 */

extern struct nfs4_state_owner *nfs4_get_state_owner(struct nfs_server *, struct rpc_cred *, gfp_t);
extern void nfs4_put_state_owner(struct nfs4_state_owner *);
extern void nfs4_purge_state_owners(struct nfs_server *);
extern struct nfs4_state * nfs4_get_open_state(struct inode *, struct nfs4_state_owner *);
extern void nfs4_put_open_state(struct nfs4_state *);
extern void nfs4_close_state(struct nfs4_state *, fmode_t);
extern void nfs4_close_sync(struct nfs4_state *, fmode_t);
extern void nfs4_state_set_mode_locked(struct nfs4_state *, fmode_t);
extern void nfs_inode_find_state_and_recover(struct inode *inode,
		const nfs4_stateid *stateid);
extern void nfs4_schedule_lease_recovery(struct nfs_client *);
extern void nfs4_schedule_state_manager(struct nfs_client *);
extern void nfs4_schedule_path_down_recovery(struct nfs_client *clp);
extern void nfs4_schedule_stateid_recovery(const struct nfs_server *, struct nfs4_state *);
extern void nfs41_handle_sequence_flag_errors(struct nfs_client *clp, u32 flags);
extern void nfs41_handle_recall_slot(struct nfs_client *clp);
extern void nfs41_handle_server_scope(struct nfs_client *,
				      struct server_scope **);
extern void nfs4_put_lock_state(struct nfs4_lock_state *lsp);
extern int nfs4_set_lock_state(struct nfs4_state *state, struct file_lock *fl);
extern void nfs4_select_rw_stateid(nfs4_stateid *, struct nfs4_state *,
		fmode_t, fl_owner_t, pid_t);

extern struct nfs_seqid *nfs_alloc_seqid(struct nfs_seqid_counter *counter, gfp_t gfp_mask);
extern int nfs_wait_on_sequence(struct nfs_seqid *seqid, struct rpc_task *task);
extern void nfs_increment_open_seqid(int status, struct nfs_seqid *seqid);
extern void nfs_increment_lock_seqid(int status, struct nfs_seqid *seqid);
extern void nfs_release_seqid(struct nfs_seqid *seqid);
extern void nfs_free_seqid(struct nfs_seqid *seqid);

extern void nfs4_free_lock_state(struct nfs_server *server, struct nfs4_lock_state *lsp);

extern const nfs4_stateid zero_stateid;

/* nfs4xdr.c */
extern struct rpc_procinfo nfs4_procedures[];

struct nfs4_mount_data;

/* callback_xdr.c */
extern struct svc_version nfs4_callback_version1;
extern struct svc_version nfs4_callback_version4;

static inline void nfs4_stateid_copy(nfs4_stateid *dst, const nfs4_stateid *src)
{
	memcpy(dst, src, sizeof(*dst));
}

static inline bool nfs4_stateid_match(const nfs4_stateid *dst, const nfs4_stateid *src)
{
	return memcmp(dst, src, sizeof(*dst)) == 0;
}

#else

#define nfs4_close_state(a, b) do { } while (0)
#define nfs4_close_sync(a, b) do { } while (0)

#endif /* CONFIG_NFS_V4 */
#endif /* __LINUX_FS_NFS_NFS4_FS.H */<|MERGE_RESOLUTION|>--- conflicted
+++ resolved
@@ -59,10 +59,7 @@
 
 #define NFS_SEQID_CONFIRMED 1
 struct nfs_seqid_counter {
-<<<<<<< HEAD
-=======
 	ktime_t create_time;
->>>>>>> 711e1bfb
 	int owner_id;
 	int flags;
 	u32 counter;
@@ -219,16 +216,11 @@
 extern int nfs41_init_clientid(struct nfs_client *, struct rpc_cred *);
 extern int nfs4_do_close(struct nfs4_state *state, gfp_t gfp_mask, int wait, bool roc);
 extern int nfs4_server_capabilities(struct nfs_server *server, struct nfs_fh *fhandle);
-<<<<<<< HEAD
-extern int nfs4_proc_fs_locations(struct inode *dir, const struct qstr *name,
-		struct nfs4_fs_locations *fs_locations, struct page *page);
-=======
 extern int nfs4_proc_fs_locations(struct rpc_clnt *, struct inode *, const struct qstr *,
 				  struct nfs4_fs_locations *, struct page *);
 extern struct rpc_clnt *nfs4_proc_lookup_mountpoint(struct inode *, struct qstr *,
 			    struct nfs_fh *, struct nfs_fattr *);
 extern int nfs4_proc_secinfo(struct inode *, const struct qstr *, struct nfs4_secinfo_flavors *);
->>>>>>> 711e1bfb
 extern int nfs4_release_lockowner(struct nfs4_lock_state *);
 extern const struct xattr_handler *nfs4_xattr_handlers[];
 
