--- conflicted
+++ resolved
@@ -850,8 +850,6 @@
  * to avoid remappings between two formats in future.
  */
 #define BTRFS_AVAIL_ALLOC_BIT_SINGLE	(1ULL << 48)
-<<<<<<< HEAD
-=======
 
 #define BTRFS_EXTENDED_PROFILE_MASK	(BTRFS_BLOCK_GROUP_PROFILE_MASK | \
 					 BTRFS_AVAIL_ALLOC_BIT_SINGLE)
@@ -867,7 +865,6 @@
 {
 	return flags & ~BTRFS_AVAIL_ALLOC_BIT_SINGLE;
 }
->>>>>>> e816b57a
 
 struct btrfs_block_group_item {
 	__le64 used;
@@ -1543,10 +1540,7 @@
 #define BTRFS_MOUNT_SKIP_BALANCE	(1 << 19)
 #define BTRFS_MOUNT_CHECK_INTEGRITY	(1 << 20)
 #define BTRFS_MOUNT_CHECK_INTEGRITY_INCLUDING_EXTENT_DATA (1 << 21)
-<<<<<<< HEAD
-=======
 #define BTRFS_MOUNT_PANIC_ON_FATAL_ERROR	(1 << 22)
->>>>>>> e816b57a
 
 #define btrfs_clear_opt(o, opt)		((o) &= ~BTRFS_MOUNT_##opt)
 #define btrfs_set_opt(o, opt)		((o) |= BTRFS_MOUNT_##opt)
@@ -2226,7 +2220,6 @@
 
 /* struct btrfs_balance_item */
 BTRFS_SETGET_FUNCS(balance_flags, struct btrfs_balance_item, flags, 64);
-<<<<<<< HEAD
 
 static inline void btrfs_balance_data(struct extent_buffer *eb,
 				      struct btrfs_balance_item *bi,
@@ -2304,85 +2297,6 @@
 	disk->flags = cpu_to_le64(cpu->flags);
 }
 
-=======
-
-static inline void btrfs_balance_data(struct extent_buffer *eb,
-				      struct btrfs_balance_item *bi,
-				      struct btrfs_disk_balance_args *ba)
-{
-	read_eb_member(eb, bi, struct btrfs_balance_item, data, ba);
-}
-
-static inline void btrfs_set_balance_data(struct extent_buffer *eb,
-					  struct btrfs_balance_item *bi,
-					  struct btrfs_disk_balance_args *ba)
-{
-	write_eb_member(eb, bi, struct btrfs_balance_item, data, ba);
-}
-
-static inline void btrfs_balance_meta(struct extent_buffer *eb,
-				      struct btrfs_balance_item *bi,
-				      struct btrfs_disk_balance_args *ba)
-{
-	read_eb_member(eb, bi, struct btrfs_balance_item, meta, ba);
-}
-
-static inline void btrfs_set_balance_meta(struct extent_buffer *eb,
-					  struct btrfs_balance_item *bi,
-					  struct btrfs_disk_balance_args *ba)
-{
-	write_eb_member(eb, bi, struct btrfs_balance_item, meta, ba);
-}
-
-static inline void btrfs_balance_sys(struct extent_buffer *eb,
-				     struct btrfs_balance_item *bi,
-				     struct btrfs_disk_balance_args *ba)
-{
-	read_eb_member(eb, bi, struct btrfs_balance_item, sys, ba);
-}
-
-static inline void btrfs_set_balance_sys(struct extent_buffer *eb,
-					 struct btrfs_balance_item *bi,
-					 struct btrfs_disk_balance_args *ba)
-{
-	write_eb_member(eb, bi, struct btrfs_balance_item, sys, ba);
-}
-
-static inline void
-btrfs_disk_balance_args_to_cpu(struct btrfs_balance_args *cpu,
-			       struct btrfs_disk_balance_args *disk)
-{
-	memset(cpu, 0, sizeof(*cpu));
-
-	cpu->profiles = le64_to_cpu(disk->profiles);
-	cpu->usage = le64_to_cpu(disk->usage);
-	cpu->devid = le64_to_cpu(disk->devid);
-	cpu->pstart = le64_to_cpu(disk->pstart);
-	cpu->pend = le64_to_cpu(disk->pend);
-	cpu->vstart = le64_to_cpu(disk->vstart);
-	cpu->vend = le64_to_cpu(disk->vend);
-	cpu->target = le64_to_cpu(disk->target);
-	cpu->flags = le64_to_cpu(disk->flags);
-}
-
-static inline void
-btrfs_cpu_balance_args_to_disk(struct btrfs_disk_balance_args *disk,
-			       struct btrfs_balance_args *cpu)
-{
-	memset(disk, 0, sizeof(*disk));
-
-	disk->profiles = cpu_to_le64(cpu->profiles);
-	disk->usage = cpu_to_le64(cpu->usage);
-	disk->devid = cpu_to_le64(cpu->devid);
-	disk->pstart = cpu_to_le64(cpu->pstart);
-	disk->pend = cpu_to_le64(cpu->pend);
-	disk->vstart = cpu_to_le64(cpu->vstart);
-	disk->vend = cpu_to_le64(cpu->vend);
-	disk->target = cpu_to_le64(cpu->target);
-	disk->flags = cpu_to_le64(cpu->flags);
-}
-
->>>>>>> e816b57a
 /* struct btrfs_super_block */
 BTRFS_SETGET_STACK_FUNCS(super_bytenr, struct btrfs_super_block, bytenr, 64);
 BTRFS_SETGET_STACK_FUNCS(super_flags, struct btrfs_super_block, flags, 64);
@@ -2796,15 +2710,9 @@
 }
 int btrfs_prev_leaf(struct btrfs_root *root, struct btrfs_path *path);
 int btrfs_leaf_free_space(struct btrfs_root *root, struct extent_buffer *leaf);
-<<<<<<< HEAD
-void btrfs_drop_snapshot(struct btrfs_root *root,
-			 struct btrfs_block_rsv *block_rsv, int update_ref,
-			 int for_reloc);
-=======
 int __must_check btrfs_drop_snapshot(struct btrfs_root *root,
 				     struct btrfs_block_rsv *block_rsv,
 				     int update_ref, int for_reloc);
->>>>>>> e816b57a
 int btrfs_drop_subtree(struct btrfs_trans_handle *trans,
 			struct btrfs_root *root,
 			struct extent_buffer *node,
@@ -2829,24 +2737,6 @@
 	kfree(fs_info->super_copy);
 	kfree(fs_info->super_for_commit);
 	kfree(fs_info);
-}
-/**
- * profile_is_valid - tests whether a given profile is valid and reduced
- * @flags: profile to validate
- * @extended: if true @flags is treated as an extended profile
- */
-static inline int profile_is_valid(u64 flags, int extended)
-{
-	u64 mask = ~BTRFS_BLOCK_GROUP_PROFILE_MASK;
-
-	flags &= ~BTRFS_BLOCK_GROUP_TYPE_MASK;
-	if (extended)
-		mask &= ~BTRFS_AVAIL_ALLOC_BIT_SINGLE;
-
-	if (flags & mask)
-		return 0;
-	/* true if zero or exactly one bit set */
-	return (flags & (~flags + 1)) == flags;
 }
 
 /* root-item.c */
