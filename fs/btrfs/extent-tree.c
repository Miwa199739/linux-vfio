/*
 * Copyright (C) 2007 Oracle.  All rights reserved.
 *
 * This program is free software; you can redistribute it and/or
 * modify it under the terms of the GNU General Public
 * License v2 as published by the Free Software Foundation.
 *
 * This program is distributed in the hope that it will be useful,
 * but WITHOUT ANY WARRANTY; without even the implied warranty of
 * MERCHANTABILITY or FITNESS FOR A PARTICULAR PURPOSE.  See the GNU
 * General Public License for more details.
 *
 * You should have received a copy of the GNU General Public
 * License along with this program; if not, write to the
 * Free Software Foundation, Inc., 59 Temple Place - Suite 330,
 * Boston, MA 021110-1307, USA.
 */
#include <linux/sched.h>
#include <linux/pagemap.h>
#include <linux/writeback.h>
#include <linux/blkdev.h>
#include <linux/sort.h>
#include <linux/rcupdate.h>
#include <linux/kthread.h>
#include <linux/slab.h>
#include "compat.h"
#include "hash.h"
#include "ctree.h"
#include "disk-io.h"
#include "print-tree.h"
#include "transaction.h"
#include "volumes.h"
#include "locking.h"
#include "free-space-cache.h"

/* control flags for do_chunk_alloc's force field
 * CHUNK_ALLOC_NO_FORCE means to only allocate a chunk
 * if we really need one.
 *
 * CHUNK_ALLOC_FORCE means it must try to allocate one
 *
 * CHUNK_ALLOC_LIMITED means to only try and allocate one
 * if we have very few chunks already allocated.  This is
 * used as part of the clustering code to help make sure
 * we have a good pool of storage to cluster in, without
 * filling the FS with empty chunks
 *
 */
enum {
	CHUNK_ALLOC_NO_FORCE = 0,
	CHUNK_ALLOC_FORCE = 1,
	CHUNK_ALLOC_LIMITED = 2,
};

static int update_block_group(struct btrfs_trans_handle *trans,
			      struct btrfs_root *root,
			      u64 bytenr, u64 num_bytes, int alloc);
static int __btrfs_free_extent(struct btrfs_trans_handle *trans,
				struct btrfs_root *root,
				u64 bytenr, u64 num_bytes, u64 parent,
				u64 root_objectid, u64 owner_objectid,
				u64 owner_offset, int refs_to_drop,
				struct btrfs_delayed_extent_op *extra_op);
static void __run_delayed_extent_op(struct btrfs_delayed_extent_op *extent_op,
				    struct extent_buffer *leaf,
				    struct btrfs_extent_item *ei);
static int alloc_reserved_file_extent(struct btrfs_trans_handle *trans,
				      struct btrfs_root *root,
				      u64 parent, u64 root_objectid,
				      u64 flags, u64 owner, u64 offset,
				      struct btrfs_key *ins, int ref_mod);
static int alloc_reserved_tree_block(struct btrfs_trans_handle *trans,
				     struct btrfs_root *root,
				     u64 parent, u64 root_objectid,
				     u64 flags, struct btrfs_disk_key *key,
				     int level, struct btrfs_key *ins);
static int do_chunk_alloc(struct btrfs_trans_handle *trans,
			  struct btrfs_root *extent_root, u64 alloc_bytes,
			  u64 flags, int force);
static int find_next_key(struct btrfs_path *path, int level,
			 struct btrfs_key *key);
static void dump_space_info(struct btrfs_space_info *info, u64 bytes,
			    int dump_block_groups);

static noinline int
block_group_cache_done(struct btrfs_block_group_cache *cache)
{
	smp_mb();
	return cache->cached == BTRFS_CACHE_FINISHED;
}

static int block_group_bits(struct btrfs_block_group_cache *cache, u64 bits)
{
	return (cache->flags & bits) == bits;
}

static void btrfs_get_block_group(struct btrfs_block_group_cache *cache)
{
	atomic_inc(&cache->count);
}

void btrfs_put_block_group(struct btrfs_block_group_cache *cache)
{
	if (atomic_dec_and_test(&cache->count)) {
		WARN_ON(cache->pinned > 0);
		WARN_ON(cache->reserved > 0);
		WARN_ON(cache->reserved_pinned > 0);
		kfree(cache->free_space_ctl);
		kfree(cache);
	}
}

/*
 * this adds the block group to the fs_info rb tree for the block group
 * cache
 */
static int btrfs_add_block_group_cache(struct btrfs_fs_info *info,
				struct btrfs_block_group_cache *block_group)
{
	struct rb_node **p;
	struct rb_node *parent = NULL;
	struct btrfs_block_group_cache *cache;

	spin_lock(&info->block_group_cache_lock);
	p = &info->block_group_cache_tree.rb_node;

	while (*p) {
		parent = *p;
		cache = rb_entry(parent, struct btrfs_block_group_cache,
				 cache_node);
		if (block_group->key.objectid < cache->key.objectid) {
			p = &(*p)->rb_left;
		} else if (block_group->key.objectid > cache->key.objectid) {
			p = &(*p)->rb_right;
		} else {
			spin_unlock(&info->block_group_cache_lock);
			return -EEXIST;
		}
	}

	rb_link_node(&block_group->cache_node, parent, p);
	rb_insert_color(&block_group->cache_node,
			&info->block_group_cache_tree);
	spin_unlock(&info->block_group_cache_lock);

	return 0;
}

/*
 * This will return the block group at or after bytenr if contains is 0, else
 * it will return the block group that contains the bytenr
 */
static struct btrfs_block_group_cache *
block_group_cache_tree_search(struct btrfs_fs_info *info, u64 bytenr,
			      int contains)
{
	struct btrfs_block_group_cache *cache, *ret = NULL;
	struct rb_node *n;
	u64 end, start;

	spin_lock(&info->block_group_cache_lock);
	n = info->block_group_cache_tree.rb_node;

	while (n) {
		cache = rb_entry(n, struct btrfs_block_group_cache,
				 cache_node);
		end = cache->key.objectid + cache->key.offset - 1;
		start = cache->key.objectid;

		if (bytenr < start) {
			if (!contains && (!ret || start < ret->key.objectid))
				ret = cache;
			n = n->rb_left;
		} else if (bytenr > start) {
			if (contains && bytenr <= end) {
				ret = cache;
				break;
			}
			n = n->rb_right;
		} else {
			ret = cache;
			break;
		}
	}
	if (ret)
		btrfs_get_block_group(ret);
	spin_unlock(&info->block_group_cache_lock);

	return ret;
}

static int add_excluded_extent(struct btrfs_root *root,
			       u64 start, u64 num_bytes)
{
	u64 end = start + num_bytes - 1;
	set_extent_bits(&root->fs_info->freed_extents[0],
			start, end, EXTENT_UPTODATE, GFP_NOFS);
	set_extent_bits(&root->fs_info->freed_extents[1],
			start, end, EXTENT_UPTODATE, GFP_NOFS);
	return 0;
}

static void free_excluded_extents(struct btrfs_root *root,
				  struct btrfs_block_group_cache *cache)
{
	u64 start, end;

	start = cache->key.objectid;
	end = start + cache->key.offset - 1;

	clear_extent_bits(&root->fs_info->freed_extents[0],
			  start, end, EXTENT_UPTODATE, GFP_NOFS);
	clear_extent_bits(&root->fs_info->freed_extents[1],
			  start, end, EXTENT_UPTODATE, GFP_NOFS);
}

static int exclude_super_stripes(struct btrfs_root *root,
				 struct btrfs_block_group_cache *cache)
{
	u64 bytenr;
	u64 *logical;
	int stripe_len;
	int i, nr, ret;

	if (cache->key.objectid < BTRFS_SUPER_INFO_OFFSET) {
		stripe_len = BTRFS_SUPER_INFO_OFFSET - cache->key.objectid;
		cache->bytes_super += stripe_len;
		ret = add_excluded_extent(root, cache->key.objectid,
					  stripe_len);
		BUG_ON(ret);
	}

	for (i = 0; i < BTRFS_SUPER_MIRROR_MAX; i++) {
		bytenr = btrfs_sb_offset(i);
		ret = btrfs_rmap_block(&root->fs_info->mapping_tree,
				       cache->key.objectid, bytenr,
				       0, &logical, &nr, &stripe_len);
		BUG_ON(ret);

		while (nr--) {
			cache->bytes_super += stripe_len;
			ret = add_excluded_extent(root, logical[nr],
						  stripe_len);
			BUG_ON(ret);
		}

		kfree(logical);
	}
	return 0;
}

static struct btrfs_caching_control *
get_caching_control(struct btrfs_block_group_cache *cache)
{
	struct btrfs_caching_control *ctl;

	spin_lock(&cache->lock);
	if (cache->cached != BTRFS_CACHE_STARTED) {
		spin_unlock(&cache->lock);
		return NULL;
	}

	/* We're loading it the fast way, so we don't have a caching_ctl. */
	if (!cache->caching_ctl) {
		spin_unlock(&cache->lock);
		return NULL;
	}

	ctl = cache->caching_ctl;
	atomic_inc(&ctl->count);
	spin_unlock(&cache->lock);
	return ctl;
}

static void put_caching_control(struct btrfs_caching_control *ctl)
{
	if (atomic_dec_and_test(&ctl->count))
		kfree(ctl);
}

/*
 * this is only called by cache_block_group, since we could have freed extents
 * we need to check the pinned_extents for any extents that can't be used yet
 * since their free space will be released as soon as the transaction commits.
 */
static u64 add_new_free_space(struct btrfs_block_group_cache *block_group,
			      struct btrfs_fs_info *info, u64 start, u64 end)
{
	u64 extent_start, extent_end, size, total_added = 0;
	int ret;

	while (start < end) {
		ret = find_first_extent_bit(info->pinned_extents, start,
					    &extent_start, &extent_end,
					    EXTENT_DIRTY | EXTENT_UPTODATE);
		if (ret)
			break;

		if (extent_start <= start) {
			start = extent_end + 1;
		} else if (extent_start > start && extent_start < end) {
			size = extent_start - start;
			total_added += size;
			ret = btrfs_add_free_space(block_group, start,
						   size);
			BUG_ON(ret);
			start = extent_end + 1;
		} else {
			break;
		}
	}

	if (start < end) {
		size = end - start;
		total_added += size;
		ret = btrfs_add_free_space(block_group, start, size);
		BUG_ON(ret);
	}

	return total_added;
}

static noinline void caching_thread(struct btrfs_work *work)
{
	struct btrfs_block_group_cache *block_group;
	struct btrfs_fs_info *fs_info;
	struct btrfs_caching_control *caching_ctl;
	struct btrfs_root *extent_root;
	struct btrfs_path *path;
	struct extent_buffer *leaf;
	struct btrfs_key key;
	u64 total_found = 0;
	u64 last = 0;
	u32 nritems;
	int ret = 0;

	caching_ctl = container_of(work, struct btrfs_caching_control, work);
	block_group = caching_ctl->block_group;
	fs_info = block_group->fs_info;
	extent_root = fs_info->extent_root;

	path = btrfs_alloc_path();
	if (!path)
		goto out;

	last = max_t(u64, block_group->key.objectid, BTRFS_SUPER_INFO_OFFSET);

	/*
	 * We don't want to deadlock with somebody trying to allocate a new
	 * extent for the extent root while also trying to search the extent
	 * root to add free space.  So we skip locking and search the commit
	 * root, since its read-only
	 */
	path->skip_locking = 1;
	path->search_commit_root = 1;
	path->reada = 1;

	key.objectid = last;
	key.offset = 0;
	key.type = BTRFS_EXTENT_ITEM_KEY;
again:
	mutex_lock(&caching_ctl->mutex);
	/* need to make sure the commit_root doesn't disappear */
	down_read(&fs_info->extent_commit_sem);

	ret = btrfs_search_slot(NULL, extent_root, &key, path, 0, 0);
	if (ret < 0)
		goto err;

	leaf = path->nodes[0];
	nritems = btrfs_header_nritems(leaf);

	while (1) {
		if (btrfs_fs_closing(fs_info) > 1) {
			last = (u64)-1;
			break;
		}

		if (path->slots[0] < nritems) {
			btrfs_item_key_to_cpu(leaf, &key, path->slots[0]);
		} else {
			ret = find_next_key(path, 0, &key);
			if (ret)
				break;

			if (need_resched() ||
			    btrfs_next_leaf(extent_root, path)) {
				caching_ctl->progress = last;
				btrfs_release_path(path);
				up_read(&fs_info->extent_commit_sem);
				mutex_unlock(&caching_ctl->mutex);
				cond_resched();
				goto again;
			}
			leaf = path->nodes[0];
			nritems = btrfs_header_nritems(leaf);
			continue;
		}

		if (key.objectid < block_group->key.objectid) {
			path->slots[0]++;
			continue;
		}

		if (key.objectid >= block_group->key.objectid +
		    block_group->key.offset)
			break;

		if (key.type == BTRFS_EXTENT_ITEM_KEY) {
			total_found += add_new_free_space(block_group,
							  fs_info, last,
							  key.objectid);
			last = key.objectid + key.offset;

			if (total_found > (1024 * 1024 * 2)) {
				total_found = 0;
				wake_up(&caching_ctl->wait);
			}
		}
		path->slots[0]++;
	}
	ret = 0;

	total_found += add_new_free_space(block_group, fs_info, last,
					  block_group->key.objectid +
					  block_group->key.offset);
	caching_ctl->progress = (u64)-1;

	spin_lock(&block_group->lock);
	block_group->caching_ctl = NULL;
	block_group->cached = BTRFS_CACHE_FINISHED;
	spin_unlock(&block_group->lock);

err:
	btrfs_free_path(path);
	up_read(&fs_info->extent_commit_sem);

	free_excluded_extents(extent_root, block_group);

	mutex_unlock(&caching_ctl->mutex);
out:
	wake_up(&caching_ctl->wait);

	put_caching_control(caching_ctl);
	btrfs_put_block_group(block_group);
}

static int cache_block_group(struct btrfs_block_group_cache *cache,
			     struct btrfs_trans_handle *trans,
			     struct btrfs_root *root,
			     int load_cache_only)
{
	struct btrfs_fs_info *fs_info = cache->fs_info;
	struct btrfs_caching_control *caching_ctl;
	int ret = 0;

	smp_mb();
	if (cache->cached != BTRFS_CACHE_NO)
		return 0;

	/*
	 * We can't do the read from on-disk cache during a commit since we need
	 * to have the normal tree locking.  Also if we are currently trying to
	 * allocate blocks for the tree root we can't do the fast caching since
	 * we likely hold important locks.
	 */
	if (trans && (!trans->transaction->in_commit) &&
	    (root && root != root->fs_info->tree_root)) {
		spin_lock(&cache->lock);
		if (cache->cached != BTRFS_CACHE_NO) {
			spin_unlock(&cache->lock);
			return 0;
		}
		cache->cached = BTRFS_CACHE_STARTED;
		spin_unlock(&cache->lock);

		ret = load_free_space_cache(fs_info, cache);

		spin_lock(&cache->lock);
		if (ret == 1) {
			cache->cached = BTRFS_CACHE_FINISHED;
			cache->last_byte_to_unpin = (u64)-1;
		} else {
			cache->cached = BTRFS_CACHE_NO;
		}
		spin_unlock(&cache->lock);
		if (ret == 1) {
			free_excluded_extents(fs_info->extent_root, cache);
			return 0;
		}
	}

	if (load_cache_only)
		return 0;

	caching_ctl = kzalloc(sizeof(*caching_ctl), GFP_NOFS);
	BUG_ON(!caching_ctl);

	INIT_LIST_HEAD(&caching_ctl->list);
	mutex_init(&caching_ctl->mutex);
	init_waitqueue_head(&caching_ctl->wait);
	caching_ctl->block_group = cache;
	caching_ctl->progress = cache->key.objectid;
	/* one for caching kthread, one for caching block group list */
	atomic_set(&caching_ctl->count, 2);
	caching_ctl->work.func = caching_thread;

	spin_lock(&cache->lock);
	if (cache->cached != BTRFS_CACHE_NO) {
		spin_unlock(&cache->lock);
		kfree(caching_ctl);
		return 0;
	}
	cache->caching_ctl = caching_ctl;
	cache->cached = BTRFS_CACHE_STARTED;
	spin_unlock(&cache->lock);

	down_write(&fs_info->extent_commit_sem);
	list_add_tail(&caching_ctl->list, &fs_info->caching_block_groups);
	up_write(&fs_info->extent_commit_sem);

	btrfs_get_block_group(cache);

	btrfs_queue_worker(&fs_info->caching_workers, &caching_ctl->work);

	return ret;
}

/*
 * return the block group that starts at or after bytenr
 */
static struct btrfs_block_group_cache *
btrfs_lookup_first_block_group(struct btrfs_fs_info *info, u64 bytenr)
{
	struct btrfs_block_group_cache *cache;

	cache = block_group_cache_tree_search(info, bytenr, 0);

	return cache;
}

/*
 * return the block group that contains the given bytenr
 */
struct btrfs_block_group_cache *btrfs_lookup_block_group(
						 struct btrfs_fs_info *info,
						 u64 bytenr)
{
	struct btrfs_block_group_cache *cache;

	cache = block_group_cache_tree_search(info, bytenr, 1);

	return cache;
}

static struct btrfs_space_info *__find_space_info(struct btrfs_fs_info *info,
						  u64 flags)
{
	struct list_head *head = &info->space_info;
	struct btrfs_space_info *found;

	flags &= BTRFS_BLOCK_GROUP_DATA | BTRFS_BLOCK_GROUP_SYSTEM |
		 BTRFS_BLOCK_GROUP_METADATA;

	rcu_read_lock();
	list_for_each_entry_rcu(found, head, list) {
		if (found->flags & flags) {
			rcu_read_unlock();
			return found;
		}
	}
	rcu_read_unlock();
	return NULL;
}

/*
 * after adding space to the filesystem, we need to clear the full flags
 * on all the space infos.
 */
void btrfs_clear_space_info_full(struct btrfs_fs_info *info)
{
	struct list_head *head = &info->space_info;
	struct btrfs_space_info *found;

	rcu_read_lock();
	list_for_each_entry_rcu(found, head, list)
		found->full = 0;
	rcu_read_unlock();
}

static u64 div_factor(u64 num, int factor)
{
	if (factor == 10)
		return num;
	num *= factor;
	do_div(num, 10);
	return num;
}

static u64 div_factor_fine(u64 num, int factor)
{
	if (factor == 100)
		return num;
	num *= factor;
	do_div(num, 100);
	return num;
}

u64 btrfs_find_block_group(struct btrfs_root *root,
			   u64 search_start, u64 search_hint, int owner)
{
	struct btrfs_block_group_cache *cache;
	u64 used;
	u64 last = max(search_hint, search_start);
	u64 group_start = 0;
	int full_search = 0;
	int factor = 9;
	int wrapped = 0;
again:
	while (1) {
		cache = btrfs_lookup_first_block_group(root->fs_info, last);
		if (!cache)
			break;

		spin_lock(&cache->lock);
		last = cache->key.objectid + cache->key.offset;
		used = btrfs_block_group_used(&cache->item);

		if ((full_search || !cache->ro) &&
		    block_group_bits(cache, BTRFS_BLOCK_GROUP_METADATA)) {
			if (used + cache->pinned + cache->reserved <
			    div_factor(cache->key.offset, factor)) {
				group_start = cache->key.objectid;
				spin_unlock(&cache->lock);
				btrfs_put_block_group(cache);
				goto found;
			}
		}
		spin_unlock(&cache->lock);
		btrfs_put_block_group(cache);
		cond_resched();
	}
	if (!wrapped) {
		last = search_start;
		wrapped = 1;
		goto again;
	}
	if (!full_search && factor < 10) {
		last = search_start;
		full_search = 1;
		factor = 10;
		goto again;
	}
found:
	return group_start;
}

/* simple helper to search for an existing extent at a given offset */
int btrfs_lookup_extent(struct btrfs_root *root, u64 start, u64 len)
{
	int ret;
	struct btrfs_key key;
	struct btrfs_path *path;

	path = btrfs_alloc_path();
	BUG_ON(!path);
	key.objectid = start;
	key.offset = len;
	btrfs_set_key_type(&key, BTRFS_EXTENT_ITEM_KEY);
	ret = btrfs_search_slot(NULL, root->fs_info->extent_root, &key, path,
				0, 0);
	btrfs_free_path(path);
	return ret;
}

/*
 * helper function to lookup reference count and flags of extent.
 *
 * the head node for delayed ref is used to store the sum of all the
 * reference count modifications queued up in the rbtree. the head
 * node may also store the extent flags to set. This way you can check
 * to see what the reference count and extent flags would be if all of
 * the delayed refs are not processed.
 */
int btrfs_lookup_extent_info(struct btrfs_trans_handle *trans,
			     struct btrfs_root *root, u64 bytenr,
			     u64 num_bytes, u64 *refs, u64 *flags)
{
	struct btrfs_delayed_ref_head *head;
	struct btrfs_delayed_ref_root *delayed_refs;
	struct btrfs_path *path;
	struct btrfs_extent_item *ei;
	struct extent_buffer *leaf;
	struct btrfs_key key;
	u32 item_size;
	u64 num_refs;
	u64 extent_flags;
	int ret;

	path = btrfs_alloc_path();
	if (!path)
		return -ENOMEM;

	key.objectid = bytenr;
	key.type = BTRFS_EXTENT_ITEM_KEY;
	key.offset = num_bytes;
	if (!trans) {
		path->skip_locking = 1;
		path->search_commit_root = 1;
	}
again:
	ret = btrfs_search_slot(trans, root->fs_info->extent_root,
				&key, path, 0, 0);
	if (ret < 0)
		goto out_free;

	if (ret == 0) {
		leaf = path->nodes[0];
		item_size = btrfs_item_size_nr(leaf, path->slots[0]);
		if (item_size >= sizeof(*ei)) {
			ei = btrfs_item_ptr(leaf, path->slots[0],
					    struct btrfs_extent_item);
			num_refs = btrfs_extent_refs(leaf, ei);
			extent_flags = btrfs_extent_flags(leaf, ei);
		} else {
#ifdef BTRFS_COMPAT_EXTENT_TREE_V0
			struct btrfs_extent_item_v0 *ei0;
			BUG_ON(item_size != sizeof(*ei0));
			ei0 = btrfs_item_ptr(leaf, path->slots[0],
					     struct btrfs_extent_item_v0);
			num_refs = btrfs_extent_refs_v0(leaf, ei0);
			/* FIXME: this isn't correct for data */
			extent_flags = BTRFS_BLOCK_FLAG_FULL_BACKREF;
#else
			BUG();
#endif
		}
		BUG_ON(num_refs == 0);
	} else {
		num_refs = 0;
		extent_flags = 0;
		ret = 0;
	}

	if (!trans)
		goto out;

	delayed_refs = &trans->transaction->delayed_refs;
	spin_lock(&delayed_refs->lock);
	head = btrfs_find_delayed_ref_head(trans, bytenr);
	if (head) {
		if (!mutex_trylock(&head->mutex)) {
			atomic_inc(&head->node.refs);
			spin_unlock(&delayed_refs->lock);

			btrfs_release_path(path);

			/*
			 * Mutex was contended, block until it's released and try
			 * again
			 */
			mutex_lock(&head->mutex);
			mutex_unlock(&head->mutex);
			btrfs_put_delayed_ref(&head->node);
			goto again;
		}
		if (head->extent_op && head->extent_op->update_flags)
			extent_flags |= head->extent_op->flags_to_set;
		else
			BUG_ON(num_refs == 0);

		num_refs += head->node.ref_mod;
		mutex_unlock(&head->mutex);
	}
	spin_unlock(&delayed_refs->lock);
out:
	WARN_ON(num_refs == 0);
	if (refs)
		*refs = num_refs;
	if (flags)
		*flags = extent_flags;
out_free:
	btrfs_free_path(path);
	return ret;
}

/*
 * Back reference rules.  Back refs have three main goals:
 *
 * 1) differentiate between all holders of references to an extent so that
 *    when a reference is dropped we can make sure it was a valid reference
 *    before freeing the extent.
 *
 * 2) Provide enough information to quickly find the holders of an extent
 *    if we notice a given block is corrupted or bad.
 *
 * 3) Make it easy to migrate blocks for FS shrinking or storage pool
 *    maintenance.  This is actually the same as #2, but with a slightly
 *    different use case.
 *
 * There are two kinds of back refs. The implicit back refs is optimized
 * for pointers in non-shared tree blocks. For a given pointer in a block,
 * back refs of this kind provide information about the block's owner tree
 * and the pointer's key. These information allow us to find the block by
 * b-tree searching. The full back refs is for pointers in tree blocks not
 * referenced by their owner trees. The location of tree block is recorded
 * in the back refs. Actually the full back refs is generic, and can be
 * used in all cases the implicit back refs is used. The major shortcoming
 * of the full back refs is its overhead. Every time a tree block gets
 * COWed, we have to update back refs entry for all pointers in it.
 *
 * For a newly allocated tree block, we use implicit back refs for
 * pointers in it. This means most tree related operations only involve
 * implicit back refs. For a tree block created in old transaction, the
 * only way to drop a reference to it is COW it. So we can detect the
 * event that tree block loses its owner tree's reference and do the
 * back refs conversion.
 *
 * When a tree block is COW'd through a tree, there are four cases:
 *
 * The reference count of the block is one and the tree is the block's
 * owner tree. Nothing to do in this case.
 *
 * The reference count of the block is one and the tree is not the
 * block's owner tree. In this case, full back refs is used for pointers
 * in the block. Remove these full back refs, add implicit back refs for
 * every pointers in the new block.
 *
 * The reference count of the block is greater than one and the tree is
 * the block's owner tree. In this case, implicit back refs is used for
 * pointers in the block. Add full back refs for every pointers in the
 * block, increase lower level extents' reference counts. The original
 * implicit back refs are entailed to the new block.
 *
 * The reference count of the block is greater than one and the tree is
 * not the block's owner tree. Add implicit back refs for every pointer in
 * the new block, increase lower level extents' reference count.
 *
 * Back Reference Key composing:
 *
 * The key objectid corresponds to the first byte in the extent,
 * The key type is used to differentiate between types of back refs.
 * There are different meanings of the key offset for different types
 * of back refs.
 *
 * File extents can be referenced by:
 *
 * - multiple snapshots, subvolumes, or different generations in one subvol
 * - different files inside a single subvolume
 * - different offsets inside a file (bookend extents in file.c)
 *
 * The extent ref structure for the implicit back refs has fields for:
 *
 * - Objectid of the subvolume root
 * - objectid of the file holding the reference
 * - original offset in the file
 * - how many bookend extents
 *
 * The key offset for the implicit back refs is hash of the first
 * three fields.
 *
 * The extent ref structure for the full back refs has field for:
 *
 * - number of pointers in the tree leaf
 *
 * The key offset for the implicit back refs is the first byte of
 * the tree leaf
 *
 * When a file extent is allocated, The implicit back refs is used.
 * the fields are filled in:
 *
 *     (root_key.objectid, inode objectid, offset in file, 1)
 *
 * When a file extent is removed file truncation, we find the
 * corresponding implicit back refs and check the following fields:
 *
 *     (btrfs_header_owner(leaf), inode objectid, offset in file)
 *
 * Btree extents can be referenced by:
 *
 * - Different subvolumes
 *
 * Both the implicit back refs and the full back refs for tree blocks
 * only consist of key. The key offset for the implicit back refs is
 * objectid of block's owner tree. The key offset for the full back refs
 * is the first byte of parent block.
 *
 * When implicit back refs is used, information about the lowest key and
 * level of the tree block are required. These information are stored in
 * tree block info structure.
 */

#ifdef BTRFS_COMPAT_EXTENT_TREE_V0
static int convert_extent_item_v0(struct btrfs_trans_handle *trans,
				  struct btrfs_root *root,
				  struct btrfs_path *path,
				  u64 owner, u32 extra_size)
{
	struct btrfs_extent_item *item;
	struct btrfs_extent_item_v0 *ei0;
	struct btrfs_extent_ref_v0 *ref0;
	struct btrfs_tree_block_info *bi;
	struct extent_buffer *leaf;
	struct btrfs_key key;
	struct btrfs_key found_key;
	u32 new_size = sizeof(*item);
	u64 refs;
	int ret;

	leaf = path->nodes[0];
	BUG_ON(btrfs_item_size_nr(leaf, path->slots[0]) != sizeof(*ei0));

	btrfs_item_key_to_cpu(leaf, &key, path->slots[0]);
	ei0 = btrfs_item_ptr(leaf, path->slots[0],
			     struct btrfs_extent_item_v0);
	refs = btrfs_extent_refs_v0(leaf, ei0);

	if (owner == (u64)-1) {
		while (1) {
			if (path->slots[0] >= btrfs_header_nritems(leaf)) {
				ret = btrfs_next_leaf(root, path);
				if (ret < 0)
					return ret;
				BUG_ON(ret > 0);
				leaf = path->nodes[0];
			}
			btrfs_item_key_to_cpu(leaf, &found_key,
					      path->slots[0]);
			BUG_ON(key.objectid != found_key.objectid);
			if (found_key.type != BTRFS_EXTENT_REF_V0_KEY) {
				path->slots[0]++;
				continue;
			}
			ref0 = btrfs_item_ptr(leaf, path->slots[0],
					      struct btrfs_extent_ref_v0);
			owner = btrfs_ref_objectid_v0(leaf, ref0);
			break;
		}
	}
	btrfs_release_path(path);

	if (owner < BTRFS_FIRST_FREE_OBJECTID)
		new_size += sizeof(*bi);

	new_size -= sizeof(*ei0);
	ret = btrfs_search_slot(trans, root, &key, path,
				new_size + extra_size, 1);
	if (ret < 0)
		return ret;
	BUG_ON(ret);

	ret = btrfs_extend_item(trans, root, path, new_size);

	leaf = path->nodes[0];
	item = btrfs_item_ptr(leaf, path->slots[0], struct btrfs_extent_item);
	btrfs_set_extent_refs(leaf, item, refs);
	/* FIXME: get real generation */
	btrfs_set_extent_generation(leaf, item, 0);
	if (owner < BTRFS_FIRST_FREE_OBJECTID) {
		btrfs_set_extent_flags(leaf, item,
				       BTRFS_EXTENT_FLAG_TREE_BLOCK |
				       BTRFS_BLOCK_FLAG_FULL_BACKREF);
		bi = (struct btrfs_tree_block_info *)(item + 1);
		/* FIXME: get first key of the block */
		memset_extent_buffer(leaf, 0, (unsigned long)bi, sizeof(*bi));
		btrfs_set_tree_block_level(leaf, bi, (int)owner);
	} else {
		btrfs_set_extent_flags(leaf, item, BTRFS_EXTENT_FLAG_DATA);
	}
	btrfs_mark_buffer_dirty(leaf);
	return 0;
}
#endif

static u64 hash_extent_data_ref(u64 root_objectid, u64 owner, u64 offset)
{
	u32 high_crc = ~(u32)0;
	u32 low_crc = ~(u32)0;
	__le64 lenum;

	lenum = cpu_to_le64(root_objectid);
	high_crc = crc32c(high_crc, &lenum, sizeof(lenum));
	lenum = cpu_to_le64(owner);
	low_crc = crc32c(low_crc, &lenum, sizeof(lenum));
	lenum = cpu_to_le64(offset);
	low_crc = crc32c(low_crc, &lenum, sizeof(lenum));

	return ((u64)high_crc << 31) ^ (u64)low_crc;
}

static u64 hash_extent_data_ref_item(struct extent_buffer *leaf,
				     struct btrfs_extent_data_ref *ref)
{
	return hash_extent_data_ref(btrfs_extent_data_ref_root(leaf, ref),
				    btrfs_extent_data_ref_objectid(leaf, ref),
				    btrfs_extent_data_ref_offset(leaf, ref));
}

static int match_extent_data_ref(struct extent_buffer *leaf,
				 struct btrfs_extent_data_ref *ref,
				 u64 root_objectid, u64 owner, u64 offset)
{
	if (btrfs_extent_data_ref_root(leaf, ref) != root_objectid ||
	    btrfs_extent_data_ref_objectid(leaf, ref) != owner ||
	    btrfs_extent_data_ref_offset(leaf, ref) != offset)
		return 0;
	return 1;
}

static noinline int lookup_extent_data_ref(struct btrfs_trans_handle *trans,
					   struct btrfs_root *root,
					   struct btrfs_path *path,
					   u64 bytenr, u64 parent,
					   u64 root_objectid,
					   u64 owner, u64 offset)
{
	struct btrfs_key key;
	struct btrfs_extent_data_ref *ref;
	struct extent_buffer *leaf;
	u32 nritems;
	int ret;
	int recow;
	int err = -ENOENT;

	key.objectid = bytenr;
	if (parent) {
		key.type = BTRFS_SHARED_DATA_REF_KEY;
		key.offset = parent;
	} else {
		key.type = BTRFS_EXTENT_DATA_REF_KEY;
		key.offset = hash_extent_data_ref(root_objectid,
						  owner, offset);
	}
again:
	recow = 0;
	ret = btrfs_search_slot(trans, root, &key, path, -1, 1);
	if (ret < 0) {
		err = ret;
		goto fail;
	}

	if (parent) {
		if (!ret)
			return 0;
#ifdef BTRFS_COMPAT_EXTENT_TREE_V0
		key.type = BTRFS_EXTENT_REF_V0_KEY;
		btrfs_release_path(path);
		ret = btrfs_search_slot(trans, root, &key, path, -1, 1);
		if (ret < 0) {
			err = ret;
			goto fail;
		}
		if (!ret)
			return 0;
#endif
		goto fail;
	}

	leaf = path->nodes[0];
	nritems = btrfs_header_nritems(leaf);
	while (1) {
		if (path->slots[0] >= nritems) {
			ret = btrfs_next_leaf(root, path);
			if (ret < 0)
				err = ret;
			if (ret)
				goto fail;

			leaf = path->nodes[0];
			nritems = btrfs_header_nritems(leaf);
			recow = 1;
		}

		btrfs_item_key_to_cpu(leaf, &key, path->slots[0]);
		if (key.objectid != bytenr ||
		    key.type != BTRFS_EXTENT_DATA_REF_KEY)
			goto fail;

		ref = btrfs_item_ptr(leaf, path->slots[0],
				     struct btrfs_extent_data_ref);

		if (match_extent_data_ref(leaf, ref, root_objectid,
					  owner, offset)) {
			if (recow) {
				btrfs_release_path(path);
				goto again;
			}
			err = 0;
			break;
		}
		path->slots[0]++;
	}
fail:
	return err;
}

static noinline int insert_extent_data_ref(struct btrfs_trans_handle *trans,
					   struct btrfs_root *root,
					   struct btrfs_path *path,
					   u64 bytenr, u64 parent,
					   u64 root_objectid, u64 owner,
					   u64 offset, int refs_to_add)
{
	struct btrfs_key key;
	struct extent_buffer *leaf;
	u32 size;
	u32 num_refs;
	int ret;

	key.objectid = bytenr;
	if (parent) {
		key.type = BTRFS_SHARED_DATA_REF_KEY;
		key.offset = parent;
		size = sizeof(struct btrfs_shared_data_ref);
	} else {
		key.type = BTRFS_EXTENT_DATA_REF_KEY;
		key.offset = hash_extent_data_ref(root_objectid,
						  owner, offset);
		size = sizeof(struct btrfs_extent_data_ref);
	}

	ret = btrfs_insert_empty_item(trans, root, path, &key, size);
	if (ret && ret != -EEXIST)
		goto fail;

	leaf = path->nodes[0];
	if (parent) {
		struct btrfs_shared_data_ref *ref;
		ref = btrfs_item_ptr(leaf, path->slots[0],
				     struct btrfs_shared_data_ref);
		if (ret == 0) {
			btrfs_set_shared_data_ref_count(leaf, ref, refs_to_add);
		} else {
			num_refs = btrfs_shared_data_ref_count(leaf, ref);
			num_refs += refs_to_add;
			btrfs_set_shared_data_ref_count(leaf, ref, num_refs);
		}
	} else {
		struct btrfs_extent_data_ref *ref;
		while (ret == -EEXIST) {
			ref = btrfs_item_ptr(leaf, path->slots[0],
					     struct btrfs_extent_data_ref);
			if (match_extent_data_ref(leaf, ref, root_objectid,
						  owner, offset))
				break;
			btrfs_release_path(path);
			key.offset++;
			ret = btrfs_insert_empty_item(trans, root, path, &key,
						      size);
			if (ret && ret != -EEXIST)
				goto fail;

			leaf = path->nodes[0];
		}
		ref = btrfs_item_ptr(leaf, path->slots[0],
				     struct btrfs_extent_data_ref);
		if (ret == 0) {
			btrfs_set_extent_data_ref_root(leaf, ref,
						       root_objectid);
			btrfs_set_extent_data_ref_objectid(leaf, ref, owner);
			btrfs_set_extent_data_ref_offset(leaf, ref, offset);
			btrfs_set_extent_data_ref_count(leaf, ref, refs_to_add);
		} else {
			num_refs = btrfs_extent_data_ref_count(leaf, ref);
			num_refs += refs_to_add;
			btrfs_set_extent_data_ref_count(leaf, ref, num_refs);
		}
	}
	btrfs_mark_buffer_dirty(leaf);
	ret = 0;
fail:
	btrfs_release_path(path);
	return ret;
}

static noinline int remove_extent_data_ref(struct btrfs_trans_handle *trans,
					   struct btrfs_root *root,
					   struct btrfs_path *path,
					   int refs_to_drop)
{
	struct btrfs_key key;
	struct btrfs_extent_data_ref *ref1 = NULL;
	struct btrfs_shared_data_ref *ref2 = NULL;
	struct extent_buffer *leaf;
	u32 num_refs = 0;
	int ret = 0;

	leaf = path->nodes[0];
	btrfs_item_key_to_cpu(leaf, &key, path->slots[0]);

	if (key.type == BTRFS_EXTENT_DATA_REF_KEY) {
		ref1 = btrfs_item_ptr(leaf, path->slots[0],
				      struct btrfs_extent_data_ref);
		num_refs = btrfs_extent_data_ref_count(leaf, ref1);
	} else if (key.type == BTRFS_SHARED_DATA_REF_KEY) {
		ref2 = btrfs_item_ptr(leaf, path->slots[0],
				      struct btrfs_shared_data_ref);
		num_refs = btrfs_shared_data_ref_count(leaf, ref2);
#ifdef BTRFS_COMPAT_EXTENT_TREE_V0
	} else if (key.type == BTRFS_EXTENT_REF_V0_KEY) {
		struct btrfs_extent_ref_v0 *ref0;
		ref0 = btrfs_item_ptr(leaf, path->slots[0],
				      struct btrfs_extent_ref_v0);
		num_refs = btrfs_ref_count_v0(leaf, ref0);
#endif
	} else {
		BUG();
	}

	BUG_ON(num_refs < refs_to_drop);
	num_refs -= refs_to_drop;

	if (num_refs == 0) {
		ret = btrfs_del_item(trans, root, path);
	} else {
		if (key.type == BTRFS_EXTENT_DATA_REF_KEY)
			btrfs_set_extent_data_ref_count(leaf, ref1, num_refs);
		else if (key.type == BTRFS_SHARED_DATA_REF_KEY)
			btrfs_set_shared_data_ref_count(leaf, ref2, num_refs);
#ifdef BTRFS_COMPAT_EXTENT_TREE_V0
		else {
			struct btrfs_extent_ref_v0 *ref0;
			ref0 = btrfs_item_ptr(leaf, path->slots[0],
					struct btrfs_extent_ref_v0);
			btrfs_set_ref_count_v0(leaf, ref0, num_refs);
		}
#endif
		btrfs_mark_buffer_dirty(leaf);
	}
	return ret;
}

static noinline u32 extent_data_ref_count(struct btrfs_root *root,
					  struct btrfs_path *path,
					  struct btrfs_extent_inline_ref *iref)
{
	struct btrfs_key key;
	struct extent_buffer *leaf;
	struct btrfs_extent_data_ref *ref1;
	struct btrfs_shared_data_ref *ref2;
	u32 num_refs = 0;

	leaf = path->nodes[0];
	btrfs_item_key_to_cpu(leaf, &key, path->slots[0]);
	if (iref) {
		if (btrfs_extent_inline_ref_type(leaf, iref) ==
		    BTRFS_EXTENT_DATA_REF_KEY) {
			ref1 = (struct btrfs_extent_data_ref *)(&iref->offset);
			num_refs = btrfs_extent_data_ref_count(leaf, ref1);
		} else {
			ref2 = (struct btrfs_shared_data_ref *)(iref + 1);
			num_refs = btrfs_shared_data_ref_count(leaf, ref2);
		}
	} else if (key.type == BTRFS_EXTENT_DATA_REF_KEY) {
		ref1 = btrfs_item_ptr(leaf, path->slots[0],
				      struct btrfs_extent_data_ref);
		num_refs = btrfs_extent_data_ref_count(leaf, ref1);
	} else if (key.type == BTRFS_SHARED_DATA_REF_KEY) {
		ref2 = btrfs_item_ptr(leaf, path->slots[0],
				      struct btrfs_shared_data_ref);
		num_refs = btrfs_shared_data_ref_count(leaf, ref2);
#ifdef BTRFS_COMPAT_EXTENT_TREE_V0
	} else if (key.type == BTRFS_EXTENT_REF_V0_KEY) {
		struct btrfs_extent_ref_v0 *ref0;
		ref0 = btrfs_item_ptr(leaf, path->slots[0],
				      struct btrfs_extent_ref_v0);
		num_refs = btrfs_ref_count_v0(leaf, ref0);
#endif
	} else {
		WARN_ON(1);
	}
	return num_refs;
}

static noinline int lookup_tree_block_ref(struct btrfs_trans_handle *trans,
					  struct btrfs_root *root,
					  struct btrfs_path *path,
					  u64 bytenr, u64 parent,
					  u64 root_objectid)
{
	struct btrfs_key key;
	int ret;

	key.objectid = bytenr;
	if (parent) {
		key.type = BTRFS_SHARED_BLOCK_REF_KEY;
		key.offset = parent;
	} else {
		key.type = BTRFS_TREE_BLOCK_REF_KEY;
		key.offset = root_objectid;
	}

	ret = btrfs_search_slot(trans, root, &key, path, -1, 1);
	if (ret > 0)
		ret = -ENOENT;
#ifdef BTRFS_COMPAT_EXTENT_TREE_V0
	if (ret == -ENOENT && parent) {
		btrfs_release_path(path);
		key.type = BTRFS_EXTENT_REF_V0_KEY;
		ret = btrfs_search_slot(trans, root, &key, path, -1, 1);
		if (ret > 0)
			ret = -ENOENT;
	}
#endif
	return ret;
}

static noinline int insert_tree_block_ref(struct btrfs_trans_handle *trans,
					  struct btrfs_root *root,
					  struct btrfs_path *path,
					  u64 bytenr, u64 parent,
					  u64 root_objectid)
{
	struct btrfs_key key;
	int ret;

	key.objectid = bytenr;
	if (parent) {
		key.type = BTRFS_SHARED_BLOCK_REF_KEY;
		key.offset = parent;
	} else {
		key.type = BTRFS_TREE_BLOCK_REF_KEY;
		key.offset = root_objectid;
	}

	ret = btrfs_insert_empty_item(trans, root, path, &key, 0);
	btrfs_release_path(path);
	return ret;
}

static inline int extent_ref_type(u64 parent, u64 owner)
{
	int type;
	if (owner < BTRFS_FIRST_FREE_OBJECTID) {
		if (parent > 0)
			type = BTRFS_SHARED_BLOCK_REF_KEY;
		else
			type = BTRFS_TREE_BLOCK_REF_KEY;
	} else {
		if (parent > 0)
			type = BTRFS_SHARED_DATA_REF_KEY;
		else
			type = BTRFS_EXTENT_DATA_REF_KEY;
	}
	return type;
}

static int find_next_key(struct btrfs_path *path, int level,
			 struct btrfs_key *key)

{
	for (; level < BTRFS_MAX_LEVEL; level++) {
		if (!path->nodes[level])
			break;
		if (path->slots[level] + 1 >=
		    btrfs_header_nritems(path->nodes[level]))
			continue;
		if (level == 0)
			btrfs_item_key_to_cpu(path->nodes[level], key,
					      path->slots[level] + 1);
		else
			btrfs_node_key_to_cpu(path->nodes[level], key,
					      path->slots[level] + 1);
		return 0;
	}
	return 1;
}

/*
 * look for inline back ref. if back ref is found, *ref_ret is set
 * to the address of inline back ref, and 0 is returned.
 *
 * if back ref isn't found, *ref_ret is set to the address where it
 * should be inserted, and -ENOENT is returned.
 *
 * if insert is true and there are too many inline back refs, the path
 * points to the extent item, and -EAGAIN is returned.
 *
 * NOTE: inline back refs are ordered in the same way that back ref
 *	 items in the tree are ordered.
 */
static noinline_for_stack
int lookup_inline_extent_backref(struct btrfs_trans_handle *trans,
				 struct btrfs_root *root,
				 struct btrfs_path *path,
				 struct btrfs_extent_inline_ref **ref_ret,
				 u64 bytenr, u64 num_bytes,
				 u64 parent, u64 root_objectid,
				 u64 owner, u64 offset, int insert)
{
	struct btrfs_key key;
	struct extent_buffer *leaf;
	struct btrfs_extent_item *ei;
	struct btrfs_extent_inline_ref *iref;
	u64 flags;
	u64 item_size;
	unsigned long ptr;
	unsigned long end;
	int extra_size;
	int type;
	int want;
	int ret;
	int err = 0;

	key.objectid = bytenr;
	key.type = BTRFS_EXTENT_ITEM_KEY;
	key.offset = num_bytes;

	want = extent_ref_type(parent, owner);
	if (insert) {
		extra_size = btrfs_extent_inline_ref_size(want);
		path->keep_locks = 1;
	} else
		extra_size = -1;
	ret = btrfs_search_slot(trans, root, &key, path, extra_size, 1);
	if (ret < 0) {
		err = ret;
		goto out;
	}
	BUG_ON(ret);

	leaf = path->nodes[0];
	item_size = btrfs_item_size_nr(leaf, path->slots[0]);
#ifdef BTRFS_COMPAT_EXTENT_TREE_V0
	if (item_size < sizeof(*ei)) {
		if (!insert) {
			err = -ENOENT;
			goto out;
		}
		ret = convert_extent_item_v0(trans, root, path, owner,
					     extra_size);
		if (ret < 0) {
			err = ret;
			goto out;
		}
		leaf = path->nodes[0];
		item_size = btrfs_item_size_nr(leaf, path->slots[0]);
	}
#endif
	BUG_ON(item_size < sizeof(*ei));

	ei = btrfs_item_ptr(leaf, path->slots[0], struct btrfs_extent_item);
	flags = btrfs_extent_flags(leaf, ei);

	ptr = (unsigned long)(ei + 1);
	end = (unsigned long)ei + item_size;

	if (flags & BTRFS_EXTENT_FLAG_TREE_BLOCK) {
		ptr += sizeof(struct btrfs_tree_block_info);
		BUG_ON(ptr > end);
	} else {
		BUG_ON(!(flags & BTRFS_EXTENT_FLAG_DATA));
	}

	err = -ENOENT;
	while (1) {
		if (ptr >= end) {
			WARN_ON(ptr > end);
			break;
		}
		iref = (struct btrfs_extent_inline_ref *)ptr;
		type = btrfs_extent_inline_ref_type(leaf, iref);
		if (want < type)
			break;
		if (want > type) {
			ptr += btrfs_extent_inline_ref_size(type);
			continue;
		}

		if (type == BTRFS_EXTENT_DATA_REF_KEY) {
			struct btrfs_extent_data_ref *dref;
			dref = (struct btrfs_extent_data_ref *)(&iref->offset);
			if (match_extent_data_ref(leaf, dref, root_objectid,
						  owner, offset)) {
				err = 0;
				break;
			}
			if (hash_extent_data_ref_item(leaf, dref) <
			    hash_extent_data_ref(root_objectid, owner, offset))
				break;
		} else {
			u64 ref_offset;
			ref_offset = btrfs_extent_inline_ref_offset(leaf, iref);
			if (parent > 0) {
				if (parent == ref_offset) {
					err = 0;
					break;
				}
				if (ref_offset < parent)
					break;
			} else {
				if (root_objectid == ref_offset) {
					err = 0;
					break;
				}
				if (ref_offset < root_objectid)
					break;
			}
		}
		ptr += btrfs_extent_inline_ref_size(type);
	}
	if (err == -ENOENT && insert) {
		if (item_size + extra_size >=
		    BTRFS_MAX_EXTENT_ITEM_SIZE(root)) {
			err = -EAGAIN;
			goto out;
		}
		/*
		 * To add new inline back ref, we have to make sure
		 * there is no corresponding back ref item.
		 * For simplicity, we just do not add new inline back
		 * ref if there is any kind of item for this block
		 */
		if (find_next_key(path, 0, &key) == 0 &&
		    key.objectid == bytenr &&
		    key.type < BTRFS_BLOCK_GROUP_ITEM_KEY) {
			err = -EAGAIN;
			goto out;
		}
	}
	*ref_ret = (struct btrfs_extent_inline_ref *)ptr;
out:
	if (insert) {
		path->keep_locks = 0;
		btrfs_unlock_up_safe(path, 1);
	}
	return err;
}

/*
 * helper to add new inline back ref
 */
static noinline_for_stack
int setup_inline_extent_backref(struct btrfs_trans_handle *trans,
				struct btrfs_root *root,
				struct btrfs_path *path,
				struct btrfs_extent_inline_ref *iref,
				u64 parent, u64 root_objectid,
				u64 owner, u64 offset, int refs_to_add,
				struct btrfs_delayed_extent_op *extent_op)
{
	struct extent_buffer *leaf;
	struct btrfs_extent_item *ei;
	unsigned long ptr;
	unsigned long end;
	unsigned long item_offset;
	u64 refs;
	int size;
	int type;
	int ret;

	leaf = path->nodes[0];
	ei = btrfs_item_ptr(leaf, path->slots[0], struct btrfs_extent_item);
	item_offset = (unsigned long)iref - (unsigned long)ei;

	type = extent_ref_type(parent, owner);
	size = btrfs_extent_inline_ref_size(type);

	ret = btrfs_extend_item(trans, root, path, size);

	ei = btrfs_item_ptr(leaf, path->slots[0], struct btrfs_extent_item);
	refs = btrfs_extent_refs(leaf, ei);
	refs += refs_to_add;
	btrfs_set_extent_refs(leaf, ei, refs);
	if (extent_op)
		__run_delayed_extent_op(extent_op, leaf, ei);

	ptr = (unsigned long)ei + item_offset;
	end = (unsigned long)ei + btrfs_item_size_nr(leaf, path->slots[0]);
	if (ptr < end - size)
		memmove_extent_buffer(leaf, ptr + size, ptr,
				      end - size - ptr);

	iref = (struct btrfs_extent_inline_ref *)ptr;
	btrfs_set_extent_inline_ref_type(leaf, iref, type);
	if (type == BTRFS_EXTENT_DATA_REF_KEY) {
		struct btrfs_extent_data_ref *dref;
		dref = (struct btrfs_extent_data_ref *)(&iref->offset);
		btrfs_set_extent_data_ref_root(leaf, dref, root_objectid);
		btrfs_set_extent_data_ref_objectid(leaf, dref, owner);
		btrfs_set_extent_data_ref_offset(leaf, dref, offset);
		btrfs_set_extent_data_ref_count(leaf, dref, refs_to_add);
	} else if (type == BTRFS_SHARED_DATA_REF_KEY) {
		struct btrfs_shared_data_ref *sref;
		sref = (struct btrfs_shared_data_ref *)(iref + 1);
		btrfs_set_shared_data_ref_count(leaf, sref, refs_to_add);
		btrfs_set_extent_inline_ref_offset(leaf, iref, parent);
	} else if (type == BTRFS_SHARED_BLOCK_REF_KEY) {
		btrfs_set_extent_inline_ref_offset(leaf, iref, parent);
	} else {
		btrfs_set_extent_inline_ref_offset(leaf, iref, root_objectid);
	}
	btrfs_mark_buffer_dirty(leaf);
	return 0;
}

static int lookup_extent_backref(struct btrfs_trans_handle *trans,
				 struct btrfs_root *root,
				 struct btrfs_path *path,
				 struct btrfs_extent_inline_ref **ref_ret,
				 u64 bytenr, u64 num_bytes, u64 parent,
				 u64 root_objectid, u64 owner, u64 offset)
{
	int ret;

	ret = lookup_inline_extent_backref(trans, root, path, ref_ret,
					   bytenr, num_bytes, parent,
					   root_objectid, owner, offset, 0);
	if (ret != -ENOENT)
		return ret;

	btrfs_release_path(path);
	*ref_ret = NULL;

	if (owner < BTRFS_FIRST_FREE_OBJECTID) {
		ret = lookup_tree_block_ref(trans, root, path, bytenr, parent,
					    root_objectid);
	} else {
		ret = lookup_extent_data_ref(trans, root, path, bytenr, parent,
					     root_objectid, owner, offset);
	}
	return ret;
}

/*
 * helper to update/remove inline back ref
 */
static noinline_for_stack
int update_inline_extent_backref(struct btrfs_trans_handle *trans,
				 struct btrfs_root *root,
				 struct btrfs_path *path,
				 struct btrfs_extent_inline_ref *iref,
				 int refs_to_mod,
				 struct btrfs_delayed_extent_op *extent_op)
{
	struct extent_buffer *leaf;
	struct btrfs_extent_item *ei;
	struct btrfs_extent_data_ref *dref = NULL;
	struct btrfs_shared_data_ref *sref = NULL;
	unsigned long ptr;
	unsigned long end;
	u32 item_size;
	int size;
	int type;
	int ret;
	u64 refs;

	leaf = path->nodes[0];
	ei = btrfs_item_ptr(leaf, path->slots[0], struct btrfs_extent_item);
	refs = btrfs_extent_refs(leaf, ei);
	WARN_ON(refs_to_mod < 0 && refs + refs_to_mod <= 0);
	refs += refs_to_mod;
	btrfs_set_extent_refs(leaf, ei, refs);
	if (extent_op)
		__run_delayed_extent_op(extent_op, leaf, ei);

	type = btrfs_extent_inline_ref_type(leaf, iref);

	if (type == BTRFS_EXTENT_DATA_REF_KEY) {
		dref = (struct btrfs_extent_data_ref *)(&iref->offset);
		refs = btrfs_extent_data_ref_count(leaf, dref);
	} else if (type == BTRFS_SHARED_DATA_REF_KEY) {
		sref = (struct btrfs_shared_data_ref *)(iref + 1);
		refs = btrfs_shared_data_ref_count(leaf, sref);
	} else {
		refs = 1;
		BUG_ON(refs_to_mod != -1);
	}

	BUG_ON(refs_to_mod < 0 && refs < -refs_to_mod);
	refs += refs_to_mod;

	if (refs > 0) {
		if (type == BTRFS_EXTENT_DATA_REF_KEY)
			btrfs_set_extent_data_ref_count(leaf, dref, refs);
		else
			btrfs_set_shared_data_ref_count(leaf, sref, refs);
	} else {
		size =  btrfs_extent_inline_ref_size(type);
		item_size = btrfs_item_size_nr(leaf, path->slots[0]);
		ptr = (unsigned long)iref;
		end = (unsigned long)ei + item_size;
		if (ptr + size < end)
			memmove_extent_buffer(leaf, ptr, ptr + size,
					      end - ptr - size);
		item_size -= size;
		ret = btrfs_truncate_item(trans, root, path, item_size, 1);
	}
	btrfs_mark_buffer_dirty(leaf);
	return 0;
}

static noinline_for_stack
int insert_inline_extent_backref(struct btrfs_trans_handle *trans,
				 struct btrfs_root *root,
				 struct btrfs_path *path,
				 u64 bytenr, u64 num_bytes, u64 parent,
				 u64 root_objectid, u64 owner,
				 u64 offset, int refs_to_add,
				 struct btrfs_delayed_extent_op *extent_op)
{
	struct btrfs_extent_inline_ref *iref;
	int ret;

	ret = lookup_inline_extent_backref(trans, root, path, &iref,
					   bytenr, num_bytes, parent,
					   root_objectid, owner, offset, 1);
	if (ret == 0) {
		BUG_ON(owner < BTRFS_FIRST_FREE_OBJECTID);
		ret = update_inline_extent_backref(trans, root, path, iref,
						   refs_to_add, extent_op);
	} else if (ret == -ENOENT) {
		ret = setup_inline_extent_backref(trans, root, path, iref,
						  parent, root_objectid,
						  owner, offset, refs_to_add,
						  extent_op);
	}
	return ret;
}

static int insert_extent_backref(struct btrfs_trans_handle *trans,
				 struct btrfs_root *root,
				 struct btrfs_path *path,
				 u64 bytenr, u64 parent, u64 root_objectid,
				 u64 owner, u64 offset, int refs_to_add)
{
	int ret;
	if (owner < BTRFS_FIRST_FREE_OBJECTID) {
		BUG_ON(refs_to_add != 1);
		ret = insert_tree_block_ref(trans, root, path, bytenr,
					    parent, root_objectid);
	} else {
		ret = insert_extent_data_ref(trans, root, path, bytenr,
					     parent, root_objectid,
					     owner, offset, refs_to_add);
	}
	return ret;
}

static int remove_extent_backref(struct btrfs_trans_handle *trans,
				 struct btrfs_root *root,
				 struct btrfs_path *path,
				 struct btrfs_extent_inline_ref *iref,
				 int refs_to_drop, int is_data)
{
	int ret;

	BUG_ON(!is_data && refs_to_drop != 1);
	if (iref) {
		ret = update_inline_extent_backref(trans, root, path, iref,
						   -refs_to_drop, NULL);
	} else if (is_data) {
		ret = remove_extent_data_ref(trans, root, path, refs_to_drop);
	} else {
		ret = btrfs_del_item(trans, root, path);
	}
	return ret;
}

static int btrfs_issue_discard(struct block_device *bdev,
				u64 start, u64 len)
{
	return blkdev_issue_discard(bdev, start >> 9, len >> 9, GFP_NOFS, 0);
}

static int btrfs_discard_extent(struct btrfs_root *root, u64 bytenr,
				u64 num_bytes, u64 *actual_bytes)
{
	int ret;
	u64 discarded_bytes = 0;
	struct btrfs_multi_bio *multi = NULL;


	/* Tell the block device(s) that the sectors can be discarded */
	ret = btrfs_map_block(&root->fs_info->mapping_tree, REQ_DISCARD,
			      bytenr, &num_bytes, &multi, 0);
	if (!ret) {
		struct btrfs_bio_stripe *stripe = multi->stripes;
		int i;


		for (i = 0; i < multi->num_stripes; i++, stripe++) {
			ret = btrfs_issue_discard(stripe->dev->bdev,
						  stripe->physical,
						  stripe->length);
			if (!ret)
				discarded_bytes += stripe->length;
			else if (ret != -EOPNOTSUPP)
				break;
		}
		kfree(multi);
	}
	if (discarded_bytes && ret == -EOPNOTSUPP)
		ret = 0;

	if (actual_bytes)
		*actual_bytes = discarded_bytes;


	return ret;
}

int btrfs_inc_extent_ref(struct btrfs_trans_handle *trans,
			 struct btrfs_root *root,
			 u64 bytenr, u64 num_bytes, u64 parent,
			 u64 root_objectid, u64 owner, u64 offset)
{
	int ret;
	BUG_ON(owner < BTRFS_FIRST_FREE_OBJECTID &&
	       root_objectid == BTRFS_TREE_LOG_OBJECTID);

	if (owner < BTRFS_FIRST_FREE_OBJECTID) {
		ret = btrfs_add_delayed_tree_ref(trans, bytenr, num_bytes,
					parent, root_objectid, (int)owner,
					BTRFS_ADD_DELAYED_REF, NULL);
	} else {
		ret = btrfs_add_delayed_data_ref(trans, bytenr, num_bytes,
					parent, root_objectid, owner, offset,
					BTRFS_ADD_DELAYED_REF, NULL);
	}
	return ret;
}

static int __btrfs_inc_extent_ref(struct btrfs_trans_handle *trans,
				  struct btrfs_root *root,
				  u64 bytenr, u64 num_bytes,
				  u64 parent, u64 root_objectid,
				  u64 owner, u64 offset, int refs_to_add,
				  struct btrfs_delayed_extent_op *extent_op)
{
	struct btrfs_path *path;
	struct extent_buffer *leaf;
	struct btrfs_extent_item *item;
	u64 refs;
	int ret;
	int err = 0;

	path = btrfs_alloc_path();
	if (!path)
		return -ENOMEM;

	path->reada = 1;
	path->leave_spinning = 1;
	/* this will setup the path even if it fails to insert the back ref */
	ret = insert_inline_extent_backref(trans, root->fs_info->extent_root,
					   path, bytenr, num_bytes, parent,
					   root_objectid, owner, offset,
					   refs_to_add, extent_op);
	if (ret == 0)
		goto out;

	if (ret != -EAGAIN) {
		err = ret;
		goto out;
	}

	leaf = path->nodes[0];
	item = btrfs_item_ptr(leaf, path->slots[0], struct btrfs_extent_item);
	refs = btrfs_extent_refs(leaf, item);
	btrfs_set_extent_refs(leaf, item, refs + refs_to_add);
	if (extent_op)
		__run_delayed_extent_op(extent_op, leaf, item);

	btrfs_mark_buffer_dirty(leaf);
	btrfs_release_path(path);

	path->reada = 1;
	path->leave_spinning = 1;

	/* now insert the actual backref */
	ret = insert_extent_backref(trans, root->fs_info->extent_root,
				    path, bytenr, parent, root_objectid,
				    owner, offset, refs_to_add);
	BUG_ON(ret);
out:
	btrfs_free_path(path);
	return err;
}

static int run_delayed_data_ref(struct btrfs_trans_handle *trans,
				struct btrfs_root *root,
				struct btrfs_delayed_ref_node *node,
				struct btrfs_delayed_extent_op *extent_op,
				int insert_reserved)
{
	int ret = 0;
	struct btrfs_delayed_data_ref *ref;
	struct btrfs_key ins;
	u64 parent = 0;
	u64 ref_root = 0;
	u64 flags = 0;

	ins.objectid = node->bytenr;
	ins.offset = node->num_bytes;
	ins.type = BTRFS_EXTENT_ITEM_KEY;

	ref = btrfs_delayed_node_to_data_ref(node);
	if (node->type == BTRFS_SHARED_DATA_REF_KEY)
		parent = ref->parent;
	else
		ref_root = ref->root;

	if (node->action == BTRFS_ADD_DELAYED_REF && insert_reserved) {
		if (extent_op) {
			BUG_ON(extent_op->update_key);
			flags |= extent_op->flags_to_set;
		}
		ret = alloc_reserved_file_extent(trans, root,
						 parent, ref_root, flags,
						 ref->objectid, ref->offset,
						 &ins, node->ref_mod);
	} else if (node->action == BTRFS_ADD_DELAYED_REF) {
		ret = __btrfs_inc_extent_ref(trans, root, node->bytenr,
					     node->num_bytes, parent,
					     ref_root, ref->objectid,
					     ref->offset, node->ref_mod,
					     extent_op);
	} else if (node->action == BTRFS_DROP_DELAYED_REF) {
		ret = __btrfs_free_extent(trans, root, node->bytenr,
					  node->num_bytes, parent,
					  ref_root, ref->objectid,
					  ref->offset, node->ref_mod,
					  extent_op);
	} else {
		BUG();
	}
	return ret;
}

static void __run_delayed_extent_op(struct btrfs_delayed_extent_op *extent_op,
				    struct extent_buffer *leaf,
				    struct btrfs_extent_item *ei)
{
	u64 flags = btrfs_extent_flags(leaf, ei);
	if (extent_op->update_flags) {
		flags |= extent_op->flags_to_set;
		btrfs_set_extent_flags(leaf, ei, flags);
	}

	if (extent_op->update_key) {
		struct btrfs_tree_block_info *bi;
		BUG_ON(!(flags & BTRFS_EXTENT_FLAG_TREE_BLOCK));
		bi = (struct btrfs_tree_block_info *)(ei + 1);
		btrfs_set_tree_block_key(leaf, bi, &extent_op->key);
	}
}

static int run_delayed_extent_op(struct btrfs_trans_handle *trans,
				 struct btrfs_root *root,
				 struct btrfs_delayed_ref_node *node,
				 struct btrfs_delayed_extent_op *extent_op)
{
	struct btrfs_key key;
	struct btrfs_path *path;
	struct btrfs_extent_item *ei;
	struct extent_buffer *leaf;
	u32 item_size;
	int ret;
	int err = 0;

	path = btrfs_alloc_path();
	if (!path)
		return -ENOMEM;

	key.objectid = node->bytenr;
	key.type = BTRFS_EXTENT_ITEM_KEY;
	key.offset = node->num_bytes;

	path->reada = 1;
	path->leave_spinning = 1;
	ret = btrfs_search_slot(trans, root->fs_info->extent_root, &key,
				path, 0, 1);
	if (ret < 0) {
		err = ret;
		goto out;
	}
	if (ret > 0) {
		err = -EIO;
		goto out;
	}

	leaf = path->nodes[0];
	item_size = btrfs_item_size_nr(leaf, path->slots[0]);
#ifdef BTRFS_COMPAT_EXTENT_TREE_V0
	if (item_size < sizeof(*ei)) {
		ret = convert_extent_item_v0(trans, root->fs_info->extent_root,
					     path, (u64)-1, 0);
		if (ret < 0) {
			err = ret;
			goto out;
		}
		leaf = path->nodes[0];
		item_size = btrfs_item_size_nr(leaf, path->slots[0]);
	}
#endif
	BUG_ON(item_size < sizeof(*ei));
	ei = btrfs_item_ptr(leaf, path->slots[0], struct btrfs_extent_item);
	__run_delayed_extent_op(extent_op, leaf, ei);

	btrfs_mark_buffer_dirty(leaf);
out:
	btrfs_free_path(path);
	return err;
}

static int run_delayed_tree_ref(struct btrfs_trans_handle *trans,
				struct btrfs_root *root,
				struct btrfs_delayed_ref_node *node,
				struct btrfs_delayed_extent_op *extent_op,
				int insert_reserved)
{
	int ret = 0;
	struct btrfs_delayed_tree_ref *ref;
	struct btrfs_key ins;
	u64 parent = 0;
	u64 ref_root = 0;

	ins.objectid = node->bytenr;
	ins.offset = node->num_bytes;
	ins.type = BTRFS_EXTENT_ITEM_KEY;

	ref = btrfs_delayed_node_to_tree_ref(node);
	if (node->type == BTRFS_SHARED_BLOCK_REF_KEY)
		parent = ref->parent;
	else
		ref_root = ref->root;

	BUG_ON(node->ref_mod != 1);
	if (node->action == BTRFS_ADD_DELAYED_REF && insert_reserved) {
		BUG_ON(!extent_op || !extent_op->update_flags ||
		       !extent_op->update_key);
		ret = alloc_reserved_tree_block(trans, root,
						parent, ref_root,
						extent_op->flags_to_set,
						&extent_op->key,
						ref->level, &ins);
	} else if (node->action == BTRFS_ADD_DELAYED_REF) {
		ret = __btrfs_inc_extent_ref(trans, root, node->bytenr,
					     node->num_bytes, parent, ref_root,
					     ref->level, 0, 1, extent_op);
	} else if (node->action == BTRFS_DROP_DELAYED_REF) {
		ret = __btrfs_free_extent(trans, root, node->bytenr,
					  node->num_bytes, parent, ref_root,
					  ref->level, 0, 1, extent_op);
	} else {
		BUG();
	}
	return ret;
}

/* helper function to actually process a single delayed ref entry */
static int run_one_delayed_ref(struct btrfs_trans_handle *trans,
			       struct btrfs_root *root,
			       struct btrfs_delayed_ref_node *node,
			       struct btrfs_delayed_extent_op *extent_op,
			       int insert_reserved)
{
	int ret;
	if (btrfs_delayed_ref_is_head(node)) {
		struct btrfs_delayed_ref_head *head;
		/*
		 * we've hit the end of the chain and we were supposed
		 * to insert this extent into the tree.  But, it got
		 * deleted before we ever needed to insert it, so all
		 * we have to do is clean up the accounting
		 */
		BUG_ON(extent_op);
		head = btrfs_delayed_node_to_head(node);
		if (insert_reserved) {
			btrfs_pin_extent(root, node->bytenr,
					 node->num_bytes, 1);
			if (head->is_data) {
				ret = btrfs_del_csums(trans, root,
						      node->bytenr,
						      node->num_bytes);
				BUG_ON(ret);
			}
		}
		mutex_unlock(&head->mutex);
		return 0;
	}

	if (node->type == BTRFS_TREE_BLOCK_REF_KEY ||
	    node->type == BTRFS_SHARED_BLOCK_REF_KEY)
		ret = run_delayed_tree_ref(trans, root, node, extent_op,
					   insert_reserved);
	else if (node->type == BTRFS_EXTENT_DATA_REF_KEY ||
		 node->type == BTRFS_SHARED_DATA_REF_KEY)
		ret = run_delayed_data_ref(trans, root, node, extent_op,
					   insert_reserved);
	else
		BUG();
	return ret;
}

static noinline struct btrfs_delayed_ref_node *
select_delayed_ref(struct btrfs_delayed_ref_head *head)
{
	struct rb_node *node;
	struct btrfs_delayed_ref_node *ref;
	int action = BTRFS_ADD_DELAYED_REF;
again:
	/*
	 * select delayed ref of type BTRFS_ADD_DELAYED_REF first.
	 * this prevents ref count from going down to zero when
	 * there still are pending delayed ref.
	 */
	node = rb_prev(&head->node.rb_node);
	while (1) {
		if (!node)
			break;
		ref = rb_entry(node, struct btrfs_delayed_ref_node,
				rb_node);
		if (ref->bytenr != head->node.bytenr)
			break;
		if (ref->action == action)
			return ref;
		node = rb_prev(node);
	}
	if (action == BTRFS_ADD_DELAYED_REF) {
		action = BTRFS_DROP_DELAYED_REF;
		goto again;
	}
	return NULL;
}

static noinline int run_clustered_refs(struct btrfs_trans_handle *trans,
				       struct btrfs_root *root,
				       struct list_head *cluster)
{
	struct btrfs_delayed_ref_root *delayed_refs;
	struct btrfs_delayed_ref_node *ref;
	struct btrfs_delayed_ref_head *locked_ref = NULL;
	struct btrfs_delayed_extent_op *extent_op;
	int ret;
	int count = 0;
	int must_insert_reserved = 0;

	delayed_refs = &trans->transaction->delayed_refs;
	while (1) {
		if (!locked_ref) {
			/* pick a new head ref from the cluster list */
			if (list_empty(cluster))
				break;

			locked_ref = list_entry(cluster->next,
				     struct btrfs_delayed_ref_head, cluster);

			/* grab the lock that says we are going to process
			 * all the refs for this head */
			ret = btrfs_delayed_ref_lock(trans, locked_ref);

			/*
			 * we may have dropped the spin lock to get the head
			 * mutex lock, and that might have given someone else
			 * time to free the head.  If that's true, it has been
			 * removed from our list and we can move on.
			 */
			if (ret == -EAGAIN) {
				locked_ref = NULL;
				count++;
				continue;
			}
		}

		/*
		 * record the must insert reserved flag before we
		 * drop the spin lock.
		 */
		must_insert_reserved = locked_ref->must_insert_reserved;
		locked_ref->must_insert_reserved = 0;

		extent_op = locked_ref->extent_op;
		locked_ref->extent_op = NULL;

		/*
		 * locked_ref is the head node, so we have to go one
		 * node back for any delayed ref updates
		 */
		ref = select_delayed_ref(locked_ref);
		if (!ref) {
			/* All delayed refs have been processed, Go ahead
			 * and send the head node to run_one_delayed_ref,
			 * so that any accounting fixes can happen
			 */
			ref = &locked_ref->node;

			if (extent_op && must_insert_reserved) {
				kfree(extent_op);
				extent_op = NULL;
			}

			if (extent_op) {
				spin_unlock(&delayed_refs->lock);

				ret = run_delayed_extent_op(trans, root,
							    ref, extent_op);
				BUG_ON(ret);
				kfree(extent_op);

				cond_resched();
				spin_lock(&delayed_refs->lock);
				continue;
			}

			list_del_init(&locked_ref->cluster);
			locked_ref = NULL;
		}

		ref->in_tree = 0;
		rb_erase(&ref->rb_node, &delayed_refs->root);
		delayed_refs->num_entries--;

		spin_unlock(&delayed_refs->lock);

		ret = run_one_delayed_ref(trans, root, ref, extent_op,
					  must_insert_reserved);
		BUG_ON(ret);

		btrfs_put_delayed_ref(ref);
		kfree(extent_op);
		count++;

		cond_resched();
		spin_lock(&delayed_refs->lock);
	}
	return count;
}

/*
 * this starts processing the delayed reference count updates and
 * extent insertions we have queued up so far.  count can be
 * 0, which means to process everything in the tree at the start
 * of the run (but not newly added entries), or it can be some target
 * number you'd like to process.
 */
int btrfs_run_delayed_refs(struct btrfs_trans_handle *trans,
			   struct btrfs_root *root, unsigned long count)
{
	struct rb_node *node;
	struct btrfs_delayed_ref_root *delayed_refs;
	struct btrfs_delayed_ref_node *ref;
	struct list_head cluster;
	int ret;
	int run_all = count == (unsigned long)-1;
	int run_most = 0;

	if (root == root->fs_info->extent_root)
		root = root->fs_info->tree_root;

	delayed_refs = &trans->transaction->delayed_refs;
	INIT_LIST_HEAD(&cluster);
again:
	spin_lock(&delayed_refs->lock);
	if (count == 0) {
		count = delayed_refs->num_entries * 2;
		run_most = 1;
	}
	while (1) {
		if (!(run_all || run_most) &&
		    delayed_refs->num_heads_ready < 64)
			break;

		/*
		 * go find something we can process in the rbtree.  We start at
		 * the beginning of the tree, and then build a cluster
		 * of refs to process starting at the first one we are able to
		 * lock
		 */
		ret = btrfs_find_ref_cluster(trans, &cluster,
					     delayed_refs->run_delayed_start);
		if (ret)
			break;

		ret = run_clustered_refs(trans, root, &cluster);
		BUG_ON(ret < 0);

		count -= min_t(unsigned long, ret, count);

		if (count == 0)
			break;
	}

	if (run_all) {
		node = rb_first(&delayed_refs->root);
		if (!node)
			goto out;
		count = (unsigned long)-1;

		while (node) {
			ref = rb_entry(node, struct btrfs_delayed_ref_node,
				       rb_node);
			if (btrfs_delayed_ref_is_head(ref)) {
				struct btrfs_delayed_ref_head *head;

				head = btrfs_delayed_node_to_head(ref);
				atomic_inc(&ref->refs);

				spin_unlock(&delayed_refs->lock);
				/*
				 * Mutex was contended, block until it's
				 * released and try again
				 */
				mutex_lock(&head->mutex);
				mutex_unlock(&head->mutex);

				btrfs_put_delayed_ref(ref);
				cond_resched();
				goto again;
			}
			node = rb_next(node);
		}
		spin_unlock(&delayed_refs->lock);
		schedule_timeout(1);
		goto again;
	}
out:
	spin_unlock(&delayed_refs->lock);
	return 0;
}

int btrfs_set_disk_extent_flags(struct btrfs_trans_handle *trans,
				struct btrfs_root *root,
				u64 bytenr, u64 num_bytes, u64 flags,
				int is_data)
{
	struct btrfs_delayed_extent_op *extent_op;
	int ret;

	extent_op = kmalloc(sizeof(*extent_op), GFP_NOFS);
	if (!extent_op)
		return -ENOMEM;

	extent_op->flags_to_set = flags;
	extent_op->update_flags = 1;
	extent_op->update_key = 0;
	extent_op->is_data = is_data ? 1 : 0;

	ret = btrfs_add_delayed_extent_op(trans, bytenr, num_bytes, extent_op);
	if (ret)
		kfree(extent_op);
	return ret;
}

static noinline int check_delayed_ref(struct btrfs_trans_handle *trans,
				      struct btrfs_root *root,
				      struct btrfs_path *path,
				      u64 objectid, u64 offset, u64 bytenr)
{
	struct btrfs_delayed_ref_head *head;
	struct btrfs_delayed_ref_node *ref;
	struct btrfs_delayed_data_ref *data_ref;
	struct btrfs_delayed_ref_root *delayed_refs;
	struct rb_node *node;
	int ret = 0;

	ret = -ENOENT;
	delayed_refs = &trans->transaction->delayed_refs;
	spin_lock(&delayed_refs->lock);
	head = btrfs_find_delayed_ref_head(trans, bytenr);
	if (!head)
		goto out;

	if (!mutex_trylock(&head->mutex)) {
		atomic_inc(&head->node.refs);
		spin_unlock(&delayed_refs->lock);

		btrfs_release_path(path);

		/*
		 * Mutex was contended, block until it's released and let
		 * caller try again
		 */
		mutex_lock(&head->mutex);
		mutex_unlock(&head->mutex);
		btrfs_put_delayed_ref(&head->node);
		return -EAGAIN;
	}

	node = rb_prev(&head->node.rb_node);
	if (!node)
		goto out_unlock;

	ref = rb_entry(node, struct btrfs_delayed_ref_node, rb_node);

	if (ref->bytenr != bytenr)
		goto out_unlock;

	ret = 1;
	if (ref->type != BTRFS_EXTENT_DATA_REF_KEY)
		goto out_unlock;

	data_ref = btrfs_delayed_node_to_data_ref(ref);

	node = rb_prev(node);
	if (node) {
		ref = rb_entry(node, struct btrfs_delayed_ref_node, rb_node);
		if (ref->bytenr == bytenr)
			goto out_unlock;
	}

	if (data_ref->root != root->root_key.objectid ||
	    data_ref->objectid != objectid || data_ref->offset != offset)
		goto out_unlock;

	ret = 0;
out_unlock:
	mutex_unlock(&head->mutex);
out:
	spin_unlock(&delayed_refs->lock);
	return ret;
}

static noinline int check_committed_ref(struct btrfs_trans_handle *trans,
					struct btrfs_root *root,
					struct btrfs_path *path,
					u64 objectid, u64 offset, u64 bytenr)
{
	struct btrfs_root *extent_root = root->fs_info->extent_root;
	struct extent_buffer *leaf;
	struct btrfs_extent_data_ref *ref;
	struct btrfs_extent_inline_ref *iref;
	struct btrfs_extent_item *ei;
	struct btrfs_key key;
	u32 item_size;
	int ret;

	key.objectid = bytenr;
	key.offset = (u64)-1;
	key.type = BTRFS_EXTENT_ITEM_KEY;

	ret = btrfs_search_slot(NULL, extent_root, &key, path, 0, 0);
	if (ret < 0)
		goto out;
	BUG_ON(ret == 0);

	ret = -ENOENT;
	if (path->slots[0] == 0)
		goto out;

	path->slots[0]--;
	leaf = path->nodes[0];
	btrfs_item_key_to_cpu(leaf, &key, path->slots[0]);

	if (key.objectid != bytenr || key.type != BTRFS_EXTENT_ITEM_KEY)
		goto out;

	ret = 1;
	item_size = btrfs_item_size_nr(leaf, path->slots[0]);
#ifdef BTRFS_COMPAT_EXTENT_TREE_V0
	if (item_size < sizeof(*ei)) {
		WARN_ON(item_size != sizeof(struct btrfs_extent_item_v0));
		goto out;
	}
#endif
	ei = btrfs_item_ptr(leaf, path->slots[0], struct btrfs_extent_item);

	if (item_size != sizeof(*ei) +
	    btrfs_extent_inline_ref_size(BTRFS_EXTENT_DATA_REF_KEY))
		goto out;

	if (btrfs_extent_generation(leaf, ei) <=
	    btrfs_root_last_snapshot(&root->root_item))
		goto out;

	iref = (struct btrfs_extent_inline_ref *)(ei + 1);
	if (btrfs_extent_inline_ref_type(leaf, iref) !=
	    BTRFS_EXTENT_DATA_REF_KEY)
		goto out;

	ref = (struct btrfs_extent_data_ref *)(&iref->offset);
	if (btrfs_extent_refs(leaf, ei) !=
	    btrfs_extent_data_ref_count(leaf, ref) ||
	    btrfs_extent_data_ref_root(leaf, ref) !=
	    root->root_key.objectid ||
	    btrfs_extent_data_ref_objectid(leaf, ref) != objectid ||
	    btrfs_extent_data_ref_offset(leaf, ref) != offset)
		goto out;

	ret = 0;
out:
	return ret;
}

int btrfs_cross_ref_exist(struct btrfs_trans_handle *trans,
			  struct btrfs_root *root,
			  u64 objectid, u64 offset, u64 bytenr)
{
	struct btrfs_path *path;
	int ret;
	int ret2;

	path = btrfs_alloc_path();
	if (!path)
		return -ENOENT;

	do {
		ret = check_committed_ref(trans, root, path, objectid,
					  offset, bytenr);
		if (ret && ret != -ENOENT)
			goto out;

		ret2 = check_delayed_ref(trans, root, path, objectid,
					 offset, bytenr);
	} while (ret2 == -EAGAIN);

	if (ret2 && ret2 != -ENOENT) {
		ret = ret2;
		goto out;
	}

	if (ret != -ENOENT || ret2 != -ENOENT)
		ret = 0;
out:
	btrfs_free_path(path);
	if (root->root_key.objectid == BTRFS_DATA_RELOC_TREE_OBJECTID)
		WARN_ON(ret > 0);
	return ret;
}

static int __btrfs_mod_ref(struct btrfs_trans_handle *trans,
			   struct btrfs_root *root,
			   struct extent_buffer *buf,
			   int full_backref, int inc)
{
	u64 bytenr;
	u64 num_bytes;
	u64 parent;
	u64 ref_root;
	u32 nritems;
	struct btrfs_key key;
	struct btrfs_file_extent_item *fi;
	int i;
	int level;
	int ret = 0;
	int (*process_func)(struct btrfs_trans_handle *, struct btrfs_root *,
			    u64, u64, u64, u64, u64, u64);

	ref_root = btrfs_header_owner(buf);
	nritems = btrfs_header_nritems(buf);
	level = btrfs_header_level(buf);

	if (!root->ref_cows && level == 0)
		return 0;

	if (inc)
		process_func = btrfs_inc_extent_ref;
	else
		process_func = btrfs_free_extent;

	if (full_backref)
		parent = buf->start;
	else
		parent = 0;

	for (i = 0; i < nritems; i++) {
		if (level == 0) {
			btrfs_item_key_to_cpu(buf, &key, i);
			if (btrfs_key_type(&key) != BTRFS_EXTENT_DATA_KEY)
				continue;
			fi = btrfs_item_ptr(buf, i,
					    struct btrfs_file_extent_item);
			if (btrfs_file_extent_type(buf, fi) ==
			    BTRFS_FILE_EXTENT_INLINE)
				continue;
			bytenr = btrfs_file_extent_disk_bytenr(buf, fi);
			if (bytenr == 0)
				continue;

			num_bytes = btrfs_file_extent_disk_num_bytes(buf, fi);
			key.offset -= btrfs_file_extent_offset(buf, fi);
			ret = process_func(trans, root, bytenr, num_bytes,
					   parent, ref_root, key.objectid,
					   key.offset);
			if (ret)
				goto fail;
		} else {
			bytenr = btrfs_node_blockptr(buf, i);
			num_bytes = btrfs_level_size(root, level - 1);
			ret = process_func(trans, root, bytenr, num_bytes,
					   parent, ref_root, level - 1, 0);
			if (ret)
				goto fail;
		}
	}
	return 0;
fail:
	BUG();
	return ret;
}

int btrfs_inc_ref(struct btrfs_trans_handle *trans, struct btrfs_root *root,
		  struct extent_buffer *buf, int full_backref)
{
	return __btrfs_mod_ref(trans, root, buf, full_backref, 1);
}

int btrfs_dec_ref(struct btrfs_trans_handle *trans, struct btrfs_root *root,
		  struct extent_buffer *buf, int full_backref)
{
	return __btrfs_mod_ref(trans, root, buf, full_backref, 0);
}

static int write_one_cache_group(struct btrfs_trans_handle *trans,
				 struct btrfs_root *root,
				 struct btrfs_path *path,
				 struct btrfs_block_group_cache *cache)
{
	int ret;
	struct btrfs_root *extent_root = root->fs_info->extent_root;
	unsigned long bi;
	struct extent_buffer *leaf;

	ret = btrfs_search_slot(trans, extent_root, &cache->key, path, 0, 1);
	if (ret < 0)
		goto fail;
	BUG_ON(ret);

	leaf = path->nodes[0];
	bi = btrfs_item_ptr_offset(leaf, path->slots[0]);
	write_extent_buffer(leaf, &cache->item, bi, sizeof(cache->item));
	btrfs_mark_buffer_dirty(leaf);
	btrfs_release_path(path);
fail:
	if (ret)
		return ret;
	return 0;

}

static struct btrfs_block_group_cache *
next_block_group(struct btrfs_root *root,
		 struct btrfs_block_group_cache *cache)
{
	struct rb_node *node;
	spin_lock(&root->fs_info->block_group_cache_lock);
	node = rb_next(&cache->cache_node);
	btrfs_put_block_group(cache);
	if (node) {
		cache = rb_entry(node, struct btrfs_block_group_cache,
				 cache_node);
		btrfs_get_block_group(cache);
	} else
		cache = NULL;
	spin_unlock(&root->fs_info->block_group_cache_lock);
	return cache;
}

static int cache_save_setup(struct btrfs_block_group_cache *block_group,
			    struct btrfs_trans_handle *trans,
			    struct btrfs_path *path)
{
	struct btrfs_root *root = block_group->fs_info->tree_root;
	struct inode *inode = NULL;
	u64 alloc_hint = 0;
	int dcs = BTRFS_DC_ERROR;
	int num_pages = 0;
	int retries = 0;
	int ret = 0;

	/*
	 * If this block group is smaller than 100 megs don't bother caching the
	 * block group.
	 */
	if (block_group->key.offset < (100 * 1024 * 1024)) {
		spin_lock(&block_group->lock);
		block_group->disk_cache_state = BTRFS_DC_WRITTEN;
		spin_unlock(&block_group->lock);
		return 0;
	}

again:
	inode = lookup_free_space_inode(root, block_group, path);
	if (IS_ERR(inode) && PTR_ERR(inode) != -ENOENT) {
		ret = PTR_ERR(inode);
		btrfs_release_path(path);
		goto out;
	}

	if (IS_ERR(inode)) {
		BUG_ON(retries);
		retries++;

		if (block_group->ro)
			goto out_free;

		ret = create_free_space_inode(root, trans, block_group, path);
		if (ret)
			goto out_free;
		goto again;
	}

	/*
	 * We want to set the generation to 0, that way if anything goes wrong
	 * from here on out we know not to trust this cache when we load up next
	 * time.
	 */
	BTRFS_I(inode)->generation = 0;
	ret = btrfs_update_inode(trans, root, inode);
	WARN_ON(ret);

	if (i_size_read(inode) > 0) {
		ret = btrfs_truncate_free_space_cache(root, trans, path,
						      inode);
		if (ret)
			goto out_put;
	}

	spin_lock(&block_group->lock);
	if (block_group->cached != BTRFS_CACHE_FINISHED) {
		/* We're not cached, don't bother trying to write stuff out */
		dcs = BTRFS_DC_WRITTEN;
		spin_unlock(&block_group->lock);
		goto out_put;
	}
	spin_unlock(&block_group->lock);

	num_pages = (int)div64_u64(block_group->key.offset, 1024 * 1024 * 1024);
	if (!num_pages)
		num_pages = 1;

	/*
	 * Just to make absolutely sure we have enough space, we're going to
	 * preallocate 12 pages worth of space for each block group.  In
	 * practice we ought to use at most 8, but we need extra space so we can
	 * add our header and have a terminator between the extents and the
	 * bitmaps.
	 */
	num_pages *= 16;
	num_pages *= PAGE_CACHE_SIZE;

	ret = btrfs_check_data_free_space(inode, num_pages);
	if (ret)
		goto out_put;

	ret = btrfs_prealloc_file_range_trans(inode, trans, 0, 0, num_pages,
					      num_pages, num_pages,
					      &alloc_hint);
	if (!ret)
		dcs = BTRFS_DC_SETUP;
	btrfs_free_reserved_data_space(inode, num_pages);
out_put:
	iput(inode);
out_free:
	btrfs_release_path(path);
out:
	spin_lock(&block_group->lock);
	block_group->disk_cache_state = dcs;
	spin_unlock(&block_group->lock);

	return ret;
}

int btrfs_write_dirty_block_groups(struct btrfs_trans_handle *trans,
				   struct btrfs_root *root)
{
	struct btrfs_block_group_cache *cache;
	int err = 0;
	struct btrfs_path *path;
	u64 last = 0;

	path = btrfs_alloc_path();
	if (!path)
		return -ENOMEM;

again:
	while (1) {
		cache = btrfs_lookup_first_block_group(root->fs_info, last);
		while (cache) {
			if (cache->disk_cache_state == BTRFS_DC_CLEAR)
				break;
			cache = next_block_group(root, cache);
		}
		if (!cache) {
			if (last == 0)
				break;
			last = 0;
			continue;
		}
		err = cache_save_setup(cache, trans, path);
		last = cache->key.objectid + cache->key.offset;
		btrfs_put_block_group(cache);
	}

	while (1) {
		if (last == 0) {
			err = btrfs_run_delayed_refs(trans, root,
						     (unsigned long)-1);
			BUG_ON(err);
		}

		cache = btrfs_lookup_first_block_group(root->fs_info, last);
		while (cache) {
			if (cache->disk_cache_state == BTRFS_DC_CLEAR) {
				btrfs_put_block_group(cache);
				goto again;
			}

			if (cache->dirty)
				break;
			cache = next_block_group(root, cache);
		}
		if (!cache) {
			if (last == 0)
				break;
			last = 0;
			continue;
		}

		if (cache->disk_cache_state == BTRFS_DC_SETUP)
			cache->disk_cache_state = BTRFS_DC_NEED_WRITE;
		cache->dirty = 0;
		last = cache->key.objectid + cache->key.offset;

		err = write_one_cache_group(trans, root, path, cache);
		BUG_ON(err);
		btrfs_put_block_group(cache);
	}

	while (1) {
		/*
		 * I don't think this is needed since we're just marking our
		 * preallocated extent as written, but just in case it can't
		 * hurt.
		 */
		if (last == 0) {
			err = btrfs_run_delayed_refs(trans, root,
						     (unsigned long)-1);
			BUG_ON(err);
		}

		cache = btrfs_lookup_first_block_group(root->fs_info, last);
		while (cache) {
			/*
			 * Really this shouldn't happen, but it could if we
			 * couldn't write the entire preallocated extent and
			 * splitting the extent resulted in a new block.
			 */
			if (cache->dirty) {
				btrfs_put_block_group(cache);
				goto again;
			}
			if (cache->disk_cache_state == BTRFS_DC_NEED_WRITE)
				break;
			cache = next_block_group(root, cache);
		}
		if (!cache) {
			if (last == 0)
				break;
			last = 0;
			continue;
		}

		btrfs_write_out_cache(root, trans, cache, path);

		/*
		 * If we didn't have an error then the cache state is still
		 * NEED_WRITE, so we can set it to WRITTEN.
		 */
		if (cache->disk_cache_state == BTRFS_DC_NEED_WRITE)
			cache->disk_cache_state = BTRFS_DC_WRITTEN;
		last = cache->key.objectid + cache->key.offset;
		btrfs_put_block_group(cache);
	}

	btrfs_free_path(path);
	return 0;
}

int btrfs_extent_readonly(struct btrfs_root *root, u64 bytenr)
{
	struct btrfs_block_group_cache *block_group;
	int readonly = 0;

	block_group = btrfs_lookup_block_group(root->fs_info, bytenr);
	if (!block_group || block_group->ro)
		readonly = 1;
	if (block_group)
		btrfs_put_block_group(block_group);
	return readonly;
}

static int update_space_info(struct btrfs_fs_info *info, u64 flags,
			     u64 total_bytes, u64 bytes_used,
			     struct btrfs_space_info **space_info)
{
	struct btrfs_space_info *found;
	int i;
	int factor;

	if (flags & (BTRFS_BLOCK_GROUP_DUP | BTRFS_BLOCK_GROUP_RAID1 |
		     BTRFS_BLOCK_GROUP_RAID10))
		factor = 2;
	else
		factor = 1;

	found = __find_space_info(info, flags);
	if (found) {
		spin_lock(&found->lock);
		found->total_bytes += total_bytes;
		found->disk_total += total_bytes * factor;
		found->bytes_used += bytes_used;
		found->disk_used += bytes_used * factor;
		found->full = 0;
		spin_unlock(&found->lock);
		*space_info = found;
		return 0;
	}
	found = kzalloc(sizeof(*found), GFP_NOFS);
	if (!found)
		return -ENOMEM;

	for (i = 0; i < BTRFS_NR_RAID_TYPES; i++)
		INIT_LIST_HEAD(&found->block_groups[i]);
	init_rwsem(&found->groups_sem);
	spin_lock_init(&found->lock);
	found->flags = flags & (BTRFS_BLOCK_GROUP_DATA |
				BTRFS_BLOCK_GROUP_SYSTEM |
				BTRFS_BLOCK_GROUP_METADATA);
	found->total_bytes = total_bytes;
	found->disk_total = total_bytes * factor;
	found->bytes_used = bytes_used;
	found->disk_used = bytes_used * factor;
	found->bytes_pinned = 0;
	found->bytes_reserved = 0;
	found->bytes_readonly = 0;
	found->bytes_may_use = 0;
	found->full = 0;
	found->force_alloc = CHUNK_ALLOC_NO_FORCE;
	found->chunk_alloc = 0;
	found->flush = 0;
	init_waitqueue_head(&found->wait);
	*space_info = found;
	list_add_rcu(&found->list, &info->space_info);
	return 0;
}

static void set_avail_alloc_bits(struct btrfs_fs_info *fs_info, u64 flags)
{
	u64 extra_flags = flags & (BTRFS_BLOCK_GROUP_RAID0 |
				   BTRFS_BLOCK_GROUP_RAID1 |
				   BTRFS_BLOCK_GROUP_RAID10 |
				   BTRFS_BLOCK_GROUP_DUP);
	if (extra_flags) {
		if (flags & BTRFS_BLOCK_GROUP_DATA)
			fs_info->avail_data_alloc_bits |= extra_flags;
		if (flags & BTRFS_BLOCK_GROUP_METADATA)
			fs_info->avail_metadata_alloc_bits |= extra_flags;
		if (flags & BTRFS_BLOCK_GROUP_SYSTEM)
			fs_info->avail_system_alloc_bits |= extra_flags;
	}
}

u64 btrfs_reduce_alloc_profile(struct btrfs_root *root, u64 flags)
{
	/*
	 * we add in the count of missing devices because we want
	 * to make sure that any RAID levels on a degraded FS
	 * continue to be honored.
	 */
	u64 num_devices = root->fs_info->fs_devices->rw_devices +
		root->fs_info->fs_devices->missing_devices;

	if (num_devices == 1)
		flags &= ~(BTRFS_BLOCK_GROUP_RAID1 | BTRFS_BLOCK_GROUP_RAID0);
	if (num_devices < 4)
		flags &= ~BTRFS_BLOCK_GROUP_RAID10;

	if ((flags & BTRFS_BLOCK_GROUP_DUP) &&
	    (flags & (BTRFS_BLOCK_GROUP_RAID1 |
		      BTRFS_BLOCK_GROUP_RAID10))) {
		flags &= ~BTRFS_BLOCK_GROUP_DUP;
	}

	if ((flags & BTRFS_BLOCK_GROUP_RAID1) &&
	    (flags & BTRFS_BLOCK_GROUP_RAID10)) {
		flags &= ~BTRFS_BLOCK_GROUP_RAID1;
	}

	if ((flags & BTRFS_BLOCK_GROUP_RAID0) &&
	    ((flags & BTRFS_BLOCK_GROUP_RAID1) |
	     (flags & BTRFS_BLOCK_GROUP_RAID10) |
	     (flags & BTRFS_BLOCK_GROUP_DUP)))
		flags &= ~BTRFS_BLOCK_GROUP_RAID0;
	return flags;
}

static u64 get_alloc_profile(struct btrfs_root *root, u64 flags)
{
	if (flags & BTRFS_BLOCK_GROUP_DATA)
		flags |= root->fs_info->avail_data_alloc_bits &
			 root->fs_info->data_alloc_profile;
	else if (flags & BTRFS_BLOCK_GROUP_SYSTEM)
		flags |= root->fs_info->avail_system_alloc_bits &
			 root->fs_info->system_alloc_profile;
	else if (flags & BTRFS_BLOCK_GROUP_METADATA)
		flags |= root->fs_info->avail_metadata_alloc_bits &
			 root->fs_info->metadata_alloc_profile;
	return btrfs_reduce_alloc_profile(root, flags);
}

u64 btrfs_get_alloc_profile(struct btrfs_root *root, int data)
{
	u64 flags;

	if (data)
		flags = BTRFS_BLOCK_GROUP_DATA;
	else if (root == root->fs_info->chunk_root)
		flags = BTRFS_BLOCK_GROUP_SYSTEM;
	else
		flags = BTRFS_BLOCK_GROUP_METADATA;

	return get_alloc_profile(root, flags);
}

void btrfs_set_inode_space_info(struct btrfs_root *root, struct inode *inode)
{
	BTRFS_I(inode)->space_info = __find_space_info(root->fs_info,
						       BTRFS_BLOCK_GROUP_DATA);
}

/*
 * This will check the space that the inode allocates from to make sure we have
 * enough space for bytes.
 */
int btrfs_check_data_free_space(struct inode *inode, u64 bytes)
{
	struct btrfs_space_info *data_sinfo;
	struct btrfs_root *root = BTRFS_I(inode)->root;
	u64 used;
	int ret = 0, committed = 0, alloc_chunk = 1;

	/* make sure bytes are sectorsize aligned */
	bytes = (bytes + root->sectorsize - 1) & ~((u64)root->sectorsize - 1);

	if (root == root->fs_info->tree_root ||
	    BTRFS_I(inode)->location.objectid == BTRFS_FREE_INO_OBJECTID) {
		alloc_chunk = 0;
		committed = 1;
	}

	data_sinfo = BTRFS_I(inode)->space_info;
	if (!data_sinfo)
		goto alloc;

again:
	/* make sure we have enough space to handle the data first */
	spin_lock(&data_sinfo->lock);
	used = data_sinfo->bytes_used + data_sinfo->bytes_reserved +
		data_sinfo->bytes_pinned + data_sinfo->bytes_readonly +
		data_sinfo->bytes_may_use;

	if (used + bytes > data_sinfo->total_bytes) {
		struct btrfs_trans_handle *trans;

		/*
		 * if we don't have enough free bytes in this space then we need
		 * to alloc a new chunk.
		 */
		if (!data_sinfo->full && alloc_chunk) {
			u64 alloc_target;

			data_sinfo->force_alloc = CHUNK_ALLOC_FORCE;
			spin_unlock(&data_sinfo->lock);
alloc:
			alloc_target = btrfs_get_alloc_profile(root, 1);
			trans = btrfs_join_transaction(root);
			if (IS_ERR(trans))
				return PTR_ERR(trans);

			ret = do_chunk_alloc(trans, root->fs_info->extent_root,
					     bytes + 2 * 1024 * 1024,
					     alloc_target,
					     CHUNK_ALLOC_NO_FORCE);
			btrfs_end_transaction(trans, root);
			if (ret < 0) {
				if (ret != -ENOSPC)
					return ret;
				else
					goto commit_trans;
			}

			if (!data_sinfo) {
				btrfs_set_inode_space_info(root, inode);
				data_sinfo = BTRFS_I(inode)->space_info;
			}
			goto again;
		}

		/*
		 * If we have less pinned bytes than we want to allocate then
		 * don't bother committing the transaction, it won't help us.
		 */
		if (data_sinfo->bytes_pinned < bytes)
			committed = 1;
		spin_unlock(&data_sinfo->lock);

		/* commit the current transaction and try again */
commit_trans:
		if (!committed &&
		    !atomic_read(&root->fs_info->open_ioctl_trans)) {
			committed = 1;
			trans = btrfs_join_transaction(root);
			if (IS_ERR(trans))
				return PTR_ERR(trans);
			ret = btrfs_commit_transaction(trans, root);
			if (ret)
				return ret;
			goto again;
		}

		return -ENOSPC;
	}
	data_sinfo->bytes_may_use += bytes;
	BTRFS_I(inode)->reserved_bytes += bytes;
	spin_unlock(&data_sinfo->lock);

	return 0;
}

/*
 * called when we are clearing an delalloc extent from the
 * inode's io_tree or there was an error for whatever reason
 * after calling btrfs_check_data_free_space
 */
void btrfs_free_reserved_data_space(struct inode *inode, u64 bytes)
{
	struct btrfs_root *root = BTRFS_I(inode)->root;
	struct btrfs_space_info *data_sinfo;

	/* make sure bytes are sectorsize aligned */
	bytes = (bytes + root->sectorsize - 1) & ~((u64)root->sectorsize - 1);

	data_sinfo = BTRFS_I(inode)->space_info;
	spin_lock(&data_sinfo->lock);
	data_sinfo->bytes_may_use -= bytes;
	BTRFS_I(inode)->reserved_bytes -= bytes;
	spin_unlock(&data_sinfo->lock);
}

static void force_metadata_allocation(struct btrfs_fs_info *info)
{
	struct list_head *head = &info->space_info;
	struct btrfs_space_info *found;

	rcu_read_lock();
	list_for_each_entry_rcu(found, head, list) {
		if (found->flags & BTRFS_BLOCK_GROUP_METADATA)
			found->force_alloc = CHUNK_ALLOC_FORCE;
	}
	rcu_read_unlock();
}

static int should_alloc_chunk(struct btrfs_root *root,
			      struct btrfs_space_info *sinfo, u64 alloc_bytes,
			      int force)
{
	u64 num_bytes = sinfo->total_bytes - sinfo->bytes_readonly;
	u64 num_allocated = sinfo->bytes_used + sinfo->bytes_reserved;
	u64 thresh;

	if (force == CHUNK_ALLOC_FORCE)
		return 1;

	/*
	 * in limited mode, we want to have some free space up to
	 * about 1% of the FS size.
	 */
	if (force == CHUNK_ALLOC_LIMITED) {
		thresh = btrfs_super_total_bytes(&root->fs_info->super_copy);
		thresh = max_t(u64, 64 * 1024 * 1024,
			       div_factor_fine(thresh, 1));

		if (num_bytes - num_allocated < thresh)
			return 1;
	}

	/*
	 * we have two similar checks here, one based on percentage
	 * and once based on a hard number of 256MB.  The idea
	 * is that if we have a good amount of free
	 * room, don't allocate a chunk.  A good mount is
	 * less than 80% utilized of the chunks we have allocated,
	 * or more than 256MB free
	 */
	if (num_allocated + alloc_bytes + 256 * 1024 * 1024 < num_bytes)
		return 0;

	if (num_allocated + alloc_bytes < div_factor(num_bytes, 8))
		return 0;

	thresh = btrfs_super_total_bytes(&root->fs_info->super_copy);

	/* 256MB or 5% of the FS */
	thresh = max_t(u64, 256 * 1024 * 1024, div_factor_fine(thresh, 5));

	if (num_bytes > thresh && sinfo->bytes_used < div_factor(num_bytes, 3))
		return 0;
	return 1;
}

static int do_chunk_alloc(struct btrfs_trans_handle *trans,
			  struct btrfs_root *extent_root, u64 alloc_bytes,
			  u64 flags, int force)
{
	struct btrfs_space_info *space_info;
	struct btrfs_fs_info *fs_info = extent_root->fs_info;
	int wait_for_alloc = 0;
	int ret = 0;

	flags = btrfs_reduce_alloc_profile(extent_root, flags);

	space_info = __find_space_info(extent_root->fs_info, flags);
	if (!space_info) {
		ret = update_space_info(extent_root->fs_info, flags,
					0, 0, &space_info);
		BUG_ON(ret);
	}
	BUG_ON(!space_info);

again:
	spin_lock(&space_info->lock);
	if (space_info->force_alloc)
		force = space_info->force_alloc;
	if (space_info->full) {
		spin_unlock(&space_info->lock);
		return 0;
	}

	if (!should_alloc_chunk(extent_root, space_info, alloc_bytes, force)) {
		spin_unlock(&space_info->lock);
		return 0;
	} else if (space_info->chunk_alloc) {
		wait_for_alloc = 1;
	} else {
		space_info->chunk_alloc = 1;
	}

	spin_unlock(&space_info->lock);

	mutex_lock(&fs_info->chunk_mutex);

	/*
	 * The chunk_mutex is held throughout the entirety of a chunk
	 * allocation, so once we've acquired the chunk_mutex we know that the
	 * other guy is done and we need to recheck and see if we should
	 * allocate.
	 */
	if (wait_for_alloc) {
		mutex_unlock(&fs_info->chunk_mutex);
		wait_for_alloc = 0;
		goto again;
	}

	/*
	 * If we have mixed data/metadata chunks we want to make sure we keep
	 * allocating mixed chunks instead of individual chunks.
	 */
	if (btrfs_mixed_space_info(space_info))
		flags |= (BTRFS_BLOCK_GROUP_DATA | BTRFS_BLOCK_GROUP_METADATA);

	/*
	 * if we're doing a data chunk, go ahead and make sure that
	 * we keep a reasonable number of metadata chunks allocated in the
	 * FS as well.
	 */
	if (flags & BTRFS_BLOCK_GROUP_DATA && fs_info->metadata_ratio) {
		fs_info->data_chunk_allocations++;
		if (!(fs_info->data_chunk_allocations %
		      fs_info->metadata_ratio))
			force_metadata_allocation(fs_info);
	}

	ret = btrfs_alloc_chunk(trans, extent_root, flags);
	spin_lock(&space_info->lock);
	if (ret)
		space_info->full = 1;
	else
		ret = 1;

	space_info->force_alloc = CHUNK_ALLOC_NO_FORCE;
	space_info->chunk_alloc = 0;
	spin_unlock(&space_info->lock);
	mutex_unlock(&extent_root->fs_info->chunk_mutex);
	return ret;
}

/*
 * shrink metadata reservation for delalloc
 */
static int shrink_delalloc(struct btrfs_trans_handle *trans,
			   struct btrfs_root *root, u64 to_reclaim, int sync)
{
	struct btrfs_block_rsv *block_rsv;
	struct btrfs_space_info *space_info;
	u64 reserved;
	u64 max_reclaim;
	u64 reclaimed = 0;
	long time_left;
	int nr_pages = (2 * 1024 * 1024) >> PAGE_CACHE_SHIFT;
	int loops = 0;
	unsigned long progress;

	block_rsv = &root->fs_info->delalloc_block_rsv;
	space_info = block_rsv->space_info;

	smp_mb();
	reserved = space_info->bytes_reserved;
	progress = space_info->reservation_progress;

	if (reserved == 0)
		return 0;

<<<<<<< HEAD
=======
	smp_mb();
	if (root->fs_info->delalloc_bytes == 0) {
		if (trans)
			return 0;
		btrfs_wait_ordered_extents(root, 0, 0);
		return 0;
	}

>>>>>>> acfe7d74
	max_reclaim = min(reserved, to_reclaim);

	while (loops < 1024) {
		/* have the flusher threads jump in and do some IO */
		smp_mb();
		nr_pages = min_t(unsigned long, nr_pages,
		       root->fs_info->delalloc_bytes >> PAGE_CACHE_SHIFT);
		writeback_inodes_sb_nr_if_idle(root->fs_info->sb, nr_pages);

		spin_lock(&space_info->lock);
		if (reserved > space_info->bytes_reserved)
			reclaimed += reserved - space_info->bytes_reserved;
		reserved = space_info->bytes_reserved;
		spin_unlock(&space_info->lock);

		loops++;

		if (reserved == 0 || reclaimed >= max_reclaim)
			break;

		if (trans && trans->transaction->blocked)
			return -EAGAIN;

		time_left = schedule_timeout_interruptible(1);

		/* We were interrupted, exit */
		if (time_left)
			break;

		/* we've kicked the IO a few times, if anything has been freed,
		 * exit.  There is no sense in looping here for a long time
		 * when we really need to commit the transaction, or there are
		 * just too many writers without enough free space
		 */

		if (loops > 3) {
			smp_mb();
			if (progress != space_info->reservation_progress)
				break;
		}

	}
	if (reclaimed >= to_reclaim && !trans)
		btrfs_wait_ordered_extents(root, 0, 0);
	return reclaimed >= to_reclaim;
}

/*
 * Retries tells us how many times we've called reserve_metadata_bytes.  The
 * idea is if this is the first call (retries == 0) then we will add to our
 * reserved count if we can't make the allocation in order to hold our place
 * while we go and try and free up space.  That way for retries > 1 we don't try
 * and add space, we just check to see if the amount of unused space is >= the
 * total space, meaning that our reservation is valid.
 *
 * However if we don't intend to retry this reservation, pass -1 as retries so
 * that it short circuits this logic.
 */
static int reserve_metadata_bytes(struct btrfs_trans_handle *trans,
				  struct btrfs_root *root,
				  struct btrfs_block_rsv *block_rsv,
				  u64 orig_bytes, int flush)
{
	struct btrfs_space_info *space_info = block_rsv->space_info;
	u64 unused;
	u64 num_bytes = orig_bytes;
	int retries = 0;
	int ret = 0;
	bool committed = false;
	bool flushing = false;

again:
	ret = 0;
	spin_lock(&space_info->lock);
	/*
	 * We only want to wait if somebody other than us is flushing and we are
	 * actually alloed to flush.
	 */
	while (flush && !flushing && space_info->flush) {
		spin_unlock(&space_info->lock);
		/*
		 * If we have a trans handle we can't wait because the flusher
		 * may have to commit the transaction, which would mean we would
		 * deadlock since we are waiting for the flusher to finish, but
		 * hold the current transaction open.
		 */
		if (trans)
			return -EAGAIN;
		ret = wait_event_interruptible(space_info->wait,
					       !space_info->flush);
		/* Must have been interrupted, return */
		if (ret)
			return -EINTR;

		spin_lock(&space_info->lock);
	}

	ret = -ENOSPC;
	unused = space_info->bytes_used + space_info->bytes_reserved +
		 space_info->bytes_pinned + space_info->bytes_readonly +
		 space_info->bytes_may_use;

	/*
	 * The idea here is that we've not already over-reserved the block group
	 * then we can go ahead and save our reservation first and then start
	 * flushing if we need to.  Otherwise if we've already overcommitted
	 * lets start flushing stuff first and then come back and try to make
	 * our reservation.
	 */
	if (unused <= space_info->total_bytes) {
		unused = space_info->total_bytes - unused;
		if (unused >= num_bytes) {
			space_info->bytes_reserved += orig_bytes;
			ret = 0;
		} else {
			/*
			 * Ok set num_bytes to orig_bytes since we aren't
			 * overocmmitted, this way we only try and reclaim what
			 * we need.
			 */
			num_bytes = orig_bytes;
		}
	} else {
		/*
		 * Ok we're over committed, set num_bytes to the overcommitted
		 * amount plus the amount of bytes that we need for this
		 * reservation.
		 */
		num_bytes = unused - space_info->total_bytes +
			(orig_bytes * (retries + 1));
	}

	/*
	 * Couldn't make our reservation, save our place so while we're trying
	 * to reclaim space we can actually use it instead of somebody else
	 * stealing it from us.
	 */
	if (ret && flush) {
		flushing = true;
		space_info->flush = 1;
	}

	spin_unlock(&space_info->lock);

	if (!ret || !flush)
		goto out;

	/*
	 * We do synchronous shrinking since we don't actually unreserve
	 * metadata until after the IO is completed.
	 */
	ret = shrink_delalloc(trans, root, num_bytes, 1);
	if (ret < 0)
		goto out;

	ret = 0;

	/*
	 * So if we were overcommitted it's possible that somebody else flushed
	 * out enough space and we simply didn't have enough space to reclaim,
	 * so go back around and try again.
	 */
	if (retries < 2) {
		retries++;
		goto again;
	}

	/*
	 * Not enough space to be reclaimed, don't bother committing the
	 * transaction.
	 */
	spin_lock(&space_info->lock);
	if (space_info->bytes_pinned < orig_bytes)
		ret = -ENOSPC;
	spin_unlock(&space_info->lock);
	if (ret)
		goto out;

	ret = -EAGAIN;
	if (trans)
		goto out;

	ret = -ENOSPC;
<<<<<<< HEAD
=======
	if (committed)
		goto out;

>>>>>>> acfe7d74
	trans = btrfs_join_transaction(root);
	if (IS_ERR(trans))
		goto out;
	ret = btrfs_commit_transaction(trans, root);
	if (!ret) {
		trans = NULL;
		committed = true;
		goto again;
	}

out:
	if (flushing) {
		spin_lock(&space_info->lock);
		space_info->flush = 0;
		wake_up_all(&space_info->wait);
		spin_unlock(&space_info->lock);
	}
	return ret;
}

static struct btrfs_block_rsv *get_block_rsv(struct btrfs_trans_handle *trans,
					     struct btrfs_root *root)
{
	struct btrfs_block_rsv *block_rsv;
	if (root->ref_cows)
		block_rsv = trans->block_rsv;
	else
		block_rsv = root->block_rsv;

	if (!block_rsv)
		block_rsv = &root->fs_info->empty_block_rsv;

	return block_rsv;
}

static int block_rsv_use_bytes(struct btrfs_block_rsv *block_rsv,
			       u64 num_bytes)
{
	int ret = -ENOSPC;
	spin_lock(&block_rsv->lock);
	if (block_rsv->reserved >= num_bytes) {
		block_rsv->reserved -= num_bytes;
		if (block_rsv->reserved < block_rsv->size)
			block_rsv->full = 0;
		ret = 0;
	}
	spin_unlock(&block_rsv->lock);
	return ret;
}

static void block_rsv_add_bytes(struct btrfs_block_rsv *block_rsv,
				u64 num_bytes, int update_size)
{
	spin_lock(&block_rsv->lock);
	block_rsv->reserved += num_bytes;
	if (update_size)
		block_rsv->size += num_bytes;
	else if (block_rsv->reserved >= block_rsv->size)
		block_rsv->full = 1;
	spin_unlock(&block_rsv->lock);
}

static void block_rsv_release_bytes(struct btrfs_block_rsv *block_rsv,
				    struct btrfs_block_rsv *dest, u64 num_bytes)
{
	struct btrfs_space_info *space_info = block_rsv->space_info;

	spin_lock(&block_rsv->lock);
	if (num_bytes == (u64)-1)
		num_bytes = block_rsv->size;
	block_rsv->size -= num_bytes;
	if (block_rsv->reserved >= block_rsv->size) {
		num_bytes = block_rsv->reserved - block_rsv->size;
		block_rsv->reserved = block_rsv->size;
		block_rsv->full = 1;
	} else {
		num_bytes = 0;
	}
	spin_unlock(&block_rsv->lock);

	if (num_bytes > 0) {
		if (dest) {
			spin_lock(&dest->lock);
			if (!dest->full) {
				u64 bytes_to_add;

				bytes_to_add = dest->size - dest->reserved;
				bytes_to_add = min(num_bytes, bytes_to_add);
				dest->reserved += bytes_to_add;
				if (dest->reserved >= dest->size)
					dest->full = 1;
				num_bytes -= bytes_to_add;
			}
			spin_unlock(&dest->lock);
		}
		if (num_bytes) {
			spin_lock(&space_info->lock);
			space_info->bytes_reserved -= num_bytes;
			space_info->reservation_progress++;
			spin_unlock(&space_info->lock);
		}
	}
}

static int block_rsv_migrate_bytes(struct btrfs_block_rsv *src,
				   struct btrfs_block_rsv *dst, u64 num_bytes)
{
	int ret;

	ret = block_rsv_use_bytes(src, num_bytes);
	if (ret)
		return ret;

	block_rsv_add_bytes(dst, num_bytes, 1);
	return 0;
}

void btrfs_init_block_rsv(struct btrfs_block_rsv *rsv)
{
	memset(rsv, 0, sizeof(*rsv));
	spin_lock_init(&rsv->lock);
	atomic_set(&rsv->usage, 1);
	rsv->priority = 6;
	INIT_LIST_HEAD(&rsv->list);
}

struct btrfs_block_rsv *btrfs_alloc_block_rsv(struct btrfs_root *root)
{
	struct btrfs_block_rsv *block_rsv;
	struct btrfs_fs_info *fs_info = root->fs_info;

	block_rsv = kmalloc(sizeof(*block_rsv), GFP_NOFS);
	if (!block_rsv)
		return NULL;

	btrfs_init_block_rsv(block_rsv);
	block_rsv->space_info = __find_space_info(fs_info,
						  BTRFS_BLOCK_GROUP_METADATA);
	return block_rsv;
}

void btrfs_free_block_rsv(struct btrfs_root *root,
			  struct btrfs_block_rsv *rsv)
{
	if (rsv && atomic_dec_and_test(&rsv->usage)) {
		btrfs_block_rsv_release(root, rsv, (u64)-1);
		if (!rsv->durable)
			kfree(rsv);
	}
}

/*
 * make the block_rsv struct be able to capture freed space.
 * the captured space will re-add to the the block_rsv struct
 * after transaction commit
 */
void btrfs_add_durable_block_rsv(struct btrfs_fs_info *fs_info,
				 struct btrfs_block_rsv *block_rsv)
{
	block_rsv->durable = 1;
	mutex_lock(&fs_info->durable_block_rsv_mutex);
	list_add_tail(&block_rsv->list, &fs_info->durable_block_rsv_list);
	mutex_unlock(&fs_info->durable_block_rsv_mutex);
}

int btrfs_block_rsv_add(struct btrfs_trans_handle *trans,
			struct btrfs_root *root,
			struct btrfs_block_rsv *block_rsv,
			u64 num_bytes)
{
	int ret;

	if (num_bytes == 0)
		return 0;

	ret = reserve_metadata_bytes(trans, root, block_rsv, num_bytes, 1);
	if (!ret) {
		block_rsv_add_bytes(block_rsv, num_bytes, 1);
		return 0;
	}

	return ret;
}

int btrfs_block_rsv_check(struct btrfs_trans_handle *trans,
			  struct btrfs_root *root,
			  struct btrfs_block_rsv *block_rsv,
			  u64 min_reserved, int min_factor)
{
	u64 num_bytes = 0;
	int commit_trans = 0;
	int ret = -ENOSPC;

	if (!block_rsv)
		return 0;

	spin_lock(&block_rsv->lock);
	if (min_factor > 0)
		num_bytes = div_factor(block_rsv->size, min_factor);
	if (min_reserved > num_bytes)
		num_bytes = min_reserved;

	if (block_rsv->reserved >= num_bytes) {
		ret = 0;
	} else {
		num_bytes -= block_rsv->reserved;
		if (block_rsv->durable &&
		    block_rsv->freed[0] + block_rsv->freed[1] >= num_bytes)
			commit_trans = 1;
	}
	spin_unlock(&block_rsv->lock);
	if (!ret)
		return 0;

	if (block_rsv->refill_used) {
		ret = reserve_metadata_bytes(trans, root, block_rsv,
					     num_bytes, 0);
		if (!ret) {
			block_rsv_add_bytes(block_rsv, num_bytes, 0);
			return 0;
		}
	}

	if (commit_trans) {
		if (trans)
			return -EAGAIN;
<<<<<<< HEAD

=======
>>>>>>> acfe7d74
		trans = btrfs_join_transaction(root);
		BUG_ON(IS_ERR(trans));
		ret = btrfs_commit_transaction(trans, root);
		return 0;
	}

	return -ENOSPC;
}

int btrfs_block_rsv_migrate(struct btrfs_block_rsv *src_rsv,
			    struct btrfs_block_rsv *dst_rsv,
			    u64 num_bytes)
{
	return block_rsv_migrate_bytes(src_rsv, dst_rsv, num_bytes);
}

void btrfs_block_rsv_release(struct btrfs_root *root,
			     struct btrfs_block_rsv *block_rsv,
			     u64 num_bytes)
{
	struct btrfs_block_rsv *global_rsv = &root->fs_info->global_block_rsv;
	if (global_rsv->full || global_rsv == block_rsv ||
	    block_rsv->space_info != global_rsv->space_info)
		global_rsv = NULL;
	block_rsv_release_bytes(block_rsv, global_rsv, num_bytes);
}

/*
 * helper to calculate size of global block reservation.
 * the desired value is sum of space used by extent tree,
 * checksum tree and root tree
 */
static u64 calc_global_metadata_size(struct btrfs_fs_info *fs_info)
{
	struct btrfs_space_info *sinfo;
	u64 num_bytes;
	u64 meta_used;
	u64 data_used;
	int csum_size = btrfs_super_csum_size(&fs_info->super_copy);

	sinfo = __find_space_info(fs_info, BTRFS_BLOCK_GROUP_DATA);
	spin_lock(&sinfo->lock);
	data_used = sinfo->bytes_used;
	spin_unlock(&sinfo->lock);

	sinfo = __find_space_info(fs_info, BTRFS_BLOCK_GROUP_METADATA);
	spin_lock(&sinfo->lock);
	if (sinfo->flags & BTRFS_BLOCK_GROUP_DATA)
		data_used = 0;
	meta_used = sinfo->bytes_used;
	spin_unlock(&sinfo->lock);

	num_bytes = (data_used >> fs_info->sb->s_blocksize_bits) *
		    csum_size * 2;
	num_bytes += div64_u64(data_used + meta_used, 50);

	if (num_bytes * 3 > meta_used)
		num_bytes = div64_u64(meta_used, 3);

	return ALIGN(num_bytes, fs_info->extent_root->leafsize << 10);
}

static void update_global_block_rsv(struct btrfs_fs_info *fs_info)
{
	struct btrfs_block_rsv *block_rsv = &fs_info->global_block_rsv;
	struct btrfs_space_info *sinfo = block_rsv->space_info;
	u64 num_bytes;

	num_bytes = calc_global_metadata_size(fs_info);

	spin_lock(&block_rsv->lock);
	spin_lock(&sinfo->lock);

	block_rsv->size = num_bytes;

	num_bytes = sinfo->bytes_used + sinfo->bytes_pinned +
		    sinfo->bytes_reserved + sinfo->bytes_readonly +
		    sinfo->bytes_may_use;

	if (sinfo->total_bytes > num_bytes) {
		num_bytes = sinfo->total_bytes - num_bytes;
		block_rsv->reserved += num_bytes;
		sinfo->bytes_reserved += num_bytes;
	}

	if (block_rsv->reserved >= block_rsv->size) {
		num_bytes = block_rsv->reserved - block_rsv->size;
		sinfo->bytes_reserved -= num_bytes;
		sinfo->reservation_progress++;
		block_rsv->reserved = block_rsv->size;
		block_rsv->full = 1;
	}

	spin_unlock(&sinfo->lock);
	spin_unlock(&block_rsv->lock);
}

static void init_global_block_rsv(struct btrfs_fs_info *fs_info)
{
	struct btrfs_space_info *space_info;

	space_info = __find_space_info(fs_info, BTRFS_BLOCK_GROUP_SYSTEM);
	fs_info->chunk_block_rsv.space_info = space_info;
	fs_info->chunk_block_rsv.priority = 10;

	space_info = __find_space_info(fs_info, BTRFS_BLOCK_GROUP_METADATA);
	fs_info->global_block_rsv.space_info = space_info;
	fs_info->global_block_rsv.priority = 10;
	fs_info->global_block_rsv.refill_used = 1;
	fs_info->delalloc_block_rsv.space_info = space_info;
	fs_info->trans_block_rsv.space_info = space_info;
	fs_info->empty_block_rsv.space_info = space_info;
	fs_info->empty_block_rsv.priority = 10;

	fs_info->extent_root->block_rsv = &fs_info->global_block_rsv;
	fs_info->csum_root->block_rsv = &fs_info->global_block_rsv;
	fs_info->dev_root->block_rsv = &fs_info->global_block_rsv;
	fs_info->tree_root->block_rsv = &fs_info->global_block_rsv;
	fs_info->chunk_root->block_rsv = &fs_info->chunk_block_rsv;

	btrfs_add_durable_block_rsv(fs_info, &fs_info->global_block_rsv);

	btrfs_add_durable_block_rsv(fs_info, &fs_info->delalloc_block_rsv);

	update_global_block_rsv(fs_info);
}

static void release_global_block_rsv(struct btrfs_fs_info *fs_info)
{
	block_rsv_release_bytes(&fs_info->global_block_rsv, NULL, (u64)-1);
	WARN_ON(fs_info->delalloc_block_rsv.size > 0);
	WARN_ON(fs_info->delalloc_block_rsv.reserved > 0);
	WARN_ON(fs_info->trans_block_rsv.size > 0);
	WARN_ON(fs_info->trans_block_rsv.reserved > 0);
	WARN_ON(fs_info->chunk_block_rsv.size > 0);
	WARN_ON(fs_info->chunk_block_rsv.reserved > 0);
}

int btrfs_truncate_reserve_metadata(struct btrfs_trans_handle *trans,
				    struct btrfs_root *root,
				    struct btrfs_block_rsv *rsv)
<<<<<<< HEAD
{
	struct btrfs_block_rsv *trans_rsv = &root->fs_info->trans_block_rsv;
	u64 num_bytes;
	int ret;

	/*
	 * Truncate should be freeing data, but give us 2 items just in case it
	 * needs to use some space.  We may want to be smarter about this in the
	 * future.
	 */
	num_bytes = btrfs_calc_trans_metadata_size(root, 2);

	/* We already have enough bytes, just return */
	if (rsv->reserved >= num_bytes)
		return 0;

	num_bytes -= rsv->reserved;

	/*
	 * You should have reserved enough space before hand to do this, so this
	 * should not fail.
	 */
	ret = block_rsv_migrate_bytes(trans_rsv, rsv, num_bytes);
	BUG_ON(ret);

	return 0;
}

int btrfs_trans_reserve_metadata(struct btrfs_trans_handle *trans,
				 struct btrfs_root *root,
				 int num_items)
=======
>>>>>>> acfe7d74
{
	struct btrfs_block_rsv *trans_rsv = &root->fs_info->trans_block_rsv;
	u64 num_bytes;
	int ret;

	/*
	 * Truncate should be freeing data, but give us 2 items just in case it
	 * needs to use some space.  We may want to be smarter about this in the
	 * future.
	 */
	num_bytes = btrfs_calc_trans_metadata_size(root, 2);

	/* We already have enough bytes, just return */
	if (rsv->reserved >= num_bytes)
		return 0;

	num_bytes -= rsv->reserved;

	/*
	 * You should have reserved enough space before hand to do this, so this
	 * should not fail.
	 */
	ret = block_rsv_migrate_bytes(trans_rsv, rsv, num_bytes);
	BUG_ON(ret);

	return 0;
}

void btrfs_trans_release_metadata(struct btrfs_trans_handle *trans,
				  struct btrfs_root *root)
{
	if (!trans->bytes_reserved)
		return;

	BUG_ON(trans->block_rsv != &root->fs_info->trans_block_rsv);
	btrfs_block_rsv_release(root, trans->block_rsv,
				trans->bytes_reserved);
	trans->bytes_reserved = 0;
}

int btrfs_orphan_reserve_metadata(struct btrfs_trans_handle *trans,
				  struct inode *inode)
{
	struct btrfs_root *root = BTRFS_I(inode)->root;
	struct btrfs_block_rsv *src_rsv = get_block_rsv(trans, root);
	struct btrfs_block_rsv *dst_rsv = root->orphan_block_rsv;

	/*
	 * We need to hold space in order to delete our orphan item once we've
	 * added it, so this takes the reservation so we can release it later
	 * when we are truly done with the orphan item.
	 */
	u64 num_bytes = btrfs_calc_trans_metadata_size(root, 1);
	return block_rsv_migrate_bytes(src_rsv, dst_rsv, num_bytes);
}

void btrfs_orphan_release_metadata(struct inode *inode)
{
	struct btrfs_root *root = BTRFS_I(inode)->root;
	u64 num_bytes = btrfs_calc_trans_metadata_size(root, 1);
	btrfs_block_rsv_release(root, root->orphan_block_rsv, num_bytes);
}

int btrfs_snap_reserve_metadata(struct btrfs_trans_handle *trans,
				struct btrfs_pending_snapshot *pending)
{
	struct btrfs_root *root = pending->root;
	struct btrfs_block_rsv *src_rsv = get_block_rsv(trans, root);
	struct btrfs_block_rsv *dst_rsv = &pending->block_rsv;
	/*
	 * two for root back/forward refs, two for directory entries
	 * and one for root of the snapshot.
	 */
	u64 num_bytes = btrfs_calc_trans_metadata_size(root, 5);
	dst_rsv->space_info = src_rsv->space_info;
	return block_rsv_migrate_bytes(src_rsv, dst_rsv, num_bytes);
}

static unsigned drop_outstanding_extent(struct inode *inode)
{
	unsigned dropped_extents = 0;

	spin_lock(&BTRFS_I(inode)->lock);
	BUG_ON(!BTRFS_I(inode)->outstanding_extents);
	BTRFS_I(inode)->outstanding_extents--;

	/*
	 * If we have more or the same amount of outsanding extents than we have
	 * reserved then we need to leave the reserved extents count alone.
	 */
	if (BTRFS_I(inode)->outstanding_extents >=
	    BTRFS_I(inode)->reserved_extents)
		goto out;

	dropped_extents = BTRFS_I(inode)->reserved_extents -
		BTRFS_I(inode)->outstanding_extents;
	BTRFS_I(inode)->reserved_extents -= dropped_extents;
out:
	spin_unlock(&BTRFS_I(inode)->lock);
	return dropped_extents;
}

static u64 calc_csum_metadata_size(struct inode *inode, u64 num_bytes)
{
	return num_bytes >>= 3;
}

int btrfs_delalloc_reserve_metadata(struct inode *inode, u64 num_bytes)
{
	struct btrfs_root *root = BTRFS_I(inode)->root;
	struct btrfs_block_rsv *block_rsv = &root->fs_info->delalloc_block_rsv;
	u64 to_reserve = 0;
	unsigned nr_extents = 0;
	int ret;

	if (btrfs_transaction_in_commit(root->fs_info))
		schedule_timeout(1);

	num_bytes = ALIGN(num_bytes, root->sectorsize);

	spin_lock(&BTRFS_I(inode)->lock);
	BTRFS_I(inode)->outstanding_extents++;

	if (BTRFS_I(inode)->outstanding_extents >
	    BTRFS_I(inode)->reserved_extents) {
		nr_extents = BTRFS_I(inode)->outstanding_extents -
			BTRFS_I(inode)->reserved_extents;
		BTRFS_I(inode)->reserved_extents += nr_extents;

		to_reserve = btrfs_calc_trans_metadata_size(root, nr_extents);
	}
	spin_unlock(&BTRFS_I(inode)->lock);

	to_reserve += calc_csum_metadata_size(inode, num_bytes);
	ret = reserve_metadata_bytes(NULL, root, block_rsv, to_reserve, 1);
	if (ret) {
		unsigned dropped;
		/*
		 * We don't need the return value since our reservation failed,
		 * we just need to clean up our counter.
		 */
		dropped = drop_outstanding_extent(inode);
		WARN_ON(dropped > 1);
		return ret;
	}

	block_rsv_add_bytes(block_rsv, to_reserve, 1);

	return 0;
}

void btrfs_delalloc_release_metadata(struct inode *inode, u64 num_bytes)
{
	struct btrfs_root *root = BTRFS_I(inode)->root;
	u64 to_free = 0;
	unsigned dropped;

	num_bytes = ALIGN(num_bytes, root->sectorsize);
	dropped = drop_outstanding_extent(inode);

	to_free = calc_csum_metadata_size(inode, num_bytes);
	if (dropped > 0)
		to_free += btrfs_calc_trans_metadata_size(root, dropped);

	btrfs_block_rsv_release(root, &root->fs_info->delalloc_block_rsv,
				to_free);
}

int btrfs_delalloc_reserve_space(struct inode *inode, u64 num_bytes)
{
	int ret;

	ret = btrfs_check_data_free_space(inode, num_bytes);
	if (ret)
		return ret;

	ret = btrfs_delalloc_reserve_metadata(inode, num_bytes);
	if (ret) {
		btrfs_free_reserved_data_space(inode, num_bytes);
		return ret;
	}

	return 0;
}

void btrfs_delalloc_release_space(struct inode *inode, u64 num_bytes)
{
	btrfs_delalloc_release_metadata(inode, num_bytes);
	btrfs_free_reserved_data_space(inode, num_bytes);
}

static int update_block_group(struct btrfs_trans_handle *trans,
			      struct btrfs_root *root,
			      u64 bytenr, u64 num_bytes, int alloc)
{
	struct btrfs_block_group_cache *cache = NULL;
	struct btrfs_fs_info *info = root->fs_info;
	u64 total = num_bytes;
	u64 old_val;
	u64 byte_in_group;
	int factor;

	/* block accounting for super block */
	spin_lock(&info->delalloc_lock);
	old_val = btrfs_super_bytes_used(&info->super_copy);
	if (alloc)
		old_val += num_bytes;
	else
		old_val -= num_bytes;
	btrfs_set_super_bytes_used(&info->super_copy, old_val);
	spin_unlock(&info->delalloc_lock);

	while (total) {
		cache = btrfs_lookup_block_group(info, bytenr);
		if (!cache)
			return -1;
		if (cache->flags & (BTRFS_BLOCK_GROUP_DUP |
				    BTRFS_BLOCK_GROUP_RAID1 |
				    BTRFS_BLOCK_GROUP_RAID10))
			factor = 2;
		else
			factor = 1;
		/*
		 * If this block group has free space cache written out, we
		 * need to make sure to load it if we are removing space.  This
		 * is because we need the unpinning stage to actually add the
		 * space back to the block group, otherwise we will leak space.
		 */
		if (!alloc && cache->cached == BTRFS_CACHE_NO)
			cache_block_group(cache, trans, NULL, 1);

		byte_in_group = bytenr - cache->key.objectid;
		WARN_ON(byte_in_group > cache->key.offset);

		spin_lock(&cache->space_info->lock);
		spin_lock(&cache->lock);

		if (btrfs_super_cache_generation(&info->super_copy) != 0 &&
		    cache->disk_cache_state < BTRFS_DC_CLEAR)
			cache->disk_cache_state = BTRFS_DC_CLEAR;

		cache->dirty = 1;
		old_val = btrfs_block_group_used(&cache->item);
		num_bytes = min(total, cache->key.offset - byte_in_group);
		if (alloc) {
			old_val += num_bytes;
			btrfs_set_block_group_used(&cache->item, old_val);
			cache->reserved -= num_bytes;
			cache->space_info->bytes_reserved -= num_bytes;
			cache->space_info->reservation_progress++;
			cache->space_info->bytes_used += num_bytes;
			cache->space_info->disk_used += num_bytes * factor;
			spin_unlock(&cache->lock);
			spin_unlock(&cache->space_info->lock);
		} else {
			old_val -= num_bytes;
			btrfs_set_block_group_used(&cache->item, old_val);
			cache->pinned += num_bytes;
			cache->space_info->bytes_pinned += num_bytes;
			cache->space_info->bytes_used -= num_bytes;
			cache->space_info->disk_used -= num_bytes * factor;
			spin_unlock(&cache->lock);
			spin_unlock(&cache->space_info->lock);

			set_extent_dirty(info->pinned_extents,
					 bytenr, bytenr + num_bytes - 1,
					 GFP_NOFS | __GFP_NOFAIL);
		}
		btrfs_put_block_group(cache);
		total -= num_bytes;
		bytenr += num_bytes;
	}
	return 0;
}

static u64 first_logical_byte(struct btrfs_root *root, u64 search_start)
{
	struct btrfs_block_group_cache *cache;
	u64 bytenr;

	cache = btrfs_lookup_first_block_group(root->fs_info, search_start);
	if (!cache)
		return 0;

	bytenr = cache->key.objectid;
	btrfs_put_block_group(cache);

	return bytenr;
}

static int pin_down_extent(struct btrfs_root *root,
			   struct btrfs_block_group_cache *cache,
			   u64 bytenr, u64 num_bytes, int reserved)
{
	spin_lock(&cache->space_info->lock);
	spin_lock(&cache->lock);
	cache->pinned += num_bytes;
	cache->space_info->bytes_pinned += num_bytes;
	if (reserved) {
		cache->reserved -= num_bytes;
		cache->space_info->bytes_reserved -= num_bytes;
		cache->space_info->reservation_progress++;
	}
	spin_unlock(&cache->lock);
	spin_unlock(&cache->space_info->lock);

	set_extent_dirty(root->fs_info->pinned_extents, bytenr,
			 bytenr + num_bytes - 1, GFP_NOFS | __GFP_NOFAIL);
	return 0;
}

/*
 * this function must be called within transaction
 */
int btrfs_pin_extent(struct btrfs_root *root,
		     u64 bytenr, u64 num_bytes, int reserved)
{
	struct btrfs_block_group_cache *cache;

	cache = btrfs_lookup_block_group(root->fs_info, bytenr);
	BUG_ON(!cache);

	pin_down_extent(root, cache, bytenr, num_bytes, reserved);

	btrfs_put_block_group(cache);
	return 0;
}

/*
 * update size of reserved extents. this function may return -EAGAIN
 * if 'reserve' is true or 'sinfo' is false.
 */
int btrfs_update_reserved_bytes(struct btrfs_block_group_cache *cache,
				u64 num_bytes, int reserve, int sinfo)
{
	int ret = 0;
	if (sinfo) {
		struct btrfs_space_info *space_info = cache->space_info;
		spin_lock(&space_info->lock);
		spin_lock(&cache->lock);
		if (reserve) {
			if (cache->ro) {
				ret = -EAGAIN;
			} else {
				cache->reserved += num_bytes;
				space_info->bytes_reserved += num_bytes;
			}
		} else {
			if (cache->ro)
				space_info->bytes_readonly += num_bytes;
			cache->reserved -= num_bytes;
			space_info->bytes_reserved -= num_bytes;
			space_info->reservation_progress++;
		}
		spin_unlock(&cache->lock);
		spin_unlock(&space_info->lock);
	} else {
		spin_lock(&cache->lock);
		if (cache->ro) {
			ret = -EAGAIN;
		} else {
			if (reserve)
				cache->reserved += num_bytes;
			else
				cache->reserved -= num_bytes;
		}
		spin_unlock(&cache->lock);
	}
	return ret;
}

int btrfs_prepare_extent_commit(struct btrfs_trans_handle *trans,
				struct btrfs_root *root)
{
	struct btrfs_fs_info *fs_info = root->fs_info;
	struct btrfs_caching_control *next;
	struct btrfs_caching_control *caching_ctl;
	struct btrfs_block_group_cache *cache;

	down_write(&fs_info->extent_commit_sem);

	list_for_each_entry_safe(caching_ctl, next,
				 &fs_info->caching_block_groups, list) {
		cache = caching_ctl->block_group;
		if (block_group_cache_done(cache)) {
			cache->last_byte_to_unpin = (u64)-1;
			list_del_init(&caching_ctl->list);
			put_caching_control(caching_ctl);
		} else {
			cache->last_byte_to_unpin = caching_ctl->progress;
		}
	}

	if (fs_info->pinned_extents == &fs_info->freed_extents[0])
		fs_info->pinned_extents = &fs_info->freed_extents[1];
	else
		fs_info->pinned_extents = &fs_info->freed_extents[0];

	up_write(&fs_info->extent_commit_sem);

	update_global_block_rsv(fs_info);
	return 0;
}

static int unpin_extent_range(struct btrfs_root *root, u64 start, u64 end)
{
	struct btrfs_fs_info *fs_info = root->fs_info;
	struct btrfs_block_group_cache *cache = NULL;
	u64 len;

	while (start <= end) {
		if (!cache ||
		    start >= cache->key.objectid + cache->key.offset) {
			if (cache)
				btrfs_put_block_group(cache);
			cache = btrfs_lookup_block_group(fs_info, start);
			BUG_ON(!cache);
		}

		len = cache->key.objectid + cache->key.offset - start;
		len = min(len, end + 1 - start);

		if (start < cache->last_byte_to_unpin) {
			len = min(len, cache->last_byte_to_unpin - start);
			btrfs_add_free_space(cache, start, len);
		}

		start += len;

		spin_lock(&cache->space_info->lock);
		spin_lock(&cache->lock);
		cache->pinned -= len;
		cache->space_info->bytes_pinned -= len;
		if (cache->ro) {
			cache->space_info->bytes_readonly += len;
		} else if (cache->reserved_pinned > 0) {
			len = min(len, cache->reserved_pinned);
			cache->reserved_pinned -= len;
			cache->space_info->bytes_reserved += len;
		}
		spin_unlock(&cache->lock);
		spin_unlock(&cache->space_info->lock);
	}

	if (cache)
		btrfs_put_block_group(cache);
	return 0;
}

int btrfs_finish_extent_commit(struct btrfs_trans_handle *trans,
			       struct btrfs_root *root)
{
	struct btrfs_fs_info *fs_info = root->fs_info;
	struct extent_io_tree *unpin;
	struct btrfs_block_rsv *block_rsv;
	struct btrfs_block_rsv *next_rsv;
	u64 start;
	u64 end;
	int idx;
	int ret;

	if (fs_info->pinned_extents == &fs_info->freed_extents[0])
		unpin = &fs_info->freed_extents[1];
	else
		unpin = &fs_info->freed_extents[0];

	while (1) {
		ret = find_first_extent_bit(unpin, 0, &start, &end,
					    EXTENT_DIRTY);
		if (ret)
			break;

		if (btrfs_test_opt(root, DISCARD))
			ret = btrfs_discard_extent(root, start,
						   end + 1 - start, NULL);

		clear_extent_dirty(unpin, start, end, GFP_NOFS);
		unpin_extent_range(root, start, end);
		cond_resched();
	}

	mutex_lock(&fs_info->durable_block_rsv_mutex);
	list_for_each_entry_safe(block_rsv, next_rsv,
				 &fs_info->durable_block_rsv_list, list) {

		idx = trans->transid & 0x1;
		if (block_rsv->freed[idx] > 0) {
			block_rsv_add_bytes(block_rsv,
					    block_rsv->freed[idx], 0);
			block_rsv->freed[idx] = 0;
		}
		if (atomic_read(&block_rsv->usage) == 0) {
			btrfs_block_rsv_release(root, block_rsv, (u64)-1);

			if (block_rsv->freed[0] == 0 &&
			    block_rsv->freed[1] == 0) {
				list_del_init(&block_rsv->list);
				kfree(block_rsv);
			}
		} else {
			btrfs_block_rsv_release(root, block_rsv, 0);
		}
	}
	mutex_unlock(&fs_info->durable_block_rsv_mutex);

	return 0;
}

static int __btrfs_free_extent(struct btrfs_trans_handle *trans,
				struct btrfs_root *root,
				u64 bytenr, u64 num_bytes, u64 parent,
				u64 root_objectid, u64 owner_objectid,
				u64 owner_offset, int refs_to_drop,
				struct btrfs_delayed_extent_op *extent_op)
{
	struct btrfs_key key;
	struct btrfs_path *path;
	struct btrfs_fs_info *info = root->fs_info;
	struct btrfs_root *extent_root = info->extent_root;
	struct extent_buffer *leaf;
	struct btrfs_extent_item *ei;
	struct btrfs_extent_inline_ref *iref;
	int ret;
	int is_data;
	int extent_slot = 0;
	int found_extent = 0;
	int num_to_del = 1;
	u32 item_size;
	u64 refs;

	path = btrfs_alloc_path();
	if (!path)
		return -ENOMEM;

	path->reada = 1;
	path->leave_spinning = 1;

	is_data = owner_objectid >= BTRFS_FIRST_FREE_OBJECTID;
	BUG_ON(!is_data && refs_to_drop != 1);

	ret = lookup_extent_backref(trans, extent_root, path, &iref,
				    bytenr, num_bytes, parent,
				    root_objectid, owner_objectid,
				    owner_offset);
	if (ret == 0) {
		extent_slot = path->slots[0];
		while (extent_slot >= 0) {
			btrfs_item_key_to_cpu(path->nodes[0], &key,
					      extent_slot);
			if (key.objectid != bytenr)
				break;
			if (key.type == BTRFS_EXTENT_ITEM_KEY &&
			    key.offset == num_bytes) {
				found_extent = 1;
				break;
			}
			if (path->slots[0] - extent_slot > 5)
				break;
			extent_slot--;
		}
#ifdef BTRFS_COMPAT_EXTENT_TREE_V0
		item_size = btrfs_item_size_nr(path->nodes[0], extent_slot);
		if (found_extent && item_size < sizeof(*ei))
			found_extent = 0;
#endif
		if (!found_extent) {
			BUG_ON(iref);
			ret = remove_extent_backref(trans, extent_root, path,
						    NULL, refs_to_drop,
						    is_data);
			BUG_ON(ret);
			btrfs_release_path(path);
			path->leave_spinning = 1;

			key.objectid = bytenr;
			key.type = BTRFS_EXTENT_ITEM_KEY;
			key.offset = num_bytes;

			ret = btrfs_search_slot(trans, extent_root,
						&key, path, -1, 1);
			if (ret) {
				printk(KERN_ERR "umm, got %d back from search"
				       ", was looking for %llu\n", ret,
				       (unsigned long long)bytenr);
				btrfs_print_leaf(extent_root, path->nodes[0]);
			}
			BUG_ON(ret);
			extent_slot = path->slots[0];
		}
	} else {
		btrfs_print_leaf(extent_root, path->nodes[0]);
		WARN_ON(1);
		printk(KERN_ERR "btrfs unable to find ref byte nr %llu "
		       "parent %llu root %llu  owner %llu offset %llu\n",
		       (unsigned long long)bytenr,
		       (unsigned long long)parent,
		       (unsigned long long)root_objectid,
		       (unsigned long long)owner_objectid,
		       (unsigned long long)owner_offset);
	}

	leaf = path->nodes[0];
	item_size = btrfs_item_size_nr(leaf, extent_slot);
#ifdef BTRFS_COMPAT_EXTENT_TREE_V0
	if (item_size < sizeof(*ei)) {
		BUG_ON(found_extent || extent_slot != path->slots[0]);
		ret = convert_extent_item_v0(trans, extent_root, path,
					     owner_objectid, 0);
		BUG_ON(ret < 0);

		btrfs_release_path(path);
		path->leave_spinning = 1;

		key.objectid = bytenr;
		key.type = BTRFS_EXTENT_ITEM_KEY;
		key.offset = num_bytes;

		ret = btrfs_search_slot(trans, extent_root, &key, path,
					-1, 1);
		if (ret) {
			printk(KERN_ERR "umm, got %d back from search"
			       ", was looking for %llu\n", ret,
			       (unsigned long long)bytenr);
			btrfs_print_leaf(extent_root, path->nodes[0]);
		}
		BUG_ON(ret);
		extent_slot = path->slots[0];
		leaf = path->nodes[0];
		item_size = btrfs_item_size_nr(leaf, extent_slot);
	}
#endif
	BUG_ON(item_size < sizeof(*ei));
	ei = btrfs_item_ptr(leaf, extent_slot,
			    struct btrfs_extent_item);
	if (owner_objectid < BTRFS_FIRST_FREE_OBJECTID) {
		struct btrfs_tree_block_info *bi;
		BUG_ON(item_size < sizeof(*ei) + sizeof(*bi));
		bi = (struct btrfs_tree_block_info *)(ei + 1);
		WARN_ON(owner_objectid != btrfs_tree_block_level(leaf, bi));
	}

	refs = btrfs_extent_refs(leaf, ei);
	BUG_ON(refs < refs_to_drop);
	refs -= refs_to_drop;

	if (refs > 0) {
		if (extent_op)
			__run_delayed_extent_op(extent_op, leaf, ei);
		/*
		 * In the case of inline back ref, reference count will
		 * be updated by remove_extent_backref
		 */
		if (iref) {
			BUG_ON(!found_extent);
		} else {
			btrfs_set_extent_refs(leaf, ei, refs);
			btrfs_mark_buffer_dirty(leaf);
		}
		if (found_extent) {
			ret = remove_extent_backref(trans, extent_root, path,
						    iref, refs_to_drop,
						    is_data);
			BUG_ON(ret);
		}
	} else {
		if (found_extent) {
			BUG_ON(is_data && refs_to_drop !=
			       extent_data_ref_count(root, path, iref));
			if (iref) {
				BUG_ON(path->slots[0] != extent_slot);
			} else {
				BUG_ON(path->slots[0] != extent_slot + 1);
				path->slots[0] = extent_slot;
				num_to_del = 2;
			}
		}

		ret = btrfs_del_items(trans, extent_root, path, path->slots[0],
				      num_to_del);
		BUG_ON(ret);
		btrfs_release_path(path);

		if (is_data) {
			ret = btrfs_del_csums(trans, root, bytenr, num_bytes);
			BUG_ON(ret);
		} else {
			invalidate_mapping_pages(info->btree_inode->i_mapping,
			     bytenr >> PAGE_CACHE_SHIFT,
			     (bytenr + num_bytes - 1) >> PAGE_CACHE_SHIFT);
		}

		ret = update_block_group(trans, root, bytenr, num_bytes, 0);
		BUG_ON(ret);
	}
	btrfs_free_path(path);
	return ret;
}

/*
 * when we free an block, it is possible (and likely) that we free the last
 * delayed ref for that extent as well.  This searches the delayed ref tree for
 * a given extent, and if there are no other delayed refs to be processed, it
 * removes it from the tree.
 */
static noinline int check_ref_cleanup(struct btrfs_trans_handle *trans,
				      struct btrfs_root *root, u64 bytenr)
{
	struct btrfs_delayed_ref_head *head;
	struct btrfs_delayed_ref_root *delayed_refs;
	struct btrfs_delayed_ref_node *ref;
	struct rb_node *node;
	int ret = 0;

	delayed_refs = &trans->transaction->delayed_refs;
	spin_lock(&delayed_refs->lock);
	head = btrfs_find_delayed_ref_head(trans, bytenr);
	if (!head)
		goto out;

	node = rb_prev(&head->node.rb_node);
	if (!node)
		goto out;

	ref = rb_entry(node, struct btrfs_delayed_ref_node, rb_node);

	/* there are still entries for this ref, we can't drop it */
	if (ref->bytenr == bytenr)
		goto out;

	if (head->extent_op) {
		if (!head->must_insert_reserved)
			goto out;
		kfree(head->extent_op);
		head->extent_op = NULL;
	}

	/*
	 * waiting for the lock here would deadlock.  If someone else has it
	 * locked they are already in the process of dropping it anyway
	 */
	if (!mutex_trylock(&head->mutex))
		goto out;

	/*
	 * at this point we have a head with no other entries.  Go
	 * ahead and process it.
	 */
	head->node.in_tree = 0;
	rb_erase(&head->node.rb_node, &delayed_refs->root);

	delayed_refs->num_entries--;

	/*
	 * we don't take a ref on the node because we're removing it from the
	 * tree, so we just steal the ref the tree was holding.
	 */
	delayed_refs->num_heads--;
	if (list_empty(&head->cluster))
		delayed_refs->num_heads_ready--;

	list_del_init(&head->cluster);
	spin_unlock(&delayed_refs->lock);

	BUG_ON(head->extent_op);
	if (head->must_insert_reserved)
		ret = 1;

	mutex_unlock(&head->mutex);
	btrfs_put_delayed_ref(&head->node);
	return ret;
out:
	spin_unlock(&delayed_refs->lock);
	return 0;
}

void btrfs_free_tree_block(struct btrfs_trans_handle *trans,
			   struct btrfs_root *root,
			   struct extent_buffer *buf,
			   u64 parent, int last_ref)
{
	struct btrfs_block_rsv *block_rsv;
	struct btrfs_block_group_cache *cache = NULL;
	int ret;

	if (root->root_key.objectid != BTRFS_TREE_LOG_OBJECTID) {
		ret = btrfs_add_delayed_tree_ref(trans, buf->start, buf->len,
						parent, root->root_key.objectid,
						btrfs_header_level(buf),
						BTRFS_DROP_DELAYED_REF, NULL);
		BUG_ON(ret);
	}

	if (!last_ref)
		return;

	block_rsv = get_block_rsv(trans, root);
	cache = btrfs_lookup_block_group(root->fs_info, buf->start);
	if (block_rsv->space_info != cache->space_info)
		goto out;

	if (btrfs_header_generation(buf) == trans->transid) {
		if (root->root_key.objectid != BTRFS_TREE_LOG_OBJECTID) {
			ret = check_ref_cleanup(trans, root, buf->start);
			if (!ret)
				goto pin;
		}

		if (btrfs_header_flag(buf, BTRFS_HEADER_FLAG_WRITTEN)) {
			pin_down_extent(root, cache, buf->start, buf->len, 1);
			goto pin;
		}

		WARN_ON(test_bit(EXTENT_BUFFER_DIRTY, &buf->bflags));

		btrfs_add_free_space(cache, buf->start, buf->len);
		ret = btrfs_update_reserved_bytes(cache, buf->len, 0, 0);
		if (ret == -EAGAIN) {
			/* block group became read-only */
			btrfs_update_reserved_bytes(cache, buf->len, 0, 1);
			goto out;
		}

		ret = 1;
		spin_lock(&block_rsv->lock);
		if (block_rsv->reserved < block_rsv->size) {
			block_rsv->reserved += buf->len;
			ret = 0;
		}
		spin_unlock(&block_rsv->lock);

		if (ret) {
			spin_lock(&cache->space_info->lock);
			cache->space_info->bytes_reserved -= buf->len;
			cache->space_info->reservation_progress++;
			spin_unlock(&cache->space_info->lock);
		}
		goto out;
	}
pin:
	if (block_rsv->durable && !cache->ro) {
		ret = 0;
		spin_lock(&cache->lock);
		if (!cache->ro) {
			cache->reserved_pinned += buf->len;
			ret = 1;
		}
		spin_unlock(&cache->lock);

		if (ret) {
			spin_lock(&block_rsv->lock);
			block_rsv->freed[trans->transid & 0x1] += buf->len;
			spin_unlock(&block_rsv->lock);
		}
	}
out:
	/*
	 * Deleting the buffer, clear the corrupt flag since it doesn't matter
	 * anymore.
	 */
	clear_bit(EXTENT_BUFFER_CORRUPT, &buf->bflags);
	btrfs_put_block_group(cache);
}

int btrfs_free_extent(struct btrfs_trans_handle *trans,
		      struct btrfs_root *root,
		      u64 bytenr, u64 num_bytes, u64 parent,
		      u64 root_objectid, u64 owner, u64 offset)
{
	int ret;

	/*
	 * tree log blocks never actually go into the extent allocation
	 * tree, just update pinning info and exit early.
	 */
	if (root_objectid == BTRFS_TREE_LOG_OBJECTID) {
		WARN_ON(owner >= BTRFS_FIRST_FREE_OBJECTID);
		/* unlocks the pinned mutex */
		btrfs_pin_extent(root, bytenr, num_bytes, 1);
		ret = 0;
	} else if (owner < BTRFS_FIRST_FREE_OBJECTID) {
		ret = btrfs_add_delayed_tree_ref(trans, bytenr, num_bytes,
					parent, root_objectid, (int)owner,
					BTRFS_DROP_DELAYED_REF, NULL);
		BUG_ON(ret);
	} else {
		ret = btrfs_add_delayed_data_ref(trans, bytenr, num_bytes,
					parent, root_objectid, owner,
					offset, BTRFS_DROP_DELAYED_REF, NULL);
		BUG_ON(ret);
	}
	return ret;
}

static u64 stripe_align(struct btrfs_root *root, u64 val)
{
	u64 mask = ((u64)root->stripesize - 1);
	u64 ret = (val + mask) & ~mask;
	return ret;
}

/*
 * when we wait for progress in the block group caching, its because
 * our allocation attempt failed at least once.  So, we must sleep
 * and let some progress happen before we try again.
 *
 * This function will sleep at least once waiting for new free space to
 * show up, and then it will check the block group free space numbers
 * for our min num_bytes.  Another option is to have it go ahead
 * and look in the rbtree for a free extent of a given size, but this
 * is a good start.
 */
static noinline int
wait_block_group_cache_progress(struct btrfs_block_group_cache *cache,
				u64 num_bytes)
{
	struct btrfs_caching_control *caching_ctl;
	DEFINE_WAIT(wait);

	caching_ctl = get_caching_control(cache);
	if (!caching_ctl)
		return 0;

	wait_event(caching_ctl->wait, block_group_cache_done(cache) ||
		   (cache->free_space_ctl->free_space >= num_bytes));

	put_caching_control(caching_ctl);
	return 0;
}

static noinline int
wait_block_group_cache_done(struct btrfs_block_group_cache *cache)
{
	struct btrfs_caching_control *caching_ctl;
	DEFINE_WAIT(wait);

	caching_ctl = get_caching_control(cache);
	if (!caching_ctl)
		return 0;

	wait_event(caching_ctl->wait, block_group_cache_done(cache));

	put_caching_control(caching_ctl);
	return 0;
}

static int get_block_group_index(struct btrfs_block_group_cache *cache)
{
	int index;
	if (cache->flags & BTRFS_BLOCK_GROUP_RAID10)
		index = 0;
	else if (cache->flags & BTRFS_BLOCK_GROUP_RAID1)
		index = 1;
	else if (cache->flags & BTRFS_BLOCK_GROUP_DUP)
		index = 2;
	else if (cache->flags & BTRFS_BLOCK_GROUP_RAID0)
		index = 3;
	else
		index = 4;
	return index;
}

enum btrfs_loop_type {
	LOOP_FIND_IDEAL = 0,
	LOOP_CACHING_NOWAIT = 1,
	LOOP_CACHING_WAIT = 2,
	LOOP_ALLOC_CHUNK = 3,
	LOOP_NO_EMPTY_SIZE = 4,
};

/*
 * walks the btree of allocated extents and find a hole of a given size.
 * The key ins is changed to record the hole:
 * ins->objectid == block start
 * ins->flags = BTRFS_EXTENT_ITEM_KEY
 * ins->offset == number of blocks
 * Any available blocks before search_start are skipped.
 */
static noinline int find_free_extent(struct btrfs_trans_handle *trans,
				     struct btrfs_root *orig_root,
				     u64 num_bytes, u64 empty_size,
				     u64 search_start, u64 search_end,
				     u64 hint_byte, struct btrfs_key *ins,
				     u64 data)
{
	int ret = 0;
	struct btrfs_root *root = orig_root->fs_info->extent_root;
	struct btrfs_free_cluster *last_ptr = NULL;
	struct btrfs_block_group_cache *block_group = NULL;
	int empty_cluster = 2 * 1024 * 1024;
	int allowed_chunk_alloc = 0;
	int done_chunk_alloc = 0;
	struct btrfs_space_info *space_info;
	int last_ptr_loop = 0;
	int loop = 0;
	int index = 0;
	bool found_uncached_bg = false;
	bool failed_cluster_refill = false;
	bool failed_alloc = false;
	bool use_cluster = true;
	u64 ideal_cache_percent = 0;
	u64 ideal_cache_offset = 0;

	WARN_ON(num_bytes < root->sectorsize);
	btrfs_set_key_type(ins, BTRFS_EXTENT_ITEM_KEY);
	ins->objectid = 0;
	ins->offset = 0;

	space_info = __find_space_info(root->fs_info, data);
	if (!space_info) {
		printk(KERN_ERR "No space info for %llu\n", data);
		return -ENOSPC;
	}

	/*
	 * If the space info is for both data and metadata it means we have a
	 * small filesystem and we can't use the clustering stuff.
	 */
	if (btrfs_mixed_space_info(space_info))
		use_cluster = false;

	if (orig_root->ref_cows || empty_size)
		allowed_chunk_alloc = 1;

	if (data & BTRFS_BLOCK_GROUP_METADATA && use_cluster) {
		last_ptr = &root->fs_info->meta_alloc_cluster;
		if (!btrfs_test_opt(root, SSD))
			empty_cluster = 64 * 1024;
	}

	if ((data & BTRFS_BLOCK_GROUP_DATA) && use_cluster &&
	    btrfs_test_opt(root, SSD)) {
		last_ptr = &root->fs_info->data_alloc_cluster;
	}

	if (last_ptr) {
		spin_lock(&last_ptr->lock);
		if (last_ptr->block_group)
			hint_byte = last_ptr->window_start;
		spin_unlock(&last_ptr->lock);
	}

	search_start = max(search_start, first_logical_byte(root, 0));
	search_start = max(search_start, hint_byte);

	if (!last_ptr)
		empty_cluster = 0;

	if (search_start == hint_byte) {
ideal_cache:
		block_group = btrfs_lookup_block_group(root->fs_info,
						       search_start);
		/*
		 * we don't want to use the block group if it doesn't match our
		 * allocation bits, or if its not cached.
		 *
		 * However if we are re-searching with an ideal block group
		 * picked out then we don't care that the block group is cached.
		 */
		if (block_group && block_group_bits(block_group, data) &&
		    (block_group->cached != BTRFS_CACHE_NO ||
		     search_start == ideal_cache_offset)) {
			down_read(&space_info->groups_sem);
			if (list_empty(&block_group->list) ||
			    block_group->ro) {
				/*
				 * someone is removing this block group,
				 * we can't jump into the have_block_group
				 * target because our list pointers are not
				 * valid
				 */
				btrfs_put_block_group(block_group);
				up_read(&space_info->groups_sem);
			} else {
				index = get_block_group_index(block_group);
				goto have_block_group;
			}
		} else if (block_group) {
			btrfs_put_block_group(block_group);
		}
	}
search:
	down_read(&space_info->groups_sem);
	list_for_each_entry(block_group, &space_info->block_groups[index],
			    list) {
		u64 offset;
		int cached;

		btrfs_get_block_group(block_group);
		search_start = block_group->key.objectid;

		/*
		 * this can happen if we end up cycling through all the
		 * raid types, but we want to make sure we only allocate
		 * for the proper type.
		 */
		if (!block_group_bits(block_group, data)) {
		    u64 extra = BTRFS_BLOCK_GROUP_DUP |
				BTRFS_BLOCK_GROUP_RAID1 |
				BTRFS_BLOCK_GROUP_RAID10;

			/*
			 * if they asked for extra copies and this block group
			 * doesn't provide them, bail.  This does allow us to
			 * fill raid0 from raid1.
			 */
			if ((data & extra) && !(block_group->flags & extra))
				goto loop;
		}

have_block_group:
		if (unlikely(block_group->cached == BTRFS_CACHE_NO)) {
			u64 free_percent;

			ret = cache_block_group(block_group, trans,
						orig_root, 1);
			if (block_group->cached == BTRFS_CACHE_FINISHED)
				goto have_block_group;

			free_percent = btrfs_block_group_used(&block_group->item);
			free_percent *= 100;
			free_percent = div64_u64(free_percent,
						 block_group->key.offset);
			free_percent = 100 - free_percent;
			if (free_percent > ideal_cache_percent &&
			    likely(!block_group->ro)) {
				ideal_cache_offset = block_group->key.objectid;
				ideal_cache_percent = free_percent;
			}

			/*
			 * The caching workers are limited to 2 threads, so we
			 * can queue as much work as we care to.
			 */
			if (loop > LOOP_FIND_IDEAL) {
				ret = cache_block_group(block_group, trans,
							orig_root, 0);
				BUG_ON(ret);
			}
			found_uncached_bg = true;

			/*
			 * If loop is set for cached only, try the next block
			 * group.
			 */
			if (loop == LOOP_FIND_IDEAL)
				goto loop;
		}

		cached = block_group_cache_done(block_group);
		if (unlikely(!cached))
			found_uncached_bg = true;

		if (unlikely(block_group->ro))
			goto loop;

		spin_lock(&block_group->free_space_ctl->tree_lock);
		if (cached &&
		    block_group->free_space_ctl->free_space <
		    num_bytes + empty_size) {
			spin_unlock(&block_group->free_space_ctl->tree_lock);
			goto loop;
		}
		spin_unlock(&block_group->free_space_ctl->tree_lock);

		/*
		 * Ok we want to try and use the cluster allocator, so lets look
		 * there, unless we are on LOOP_NO_EMPTY_SIZE, since we will
		 * have tried the cluster allocator plenty of times at this
		 * point and not have found anything, so we are likely way too
		 * fragmented for the clustering stuff to find anything, so lets
		 * just skip it and let the allocator find whatever block it can
		 * find
		 */
		if (last_ptr && loop < LOOP_NO_EMPTY_SIZE) {
			/*
			 * the refill lock keeps out other
			 * people trying to start a new cluster
			 */
			spin_lock(&last_ptr->refill_lock);
			if (last_ptr->block_group &&
			    (last_ptr->block_group->ro ||
			    !block_group_bits(last_ptr->block_group, data))) {
				offset = 0;
				goto refill_cluster;
			}

			offset = btrfs_alloc_from_cluster(block_group, last_ptr,
						 num_bytes, search_start);
			if (offset) {
				/* we have a block, we're done */
				spin_unlock(&last_ptr->refill_lock);
				goto checks;
			}

			spin_lock(&last_ptr->lock);
			/*
			 * whoops, this cluster doesn't actually point to
			 * this block group.  Get a ref on the block
			 * group is does point to and try again
			 */
			if (!last_ptr_loop && last_ptr->block_group &&
			    last_ptr->block_group != block_group) {

				btrfs_put_block_group(block_group);
				block_group = last_ptr->block_group;
				btrfs_get_block_group(block_group);
				spin_unlock(&last_ptr->lock);
				spin_unlock(&last_ptr->refill_lock);

				last_ptr_loop = 1;
				search_start = block_group->key.objectid;
				/*
				 * we know this block group is properly
				 * in the list because
				 * btrfs_remove_block_group, drops the
				 * cluster before it removes the block
				 * group from the list
				 */
				goto have_block_group;
			}
			spin_unlock(&last_ptr->lock);
refill_cluster:
			/*
			 * this cluster didn't work out, free it and
			 * start over
			 */
			btrfs_return_cluster_to_free_space(NULL, last_ptr);

			last_ptr_loop = 0;

			/* allocate a cluster in this block group */
			ret = btrfs_find_space_cluster(trans, root,
					       block_group, last_ptr,
					       offset, num_bytes,
					       empty_cluster + empty_size);
			if (ret == 0) {
				/*
				 * now pull our allocation out of this
				 * cluster
				 */
				offset = btrfs_alloc_from_cluster(block_group,
						  last_ptr, num_bytes,
						  search_start);
				if (offset) {
					/* we found one, proceed */
					spin_unlock(&last_ptr->refill_lock);
					goto checks;
				}
			} else if (!cached && loop > LOOP_CACHING_NOWAIT
				   && !failed_cluster_refill) {
				spin_unlock(&last_ptr->refill_lock);

				failed_cluster_refill = true;
				wait_block_group_cache_progress(block_group,
				       num_bytes + empty_cluster + empty_size);
				goto have_block_group;
			}

			/*
			 * at this point we either didn't find a cluster
			 * or we weren't able to allocate a block from our
			 * cluster.  Free the cluster we've been trying
			 * to use, and go to the next block group
			 */
			btrfs_return_cluster_to_free_space(NULL, last_ptr);
			spin_unlock(&last_ptr->refill_lock);
			goto loop;
		}

		offset = btrfs_find_space_for_alloc(block_group, search_start,
						    num_bytes, empty_size);
		/*
		 * If we didn't find a chunk, and we haven't failed on this
		 * block group before, and this block group is in the middle of
		 * caching and we are ok with waiting, then go ahead and wait
		 * for progress to be made, and set failed_alloc to true.
		 *
		 * If failed_alloc is true then we've already waited on this
		 * block group once and should move on to the next block group.
		 */
		if (!offset && !failed_alloc && !cached &&
		    loop > LOOP_CACHING_NOWAIT) {
			wait_block_group_cache_progress(block_group,
						num_bytes + empty_size);
			failed_alloc = true;
			goto have_block_group;
		} else if (!offset) {
			goto loop;
		}
checks:
		search_start = stripe_align(root, offset);
		/* move on to the next group */
		if (search_start + num_bytes >= search_end) {
			btrfs_add_free_space(block_group, offset, num_bytes);
			goto loop;
		}

		/* move on to the next group */
		if (search_start + num_bytes >
		    block_group->key.objectid + block_group->key.offset) {
			btrfs_add_free_space(block_group, offset, num_bytes);
			goto loop;
		}

		ins->objectid = search_start;
		ins->offset = num_bytes;

		if (offset < search_start)
			btrfs_add_free_space(block_group, offset,
					     search_start - offset);
		BUG_ON(offset > search_start);

		ret = btrfs_update_reserved_bytes(block_group, num_bytes, 1,
					    (data & BTRFS_BLOCK_GROUP_DATA));
		if (ret == -EAGAIN) {
			btrfs_add_free_space(block_group, offset, num_bytes);
			goto loop;
		}

		/* we are all good, lets return */
		ins->objectid = search_start;
		ins->offset = num_bytes;

		if (offset < search_start)
			btrfs_add_free_space(block_group, offset,
					     search_start - offset);
		BUG_ON(offset > search_start);
		btrfs_put_block_group(block_group);
		break;
loop:
		failed_cluster_refill = false;
		failed_alloc = false;
		BUG_ON(index != get_block_group_index(block_group));
		btrfs_put_block_group(block_group);
	}
	up_read(&space_info->groups_sem);

	if (!ins->objectid && ++index < BTRFS_NR_RAID_TYPES)
		goto search;

	/* LOOP_FIND_IDEAL, only search caching/cached bg's, and don't wait for
	 *			for them to make caching progress.  Also
	 *			determine the best possible bg to cache
	 * LOOP_CACHING_NOWAIT, search partially cached block groups, kicking
	 *			caching kthreads as we move along
	 * LOOP_CACHING_WAIT, search everything, and wait if our bg is caching
	 * LOOP_ALLOC_CHUNK, force a chunk allocation and try again
	 * LOOP_NO_EMPTY_SIZE, set empty_size and empty_cluster to 0 and try
	 *			again
	 */
	if (!ins->objectid && loop < LOOP_NO_EMPTY_SIZE) {
		index = 0;
		if (loop == LOOP_FIND_IDEAL && found_uncached_bg) {
			found_uncached_bg = false;
			loop++;
			if (!ideal_cache_percent)
				goto search;

			/*
			 * 1 of the following 2 things have happened so far
			 *
			 * 1) We found an ideal block group for caching that
			 * is mostly full and will cache quickly, so we might
			 * as well wait for it.
			 *
			 * 2) We searched for cached only and we didn't find
			 * anything, and we didn't start any caching kthreads
			 * either, so chances are we will loop through and
			 * start a couple caching kthreads, and then come back
			 * around and just wait for them.  This will be slower
			 * because we will have 2 caching kthreads reading at
			 * the same time when we could have just started one
			 * and waited for it to get far enough to give us an
			 * allocation, so go ahead and go to the wait caching
			 * loop.
			 */
			loop = LOOP_CACHING_WAIT;
			search_start = ideal_cache_offset;
			ideal_cache_percent = 0;
			goto ideal_cache;
		} else if (loop == LOOP_FIND_IDEAL) {
			/*
			 * Didn't find a uncached bg, wait on anything we find
			 * next.
			 */
			loop = LOOP_CACHING_WAIT;
			goto search;
		}

		loop++;

		if (loop == LOOP_ALLOC_CHUNK) {
		       if (allowed_chunk_alloc) {
				ret = do_chunk_alloc(trans, root, num_bytes +
						     2 * 1024 * 1024, data,
						     CHUNK_ALLOC_LIMITED);
				allowed_chunk_alloc = 0;
				if (ret == 1)
					done_chunk_alloc = 1;
			} else if (!done_chunk_alloc &&
				   space_info->force_alloc ==
				   CHUNK_ALLOC_NO_FORCE) {
				space_info->force_alloc = CHUNK_ALLOC_LIMITED;
			}

		       /*
			* We didn't allocate a chunk, go ahead and drop the
			* empty size and loop again.
			*/
		       if (!done_chunk_alloc)
			       loop = LOOP_NO_EMPTY_SIZE;
		}

		if (loop == LOOP_NO_EMPTY_SIZE) {
			empty_size = 0;
			empty_cluster = 0;
		}

		goto search;
	} else if (!ins->objectid) {
		ret = -ENOSPC;
	} else if (ins->objectid) {
		ret = 0;
	}

	return ret;
}

static void dump_space_info(struct btrfs_space_info *info, u64 bytes,
			    int dump_block_groups)
{
	struct btrfs_block_group_cache *cache;
	int index = 0;

	spin_lock(&info->lock);
	printk(KERN_INFO "space_info has %llu free, is %sfull\n",
	       (unsigned long long)(info->total_bytes - info->bytes_used -
				    info->bytes_pinned - info->bytes_reserved -
				    info->bytes_readonly),
	       (info->full) ? "" : "not ");
	printk(KERN_INFO "space_info total=%llu, used=%llu, pinned=%llu, "
	       "reserved=%llu, may_use=%llu, readonly=%llu\n",
	       (unsigned long long)info->total_bytes,
	       (unsigned long long)info->bytes_used,
	       (unsigned long long)info->bytes_pinned,
	       (unsigned long long)info->bytes_reserved,
	       (unsigned long long)info->bytes_may_use,
	       (unsigned long long)info->bytes_readonly);
	spin_unlock(&info->lock);

	if (!dump_block_groups)
		return;

	down_read(&info->groups_sem);
again:
	list_for_each_entry(cache, &info->block_groups[index], list) {
		spin_lock(&cache->lock);
		printk(KERN_INFO "block group %llu has %llu bytes, %llu used "
		       "%llu pinned %llu reserved\n",
		       (unsigned long long)cache->key.objectid,
		       (unsigned long long)cache->key.offset,
		       (unsigned long long)btrfs_block_group_used(&cache->item),
		       (unsigned long long)cache->pinned,
		       (unsigned long long)cache->reserved);
		btrfs_dump_free_space(cache, bytes);
		spin_unlock(&cache->lock);
	}
	if (++index < BTRFS_NR_RAID_TYPES)
		goto again;
	up_read(&info->groups_sem);
}

int btrfs_reserve_extent(struct btrfs_trans_handle *trans,
			 struct btrfs_root *root,
			 u64 num_bytes, u64 min_alloc_size,
			 u64 empty_size, u64 hint_byte,
			 u64 search_end, struct btrfs_key *ins,
			 u64 data)
{
	int ret;
	u64 search_start = 0;

	data = btrfs_get_alloc_profile(root, data);
again:
	/*
	 * the only place that sets empty_size is btrfs_realloc_node, which
	 * is not called recursively on allocations
	 */
	if (empty_size || root->ref_cows)
		ret = do_chunk_alloc(trans, root->fs_info->extent_root,
				     num_bytes + 2 * 1024 * 1024, data,
				     CHUNK_ALLOC_NO_FORCE);

	WARN_ON(num_bytes < root->sectorsize);
	ret = find_free_extent(trans, root, num_bytes, empty_size,
			       search_start, search_end, hint_byte,
			       ins, data);

	if (ret == -ENOSPC && num_bytes > min_alloc_size) {
		num_bytes = num_bytes >> 1;
		num_bytes = num_bytes & ~(root->sectorsize - 1);
		num_bytes = max(num_bytes, min_alloc_size);
		do_chunk_alloc(trans, root->fs_info->extent_root,
			       num_bytes, data, CHUNK_ALLOC_FORCE);
		goto again;
	}
	if (ret == -ENOSPC && btrfs_test_opt(root, ENOSPC_DEBUG)) {
		struct btrfs_space_info *sinfo;

		sinfo = __find_space_info(root->fs_info, data);
		printk(KERN_ERR "btrfs allocation failed flags %llu, "
		       "wanted %llu\n", (unsigned long long)data,
		       (unsigned long long)num_bytes);
		dump_space_info(sinfo, num_bytes, 1);
	}

	trace_btrfs_reserved_extent_alloc(root, ins->objectid, ins->offset);

	return ret;
}

int btrfs_free_reserved_extent(struct btrfs_root *root, u64 start, u64 len)
{
	struct btrfs_block_group_cache *cache;
	int ret = 0;

	cache = btrfs_lookup_block_group(root->fs_info, start);
	if (!cache) {
		printk(KERN_ERR "Unable to find block group for %llu\n",
		       (unsigned long long)start);
		return -ENOSPC;
	}

	if (btrfs_test_opt(root, DISCARD))
		ret = btrfs_discard_extent(root, start, len, NULL);

	btrfs_add_free_space(cache, start, len);
	btrfs_update_reserved_bytes(cache, len, 0, 1);
	btrfs_put_block_group(cache);

	trace_btrfs_reserved_extent_free(root, start, len);

	return ret;
}

static int alloc_reserved_file_extent(struct btrfs_trans_handle *trans,
				      struct btrfs_root *root,
				      u64 parent, u64 root_objectid,
				      u64 flags, u64 owner, u64 offset,
				      struct btrfs_key *ins, int ref_mod)
{
	int ret;
	struct btrfs_fs_info *fs_info = root->fs_info;
	struct btrfs_extent_item *extent_item;
	struct btrfs_extent_inline_ref *iref;
	struct btrfs_path *path;
	struct extent_buffer *leaf;
	int type;
	u32 size;

	if (parent > 0)
		type = BTRFS_SHARED_DATA_REF_KEY;
	else
		type = BTRFS_EXTENT_DATA_REF_KEY;

	size = sizeof(*extent_item) + btrfs_extent_inline_ref_size(type);

	path = btrfs_alloc_path();
	if (!path)
		return -ENOMEM;

	path->leave_spinning = 1;
	ret = btrfs_insert_empty_item(trans, fs_info->extent_root, path,
				      ins, size);
	BUG_ON(ret);

	leaf = path->nodes[0];
	extent_item = btrfs_item_ptr(leaf, path->slots[0],
				     struct btrfs_extent_item);
	btrfs_set_extent_refs(leaf, extent_item, ref_mod);
	btrfs_set_extent_generation(leaf, extent_item, trans->transid);
	btrfs_set_extent_flags(leaf, extent_item,
			       flags | BTRFS_EXTENT_FLAG_DATA);

	iref = (struct btrfs_extent_inline_ref *)(extent_item + 1);
	btrfs_set_extent_inline_ref_type(leaf, iref, type);
	if (parent > 0) {
		struct btrfs_shared_data_ref *ref;
		ref = (struct btrfs_shared_data_ref *)(iref + 1);
		btrfs_set_extent_inline_ref_offset(leaf, iref, parent);
		btrfs_set_shared_data_ref_count(leaf, ref, ref_mod);
	} else {
		struct btrfs_extent_data_ref *ref;
		ref = (struct btrfs_extent_data_ref *)(&iref->offset);
		btrfs_set_extent_data_ref_root(leaf, ref, root_objectid);
		btrfs_set_extent_data_ref_objectid(leaf, ref, owner);
		btrfs_set_extent_data_ref_offset(leaf, ref, offset);
		btrfs_set_extent_data_ref_count(leaf, ref, ref_mod);
	}

	btrfs_mark_buffer_dirty(path->nodes[0]);
	btrfs_free_path(path);

	ret = update_block_group(trans, root, ins->objectid, ins->offset, 1);
	if (ret) {
		printk(KERN_ERR "btrfs update block group failed for %llu "
		       "%llu\n", (unsigned long long)ins->objectid,
		       (unsigned long long)ins->offset);
		BUG();
	}
	return ret;
}

static int alloc_reserved_tree_block(struct btrfs_trans_handle *trans,
				     struct btrfs_root *root,
				     u64 parent, u64 root_objectid,
				     u64 flags, struct btrfs_disk_key *key,
				     int level, struct btrfs_key *ins)
{
	int ret;
	struct btrfs_fs_info *fs_info = root->fs_info;
	struct btrfs_extent_item *extent_item;
	struct btrfs_tree_block_info *block_info;
	struct btrfs_extent_inline_ref *iref;
	struct btrfs_path *path;
	struct extent_buffer *leaf;
	u32 size = sizeof(*extent_item) + sizeof(*block_info) + sizeof(*iref);

	path = btrfs_alloc_path();
	BUG_ON(!path);

	path->leave_spinning = 1;
	ret = btrfs_insert_empty_item(trans, fs_info->extent_root, path,
				      ins, size);
	BUG_ON(ret);

	leaf = path->nodes[0];
	extent_item = btrfs_item_ptr(leaf, path->slots[0],
				     struct btrfs_extent_item);
	btrfs_set_extent_refs(leaf, extent_item, 1);
	btrfs_set_extent_generation(leaf, extent_item, trans->transid);
	btrfs_set_extent_flags(leaf, extent_item,
			       flags | BTRFS_EXTENT_FLAG_TREE_BLOCK);
	block_info = (struct btrfs_tree_block_info *)(extent_item + 1);

	btrfs_set_tree_block_key(leaf, block_info, key);
	btrfs_set_tree_block_level(leaf, block_info, level);

	iref = (struct btrfs_extent_inline_ref *)(block_info + 1);
	if (parent > 0) {
		BUG_ON(!(flags & BTRFS_BLOCK_FLAG_FULL_BACKREF));
		btrfs_set_extent_inline_ref_type(leaf, iref,
						 BTRFS_SHARED_BLOCK_REF_KEY);
		btrfs_set_extent_inline_ref_offset(leaf, iref, parent);
	} else {
		btrfs_set_extent_inline_ref_type(leaf, iref,
						 BTRFS_TREE_BLOCK_REF_KEY);
		btrfs_set_extent_inline_ref_offset(leaf, iref, root_objectid);
	}

	btrfs_mark_buffer_dirty(leaf);
	btrfs_free_path(path);

	ret = update_block_group(trans, root, ins->objectid, ins->offset, 1);
	if (ret) {
		printk(KERN_ERR "btrfs update block group failed for %llu "
		       "%llu\n", (unsigned long long)ins->objectid,
		       (unsigned long long)ins->offset);
		BUG();
	}
	return ret;
}

int btrfs_alloc_reserved_file_extent(struct btrfs_trans_handle *trans,
				     struct btrfs_root *root,
				     u64 root_objectid, u64 owner,
				     u64 offset, struct btrfs_key *ins)
{
	int ret;

	BUG_ON(root_objectid == BTRFS_TREE_LOG_OBJECTID);

	ret = btrfs_add_delayed_data_ref(trans, ins->objectid, ins->offset,
					 0, root_objectid, owner, offset,
					 BTRFS_ADD_DELAYED_EXTENT, NULL);
	return ret;
}

/*
 * this is used by the tree logging recovery code.  It records that
 * an extent has been allocated and makes sure to clear the free
 * space cache bits as well
 */
int btrfs_alloc_logged_file_extent(struct btrfs_trans_handle *trans,
				   struct btrfs_root *root,
				   u64 root_objectid, u64 owner, u64 offset,
				   struct btrfs_key *ins)
{
	int ret;
	struct btrfs_block_group_cache *block_group;
	struct btrfs_caching_control *caching_ctl;
	u64 start = ins->objectid;
	u64 num_bytes = ins->offset;

	block_group = btrfs_lookup_block_group(root->fs_info, ins->objectid);
	cache_block_group(block_group, trans, NULL, 0);
	caching_ctl = get_caching_control(block_group);

	if (!caching_ctl) {
		BUG_ON(!block_group_cache_done(block_group));
		ret = btrfs_remove_free_space(block_group, start, num_bytes);
		BUG_ON(ret);
	} else {
		mutex_lock(&caching_ctl->mutex);

		if (start >= caching_ctl->progress) {
			ret = add_excluded_extent(root, start, num_bytes);
			BUG_ON(ret);
		} else if (start + num_bytes <= caching_ctl->progress) {
			ret = btrfs_remove_free_space(block_group,
						      start, num_bytes);
			BUG_ON(ret);
		} else {
			num_bytes = caching_ctl->progress - start;
			ret = btrfs_remove_free_space(block_group,
						      start, num_bytes);
			BUG_ON(ret);

			start = caching_ctl->progress;
			num_bytes = ins->objectid + ins->offset -
				    caching_ctl->progress;
			ret = add_excluded_extent(root, start, num_bytes);
			BUG_ON(ret);
		}

		mutex_unlock(&caching_ctl->mutex);
		put_caching_control(caching_ctl);
	}

	ret = btrfs_update_reserved_bytes(block_group, ins->offset, 1, 1);
	BUG_ON(ret);
	btrfs_put_block_group(block_group);
	ret = alloc_reserved_file_extent(trans, root, 0, root_objectid,
					 0, owner, offset, ins, 1);
	return ret;
}

struct extent_buffer *btrfs_init_new_buffer(struct btrfs_trans_handle *trans,
					    struct btrfs_root *root,
					    u64 bytenr, u32 blocksize,
					    int level)
{
	struct extent_buffer *buf;

	buf = btrfs_find_create_tree_block(root, bytenr, blocksize);
	if (!buf)
		return ERR_PTR(-ENOMEM);
	btrfs_set_header_generation(buf, trans->transid);
	btrfs_set_buffer_lockdep_class(root->root_key.objectid, buf, level);
	btrfs_tree_lock(buf);
	clean_tree_block(trans, root, buf);

	btrfs_set_lock_blocking(buf);
	btrfs_set_buffer_uptodate(buf);

	if (root->root_key.objectid == BTRFS_TREE_LOG_OBJECTID) {
		/*
		 * we allow two log transactions at a time, use different
		 * EXENT bit to differentiate dirty pages.
		 */
		if (root->log_transid % 2 == 0)
			set_extent_dirty(&root->dirty_log_pages, buf->start,
					buf->start + buf->len - 1, GFP_NOFS);
		else
			set_extent_new(&root->dirty_log_pages, buf->start,
					buf->start + buf->len - 1, GFP_NOFS);
	} else {
		set_extent_dirty(&trans->transaction->dirty_pages, buf->start,
			 buf->start + buf->len - 1, GFP_NOFS);
	}
	trans->blocks_used++;
	/* this returns a buffer locked for blocking */
	return buf;
}

static struct btrfs_block_rsv *
use_block_rsv(struct btrfs_trans_handle *trans,
	      struct btrfs_root *root, u32 blocksize)
{
	struct btrfs_block_rsv *block_rsv;
	struct btrfs_block_rsv *global_rsv = &root->fs_info->global_block_rsv;
	int ret;

	block_rsv = get_block_rsv(trans, root);

	if (block_rsv->size == 0) {
		ret = reserve_metadata_bytes(trans, root, block_rsv,
					     blocksize, 0);
		/*
		 * If we couldn't reserve metadata bytes try and use some from
		 * the global reserve.
		 */
		if (ret && block_rsv != global_rsv) {
			ret = block_rsv_use_bytes(global_rsv, blocksize);
			if (!ret)
				return global_rsv;
			return ERR_PTR(ret);
		} else if (ret) {
			return ERR_PTR(ret);
		}
		return block_rsv;
	}

	ret = block_rsv_use_bytes(block_rsv, blocksize);
	if (!ret)
		return block_rsv;
	if (ret) {
		WARN_ON(1);
		ret = reserve_metadata_bytes(trans, root, block_rsv, blocksize,
					     0);
		if (!ret) {
			spin_lock(&block_rsv->lock);
			block_rsv->size += blocksize;
			spin_unlock(&block_rsv->lock);
			return block_rsv;
		} else if (ret && block_rsv != global_rsv) {
			ret = block_rsv_use_bytes(global_rsv, blocksize);
			if (!ret)
				return global_rsv;
		}
	}

	return ERR_PTR(-ENOSPC);
}

static void unuse_block_rsv(struct btrfs_block_rsv *block_rsv, u32 blocksize)
{
	block_rsv_add_bytes(block_rsv, blocksize, 0);
	block_rsv_release_bytes(block_rsv, NULL, 0);
}

/*
 * finds a free extent and does all the dirty work required for allocation
 * returns the key for the extent through ins, and a tree buffer for
 * the first block of the extent through buf.
 *
 * returns the tree buffer or NULL.
 */
struct extent_buffer *btrfs_alloc_free_block(struct btrfs_trans_handle *trans,
					struct btrfs_root *root, u32 blocksize,
					u64 parent, u64 root_objectid,
					struct btrfs_disk_key *key, int level,
					u64 hint, u64 empty_size)
{
	struct btrfs_key ins;
	struct btrfs_block_rsv *block_rsv;
	struct extent_buffer *buf;
	u64 flags = 0;
	int ret;


	block_rsv = use_block_rsv(trans, root, blocksize);
	if (IS_ERR(block_rsv))
		return ERR_CAST(block_rsv);

	ret = btrfs_reserve_extent(trans, root, blocksize, blocksize,
				   empty_size, hint, (u64)-1, &ins, 0);
	if (ret) {
		unuse_block_rsv(block_rsv, blocksize);
		return ERR_PTR(ret);
	}

	buf = btrfs_init_new_buffer(trans, root, ins.objectid,
				    blocksize, level);
	BUG_ON(IS_ERR(buf));

	if (root_objectid == BTRFS_TREE_RELOC_OBJECTID) {
		if (parent == 0)
			parent = ins.objectid;
		flags |= BTRFS_BLOCK_FLAG_FULL_BACKREF;
	} else
		BUG_ON(parent > 0);

	if (root_objectid != BTRFS_TREE_LOG_OBJECTID) {
		struct btrfs_delayed_extent_op *extent_op;
		extent_op = kmalloc(sizeof(*extent_op), GFP_NOFS);
		BUG_ON(!extent_op);
		if (key)
			memcpy(&extent_op->key, key, sizeof(extent_op->key));
		else
			memset(&extent_op->key, 0, sizeof(extent_op->key));
		extent_op->flags_to_set = flags;
		extent_op->update_key = 1;
		extent_op->update_flags = 1;
		extent_op->is_data = 0;

		ret = btrfs_add_delayed_tree_ref(trans, ins.objectid,
					ins.offset, parent, root_objectid,
					level, BTRFS_ADD_DELAYED_EXTENT,
					extent_op);
		BUG_ON(ret);
	}
	return buf;
}

struct walk_control {
	u64 refs[BTRFS_MAX_LEVEL];
	u64 flags[BTRFS_MAX_LEVEL];
	struct btrfs_key update_progress;
	int stage;
	int level;
	int shared_level;
	int update_ref;
	int keep_locks;
	int reada_slot;
	int reada_count;
};

#define DROP_REFERENCE	1
#define UPDATE_BACKREF	2

static noinline void reada_walk_down(struct btrfs_trans_handle *trans,
				     struct btrfs_root *root,
				     struct walk_control *wc,
				     struct btrfs_path *path)
{
	u64 bytenr;
	u64 generation;
	u64 refs;
	u64 flags;
	u32 nritems;
	u32 blocksize;
	struct btrfs_key key;
	struct extent_buffer *eb;
	int ret;
	int slot;
	int nread = 0;

	if (path->slots[wc->level] < wc->reada_slot) {
		wc->reada_count = wc->reada_count * 2 / 3;
		wc->reada_count = max(wc->reada_count, 2);
	} else {
		wc->reada_count = wc->reada_count * 3 / 2;
		wc->reada_count = min_t(int, wc->reada_count,
					BTRFS_NODEPTRS_PER_BLOCK(root));
	}

	eb = path->nodes[wc->level];
	nritems = btrfs_header_nritems(eb);
	blocksize = btrfs_level_size(root, wc->level - 1);

	for (slot = path->slots[wc->level]; slot < nritems; slot++) {
		if (nread >= wc->reada_count)
			break;

		cond_resched();
		bytenr = btrfs_node_blockptr(eb, slot);
		generation = btrfs_node_ptr_generation(eb, slot);

		if (slot == path->slots[wc->level])
			goto reada;

		if (wc->stage == UPDATE_BACKREF &&
		    generation <= root->root_key.offset)
			continue;

		/* We don't lock the tree block, it's OK to be racy here */
		ret = btrfs_lookup_extent_info(trans, root, bytenr, blocksize,
					       &refs, &flags);
		BUG_ON(ret);
		BUG_ON(refs == 0);

		if (wc->stage == DROP_REFERENCE) {
			if (refs == 1)
				goto reada;

			if (wc->level == 1 &&
			    (flags & BTRFS_BLOCK_FLAG_FULL_BACKREF))
				continue;
			if (!wc->update_ref ||
			    generation <= root->root_key.offset)
				continue;
			btrfs_node_key_to_cpu(eb, &key, slot);
			ret = btrfs_comp_cpu_keys(&key,
						  &wc->update_progress);
			if (ret < 0)
				continue;
		} else {
			if (wc->level == 1 &&
			    (flags & BTRFS_BLOCK_FLAG_FULL_BACKREF))
				continue;
		}
reada:
		ret = readahead_tree_block(root, bytenr, blocksize,
					   generation);
		if (ret)
			break;
		nread++;
	}
	wc->reada_slot = slot;
}

/*
 * hepler to process tree block while walking down the tree.
 *
 * when wc->stage == UPDATE_BACKREF, this function updates
 * back refs for pointers in the block.
 *
 * NOTE: return value 1 means we should stop walking down.
 */
static noinline int walk_down_proc(struct btrfs_trans_handle *trans,
				   struct btrfs_root *root,
				   struct btrfs_path *path,
				   struct walk_control *wc, int lookup_info)
{
	int level = wc->level;
	struct extent_buffer *eb = path->nodes[level];
	u64 flag = BTRFS_BLOCK_FLAG_FULL_BACKREF;
	int ret;

	if (wc->stage == UPDATE_BACKREF &&
	    btrfs_header_owner(eb) != root->root_key.objectid)
		return 1;

	/*
	 * when reference count of tree block is 1, it won't increase
	 * again. once full backref flag is set, we never clear it.
	 */
	if (lookup_info &&
	    ((wc->stage == DROP_REFERENCE && wc->refs[level] != 1) ||
	     (wc->stage == UPDATE_BACKREF && !(wc->flags[level] & flag)))) {
		BUG_ON(!path->locks[level]);
		ret = btrfs_lookup_extent_info(trans, root,
					       eb->start, eb->len,
					       &wc->refs[level],
					       &wc->flags[level]);
		BUG_ON(ret);
		BUG_ON(wc->refs[level] == 0);
	}

	if (wc->stage == DROP_REFERENCE) {
		if (wc->refs[level] > 1)
			return 1;

		if (path->locks[level] && !wc->keep_locks) {
			btrfs_tree_unlock_rw(eb, path->locks[level]);
			path->locks[level] = 0;
		}
		return 0;
	}

	/* wc->stage == UPDATE_BACKREF */
	if (!(wc->flags[level] & flag)) {
		BUG_ON(!path->locks[level]);
		ret = btrfs_inc_ref(trans, root, eb, 1);
		BUG_ON(ret);
		ret = btrfs_dec_ref(trans, root, eb, 0);
		BUG_ON(ret);
		ret = btrfs_set_disk_extent_flags(trans, root, eb->start,
						  eb->len, flag, 0);
		BUG_ON(ret);
		wc->flags[level] |= flag;
	}

	/*
	 * the block is shared by multiple trees, so it's not good to
	 * keep the tree lock
	 */
	if (path->locks[level] && level > 0) {
		btrfs_tree_unlock_rw(eb, path->locks[level]);
		path->locks[level] = 0;
	}
	return 0;
}

/*
 * hepler to process tree block pointer.
 *
 * when wc->stage == DROP_REFERENCE, this function checks
 * reference count of the block pointed to. if the block
 * is shared and we need update back refs for the subtree
 * rooted at the block, this function changes wc->stage to
 * UPDATE_BACKREF. if the block is shared and there is no
 * need to update back, this function drops the reference
 * to the block.
 *
 * NOTE: return value 1 means we should stop walking down.
 */
static noinline int do_walk_down(struct btrfs_trans_handle *trans,
				 struct btrfs_root *root,
				 struct btrfs_path *path,
				 struct walk_control *wc, int *lookup_info)
{
	u64 bytenr;
	u64 generation;
	u64 parent;
	u32 blocksize;
	struct btrfs_key key;
	struct extent_buffer *next;
	int level = wc->level;
	int reada = 0;
	int ret = 0;

	generation = btrfs_node_ptr_generation(path->nodes[level],
					       path->slots[level]);
	/*
	 * if the lower level block was created before the snapshot
	 * was created, we know there is no need to update back refs
	 * for the subtree
	 */
	if (wc->stage == UPDATE_BACKREF &&
	    generation <= root->root_key.offset) {
		*lookup_info = 1;
		return 1;
	}

	bytenr = btrfs_node_blockptr(path->nodes[level], path->slots[level]);
	blocksize = btrfs_level_size(root, level - 1);

	next = btrfs_find_tree_block(root, bytenr, blocksize);
	if (!next) {
		next = btrfs_find_create_tree_block(root, bytenr, blocksize);
		if (!next)
			return -ENOMEM;
		reada = 1;
	}
	btrfs_tree_lock(next);
	btrfs_set_lock_blocking(next);

	ret = btrfs_lookup_extent_info(trans, root, bytenr, blocksize,
				       &wc->refs[level - 1],
				       &wc->flags[level - 1]);
	BUG_ON(ret);
	BUG_ON(wc->refs[level - 1] == 0);
	*lookup_info = 0;

	if (wc->stage == DROP_REFERENCE) {
		if (wc->refs[level - 1] > 1) {
			if (level == 1 &&
			    (wc->flags[0] & BTRFS_BLOCK_FLAG_FULL_BACKREF))
				goto skip;

			if (!wc->update_ref ||
			    generation <= root->root_key.offset)
				goto skip;

			btrfs_node_key_to_cpu(path->nodes[level], &key,
					      path->slots[level]);
			ret = btrfs_comp_cpu_keys(&key, &wc->update_progress);
			if (ret < 0)
				goto skip;

			wc->stage = UPDATE_BACKREF;
			wc->shared_level = level - 1;
		}
	} else {
		if (level == 1 &&
		    (wc->flags[0] & BTRFS_BLOCK_FLAG_FULL_BACKREF))
			goto skip;
	}

	if (!btrfs_buffer_uptodate(next, generation)) {
		btrfs_tree_unlock(next);
		free_extent_buffer(next);
		next = NULL;
		*lookup_info = 1;
	}

	if (!next) {
		if (reada && level == 1)
			reada_walk_down(trans, root, wc, path);
		next = read_tree_block(root, bytenr, blocksize, generation);
		if (!next)
			return -EIO;
		btrfs_tree_lock(next);
		btrfs_set_lock_blocking(next);
	}

	level--;
	BUG_ON(level != btrfs_header_level(next));
	path->nodes[level] = next;
	path->slots[level] = 0;
	path->locks[level] = BTRFS_WRITE_LOCK_BLOCKING;
	wc->level = level;
	if (wc->level == 1)
		wc->reada_slot = 0;
	return 0;
skip:
	wc->refs[level - 1] = 0;
	wc->flags[level - 1] = 0;
	if (wc->stage == DROP_REFERENCE) {
		if (wc->flags[level] & BTRFS_BLOCK_FLAG_FULL_BACKREF) {
			parent = path->nodes[level]->start;
		} else {
			BUG_ON(root->root_key.objectid !=
			       btrfs_header_owner(path->nodes[level]));
			parent = 0;
		}

		ret = btrfs_free_extent(trans, root, bytenr, blocksize, parent,
					root->root_key.objectid, level - 1, 0);
		BUG_ON(ret);
	}
	btrfs_tree_unlock(next);
	free_extent_buffer(next);
	*lookup_info = 1;
	return 1;
}

/*
 * hepler to process tree block while walking up the tree.
 *
 * when wc->stage == DROP_REFERENCE, this function drops
 * reference count on the block.
 *
 * when wc->stage == UPDATE_BACKREF, this function changes
 * wc->stage back to DROP_REFERENCE if we changed wc->stage
 * to UPDATE_BACKREF previously while processing the block.
 *
 * NOTE: return value 1 means we should stop walking up.
 */
static noinline int walk_up_proc(struct btrfs_trans_handle *trans,
				 struct btrfs_root *root,
				 struct btrfs_path *path,
				 struct walk_control *wc)
{
	int ret;
	int level = wc->level;
	struct extent_buffer *eb = path->nodes[level];
	u64 parent = 0;

	if (wc->stage == UPDATE_BACKREF) {
		BUG_ON(wc->shared_level < level);
		if (level < wc->shared_level)
			goto out;

		ret = find_next_key(path, level + 1, &wc->update_progress);
		if (ret > 0)
			wc->update_ref = 0;

		wc->stage = DROP_REFERENCE;
		wc->shared_level = -1;
		path->slots[level] = 0;

		/*
		 * check reference count again if the block isn't locked.
		 * we should start walking down the tree again if reference
		 * count is one.
		 */
		if (!path->locks[level]) {
			BUG_ON(level == 0);
			btrfs_tree_lock(eb);
			btrfs_set_lock_blocking(eb);
			path->locks[level] = BTRFS_WRITE_LOCK_BLOCKING;

			ret = btrfs_lookup_extent_info(trans, root,
						       eb->start, eb->len,
						       &wc->refs[level],
						       &wc->flags[level]);
			BUG_ON(ret);
			BUG_ON(wc->refs[level] == 0);
			if (wc->refs[level] == 1) {
				btrfs_tree_unlock_rw(eb, path->locks[level]);
				return 1;
			}
		}
	}

	/* wc->stage == DROP_REFERENCE */
	BUG_ON(wc->refs[level] > 1 && !path->locks[level]);

	if (wc->refs[level] == 1) {
		if (level == 0) {
			if (wc->flags[level] & BTRFS_BLOCK_FLAG_FULL_BACKREF)
				ret = btrfs_dec_ref(trans, root, eb, 1);
			else
				ret = btrfs_dec_ref(trans, root, eb, 0);
			BUG_ON(ret);
		}
		/* make block locked assertion in clean_tree_block happy */
		if (!path->locks[level] &&
		    btrfs_header_generation(eb) == trans->transid) {
			btrfs_tree_lock(eb);
			btrfs_set_lock_blocking(eb);
			path->locks[level] = BTRFS_WRITE_LOCK_BLOCKING;
		}
		clean_tree_block(trans, root, eb);
	}

	if (eb == root->node) {
		if (wc->flags[level] & BTRFS_BLOCK_FLAG_FULL_BACKREF)
			parent = eb->start;
		else
			BUG_ON(root->root_key.objectid !=
			       btrfs_header_owner(eb));
	} else {
		if (wc->flags[level + 1] & BTRFS_BLOCK_FLAG_FULL_BACKREF)
			parent = path->nodes[level + 1]->start;
		else
			BUG_ON(root->root_key.objectid !=
			       btrfs_header_owner(path->nodes[level + 1]));
	}

	btrfs_free_tree_block(trans, root, eb, parent, wc->refs[level] == 1);
out:
	wc->refs[level] = 0;
	wc->flags[level] = 0;
	return 0;
}

static noinline int walk_down_tree(struct btrfs_trans_handle *trans,
				   struct btrfs_root *root,
				   struct btrfs_path *path,
				   struct walk_control *wc)
{
	int level = wc->level;
	int lookup_info = 1;
	int ret;

	while (level >= 0) {
		ret = walk_down_proc(trans, root, path, wc, lookup_info);
		if (ret > 0)
			break;

		if (level == 0)
			break;

		if (path->slots[level] >=
		    btrfs_header_nritems(path->nodes[level]))
			break;

		ret = do_walk_down(trans, root, path, wc, &lookup_info);
		if (ret > 0) {
			path->slots[level]++;
			continue;
		} else if (ret < 0)
			return ret;
		level = wc->level;
	}
	return 0;
}

static noinline int walk_up_tree(struct btrfs_trans_handle *trans,
				 struct btrfs_root *root,
				 struct btrfs_path *path,
				 struct walk_control *wc, int max_level)
{
	int level = wc->level;
	int ret;

	path->slots[level] = btrfs_header_nritems(path->nodes[level]);
	while (level < max_level && path->nodes[level]) {
		wc->level = level;
		if (path->slots[level] + 1 <
		    btrfs_header_nritems(path->nodes[level])) {
			path->slots[level]++;
			return 0;
		} else {
			ret = walk_up_proc(trans, root, path, wc);
			if (ret > 0)
				return 0;

			if (path->locks[level]) {
				btrfs_tree_unlock_rw(path->nodes[level],
						     path->locks[level]);
				path->locks[level] = 0;
			}
			free_extent_buffer(path->nodes[level]);
			path->nodes[level] = NULL;
			level++;
		}
	}
	return 1;
}

/*
 * drop a subvolume tree.
 *
 * this function traverses the tree freeing any blocks that only
 * referenced by the tree.
 *
 * when a shared tree block is found. this function decreases its
 * reference count by one. if update_ref is true, this function
 * also make sure backrefs for the shared block and all lower level
 * blocks are properly updated.
 */
int btrfs_drop_snapshot(struct btrfs_root *root,
			struct btrfs_block_rsv *block_rsv, int update_ref)
{
	struct btrfs_path *path;
	struct btrfs_trans_handle *trans;
	struct btrfs_root *tree_root = root->fs_info->tree_root;
	struct btrfs_root_item *root_item = &root->root_item;
	struct walk_control *wc;
	struct btrfs_key key;
	int err = 0;
	int ret;
	int level;

	path = btrfs_alloc_path();
	BUG_ON(!path);

	wc = kzalloc(sizeof(*wc), GFP_NOFS);
	BUG_ON(!wc);

	trans = btrfs_start_transaction(tree_root, 0);
	BUG_ON(IS_ERR(trans));

	if (block_rsv)
		trans->block_rsv = block_rsv;

	if (btrfs_disk_key_objectid(&root_item->drop_progress) == 0) {
		level = btrfs_header_level(root->node);
		path->nodes[level] = btrfs_lock_root_node(root);
		btrfs_set_lock_blocking(path->nodes[level]);
		path->slots[level] = 0;
		path->locks[level] = BTRFS_WRITE_LOCK_BLOCKING;
		memset(&wc->update_progress, 0,
		       sizeof(wc->update_progress));
	} else {
		btrfs_disk_key_to_cpu(&key, &root_item->drop_progress);
		memcpy(&wc->update_progress, &key,
		       sizeof(wc->update_progress));

		level = root_item->drop_level;
		BUG_ON(level == 0);
		path->lowest_level = level;
		ret = btrfs_search_slot(NULL, root, &key, path, 0, 0);
		path->lowest_level = 0;
		if (ret < 0) {
			err = ret;
			goto out;
		}
		WARN_ON(ret > 0);

		/*
		 * unlock our path, this is safe because only this
		 * function is allowed to delete this snapshot
		 */
		btrfs_unlock_up_safe(path, 0);

		level = btrfs_header_level(root->node);
		while (1) {
			btrfs_tree_lock(path->nodes[level]);
			btrfs_set_lock_blocking(path->nodes[level]);

			ret = btrfs_lookup_extent_info(trans, root,
						path->nodes[level]->start,
						path->nodes[level]->len,
						&wc->refs[level],
						&wc->flags[level]);
			BUG_ON(ret);
			BUG_ON(wc->refs[level] == 0);

			if (level == root_item->drop_level)
				break;

			btrfs_tree_unlock(path->nodes[level]);
			WARN_ON(wc->refs[level] != 1);
			level--;
		}
	}

	wc->level = level;
	wc->shared_level = -1;
	wc->stage = DROP_REFERENCE;
	wc->update_ref = update_ref;
	wc->keep_locks = 0;
	wc->reada_count = BTRFS_NODEPTRS_PER_BLOCK(root);

	while (1) {
		ret = walk_down_tree(trans, root, path, wc);
		if (ret < 0) {
			err = ret;
			break;
		}

		ret = walk_up_tree(trans, root, path, wc, BTRFS_MAX_LEVEL);
		if (ret < 0) {
			err = ret;
			break;
		}

		if (ret > 0) {
			BUG_ON(wc->stage != DROP_REFERENCE);
			break;
		}

		if (wc->stage == DROP_REFERENCE) {
			level = wc->level;
			btrfs_node_key(path->nodes[level],
				       &root_item->drop_progress,
				       path->slots[level]);
			root_item->drop_level = level;
		}

		BUG_ON(wc->level == 0);
		if (btrfs_should_end_transaction(trans, tree_root)) {
			ret = btrfs_update_root(trans, tree_root,
						&root->root_key,
						root_item);
			BUG_ON(ret);

			btrfs_end_transaction_throttle(trans, tree_root);
			trans = btrfs_start_transaction(tree_root, 0);
			BUG_ON(IS_ERR(trans));
			if (block_rsv)
				trans->block_rsv = block_rsv;
		}
	}
	btrfs_release_path(path);
	BUG_ON(err);

	ret = btrfs_del_root(trans, tree_root, &root->root_key);
	BUG_ON(ret);

	if (root->root_key.objectid != BTRFS_TREE_RELOC_OBJECTID) {
		ret = btrfs_find_last_root(tree_root, root->root_key.objectid,
					   NULL, NULL);
		BUG_ON(ret < 0);
		if (ret > 0) {
			/* if we fail to delete the orphan item this time
			 * around, it'll get picked up the next time.
			 *
			 * The most common failure here is just -ENOENT.
			 */
			btrfs_del_orphan_item(trans, tree_root,
					      root->root_key.objectid);
		}
	}

	if (root->in_radix) {
		btrfs_free_fs_root(tree_root->fs_info, root);
	} else {
		free_extent_buffer(root->node);
		free_extent_buffer(root->commit_root);
		kfree(root);
	}
out:
	btrfs_end_transaction_throttle(trans, tree_root);
	kfree(wc);
	btrfs_free_path(path);
	return err;
}

/*
 * drop subtree rooted at tree block 'node'.
 *
 * NOTE: this function will unlock and release tree block 'node'
 */
int btrfs_drop_subtree(struct btrfs_trans_handle *trans,
			struct btrfs_root *root,
			struct extent_buffer *node,
			struct extent_buffer *parent)
{
	struct btrfs_path *path;
	struct walk_control *wc;
	int level;
	int parent_level;
	int ret = 0;
	int wret;

	BUG_ON(root->root_key.objectid != BTRFS_TREE_RELOC_OBJECTID);

	path = btrfs_alloc_path();
	if (!path)
		return -ENOMEM;

	wc = kzalloc(sizeof(*wc), GFP_NOFS);
	if (!wc) {
		btrfs_free_path(path);
		return -ENOMEM;
	}

	btrfs_assert_tree_locked(parent);
	parent_level = btrfs_header_level(parent);
	extent_buffer_get(parent);
	path->nodes[parent_level] = parent;
	path->slots[parent_level] = btrfs_header_nritems(parent);

	btrfs_assert_tree_locked(node);
	level = btrfs_header_level(node);
	path->nodes[level] = node;
	path->slots[level] = 0;
	path->locks[level] = BTRFS_WRITE_LOCK_BLOCKING;

	wc->refs[parent_level] = 1;
	wc->flags[parent_level] = BTRFS_BLOCK_FLAG_FULL_BACKREF;
	wc->level = level;
	wc->shared_level = -1;
	wc->stage = DROP_REFERENCE;
	wc->update_ref = 0;
	wc->keep_locks = 1;
	wc->reada_count = BTRFS_NODEPTRS_PER_BLOCK(root);

	while (1) {
		wret = walk_down_tree(trans, root, path, wc);
		if (wret < 0) {
			ret = wret;
			break;
		}

		wret = walk_up_tree(trans, root, path, wc, parent_level);
		if (wret < 0)
			ret = wret;
		if (wret != 0)
			break;
	}

	kfree(wc);
	btrfs_free_path(path);
	return ret;
}

static u64 update_block_group_flags(struct btrfs_root *root, u64 flags)
{
	u64 num_devices;
	u64 stripped = BTRFS_BLOCK_GROUP_RAID0 |
		BTRFS_BLOCK_GROUP_RAID1 | BTRFS_BLOCK_GROUP_RAID10;

	/*
	 * we add in the count of missing devices because we want
	 * to make sure that any RAID levels on a degraded FS
	 * continue to be honored.
	 */
	num_devices = root->fs_info->fs_devices->rw_devices +
		root->fs_info->fs_devices->missing_devices;

	if (num_devices == 1) {
		stripped |= BTRFS_BLOCK_GROUP_DUP;
		stripped = flags & ~stripped;

		/* turn raid0 into single device chunks */
		if (flags & BTRFS_BLOCK_GROUP_RAID0)
			return stripped;

		/* turn mirroring into duplication */
		if (flags & (BTRFS_BLOCK_GROUP_RAID1 |
			     BTRFS_BLOCK_GROUP_RAID10))
			return stripped | BTRFS_BLOCK_GROUP_DUP;
		return flags;
	} else {
		/* they already had raid on here, just return */
		if (flags & stripped)
			return flags;

		stripped |= BTRFS_BLOCK_GROUP_DUP;
		stripped = flags & ~stripped;

		/* switch duplicated blocks with raid1 */
		if (flags & BTRFS_BLOCK_GROUP_DUP)
			return stripped | BTRFS_BLOCK_GROUP_RAID1;

		/* turn single device chunks into raid0 */
		return stripped | BTRFS_BLOCK_GROUP_RAID0;
	}
	return flags;
}

static int set_block_group_ro(struct btrfs_block_group_cache *cache, int force)
{
	struct btrfs_space_info *sinfo = cache->space_info;
	u64 num_bytes;
	u64 min_allocable_bytes;
	int ret = -ENOSPC;

	if (cache->ro)
		return 0;

	/*
	 * We need some metadata space and system metadata space for
	 * allocating chunks in some corner cases until we force to set
	 * it to be readonly.
	 */
	if ((sinfo->flags &
	     (BTRFS_BLOCK_GROUP_SYSTEM | BTRFS_BLOCK_GROUP_METADATA)) &&
	    !force)
		min_allocable_bytes = 1 * 1024 * 1024;
	else
		min_allocable_bytes = 0;

	spin_lock(&sinfo->lock);
	spin_lock(&cache->lock);
	num_bytes = cache->key.offset - cache->reserved - cache->pinned -
		    cache->bytes_super - btrfs_block_group_used(&cache->item);

	if (sinfo->bytes_used + sinfo->bytes_reserved + sinfo->bytes_pinned +
	    sinfo->bytes_may_use + sinfo->bytes_readonly +
	    cache->reserved_pinned + num_bytes + min_allocable_bytes <=
	    sinfo->total_bytes) {
		sinfo->bytes_readonly += num_bytes;
		sinfo->bytes_reserved += cache->reserved_pinned;
		cache->reserved_pinned = 0;
		cache->ro = 1;
		ret = 0;
	}

	spin_unlock(&cache->lock);
	spin_unlock(&sinfo->lock);
	return ret;
}

int btrfs_set_block_group_ro(struct btrfs_root *root,
			     struct btrfs_block_group_cache *cache)

{
	struct btrfs_trans_handle *trans;
	u64 alloc_flags;
	int ret;

	BUG_ON(cache->ro);

	trans = btrfs_join_transaction(root);
	BUG_ON(IS_ERR(trans));

	alloc_flags = update_block_group_flags(root, cache->flags);
	if (alloc_flags != cache->flags)
		do_chunk_alloc(trans, root, 2 * 1024 * 1024, alloc_flags,
			       CHUNK_ALLOC_FORCE);

	ret = set_block_group_ro(cache, 0);
	if (!ret)
		goto out;
	alloc_flags = get_alloc_profile(root, cache->space_info->flags);
	ret = do_chunk_alloc(trans, root, 2 * 1024 * 1024, alloc_flags,
			     CHUNK_ALLOC_FORCE);
	if (ret < 0)
		goto out;
	ret = set_block_group_ro(cache, 0);
out:
	btrfs_end_transaction(trans, root);
	return ret;
}

int btrfs_force_chunk_alloc(struct btrfs_trans_handle *trans,
			    struct btrfs_root *root, u64 type)
{
	u64 alloc_flags = get_alloc_profile(root, type);
	return do_chunk_alloc(trans, root, 2 * 1024 * 1024, alloc_flags,
			      CHUNK_ALLOC_FORCE);
}

/*
 * helper to account the unused space of all the readonly block group in the
 * list. takes mirrors into account.
 */
static u64 __btrfs_get_ro_block_group_free_space(struct list_head *groups_list)
{
	struct btrfs_block_group_cache *block_group;
	u64 free_bytes = 0;
	int factor;

	list_for_each_entry(block_group, groups_list, list) {
		spin_lock(&block_group->lock);

		if (!block_group->ro) {
			spin_unlock(&block_group->lock);
			continue;
		}

		if (block_group->flags & (BTRFS_BLOCK_GROUP_RAID1 |
					  BTRFS_BLOCK_GROUP_RAID10 |
					  BTRFS_BLOCK_GROUP_DUP))
			factor = 2;
		else
			factor = 1;

		free_bytes += (block_group->key.offset -
			       btrfs_block_group_used(&block_group->item)) *
			       factor;

		spin_unlock(&block_group->lock);
	}

	return free_bytes;
}

/*
 * helper to account the unused space of all the readonly block group in the
 * space_info. takes mirrors into account.
 */
u64 btrfs_account_ro_block_groups_free_space(struct btrfs_space_info *sinfo)
{
	int i;
	u64 free_bytes = 0;

	spin_lock(&sinfo->lock);

	for(i = 0; i < BTRFS_NR_RAID_TYPES; i++)
		if (!list_empty(&sinfo->block_groups[i]))
			free_bytes += __btrfs_get_ro_block_group_free_space(
						&sinfo->block_groups[i]);

	spin_unlock(&sinfo->lock);

	return free_bytes;
}

int btrfs_set_block_group_rw(struct btrfs_root *root,
			      struct btrfs_block_group_cache *cache)
{
	struct btrfs_space_info *sinfo = cache->space_info;
	u64 num_bytes;

	BUG_ON(!cache->ro);

	spin_lock(&sinfo->lock);
	spin_lock(&cache->lock);
	num_bytes = cache->key.offset - cache->reserved - cache->pinned -
		    cache->bytes_super - btrfs_block_group_used(&cache->item);
	sinfo->bytes_readonly -= num_bytes;
	cache->ro = 0;
	spin_unlock(&cache->lock);
	spin_unlock(&sinfo->lock);
	return 0;
}

/*
 * checks to see if its even possible to relocate this block group.
 *
 * @return - -1 if it's not a good idea to relocate this block group, 0 if its
 * ok to go ahead and try.
 */
int btrfs_can_relocate(struct btrfs_root *root, u64 bytenr)
{
	struct btrfs_block_group_cache *block_group;
	struct btrfs_space_info *space_info;
	struct btrfs_fs_devices *fs_devices = root->fs_info->fs_devices;
	struct btrfs_device *device;
	int full = 0;
	int ret = 0;

	block_group = btrfs_lookup_block_group(root->fs_info, bytenr);

	/* odd, couldn't find the block group, leave it alone */
	if (!block_group)
		return -1;

	/* no bytes used, we're good */
	if (!btrfs_block_group_used(&block_group->item))
		goto out;

	space_info = block_group->space_info;
	spin_lock(&space_info->lock);

	full = space_info->full;

	/*
	 * if this is the last block group we have in this space, we can't
	 * relocate it unless we're able to allocate a new chunk below.
	 *
	 * Otherwise, we need to make sure we have room in the space to handle
	 * all of the extents from this block group.  If we can, we're good
	 */
	if ((space_info->total_bytes != block_group->key.offset) &&
	   (space_info->bytes_used + space_info->bytes_reserved +
	    space_info->bytes_pinned + space_info->bytes_readonly +
	    btrfs_block_group_used(&block_group->item) <
	    space_info->total_bytes)) {
		spin_unlock(&space_info->lock);
		goto out;
	}
	spin_unlock(&space_info->lock);

	/*
	 * ok we don't have enough space, but maybe we have free space on our
	 * devices to allocate new chunks for relocation, so loop through our
	 * alloc devices and guess if we have enough space.  However, if we
	 * were marked as full, then we know there aren't enough chunks, and we
	 * can just return.
	 */
	ret = -1;
	if (full)
		goto out;

	mutex_lock(&root->fs_info->chunk_mutex);
	list_for_each_entry(device, &fs_devices->alloc_list, dev_alloc_list) {
		u64 min_free = btrfs_block_group_used(&block_group->item);
		u64 dev_offset;

		/*
		 * check to make sure we can actually find a chunk with enough
		 * space to fit our block group in.
		 */
		if (device->total_bytes > device->bytes_used + min_free) {
			ret = find_free_dev_extent(NULL, device, min_free,
						   &dev_offset, NULL);
			if (!ret)
				break;
			ret = -1;
		}
	}
	mutex_unlock(&root->fs_info->chunk_mutex);
out:
	btrfs_put_block_group(block_group);
	return ret;
}

static int find_first_block_group(struct btrfs_root *root,
		struct btrfs_path *path, struct btrfs_key *key)
{
	int ret = 0;
	struct btrfs_key found_key;
	struct extent_buffer *leaf;
	int slot;

	ret = btrfs_search_slot(NULL, root, key, path, 0, 0);
	if (ret < 0)
		goto out;

	while (1) {
		slot = path->slots[0];
		leaf = path->nodes[0];
		if (slot >= btrfs_header_nritems(leaf)) {
			ret = btrfs_next_leaf(root, path);
			if (ret == 0)
				continue;
			if (ret < 0)
				goto out;
			break;
		}
		btrfs_item_key_to_cpu(leaf, &found_key, slot);

		if (found_key.objectid >= key->objectid &&
		    found_key.type == BTRFS_BLOCK_GROUP_ITEM_KEY) {
			ret = 0;
			goto out;
		}
		path->slots[0]++;
	}
out:
	return ret;
}

void btrfs_put_block_group_cache(struct btrfs_fs_info *info)
{
	struct btrfs_block_group_cache *block_group;
	u64 last = 0;

	while (1) {
		struct inode *inode;

		block_group = btrfs_lookup_first_block_group(info, last);
		while (block_group) {
			spin_lock(&block_group->lock);
			if (block_group->iref)
				break;
			spin_unlock(&block_group->lock);
			block_group = next_block_group(info->tree_root,
						       block_group);
		}
		if (!block_group) {
			if (last == 0)
				break;
			last = 0;
			continue;
		}

		inode = block_group->inode;
		block_group->iref = 0;
		block_group->inode = NULL;
		spin_unlock(&block_group->lock);
		iput(inode);
		last = block_group->key.objectid + block_group->key.offset;
		btrfs_put_block_group(block_group);
	}
}

int btrfs_free_block_groups(struct btrfs_fs_info *info)
{
	struct btrfs_block_group_cache *block_group;
	struct btrfs_space_info *space_info;
	struct btrfs_caching_control *caching_ctl;
	struct rb_node *n;

	down_write(&info->extent_commit_sem);
	while (!list_empty(&info->caching_block_groups)) {
		caching_ctl = list_entry(info->caching_block_groups.next,
					 struct btrfs_caching_control, list);
		list_del(&caching_ctl->list);
		put_caching_control(caching_ctl);
	}
	up_write(&info->extent_commit_sem);

	spin_lock(&info->block_group_cache_lock);
	while ((n = rb_last(&info->block_group_cache_tree)) != NULL) {
		block_group = rb_entry(n, struct btrfs_block_group_cache,
				       cache_node);
		rb_erase(&block_group->cache_node,
			 &info->block_group_cache_tree);
		spin_unlock(&info->block_group_cache_lock);

		down_write(&block_group->space_info->groups_sem);
		list_del(&block_group->list);
		up_write(&block_group->space_info->groups_sem);

		if (block_group->cached == BTRFS_CACHE_STARTED)
			wait_block_group_cache_done(block_group);

		/*
		 * We haven't cached this block group, which means we could
		 * possibly have excluded extents on this block group.
		 */
		if (block_group->cached == BTRFS_CACHE_NO)
			free_excluded_extents(info->extent_root, block_group);

		btrfs_remove_free_space_cache(block_group);
		btrfs_put_block_group(block_group);

		spin_lock(&info->block_group_cache_lock);
	}
	spin_unlock(&info->block_group_cache_lock);

	/* now that all the block groups are freed, go through and
	 * free all the space_info structs.  This is only called during
	 * the final stages of unmount, and so we know nobody is
	 * using them.  We call synchronize_rcu() once before we start,
	 * just to be on the safe side.
	 */
	synchronize_rcu();

	release_global_block_rsv(info);

	while(!list_empty(&info->space_info)) {
		space_info = list_entry(info->space_info.next,
					struct btrfs_space_info,
					list);
		if (space_info->bytes_pinned > 0 ||
		    space_info->bytes_reserved > 0) {
			WARN_ON(1);
			dump_space_info(space_info, 0, 0);
		}
		list_del(&space_info->list);
		kfree(space_info);
	}
	return 0;
}

static void __link_block_group(struct btrfs_space_info *space_info,
			       struct btrfs_block_group_cache *cache)
{
	int index = get_block_group_index(cache);

	down_write(&space_info->groups_sem);
	list_add_tail(&cache->list, &space_info->block_groups[index]);
	up_write(&space_info->groups_sem);
}

int btrfs_read_block_groups(struct btrfs_root *root)
{
	struct btrfs_path *path;
	int ret;
	struct btrfs_block_group_cache *cache;
	struct btrfs_fs_info *info = root->fs_info;
	struct btrfs_space_info *space_info;
	struct btrfs_key key;
	struct btrfs_key found_key;
	struct extent_buffer *leaf;
	int need_clear = 0;
	u64 cache_gen;

	root = info->extent_root;
	key.objectid = 0;
	key.offset = 0;
	btrfs_set_key_type(&key, BTRFS_BLOCK_GROUP_ITEM_KEY);
	path = btrfs_alloc_path();
	if (!path)
		return -ENOMEM;
	path->reada = 1;

	cache_gen = btrfs_super_cache_generation(&root->fs_info->super_copy);
	if (cache_gen != 0 &&
	    btrfs_super_generation(&root->fs_info->super_copy) != cache_gen)
		need_clear = 1;
	if (btrfs_test_opt(root, CLEAR_CACHE))
		need_clear = 1;
	if (!btrfs_test_opt(root, SPACE_CACHE) && cache_gen)
		printk(KERN_INFO "btrfs: disk space caching is enabled\n");

	while (1) {
		ret = find_first_block_group(root, path, &key);
		if (ret > 0)
			break;
		if (ret != 0)
			goto error;
		leaf = path->nodes[0];
		btrfs_item_key_to_cpu(leaf, &found_key, path->slots[0]);
		cache = kzalloc(sizeof(*cache), GFP_NOFS);
		if (!cache) {
			ret = -ENOMEM;
			goto error;
		}
		cache->free_space_ctl = kzalloc(sizeof(*cache->free_space_ctl),
						GFP_NOFS);
		if (!cache->free_space_ctl) {
			kfree(cache);
			ret = -ENOMEM;
			goto error;
		}

		atomic_set(&cache->count, 1);
		spin_lock_init(&cache->lock);
		cache->fs_info = info;
		INIT_LIST_HEAD(&cache->list);
		INIT_LIST_HEAD(&cache->cluster_list);

		if (need_clear)
			cache->disk_cache_state = BTRFS_DC_CLEAR;

		read_extent_buffer(leaf, &cache->item,
				   btrfs_item_ptr_offset(leaf, path->slots[0]),
				   sizeof(cache->item));
		memcpy(&cache->key, &found_key, sizeof(found_key));

		key.objectid = found_key.objectid + found_key.offset;
		btrfs_release_path(path);
		cache->flags = btrfs_block_group_flags(&cache->item);
		cache->sectorsize = root->sectorsize;

		btrfs_init_free_space_ctl(cache);

		/*
		 * We need to exclude the super stripes now so that the space
		 * info has super bytes accounted for, otherwise we'll think
		 * we have more space than we actually do.
		 */
		exclude_super_stripes(root, cache);

		/*
		 * check for two cases, either we are full, and therefore
		 * don't need to bother with the caching work since we won't
		 * find any space, or we are empty, and we can just add all
		 * the space in and be done with it.  This saves us _alot_ of
		 * time, particularly in the full case.
		 */
		if (found_key.offset == btrfs_block_group_used(&cache->item)) {
			cache->last_byte_to_unpin = (u64)-1;
			cache->cached = BTRFS_CACHE_FINISHED;
			free_excluded_extents(root, cache);
		} else if (btrfs_block_group_used(&cache->item) == 0) {
			cache->last_byte_to_unpin = (u64)-1;
			cache->cached = BTRFS_CACHE_FINISHED;
			add_new_free_space(cache, root->fs_info,
					   found_key.objectid,
					   found_key.objectid +
					   found_key.offset);
			free_excluded_extents(root, cache);
		}

		ret = update_space_info(info, cache->flags, found_key.offset,
					btrfs_block_group_used(&cache->item),
					&space_info);
		BUG_ON(ret);
		cache->space_info = space_info;
		spin_lock(&cache->space_info->lock);
		cache->space_info->bytes_readonly += cache->bytes_super;
		spin_unlock(&cache->space_info->lock);

		__link_block_group(space_info, cache);

		ret = btrfs_add_block_group_cache(root->fs_info, cache);
		BUG_ON(ret);

		set_avail_alloc_bits(root->fs_info, cache->flags);
		if (btrfs_chunk_readonly(root, cache->key.objectid))
			set_block_group_ro(cache, 1);
	}

	list_for_each_entry_rcu(space_info, &root->fs_info->space_info, list) {
		if (!(get_alloc_profile(root, space_info->flags) &
		      (BTRFS_BLOCK_GROUP_RAID10 |
		       BTRFS_BLOCK_GROUP_RAID1 |
		       BTRFS_BLOCK_GROUP_DUP)))
			continue;
		/*
		 * avoid allocating from un-mirrored block group if there are
		 * mirrored block groups.
		 */
		list_for_each_entry(cache, &space_info->block_groups[3], list)
			set_block_group_ro(cache, 1);
		list_for_each_entry(cache, &space_info->block_groups[4], list)
			set_block_group_ro(cache, 1);
	}

	init_global_block_rsv(info);
	ret = 0;
error:
	btrfs_free_path(path);
	return ret;
}

int btrfs_make_block_group(struct btrfs_trans_handle *trans,
			   struct btrfs_root *root, u64 bytes_used,
			   u64 type, u64 chunk_objectid, u64 chunk_offset,
			   u64 size)
{
	int ret;
	struct btrfs_root *extent_root;
	struct btrfs_block_group_cache *cache;

	extent_root = root->fs_info->extent_root;

	root->fs_info->last_trans_log_full_commit = trans->transid;

	cache = kzalloc(sizeof(*cache), GFP_NOFS);
	if (!cache)
		return -ENOMEM;
	cache->free_space_ctl = kzalloc(sizeof(*cache->free_space_ctl),
					GFP_NOFS);
	if (!cache->free_space_ctl) {
		kfree(cache);
		return -ENOMEM;
	}

	cache->key.objectid = chunk_offset;
	cache->key.offset = size;
	cache->key.type = BTRFS_BLOCK_GROUP_ITEM_KEY;
	cache->sectorsize = root->sectorsize;
	cache->fs_info = root->fs_info;

	atomic_set(&cache->count, 1);
	spin_lock_init(&cache->lock);
	INIT_LIST_HEAD(&cache->list);
	INIT_LIST_HEAD(&cache->cluster_list);

	btrfs_init_free_space_ctl(cache);

	btrfs_set_block_group_used(&cache->item, bytes_used);
	btrfs_set_block_group_chunk_objectid(&cache->item, chunk_objectid);
	cache->flags = type;
	btrfs_set_block_group_flags(&cache->item, type);

	cache->last_byte_to_unpin = (u64)-1;
	cache->cached = BTRFS_CACHE_FINISHED;
	exclude_super_stripes(root, cache);

	add_new_free_space(cache, root->fs_info, chunk_offset,
			   chunk_offset + size);

	free_excluded_extents(root, cache);

	ret = update_space_info(root->fs_info, cache->flags, size, bytes_used,
				&cache->space_info);
	BUG_ON(ret);

	spin_lock(&cache->space_info->lock);
	cache->space_info->bytes_readonly += cache->bytes_super;
	spin_unlock(&cache->space_info->lock);

	__link_block_group(cache->space_info, cache);

	ret = btrfs_add_block_group_cache(root->fs_info, cache);
	BUG_ON(ret);

	ret = btrfs_insert_item(trans, extent_root, &cache->key, &cache->item,
				sizeof(cache->item));
	BUG_ON(ret);

	set_avail_alloc_bits(extent_root->fs_info, type);

	return 0;
}

int btrfs_remove_block_group(struct btrfs_trans_handle *trans,
			     struct btrfs_root *root, u64 group_start)
{
	struct btrfs_path *path;
	struct btrfs_block_group_cache *block_group;
	struct btrfs_free_cluster *cluster;
	struct btrfs_root *tree_root = root->fs_info->tree_root;
	struct btrfs_key key;
	struct inode *inode;
	int ret;
	int factor;

	root = root->fs_info->extent_root;

	block_group = btrfs_lookup_block_group(root->fs_info, group_start);
	BUG_ON(!block_group);
	BUG_ON(!block_group->ro);

	/*
	 * Free the reserved super bytes from this block group before
	 * remove it.
	 */
	free_excluded_extents(root, block_group);

	memcpy(&key, &block_group->key, sizeof(key));
	if (block_group->flags & (BTRFS_BLOCK_GROUP_DUP |
				  BTRFS_BLOCK_GROUP_RAID1 |
				  BTRFS_BLOCK_GROUP_RAID10))
		factor = 2;
	else
		factor = 1;

	/* make sure this block group isn't part of an allocation cluster */
	cluster = &root->fs_info->data_alloc_cluster;
	spin_lock(&cluster->refill_lock);
	btrfs_return_cluster_to_free_space(block_group, cluster);
	spin_unlock(&cluster->refill_lock);

	/*
	 * make sure this block group isn't part of a metadata
	 * allocation cluster
	 */
	cluster = &root->fs_info->meta_alloc_cluster;
	spin_lock(&cluster->refill_lock);
	btrfs_return_cluster_to_free_space(block_group, cluster);
	spin_unlock(&cluster->refill_lock);

	path = btrfs_alloc_path();
	BUG_ON(!path);

	inode = lookup_free_space_inode(root, block_group, path);
	if (!IS_ERR(inode)) {
		btrfs_orphan_add(trans, inode);
		clear_nlink(inode);
		/* One for the block groups ref */
		spin_lock(&block_group->lock);
		if (block_group->iref) {
			block_group->iref = 0;
			block_group->inode = NULL;
			spin_unlock(&block_group->lock);
			iput(inode);
		} else {
			spin_unlock(&block_group->lock);
		}
		/* One for our lookup ref */
		iput(inode);
	}

	key.objectid = BTRFS_FREE_SPACE_OBJECTID;
	key.offset = block_group->key.objectid;
	key.type = 0;

	ret = btrfs_search_slot(trans, tree_root, &key, path, -1, 1);
	if (ret < 0)
		goto out;
	if (ret > 0)
		btrfs_release_path(path);
	if (ret == 0) {
		ret = btrfs_del_item(trans, tree_root, path);
		if (ret)
			goto out;
		btrfs_release_path(path);
	}

	spin_lock(&root->fs_info->block_group_cache_lock);
	rb_erase(&block_group->cache_node,
		 &root->fs_info->block_group_cache_tree);
	spin_unlock(&root->fs_info->block_group_cache_lock);

	down_write(&block_group->space_info->groups_sem);
	/*
	 * we must use list_del_init so people can check to see if they
	 * are still on the list after taking the semaphore
	 */
	list_del_init(&block_group->list);
	up_write(&block_group->space_info->groups_sem);

	if (block_group->cached == BTRFS_CACHE_STARTED)
		wait_block_group_cache_done(block_group);

	btrfs_remove_free_space_cache(block_group);

	spin_lock(&block_group->space_info->lock);
	block_group->space_info->total_bytes -= block_group->key.offset;
	block_group->space_info->bytes_readonly -= block_group->key.offset;
	block_group->space_info->disk_total -= block_group->key.offset * factor;
	spin_unlock(&block_group->space_info->lock);

	memcpy(&key, &block_group->key, sizeof(key));

	btrfs_clear_space_info_full(root->fs_info);

	btrfs_put_block_group(block_group);
	btrfs_put_block_group(block_group);

	ret = btrfs_search_slot(trans, root, &key, path, -1, 1);
	if (ret > 0)
		ret = -EIO;
	if (ret < 0)
		goto out;

	ret = btrfs_del_item(trans, root, path);
out:
	btrfs_free_path(path);
	return ret;
}

int btrfs_init_space_info(struct btrfs_fs_info *fs_info)
{
	struct btrfs_space_info *space_info;
	struct btrfs_super_block *disk_super;
	u64 features;
	u64 flags;
	int mixed = 0;
	int ret;

	disk_super = &fs_info->super_copy;
	if (!btrfs_super_root(disk_super))
		return 1;

	features = btrfs_super_incompat_flags(disk_super);
	if (features & BTRFS_FEATURE_INCOMPAT_MIXED_GROUPS)
		mixed = 1;

	flags = BTRFS_BLOCK_GROUP_SYSTEM;
	ret = update_space_info(fs_info, flags, 0, 0, &space_info);
	if (ret)
		goto out;

	if (mixed) {
		flags = BTRFS_BLOCK_GROUP_METADATA | BTRFS_BLOCK_GROUP_DATA;
		ret = update_space_info(fs_info, flags, 0, 0, &space_info);
	} else {
		flags = BTRFS_BLOCK_GROUP_METADATA;
		ret = update_space_info(fs_info, flags, 0, 0, &space_info);
		if (ret)
			goto out;

		flags = BTRFS_BLOCK_GROUP_DATA;
		ret = update_space_info(fs_info, flags, 0, 0, &space_info);
	}
out:
	return ret;
}

int btrfs_error_unpin_extent_range(struct btrfs_root *root, u64 start, u64 end)
{
	return unpin_extent_range(root, start, end);
}

int btrfs_error_discard_extent(struct btrfs_root *root, u64 bytenr,
			       u64 num_bytes, u64 *actual_bytes)
{
	return btrfs_discard_extent(root, bytenr, num_bytes, actual_bytes);
}

int btrfs_trim_fs(struct btrfs_root *root, struct fstrim_range *range)
{
	struct btrfs_fs_info *fs_info = root->fs_info;
	struct btrfs_block_group_cache *cache = NULL;
	u64 group_trimmed;
	u64 start;
	u64 end;
	u64 trimmed = 0;
	int ret = 0;

	cache = btrfs_lookup_block_group(fs_info, range->start);

	while (cache) {
		if (cache->key.objectid >= (range->start + range->len)) {
			btrfs_put_block_group(cache);
			break;
		}

		start = max(range->start, cache->key.objectid);
		end = min(range->start + range->len,
				cache->key.objectid + cache->key.offset);

		if (end - start >= range->minlen) {
			if (!block_group_cache_done(cache)) {
				ret = cache_block_group(cache, NULL, root, 0);
				if (!ret)
					wait_block_group_cache_done(cache);
			}
			ret = btrfs_trim_block_group(cache,
						     &group_trimmed,
						     start,
						     end,
						     range->minlen);

			trimmed += group_trimmed;
			if (ret) {
				btrfs_put_block_group(cache);
				break;
			}
		}

		cache = next_block_group(fs_info->tree_root, cache);
	}

	range->len = trimmed;
	return ret;
}<|MERGE_RESOLUTION|>--- conflicted
+++ resolved
@@ -3311,8 +3311,6 @@
 	if (reserved == 0)
 		return 0;
 
-<<<<<<< HEAD
-=======
 	smp_mb();
 	if (root->fs_info->delalloc_bytes == 0) {
 		if (trans)
@@ -3321,7 +3319,6 @@
 		return 0;
 	}
 
->>>>>>> acfe7d74
 	max_reclaim = min(reserved, to_reclaim);
 
 	while (loops < 1024) {
@@ -3505,12 +3502,9 @@
 		goto out;
 
 	ret = -ENOSPC;
-<<<<<<< HEAD
-=======
 	if (committed)
 		goto out;
 
->>>>>>> acfe7d74
 	trans = btrfs_join_transaction(root);
 	if (IS_ERR(trans))
 		goto out;
@@ -3737,10 +3731,6 @@
 	if (commit_trans) {
 		if (trans)
 			return -EAGAIN;
-<<<<<<< HEAD
-
-=======
->>>>>>> acfe7d74
 		trans = btrfs_join_transaction(root);
 		BUG_ON(IS_ERR(trans));
 		ret = btrfs_commit_transaction(trans, root);
@@ -3882,40 +3872,6 @@
 int btrfs_truncate_reserve_metadata(struct btrfs_trans_handle *trans,
 				    struct btrfs_root *root,
 				    struct btrfs_block_rsv *rsv)
-<<<<<<< HEAD
-{
-	struct btrfs_block_rsv *trans_rsv = &root->fs_info->trans_block_rsv;
-	u64 num_bytes;
-	int ret;
-
-	/*
-	 * Truncate should be freeing data, but give us 2 items just in case it
-	 * needs to use some space.  We may want to be smarter about this in the
-	 * future.
-	 */
-	num_bytes = btrfs_calc_trans_metadata_size(root, 2);
-
-	/* We already have enough bytes, just return */
-	if (rsv->reserved >= num_bytes)
-		return 0;
-
-	num_bytes -= rsv->reserved;
-
-	/*
-	 * You should have reserved enough space before hand to do this, so this
-	 * should not fail.
-	 */
-	ret = block_rsv_migrate_bytes(trans_rsv, rsv, num_bytes);
-	BUG_ON(ret);
-
-	return 0;
-}
-
-int btrfs_trans_reserve_metadata(struct btrfs_trans_handle *trans,
-				 struct btrfs_root *root,
-				 int num_items)
-=======
->>>>>>> acfe7d74
 {
 	struct btrfs_block_rsv *trans_rsv = &root->fs_info->trans_block_rsv;
 	u64 num_bytes;
