/*
 * Copyright (C) 2007 Oracle.  All rights reserved.
 *
 * This program is free software; you can redistribute it and/or
 * modify it under the terms of the GNU General Public
 * License v2 as published by the Free Software Foundation.
 *
 * This program is distributed in the hope that it will be useful,
 * but WITHOUT ANY WARRANTY; without even the implied warranty of
 * MERCHANTABILITY or FITNESS FOR A PARTICULAR PURPOSE.  See the GNU
 * General Public License for more details.
 *
 * You should have received a copy of the GNU General Public
 * License along with this program; if not, write to the
 * Free Software Foundation, Inc., 59 Temple Place - Suite 330,
 * Boston, MA 021110-1307, USA.
 */

#include <linux/fs.h>
#include <linux/blkdev.h>
#include <linux/scatterlist.h>
#include <linux/swap.h>
#include <linux/radix-tree.h>
#include <linux/writeback.h>
#include <linux/buffer_head.h>
#include <linux/workqueue.h>
#include <linux/kthread.h>
#include <linux/freezer.h>
#include <linux/crc32c.h>
#include <linux/slab.h>
#include <linux/migrate.h>
#include <linux/ratelimit.h>
#include <asm/unaligned.h>
#include "compat.h"
#include "ctree.h"
#include "disk-io.h"
#include "transaction.h"
#include "btrfs_inode.h"
#include "volumes.h"
#include "print-tree.h"
#include "async-thread.h"
#include "locking.h"
#include "tree-log.h"
#include "free-space-cache.h"
#include "inode-map.h"

static struct extent_io_ops btree_extent_io_ops;
static void end_workqueue_fn(struct btrfs_work *work);
static void free_fs_root(struct btrfs_root *root);
static void btrfs_check_super_valid(struct btrfs_fs_info *fs_info,
				    int read_only);
static int btrfs_destroy_ordered_operations(struct btrfs_root *root);
static int btrfs_destroy_ordered_extents(struct btrfs_root *root);
static int btrfs_destroy_delayed_refs(struct btrfs_transaction *trans,
				      struct btrfs_root *root);
static int btrfs_destroy_pending_snapshots(struct btrfs_transaction *t);
static int btrfs_destroy_delalloc_inodes(struct btrfs_root *root);
static int btrfs_destroy_marked_extents(struct btrfs_root *root,
					struct extent_io_tree *dirty_pages,
					int mark);
static int btrfs_destroy_pinned_extent(struct btrfs_root *root,
				       struct extent_io_tree *pinned_extents);
static int btrfs_cleanup_transaction(struct btrfs_root *root);

/*
 * end_io_wq structs are used to do processing in task context when an IO is
 * complete.  This is used during reads to verify checksums, and it is used
 * by writes to insert metadata for new file extents after IO is complete.
 */
struct end_io_wq {
	struct bio *bio;
	bio_end_io_t *end_io;
	void *private;
	struct btrfs_fs_info *info;
	int error;
	int metadata;
	struct list_head list;
	struct btrfs_work work;
};

/*
 * async submit bios are used to offload expensive checksumming
 * onto the worker threads.  They checksum file and metadata bios
 * just before they are sent down the IO stack.
 */
struct async_submit_bio {
	struct inode *inode;
	struct bio *bio;
	struct list_head list;
	extent_submit_bio_hook_t *submit_bio_start;
	extent_submit_bio_hook_t *submit_bio_done;
	int rw;
	int mirror_num;
	unsigned long bio_flags;
	/*
	 * bio_offset is optional, can be used if the pages in the bio
	 * can't tell us where in the file the bio should go
	 */
	u64 bio_offset;
	struct btrfs_work work;
};

/*
 * Lockdep class keys for extent_buffer->lock's in this root.  For a given
 * eb, the lockdep key is determined by the btrfs_root it belongs to and
 * the level the eb occupies in the tree.
 *
 * Different roots are used for different purposes and may nest inside each
 * other and they require separate keysets.  As lockdep keys should be
 * static, assign keysets according to the purpose of the root as indicated
 * by btrfs_root->objectid.  This ensures that all special purpose roots
 * have separate keysets.
 *
 * Lock-nesting across peer nodes is always done with the immediate parent
 * node locked thus preventing deadlock.  As lockdep doesn't know this, use
 * subclass to avoid triggering lockdep warning in such cases.
 *
 * The key is set by the readpage_end_io_hook after the buffer has passed
 * csum validation but before the pages are unlocked.  It is also set by
 * btrfs_init_new_buffer on freshly allocated blocks.
 *
 * We also add a check to make sure the highest level of the tree is the
 * same as our lockdep setup here.  If BTRFS_MAX_LEVEL changes, this code
 * needs update as well.
 */
#ifdef CONFIG_DEBUG_LOCK_ALLOC
# if BTRFS_MAX_LEVEL != 8
#  error
# endif

static struct btrfs_lockdep_keyset {
	u64			id;		/* root objectid */
	const char		*name_stem;	/* lock name stem */
	char			names[BTRFS_MAX_LEVEL + 1][20];
	struct lock_class_key	keys[BTRFS_MAX_LEVEL + 1];
} btrfs_lockdep_keysets[] = {
	{ .id = BTRFS_ROOT_TREE_OBJECTID,	.name_stem = "root"	},
	{ .id = BTRFS_EXTENT_TREE_OBJECTID,	.name_stem = "extent"	},
	{ .id = BTRFS_CHUNK_TREE_OBJECTID,	.name_stem = "chunk"	},
	{ .id = BTRFS_DEV_TREE_OBJECTID,	.name_stem = "dev"	},
	{ .id = BTRFS_FS_TREE_OBJECTID,		.name_stem = "fs"	},
	{ .id = BTRFS_CSUM_TREE_OBJECTID,	.name_stem = "csum"	},
	{ .id = BTRFS_ORPHAN_OBJECTID,		.name_stem = "orphan"	},
	{ .id = BTRFS_TREE_LOG_OBJECTID,	.name_stem = "log"	},
	{ .id = BTRFS_TREE_RELOC_OBJECTID,	.name_stem = "treloc"	},
	{ .id = BTRFS_DATA_RELOC_TREE_OBJECTID,	.name_stem = "dreloc"	},
	{ .id = 0,				.name_stem = "tree"	},
};

void __init btrfs_init_lockdep(void)
{
	int i, j;

	/* initialize lockdep class names */
	for (i = 0; i < ARRAY_SIZE(btrfs_lockdep_keysets); i++) {
		struct btrfs_lockdep_keyset *ks = &btrfs_lockdep_keysets[i];

		for (j = 0; j < ARRAY_SIZE(ks->names); j++)
			snprintf(ks->names[j], sizeof(ks->names[j]),
				 "btrfs-%s-%02d", ks->name_stem, j);
	}
}

void btrfs_set_buffer_lockdep_class(u64 objectid, struct extent_buffer *eb,
				    int level)
{
	struct btrfs_lockdep_keyset *ks;

	BUG_ON(level >= ARRAY_SIZE(ks->keys));

	/* find the matching keyset, id 0 is the default entry */
	for (ks = btrfs_lockdep_keysets; ks->id; ks++)
		if (ks->id == objectid)
			break;

	lockdep_set_class_and_name(&eb->lock,
				   &ks->keys[level], ks->names[level]);
}

#endif

/*
 * extents on the btree inode are pretty simple, there's one extent
 * that covers the entire device
 */
static struct extent_map *btree_get_extent(struct inode *inode,
		struct page *page, size_t pg_offset, u64 start, u64 len,
		int create)
{
	struct extent_map_tree *em_tree = &BTRFS_I(inode)->extent_tree;
	struct extent_map *em;
	int ret;

	read_lock(&em_tree->lock);
	em = lookup_extent_mapping(em_tree, start, len);
	if (em) {
		em->bdev =
			BTRFS_I(inode)->root->fs_info->fs_devices->latest_bdev;
		read_unlock(&em_tree->lock);
		goto out;
	}
	read_unlock(&em_tree->lock);

	em = alloc_extent_map();
	if (!em) {
		em = ERR_PTR(-ENOMEM);
		goto out;
	}
	em->start = 0;
	em->len = (u64)-1;
	em->block_len = (u64)-1;
	em->block_start = 0;
	em->bdev = BTRFS_I(inode)->root->fs_info->fs_devices->latest_bdev;

	write_lock(&em_tree->lock);
	ret = add_extent_mapping(em_tree, em);
	if (ret == -EEXIST) {
		u64 failed_start = em->start;
		u64 failed_len = em->len;

		free_extent_map(em);
		em = lookup_extent_mapping(em_tree, start, len);
		if (em) {
			ret = 0;
		} else {
			em = lookup_extent_mapping(em_tree, failed_start,
						   failed_len);
			ret = -EIO;
		}
	} else if (ret) {
		free_extent_map(em);
		em = NULL;
	}
	write_unlock(&em_tree->lock);

	if (ret)
		em = ERR_PTR(ret);
out:
	return em;
}

u32 btrfs_csum_data(struct btrfs_root *root, char *data, u32 seed, size_t len)
{
	return crc32c(seed, data, len);
}

void btrfs_csum_final(u32 crc, char *result)
{
	put_unaligned_le32(~crc, result);
}

/*
 * compute the csum for a btree block, and either verify it or write it
 * into the csum field of the block.
 */
static int csum_tree_block(struct btrfs_root *root, struct extent_buffer *buf,
			   int verify)
{
	u16 csum_size =
		btrfs_super_csum_size(&root->fs_info->super_copy);
	char *result = NULL;
	unsigned long len;
	unsigned long cur_len;
	unsigned long offset = BTRFS_CSUM_SIZE;
	char *kaddr;
	unsigned long map_start;
	unsigned long map_len;
	int err;
	u32 crc = ~(u32)0;
	unsigned long inline_result;

	len = buf->len - offset;
	while (len > 0) {
		err = map_private_extent_buffer(buf, offset, 32,
					&kaddr, &map_start, &map_len);
		if (err)
			return 1;
		cur_len = min(len, map_len - (offset - map_start));
		crc = btrfs_csum_data(root, kaddr + offset - map_start,
				      crc, cur_len);
		len -= cur_len;
		offset += cur_len;
	}
	if (csum_size > sizeof(inline_result)) {
		result = kzalloc(csum_size * sizeof(char), GFP_NOFS);
		if (!result)
			return 1;
	} else {
		result = (char *)&inline_result;
	}

	btrfs_csum_final(crc, result);

	if (verify) {
		if (memcmp_extent_buffer(buf, result, 0, csum_size)) {
			u32 val;
			u32 found = 0;
			memcpy(&found, result, csum_size);

			read_extent_buffer(buf, &val, 0, csum_size);
			printk_ratelimited(KERN_INFO "btrfs: %s checksum verify "
				       "failed on %llu wanted %X found %X "
				       "level %d\n",
				       root->fs_info->sb->s_id,
				       (unsigned long long)buf->start, val, found,
				       btrfs_header_level(buf));
			if (result != (char *)&inline_result)
				kfree(result);
			return 1;
		}
	} else {
		write_extent_buffer(buf, result, 0, csum_size);
	}
	if (result != (char *)&inline_result)
		kfree(result);
	return 0;
}

/*
 * we can't consider a given block up to date unless the transid of the
 * block matches the transid in the parent node's pointer.  This is how we
 * detect blocks that either didn't get written at all or got written
 * in the wrong place.
 */
static int verify_parent_transid(struct extent_io_tree *io_tree,
				 struct extent_buffer *eb, u64 parent_transid)
{
	struct extent_state *cached_state = NULL;
	int ret;

	if (!parent_transid || btrfs_header_generation(eb) == parent_transid)
		return 0;

	lock_extent_bits(io_tree, eb->start, eb->start + eb->len - 1,
			 0, &cached_state, GFP_NOFS);
	if (extent_buffer_uptodate(io_tree, eb, cached_state) &&
	    btrfs_header_generation(eb) == parent_transid) {
		ret = 0;
		goto out;
	}
	printk_ratelimited("parent transid verify failed on %llu wanted %llu "
		       "found %llu\n",
		       (unsigned long long)eb->start,
		       (unsigned long long)parent_transid,
		       (unsigned long long)btrfs_header_generation(eb));
	ret = 1;
	clear_extent_buffer_uptodate(io_tree, eb, &cached_state);
out:
	unlock_extent_cached(io_tree, eb->start, eb->start + eb->len - 1,
			     &cached_state, GFP_NOFS);
	return ret;
}

/*
 * helper to read a given tree block, doing retries as required when
 * the checksums don't match and we have alternate mirrors to try.
 */
static int btree_read_extent_buffer_pages(struct btrfs_root *root,
					  struct extent_buffer *eb,
					  u64 start, u64 parent_transid)
{
	struct extent_io_tree *io_tree;
	int ret;
	int num_copies = 0;
	int mirror_num = 0;

	clear_bit(EXTENT_BUFFER_CORRUPT, &eb->bflags);
	io_tree = &BTRFS_I(root->fs_info->btree_inode)->io_tree;
	while (1) {
		ret = read_extent_buffer_pages(io_tree, eb, start, 1,
					       btree_get_extent, mirror_num);
		if (!ret &&
		    !verify_parent_transid(io_tree, eb, parent_transid))
			return ret;

		/*
		 * This buffer's crc is fine, but its contents are corrupted, so
		 * there is no reason to read the other copies, they won't be
		 * any less wrong.
		 */
		if (test_bit(EXTENT_BUFFER_CORRUPT, &eb->bflags))
			return ret;

		num_copies = btrfs_num_copies(&root->fs_info->mapping_tree,
					      eb->start, eb->len);
		if (num_copies == 1)
			return ret;

		mirror_num++;
		if (mirror_num > num_copies)
			return ret;
	}
	return -EIO;
}

/*
 * checksum a dirty tree block before IO.  This has extra checks to make sure
 * we only fill in the checksum field in the first page of a multi-page block
 */

static int csum_dirty_buffer(struct btrfs_root *root, struct page *page)
{
	struct extent_io_tree *tree;
	u64 start = (u64)page->index << PAGE_CACHE_SHIFT;
	u64 found_start;
	unsigned long len;
	struct extent_buffer *eb;
	int ret;

	tree = &BTRFS_I(page->mapping->host)->io_tree;

	if (page->private == EXTENT_PAGE_PRIVATE) {
		WARN_ON(1);
		goto out;
	}
	if (!page->private) {
		WARN_ON(1);
		goto out;
	}
	len = page->private >> 2;
	WARN_ON(len == 0);

	eb = alloc_extent_buffer(tree, start, len, page);
	if (eb == NULL) {
		WARN_ON(1);
		goto out;
	}
	ret = btree_read_extent_buffer_pages(root, eb, start + PAGE_CACHE_SIZE,
					     btrfs_header_generation(eb));
	BUG_ON(ret);
	WARN_ON(!btrfs_header_flag(eb, BTRFS_HEADER_FLAG_WRITTEN));

	found_start = btrfs_header_bytenr(eb);
	if (found_start != start) {
		WARN_ON(1);
		goto err;
	}
	if (eb->first_page != page) {
		WARN_ON(1);
		goto err;
	}
	if (!PageUptodate(page)) {
		WARN_ON(1);
		goto err;
	}
	csum_tree_block(root, eb, 0);
err:
	free_extent_buffer(eb);
out:
	return 0;
}

static int check_tree_block_fsid(struct btrfs_root *root,
				 struct extent_buffer *eb)
{
	struct btrfs_fs_devices *fs_devices = root->fs_info->fs_devices;
	u8 fsid[BTRFS_UUID_SIZE];
	int ret = 1;

	read_extent_buffer(eb, fsid, (unsigned long)btrfs_header_fsid(eb),
			   BTRFS_FSID_SIZE);
	while (fs_devices) {
		if (!memcmp(fsid, fs_devices->fsid, BTRFS_FSID_SIZE)) {
			ret = 0;
			break;
		}
		fs_devices = fs_devices->seed;
	}
	return ret;
}

#define CORRUPT(reason, eb, root, slot)				\
	printk(KERN_CRIT "btrfs: corrupt leaf, %s: block=%llu,"	\
	       "root=%llu, slot=%d\n", reason,			\
	       (unsigned long long)btrfs_header_bytenr(eb),	\
	       (unsigned long long)root->objectid, slot)

static noinline int check_leaf(struct btrfs_root *root,
			       struct extent_buffer *leaf)
{
	struct btrfs_key key;
	struct btrfs_key leaf_key;
	u32 nritems = btrfs_header_nritems(leaf);
	int slot;

	if (nritems == 0)
		return 0;

	/* Check the 0 item */
	if (btrfs_item_offset_nr(leaf, 0) + btrfs_item_size_nr(leaf, 0) !=
	    BTRFS_LEAF_DATA_SIZE(root)) {
		CORRUPT("invalid item offset size pair", leaf, root, 0);
		return -EIO;
	}

	/*
	 * Check to make sure each items keys are in the correct order and their
	 * offsets make sense.  We only have to loop through nritems-1 because
	 * we check the current slot against the next slot, which verifies the
	 * next slot's offset+size makes sense and that the current's slot
	 * offset is correct.
	 */
	for (slot = 0; slot < nritems - 1; slot++) {
		btrfs_item_key_to_cpu(leaf, &leaf_key, slot);
		btrfs_item_key_to_cpu(leaf, &key, slot + 1);

		/* Make sure the keys are in the right order */
		if (btrfs_comp_cpu_keys(&leaf_key, &key) >= 0) {
			CORRUPT("bad key order", leaf, root, slot);
			return -EIO;
		}

		/*
		 * Make sure the offset and ends are right, remember that the
		 * item data starts at the end of the leaf and grows towards the
		 * front.
		 */
		if (btrfs_item_offset_nr(leaf, slot) !=
			btrfs_item_end_nr(leaf, slot + 1)) {
			CORRUPT("slot offset bad", leaf, root, slot);
			return -EIO;
		}

		/*
		 * Check to make sure that we don't point outside of the leaf,
		 * just incase all the items are consistent to eachother, but
		 * all point outside of the leaf.
		 */
		if (btrfs_item_end_nr(leaf, slot) >
		    BTRFS_LEAF_DATA_SIZE(root)) {
			CORRUPT("slot end outside of leaf", leaf, root, slot);
			return -EIO;
		}
	}

	return 0;
}

static int btree_readpage_end_io_hook(struct page *page, u64 start, u64 end,
			       struct extent_state *state)
{
	struct extent_io_tree *tree;
	u64 found_start;
	int found_level;
	unsigned long len;
	struct extent_buffer *eb;
	struct btrfs_root *root = BTRFS_I(page->mapping->host)->root;
	int ret = 0;

	tree = &BTRFS_I(page->mapping->host)->io_tree;
	if (page->private == EXTENT_PAGE_PRIVATE)
		goto out;
	if (!page->private)
		goto out;

	len = page->private >> 2;
	WARN_ON(len == 0);

	eb = alloc_extent_buffer(tree, start, len, page);
	if (eb == NULL) {
		ret = -EIO;
		goto out;
	}

	found_start = btrfs_header_bytenr(eb);
	if (found_start != start) {
		printk_ratelimited(KERN_INFO "btrfs bad tree block start "
			       "%llu %llu\n",
			       (unsigned long long)found_start,
			       (unsigned long long)eb->start);
		ret = -EIO;
		goto err;
	}
	if (eb->first_page != page) {
		printk(KERN_INFO "btrfs bad first page %lu %lu\n",
		       eb->first_page->index, page->index);
		WARN_ON(1);
		ret = -EIO;
		goto err;
	}
	if (check_tree_block_fsid(root, eb)) {
		printk_ratelimited(KERN_INFO "btrfs bad fsid on block %llu\n",
			       (unsigned long long)eb->start);
		ret = -EIO;
		goto err;
	}
	found_level = btrfs_header_level(eb);

	btrfs_set_buffer_lockdep_class(btrfs_header_owner(eb),
				       eb, found_level);

	ret = csum_tree_block(root, eb, 1);
	if (ret) {
		ret = -EIO;
		goto err;
	}

	/*
	 * If this is a leaf block and it is corrupt, set the corrupt bit so
	 * that we don't try and read the other copies of this block, just
	 * return -EIO.
	 */
	if (found_level == 0 && check_leaf(root, eb)) {
		set_bit(EXTENT_BUFFER_CORRUPT, &eb->bflags);
		ret = -EIO;
	}

	end = min_t(u64, eb->len, PAGE_CACHE_SIZE);
	end = eb->start + end - 1;
err:
	free_extent_buffer(eb);
out:
	return ret;
}

static void end_workqueue_bio(struct bio *bio, int err)
{
	struct end_io_wq *end_io_wq = bio->bi_private;
	struct btrfs_fs_info *fs_info;

	fs_info = end_io_wq->info;
	end_io_wq->error = err;
	end_io_wq->work.func = end_workqueue_fn;
	end_io_wq->work.flags = 0;

	if (bio->bi_rw & REQ_WRITE) {
		if (end_io_wq->metadata == 1)
			btrfs_queue_worker(&fs_info->endio_meta_write_workers,
					   &end_io_wq->work);
		else if (end_io_wq->metadata == 2)
			btrfs_queue_worker(&fs_info->endio_freespace_worker,
					   &end_io_wq->work);
		else
			btrfs_queue_worker(&fs_info->endio_write_workers,
					   &end_io_wq->work);
	} else {
		if (end_io_wq->metadata)
			btrfs_queue_worker(&fs_info->endio_meta_workers,
					   &end_io_wq->work);
		else
			btrfs_queue_worker(&fs_info->endio_workers,
					   &end_io_wq->work);
	}
}

/*
 * For the metadata arg you want
 *
 * 0 - if data
 * 1 - if normal metadta
 * 2 - if writing to the free space cache area
 */
int btrfs_bio_wq_end_io(struct btrfs_fs_info *info, struct bio *bio,
			int metadata)
{
	struct end_io_wq *end_io_wq;
	end_io_wq = kmalloc(sizeof(*end_io_wq), GFP_NOFS);
	if (!end_io_wq)
		return -ENOMEM;

	end_io_wq->private = bio->bi_private;
	end_io_wq->end_io = bio->bi_end_io;
	end_io_wq->info = info;
	end_io_wq->error = 0;
	end_io_wq->bio = bio;
	end_io_wq->metadata = metadata;

	bio->bi_private = end_io_wq;
	bio->bi_end_io = end_workqueue_bio;
	return 0;
}

unsigned long btrfs_async_submit_limit(struct btrfs_fs_info *info)
{
	unsigned long limit = min_t(unsigned long,
				    info->workers.max_workers,
				    info->fs_devices->open_devices);
	return 256 * limit;
}

static void run_one_async_start(struct btrfs_work *work)
{
	struct async_submit_bio *async;

	async = container_of(work, struct  async_submit_bio, work);
	async->submit_bio_start(async->inode, async->rw, async->bio,
			       async->mirror_num, async->bio_flags,
			       async->bio_offset);
}

static void run_one_async_done(struct btrfs_work *work)
{
	struct btrfs_fs_info *fs_info;
	struct async_submit_bio *async;
	int limit;

	async = container_of(work, struct  async_submit_bio, work);
	fs_info = BTRFS_I(async->inode)->root->fs_info;

	limit = btrfs_async_submit_limit(fs_info);
	limit = limit * 2 / 3;

	atomic_dec(&fs_info->nr_async_submits);

	if (atomic_read(&fs_info->nr_async_submits) < limit &&
	    waitqueue_active(&fs_info->async_submit_wait))
		wake_up(&fs_info->async_submit_wait);

	async->submit_bio_done(async->inode, async->rw, async->bio,
			       async->mirror_num, async->bio_flags,
			       async->bio_offset);
}

static void run_one_async_free(struct btrfs_work *work)
{
	struct async_submit_bio *async;

	async = container_of(work, struct  async_submit_bio, work);
	kfree(async);
}

int btrfs_wq_submit_bio(struct btrfs_fs_info *fs_info, struct inode *inode,
			int rw, struct bio *bio, int mirror_num,
			unsigned long bio_flags,
			u64 bio_offset,
			extent_submit_bio_hook_t *submit_bio_start,
			extent_submit_bio_hook_t *submit_bio_done)
{
	struct async_submit_bio *async;

	async = kmalloc(sizeof(*async), GFP_NOFS);
	if (!async)
		return -ENOMEM;

	async->inode = inode;
	async->rw = rw;
	async->bio = bio;
	async->mirror_num = mirror_num;
	async->submit_bio_start = submit_bio_start;
	async->submit_bio_done = submit_bio_done;

	async->work.func = run_one_async_start;
	async->work.ordered_func = run_one_async_done;
	async->work.ordered_free = run_one_async_free;

	async->work.flags = 0;
	async->bio_flags = bio_flags;
	async->bio_offset = bio_offset;

	atomic_inc(&fs_info->nr_async_submits);

	if (rw & REQ_SYNC)
		btrfs_set_work_high_prio(&async->work);

	btrfs_queue_worker(&fs_info->workers, &async->work);

	while (atomic_read(&fs_info->async_submit_draining) &&
	      atomic_read(&fs_info->nr_async_submits)) {
		wait_event(fs_info->async_submit_wait,
			   (atomic_read(&fs_info->nr_async_submits) == 0));
	}

	return 0;
}

static int btree_csum_one_bio(struct bio *bio)
{
	struct bio_vec *bvec = bio->bi_io_vec;
	int bio_index = 0;
	struct btrfs_root *root;

	WARN_ON(bio->bi_vcnt <= 0);
	while (bio_index < bio->bi_vcnt) {
		root = BTRFS_I(bvec->bv_page->mapping->host)->root;
		csum_dirty_buffer(root, bvec->bv_page);
		bio_index++;
		bvec++;
	}
	return 0;
}

static int __btree_submit_bio_start(struct inode *inode, int rw,
				    struct bio *bio, int mirror_num,
				    unsigned long bio_flags,
				    u64 bio_offset)
{
	/*
	 * when we're called for a write, we're already in the async
	 * submission context.  Just jump into btrfs_map_bio
	 */
	btree_csum_one_bio(bio);
	return 0;
}

static int __btree_submit_bio_done(struct inode *inode, int rw, struct bio *bio,
				 int mirror_num, unsigned long bio_flags,
				 u64 bio_offset)
{
	/*
	 * when we're called for a write, we're already in the async
	 * submission context.  Just jump into btrfs_map_bio
	 */
	return btrfs_map_bio(BTRFS_I(inode)->root, rw, bio, mirror_num, 1);
}

static int btree_submit_bio_hook(struct inode *inode, int rw, struct bio *bio,
				 int mirror_num, unsigned long bio_flags,
				 u64 bio_offset)
{
	int ret;

	ret = btrfs_bio_wq_end_io(BTRFS_I(inode)->root->fs_info,
					  bio, 1);
	BUG_ON(ret);

	if (!(rw & REQ_WRITE)) {
		/*
		 * called for a read, do the setup so that checksum validation
		 * can happen in the async kernel threads
		 */
		return btrfs_map_bio(BTRFS_I(inode)->root, rw, bio,
				     mirror_num, 0);
	}

	/*
	 * kthread helpers are used to submit writes so that checksumming
	 * can happen in parallel across all CPUs
	 */
	return btrfs_wq_submit_bio(BTRFS_I(inode)->root->fs_info,
				   inode, rw, bio, mirror_num, 0,
				   bio_offset,
				   __btree_submit_bio_start,
				   __btree_submit_bio_done);
}

#ifdef CONFIG_MIGRATION
static int btree_migratepage(struct address_space *mapping,
			struct page *newpage, struct page *page)
{
	/*
	 * we can't safely write a btree page from here,
	 * we haven't done the locking hook
	 */
	if (PageDirty(page))
		return -EAGAIN;
	/*
	 * Buffers may be managed in a filesystem specific way.
	 * We must have no buffers or drop them.
	 */
	if (page_has_private(page) &&
	    !try_to_release_page(page, GFP_KERNEL))
		return -EAGAIN;
	return migrate_page(mapping, newpage, page);
}
#endif

static int btree_writepage(struct page *page, struct writeback_control *wbc)
{
	struct extent_io_tree *tree;
	struct btrfs_root *root = BTRFS_I(page->mapping->host)->root;
	struct extent_buffer *eb;
	int was_dirty;

	tree = &BTRFS_I(page->mapping->host)->io_tree;
	if (!(current->flags & PF_MEMALLOC)) {
		return extent_write_full_page(tree, page,
					      btree_get_extent, wbc);
	}

	redirty_page_for_writepage(wbc, page);
	eb = btrfs_find_tree_block(root, page_offset(page), PAGE_CACHE_SIZE);
	WARN_ON(!eb);

	was_dirty = test_and_set_bit(EXTENT_BUFFER_DIRTY, &eb->bflags);
	if (!was_dirty) {
		spin_lock(&root->fs_info->delalloc_lock);
		root->fs_info->dirty_metadata_bytes += PAGE_CACHE_SIZE;
		spin_unlock(&root->fs_info->delalloc_lock);
	}
	free_extent_buffer(eb);

	unlock_page(page);
	return 0;
}

static int btree_writepages(struct address_space *mapping,
			    struct writeback_control *wbc)
{
	struct extent_io_tree *tree;
	tree = &BTRFS_I(mapping->host)->io_tree;
	if (wbc->sync_mode == WB_SYNC_NONE) {
		struct btrfs_root *root = BTRFS_I(mapping->host)->root;
		u64 num_dirty;
		unsigned long thresh = 32 * 1024 * 1024;

		if (wbc->for_kupdate)
			return 0;

		/* this is a bit racy, but that's ok */
		num_dirty = root->fs_info->dirty_metadata_bytes;
		if (num_dirty < thresh)
			return 0;
	}
	return extent_writepages(tree, mapping, btree_get_extent, wbc);
}

static int btree_readpage(struct file *file, struct page *page)
{
	struct extent_io_tree *tree;
	tree = &BTRFS_I(page->mapping->host)->io_tree;
	return extent_read_full_page(tree, page, btree_get_extent);
}

static int btree_releasepage(struct page *page, gfp_t gfp_flags)
{
	struct extent_io_tree *tree;
	struct extent_map_tree *map;
	int ret;

	if (PageWriteback(page) || PageDirty(page))
		return 0;

	tree = &BTRFS_I(page->mapping->host)->io_tree;
	map = &BTRFS_I(page->mapping->host)->extent_tree;

	ret = try_release_extent_state(map, tree, page, gfp_flags);
	if (!ret)
		return 0;

	ret = try_release_extent_buffer(tree, page);
	if (ret == 1) {
		ClearPagePrivate(page);
		set_page_private(page, 0);
		page_cache_release(page);
	}

	return ret;
}

static void btree_invalidatepage(struct page *page, unsigned long offset)
{
	struct extent_io_tree *tree;
	tree = &BTRFS_I(page->mapping->host)->io_tree;
	extent_invalidatepage(tree, page, offset);
	btree_releasepage(page, GFP_NOFS);
	if (PagePrivate(page)) {
		printk(KERN_WARNING "btrfs warning page private not zero "
		       "on page %llu\n", (unsigned long long)page_offset(page));
		ClearPagePrivate(page);
		set_page_private(page, 0);
		page_cache_release(page);
	}
}

static const struct address_space_operations btree_aops = {
	.readpage	= btree_readpage,
	.writepage	= btree_writepage,
	.writepages	= btree_writepages,
	.releasepage	= btree_releasepage,
	.invalidatepage = btree_invalidatepage,
#ifdef CONFIG_MIGRATION
	.migratepage	= btree_migratepage,
#endif
};

int readahead_tree_block(struct btrfs_root *root, u64 bytenr, u32 blocksize,
			 u64 parent_transid)
{
	struct extent_buffer *buf = NULL;
	struct inode *btree_inode = root->fs_info->btree_inode;
	int ret = 0;

	buf = btrfs_find_create_tree_block(root, bytenr, blocksize);
	if (!buf)
		return 0;
	read_extent_buffer_pages(&BTRFS_I(btree_inode)->io_tree,
				 buf, 0, 0, btree_get_extent, 0);
	free_extent_buffer(buf);
	return ret;
}

struct extent_buffer *btrfs_find_tree_block(struct btrfs_root *root,
					    u64 bytenr, u32 blocksize)
{
	struct inode *btree_inode = root->fs_info->btree_inode;
	struct extent_buffer *eb;
	eb = find_extent_buffer(&BTRFS_I(btree_inode)->io_tree,
				bytenr, blocksize);
	return eb;
}

struct extent_buffer *btrfs_find_create_tree_block(struct btrfs_root *root,
						 u64 bytenr, u32 blocksize)
{
	struct inode *btree_inode = root->fs_info->btree_inode;
	struct extent_buffer *eb;

	eb = alloc_extent_buffer(&BTRFS_I(btree_inode)->io_tree,
				 bytenr, blocksize, NULL);
	return eb;
}


int btrfs_write_tree_block(struct extent_buffer *buf)
{
	return filemap_fdatawrite_range(buf->first_page->mapping, buf->start,
					buf->start + buf->len - 1);
}

int btrfs_wait_tree_block_writeback(struct extent_buffer *buf)
{
	return filemap_fdatawait_range(buf->first_page->mapping,
				       buf->start, buf->start + buf->len - 1);
}

struct extent_buffer *read_tree_block(struct btrfs_root *root, u64 bytenr,
				      u32 blocksize, u64 parent_transid)
{
	struct extent_buffer *buf = NULL;
	int ret;

	buf = btrfs_find_create_tree_block(root, bytenr, blocksize);
	if (!buf)
		return NULL;

	ret = btree_read_extent_buffer_pages(root, buf, 0, parent_transid);

	if (ret == 0)
		set_bit(EXTENT_BUFFER_UPTODATE, &buf->bflags);
	return buf;

}

int clean_tree_block(struct btrfs_trans_handle *trans, struct btrfs_root *root,
		     struct extent_buffer *buf)
{
	struct inode *btree_inode = root->fs_info->btree_inode;
	if (btrfs_header_generation(buf) ==
	    root->fs_info->running_transaction->transid) {
		btrfs_assert_tree_locked(buf);

		if (test_and_clear_bit(EXTENT_BUFFER_DIRTY, &buf->bflags)) {
			spin_lock(&root->fs_info->delalloc_lock);
			if (root->fs_info->dirty_metadata_bytes >= buf->len)
				root->fs_info->dirty_metadata_bytes -= buf->len;
			else
				WARN_ON(1);
			spin_unlock(&root->fs_info->delalloc_lock);
		}

		/* ugh, clear_extent_buffer_dirty needs to lock the page */
		btrfs_set_lock_blocking(buf);
		clear_extent_buffer_dirty(&BTRFS_I(btree_inode)->io_tree,
					  buf);
	}
	return 0;
}

static int __setup_root(u32 nodesize, u32 leafsize, u32 sectorsize,
			u32 stripesize, struct btrfs_root *root,
			struct btrfs_fs_info *fs_info,
			u64 objectid)
{
	root->node = NULL;
	root->commit_root = NULL;
	root->sectorsize = sectorsize;
	root->nodesize = nodesize;
	root->leafsize = leafsize;
	root->stripesize = stripesize;
	root->ref_cows = 0;
	root->track_dirty = 0;
	root->in_radix = 0;
	root->orphan_item_inserted = 0;
	root->orphan_cleanup_state = 0;

	root->fs_info = fs_info;
	root->objectid = objectid;
	root->last_trans = 0;
	root->highest_objectid = 0;
	root->name = NULL;
	root->inode_tree = RB_ROOT;
	INIT_RADIX_TREE(&root->delayed_nodes_tree, GFP_ATOMIC);
	root->block_rsv = NULL;
	root->orphan_block_rsv = NULL;

	INIT_LIST_HEAD(&root->dirty_list);
	INIT_LIST_HEAD(&root->orphan_list);
	INIT_LIST_HEAD(&root->root_list);
	spin_lock_init(&root->orphan_lock);
	spin_lock_init(&root->inode_lock);
	spin_lock_init(&root->accounting_lock);
	mutex_init(&root->objectid_mutex);
	mutex_init(&root->log_mutex);
	init_waitqueue_head(&root->log_writer_wait);
	init_waitqueue_head(&root->log_commit_wait[0]);
	init_waitqueue_head(&root->log_commit_wait[1]);
	atomic_set(&root->log_commit[0], 0);
	atomic_set(&root->log_commit[1], 0);
	atomic_set(&root->log_writers, 0);
	root->log_batch = 0;
	root->log_transid = 0;
	root->last_log_commit = 0;
	extent_io_tree_init(&root->dirty_log_pages,
			     fs_info->btree_inode->i_mapping);

	memset(&root->root_key, 0, sizeof(root->root_key));
	memset(&root->root_item, 0, sizeof(root->root_item));
	memset(&root->defrag_progress, 0, sizeof(root->defrag_progress));
	memset(&root->root_kobj, 0, sizeof(root->root_kobj));
	root->defrag_trans_start = fs_info->generation;
	init_completion(&root->kobj_unregister);
	root->defrag_running = 0;
	root->root_key.objectid = objectid;
	root->anon_dev = 0;
	return 0;
}

static int find_and_setup_root(struct btrfs_root *tree_root,
			       struct btrfs_fs_info *fs_info,
			       u64 objectid,
			       struct btrfs_root *root)
{
	int ret;
	u32 blocksize;
	u64 generation;

	__setup_root(tree_root->nodesize, tree_root->leafsize,
		     tree_root->sectorsize, tree_root->stripesize,
		     root, fs_info, objectid);
	ret = btrfs_find_last_root(tree_root, objectid,
				   &root->root_item, &root->root_key);
	if (ret > 0)
		return -ENOENT;
	BUG_ON(ret);

	generation = btrfs_root_generation(&root->root_item);
	blocksize = btrfs_level_size(root, btrfs_root_level(&root->root_item));
	root->node = read_tree_block(root, btrfs_root_bytenr(&root->root_item),
				     blocksize, generation);
	if (!root->node || !btrfs_buffer_uptodate(root->node, generation)) {
		free_extent_buffer(root->node);
		return -EIO;
	}
	root->commit_root = btrfs_root_node(root);
	return 0;
}

static struct btrfs_root *alloc_log_tree(struct btrfs_trans_handle *trans,
					 struct btrfs_fs_info *fs_info)
{
	struct btrfs_root *root;
	struct btrfs_root *tree_root = fs_info->tree_root;
	struct extent_buffer *leaf;

	root = kzalloc(sizeof(*root), GFP_NOFS);
	if (!root)
		return ERR_PTR(-ENOMEM);

	__setup_root(tree_root->nodesize, tree_root->leafsize,
		     tree_root->sectorsize, tree_root->stripesize,
		     root, fs_info, BTRFS_TREE_LOG_OBJECTID);

	root->root_key.objectid = BTRFS_TREE_LOG_OBJECTID;
	root->root_key.type = BTRFS_ROOT_ITEM_KEY;
	root->root_key.offset = BTRFS_TREE_LOG_OBJECTID;
	/*
	 * log trees do not get reference counted because they go away
	 * before a real commit is actually done.  They do store pointers
	 * to file data extents, and those reference counts still get
	 * updated (along with back refs to the log tree).
	 */
	root->ref_cows = 0;

	leaf = btrfs_alloc_free_block(trans, root, root->leafsize, 0,
				      BTRFS_TREE_LOG_OBJECTID, NULL, 0, 0, 0);
	if (IS_ERR(leaf)) {
		kfree(root);
		return ERR_CAST(leaf);
	}

	memset_extent_buffer(leaf, 0, 0, sizeof(struct btrfs_header));
	btrfs_set_header_bytenr(leaf, leaf->start);
	btrfs_set_header_generation(leaf, trans->transid);
	btrfs_set_header_backref_rev(leaf, BTRFS_MIXED_BACKREF_REV);
	btrfs_set_header_owner(leaf, BTRFS_TREE_LOG_OBJECTID);
	root->node = leaf;

	write_extent_buffer(root->node, root->fs_info->fsid,
			    (unsigned long)btrfs_header_fsid(root->node),
			    BTRFS_FSID_SIZE);
	btrfs_mark_buffer_dirty(root->node);
	btrfs_tree_unlock(root->node);
	return root;
}

int btrfs_init_log_root_tree(struct btrfs_trans_handle *trans,
			     struct btrfs_fs_info *fs_info)
{
	struct btrfs_root *log_root;

	log_root = alloc_log_tree(trans, fs_info);
	if (IS_ERR(log_root))
		return PTR_ERR(log_root);
	WARN_ON(fs_info->log_root_tree);
	fs_info->log_root_tree = log_root;
	return 0;
}

int btrfs_add_log_tree(struct btrfs_trans_handle *trans,
		       struct btrfs_root *root)
{
	struct btrfs_root *log_root;
	struct btrfs_inode_item *inode_item;

	log_root = alloc_log_tree(trans, root->fs_info);
	if (IS_ERR(log_root))
		return PTR_ERR(log_root);

	log_root->last_trans = trans->transid;
	log_root->root_key.offset = root->root_key.objectid;

	inode_item = &log_root->root_item.inode;
	inode_item->generation = cpu_to_le64(1);
	inode_item->size = cpu_to_le64(3);
	inode_item->nlink = cpu_to_le32(1);
	inode_item->nbytes = cpu_to_le64(root->leafsize);
	inode_item->mode = cpu_to_le32(S_IFDIR | 0755);

	btrfs_set_root_node(&log_root->root_item, log_root->node);

	WARN_ON(root->log_root);
	root->log_root = log_root;
	root->log_transid = 0;
	root->last_log_commit = 0;
	return 0;
}

struct btrfs_root *btrfs_read_fs_root_no_radix(struct btrfs_root *tree_root,
					       struct btrfs_key *location)
{
	struct btrfs_root *root;
	struct btrfs_fs_info *fs_info = tree_root->fs_info;
	struct btrfs_path *path;
	struct extent_buffer *l;
	u64 generation;
	u32 blocksize;
	int ret = 0;

	root = kzalloc(sizeof(*root), GFP_NOFS);
	if (!root)
		return ERR_PTR(-ENOMEM);
	if (location->offset == (u64)-1) {
		ret = find_and_setup_root(tree_root, fs_info,
					  location->objectid, root);
		if (ret) {
			kfree(root);
			return ERR_PTR(ret);
		}
		goto out;
	}

	__setup_root(tree_root->nodesize, tree_root->leafsize,
		     tree_root->sectorsize, tree_root->stripesize,
		     root, fs_info, location->objectid);

	path = btrfs_alloc_path();
	if (!path) {
		kfree(root);
		return ERR_PTR(-ENOMEM);
	}
	ret = btrfs_search_slot(NULL, tree_root, location, path, 0, 0);
	if (ret == 0) {
		l = path->nodes[0];
		read_extent_buffer(l, &root->root_item,
				btrfs_item_ptr_offset(l, path->slots[0]),
				sizeof(root->root_item));
		memcpy(&root->root_key, location, sizeof(*location));
	}
	btrfs_free_path(path);
	if (ret) {
		kfree(root);
		if (ret > 0)
			ret = -ENOENT;
		return ERR_PTR(ret);
	}

	generation = btrfs_root_generation(&root->root_item);
	blocksize = btrfs_level_size(root, btrfs_root_level(&root->root_item));
	root->node = read_tree_block(root, btrfs_root_bytenr(&root->root_item),
				     blocksize, generation);
	root->commit_root = btrfs_root_node(root);
	BUG_ON(!root->node);
out:
	if (location->objectid != BTRFS_TREE_LOG_OBJECTID) {
		root->ref_cows = 1;
		btrfs_check_and_init_root_item(&root->root_item);
	}

	return root;
}

struct btrfs_root *btrfs_read_fs_root_no_name(struct btrfs_fs_info *fs_info,
					      struct btrfs_key *location)
{
	struct btrfs_root *root;
	int ret;

	if (location->objectid == BTRFS_ROOT_TREE_OBJECTID)
		return fs_info->tree_root;
	if (location->objectid == BTRFS_EXTENT_TREE_OBJECTID)
		return fs_info->extent_root;
	if (location->objectid == BTRFS_CHUNK_TREE_OBJECTID)
		return fs_info->chunk_root;
	if (location->objectid == BTRFS_DEV_TREE_OBJECTID)
		return fs_info->dev_root;
	if (location->objectid == BTRFS_CSUM_TREE_OBJECTID)
		return fs_info->csum_root;
again:
	spin_lock(&fs_info->fs_roots_radix_lock);
	root = radix_tree_lookup(&fs_info->fs_roots_radix,
				 (unsigned long)location->objectid);
	spin_unlock(&fs_info->fs_roots_radix_lock);
	if (root)
		return root;

	root = btrfs_read_fs_root_no_radix(fs_info->tree_root, location);
	if (IS_ERR(root))
		return root;

	root->free_ino_ctl = kzalloc(sizeof(*root->free_ino_ctl), GFP_NOFS);
	root->free_ino_pinned = kzalloc(sizeof(*root->free_ino_pinned),
					GFP_NOFS);
	if (!root->free_ino_pinned || !root->free_ino_ctl) {
		ret = -ENOMEM;
		goto fail;
	}

	btrfs_init_free_ino_ctl(root);
	mutex_init(&root->fs_commit_mutex);
	spin_lock_init(&root->cache_lock);
	init_waitqueue_head(&root->cache_wait);

<<<<<<< HEAD
	ret = set_anon_super(&root->anon_super, NULL);
=======
	ret = get_anon_bdev(&root->anon_dev);
>>>>>>> acfe7d74
	if (ret)
		goto fail;

	if (btrfs_root_refs(&root->root_item) == 0) {
		ret = -ENOENT;
		goto fail;
	}

	ret = btrfs_find_orphan_item(fs_info->tree_root, location->objectid);
	if (ret < 0)
		goto fail;
	if (ret == 0)
		root->orphan_item_inserted = 1;

	ret = radix_tree_preload(GFP_NOFS & ~__GFP_HIGHMEM);
	if (ret)
		goto fail;

	spin_lock(&fs_info->fs_roots_radix_lock);
	ret = radix_tree_insert(&fs_info->fs_roots_radix,
				(unsigned long)root->root_key.objectid,
				root);
	if (ret == 0)
		root->in_radix = 1;

	spin_unlock(&fs_info->fs_roots_radix_lock);
	radix_tree_preload_end();
	if (ret) {
		if (ret == -EEXIST) {
			free_fs_root(root);
			goto again;
		}
		goto fail;
	}

	ret = btrfs_find_dead_roots(fs_info->tree_root,
				    root->root_key.objectid);
	WARN_ON(ret);
	return root;
fail:
	free_fs_root(root);
	return ERR_PTR(ret);
}

static int btrfs_congested_fn(void *congested_data, int bdi_bits)
{
	struct btrfs_fs_info *info = (struct btrfs_fs_info *)congested_data;
	int ret = 0;
	struct btrfs_device *device;
	struct backing_dev_info *bdi;

	rcu_read_lock();
	list_for_each_entry_rcu(device, &info->fs_devices->devices, dev_list) {
		if (!device->bdev)
			continue;
		bdi = blk_get_backing_dev_info(device->bdev);
		if (bdi && bdi_congested(bdi, bdi_bits)) {
			ret = 1;
			break;
		}
	}
	rcu_read_unlock();
	return ret;
}

/*
 * If this fails, caller must call bdi_destroy() to get rid of the
 * bdi again.
 */
static int setup_bdi(struct btrfs_fs_info *info, struct backing_dev_info *bdi)
{
	int err;

	bdi->capabilities = BDI_CAP_MAP_COPY;
	err = bdi_setup_and_register(bdi, "btrfs", BDI_CAP_MAP_COPY);
	if (err)
		return err;

	bdi->ra_pages	= default_backing_dev_info.ra_pages;
	bdi->congested_fn	= btrfs_congested_fn;
	bdi->congested_data	= info;
	return 0;
}

static int bio_ready_for_csum(struct bio *bio)
{
	u64 length = 0;
	u64 buf_len = 0;
	u64 start = 0;
	struct page *page;
	struct extent_io_tree *io_tree = NULL;
	struct bio_vec *bvec;
	int i;
	int ret;

	bio_for_each_segment(bvec, bio, i) {
		page = bvec->bv_page;
		if (page->private == EXTENT_PAGE_PRIVATE) {
			length += bvec->bv_len;
			continue;
		}
		if (!page->private) {
			length += bvec->bv_len;
			continue;
		}
		length = bvec->bv_len;
		buf_len = page->private >> 2;
		start = page_offset(page) + bvec->bv_offset;
		io_tree = &BTRFS_I(page->mapping->host)->io_tree;
	}
	/* are we fully contained in this bio? */
	if (buf_len <= length)
		return 1;

	ret = extent_range_uptodate(io_tree, start + length,
				    start + buf_len - 1);
	return ret;
}

/*
 * called by the kthread helper functions to finally call the bio end_io
 * functions.  This is where read checksum verification actually happens
 */
static void end_workqueue_fn(struct btrfs_work *work)
{
	struct bio *bio;
	struct end_io_wq *end_io_wq;
	struct btrfs_fs_info *fs_info;
	int error;

	end_io_wq = container_of(work, struct end_io_wq, work);
	bio = end_io_wq->bio;
	fs_info = end_io_wq->info;

	/* metadata bio reads are special because the whole tree block must
	 * be checksummed at once.  This makes sure the entire block is in
	 * ram and up to date before trying to verify things.  For
	 * blocksize <= pagesize, it is basically a noop
	 */
	if (!(bio->bi_rw & REQ_WRITE) && end_io_wq->metadata &&
	    !bio_ready_for_csum(bio)) {
		btrfs_queue_worker(&fs_info->endio_meta_workers,
				   &end_io_wq->work);
		return;
	}
	error = end_io_wq->error;
	bio->bi_private = end_io_wq->private;
	bio->bi_end_io = end_io_wq->end_io;
	kfree(end_io_wq);
	bio_endio(bio, error);
}

static int cleaner_kthread(void *arg)
{
	struct btrfs_root *root = arg;

	do {
		vfs_check_frozen(root->fs_info->sb, SB_FREEZE_WRITE);

		if (!(root->fs_info->sb->s_flags & MS_RDONLY) &&
		    mutex_trylock(&root->fs_info->cleaner_mutex)) {
			btrfs_run_delayed_iputs(root);
			btrfs_clean_old_snapshots(root);
			mutex_unlock(&root->fs_info->cleaner_mutex);
			btrfs_run_defrag_inodes(root->fs_info);
		}

		if (freezing(current)) {
			refrigerator();
		} else {
			set_current_state(TASK_INTERRUPTIBLE);
			if (!kthread_should_stop())
				schedule();
			__set_current_state(TASK_RUNNING);
		}
	} while (!kthread_should_stop());
	return 0;
}

static int transaction_kthread(void *arg)
{
	struct btrfs_root *root = arg;
	struct btrfs_trans_handle *trans;
	struct btrfs_transaction *cur;
	u64 transid;
	unsigned long now;
	unsigned long delay;
	int ret;

	do {
		delay = HZ * 30;
		vfs_check_frozen(root->fs_info->sb, SB_FREEZE_WRITE);
		mutex_lock(&root->fs_info->transaction_kthread_mutex);

		spin_lock(&root->fs_info->trans_lock);
		cur = root->fs_info->running_transaction;
		if (!cur) {
			spin_unlock(&root->fs_info->trans_lock);
			goto sleep;
		}

		now = get_seconds();
		if (!cur->blocked &&
		    (now < cur->start_time || now - cur->start_time < 30)) {
			spin_unlock(&root->fs_info->trans_lock);
			delay = HZ * 5;
			goto sleep;
		}
		transid = cur->transid;
		spin_unlock(&root->fs_info->trans_lock);

		trans = btrfs_join_transaction(root);
		BUG_ON(IS_ERR(trans));
		if (transid == trans->transid) {
			ret = btrfs_commit_transaction(trans, root);
			BUG_ON(ret);
		} else {
			btrfs_end_transaction(trans, root);
		}
sleep:
		wake_up_process(root->fs_info->cleaner_kthread);
		mutex_unlock(&root->fs_info->transaction_kthread_mutex);

		if (freezing(current)) {
			refrigerator();
		} else {
			set_current_state(TASK_INTERRUPTIBLE);
			if (!kthread_should_stop() &&
			    !btrfs_transaction_blocked(root->fs_info))
				schedule_timeout(delay);
			__set_current_state(TASK_RUNNING);
		}
	} while (!kthread_should_stop());
	return 0;
}

struct btrfs_root *open_ctree(struct super_block *sb,
			      struct btrfs_fs_devices *fs_devices,
			      char *options)
{
	u32 sectorsize;
	u32 nodesize;
	u32 leafsize;
	u32 blocksize;
	u32 stripesize;
	u64 generation;
	u64 features;
	struct btrfs_key location;
	struct buffer_head *bh;
	struct btrfs_root *extent_root = kzalloc(sizeof(struct btrfs_root),
						 GFP_NOFS);
	struct btrfs_root *csum_root = kzalloc(sizeof(struct btrfs_root),
						 GFP_NOFS);
	struct btrfs_root *tree_root = btrfs_sb(sb);
	struct btrfs_fs_info *fs_info = NULL;
	struct btrfs_root *chunk_root = kzalloc(sizeof(struct btrfs_root),
						GFP_NOFS);
	struct btrfs_root *dev_root = kzalloc(sizeof(struct btrfs_root),
					      GFP_NOFS);
	struct btrfs_root *log_tree_root;

	int ret;
	int err = -EINVAL;

	struct btrfs_super_block *disk_super;

	if (!extent_root || !tree_root || !tree_root->fs_info ||
	    !chunk_root || !dev_root || !csum_root) {
		err = -ENOMEM;
		goto fail;
	}
	fs_info = tree_root->fs_info;

	ret = init_srcu_struct(&fs_info->subvol_srcu);
	if (ret) {
		err = ret;
		goto fail;
	}

	ret = setup_bdi(fs_info, &fs_info->bdi);
	if (ret) {
		err = ret;
		goto fail_srcu;
	}

	fs_info->btree_inode = new_inode(sb);
	if (!fs_info->btree_inode) {
		err = -ENOMEM;
		goto fail_bdi;
	}

	mapping_set_gfp_mask(fs_info->btree_inode->i_mapping, GFP_NOFS);

	INIT_RADIX_TREE(&fs_info->fs_roots_radix, GFP_ATOMIC);
	INIT_LIST_HEAD(&fs_info->trans_list);
	INIT_LIST_HEAD(&fs_info->dead_roots);
	INIT_LIST_HEAD(&fs_info->delayed_iputs);
	INIT_LIST_HEAD(&fs_info->hashers);
	INIT_LIST_HEAD(&fs_info->delalloc_inodes);
	INIT_LIST_HEAD(&fs_info->ordered_operations);
	INIT_LIST_HEAD(&fs_info->caching_block_groups);
	spin_lock_init(&fs_info->delalloc_lock);
	spin_lock_init(&fs_info->trans_lock);
	spin_lock_init(&fs_info->ref_cache_lock);
	spin_lock_init(&fs_info->fs_roots_radix_lock);
	spin_lock_init(&fs_info->delayed_iput_lock);
	spin_lock_init(&fs_info->defrag_inodes_lock);
	mutex_init(&fs_info->reloc_mutex);

	init_completion(&fs_info->kobj_unregister);
	fs_info->tree_root = tree_root;
	fs_info->extent_root = extent_root;
	fs_info->csum_root = csum_root;
	fs_info->chunk_root = chunk_root;
	fs_info->dev_root = dev_root;
	fs_info->fs_devices = fs_devices;
	INIT_LIST_HEAD(&fs_info->dirty_cowonly_roots);
	INIT_LIST_HEAD(&fs_info->space_info);
	btrfs_mapping_init(&fs_info->mapping_tree);
	btrfs_init_block_rsv(&fs_info->global_block_rsv);
	btrfs_init_block_rsv(&fs_info->delalloc_block_rsv);
	btrfs_init_block_rsv(&fs_info->trans_block_rsv);
	btrfs_init_block_rsv(&fs_info->chunk_block_rsv);
	btrfs_init_block_rsv(&fs_info->empty_block_rsv);
	INIT_LIST_HEAD(&fs_info->durable_block_rsv_list);
	mutex_init(&fs_info->durable_block_rsv_mutex);
	atomic_set(&fs_info->nr_async_submits, 0);
	atomic_set(&fs_info->async_delalloc_pages, 0);
	atomic_set(&fs_info->async_submit_draining, 0);
	atomic_set(&fs_info->nr_async_bios, 0);
	atomic_set(&fs_info->defrag_running, 0);
	fs_info->sb = sb;
	fs_info->max_inline = 8192 * 1024;
	fs_info->metadata_ratio = 0;
	fs_info->defrag_inodes = RB_ROOT;
	fs_info->trans_no_join = 0;

	fs_info->thread_pool_size = min_t(unsigned long,
					  num_online_cpus() + 2, 8);

	INIT_LIST_HEAD(&fs_info->ordered_extents);
	spin_lock_init(&fs_info->ordered_extent_lock);
	fs_info->delayed_root = kmalloc(sizeof(struct btrfs_delayed_root),
					GFP_NOFS);
	if (!fs_info->delayed_root) {
		err = -ENOMEM;
		goto fail_iput;
	}
	btrfs_init_delayed_root(fs_info->delayed_root);

	mutex_init(&fs_info->scrub_lock);
	atomic_set(&fs_info->scrubs_running, 0);
	atomic_set(&fs_info->scrub_pause_req, 0);
	atomic_set(&fs_info->scrubs_paused, 0);
	atomic_set(&fs_info->scrub_cancel_req, 0);
	init_waitqueue_head(&fs_info->scrub_pause_wait);
	init_rwsem(&fs_info->scrub_super_lock);
	fs_info->scrub_workers_refcnt = 0;

	sb->s_blocksize = 4096;
	sb->s_blocksize_bits = blksize_bits(4096);
	sb->s_bdi = &fs_info->bdi;

	fs_info->btree_inode->i_ino = BTRFS_BTREE_INODE_OBJECTID;
	fs_info->btree_inode->i_nlink = 1;
	/*
	 * we set the i_size on the btree inode to the max possible int.
	 * the real end of the address space is determined by all of
	 * the devices in the system
	 */
	fs_info->btree_inode->i_size = OFFSET_MAX;
	fs_info->btree_inode->i_mapping->a_ops = &btree_aops;
	fs_info->btree_inode->i_mapping->backing_dev_info = &fs_info->bdi;

	RB_CLEAR_NODE(&BTRFS_I(fs_info->btree_inode)->rb_node);
	extent_io_tree_init(&BTRFS_I(fs_info->btree_inode)->io_tree,
			     fs_info->btree_inode->i_mapping);
	extent_map_tree_init(&BTRFS_I(fs_info->btree_inode)->extent_tree);

	BTRFS_I(fs_info->btree_inode)->io_tree.ops = &btree_extent_io_ops;

	BTRFS_I(fs_info->btree_inode)->root = tree_root;
	memset(&BTRFS_I(fs_info->btree_inode)->location, 0,
	       sizeof(struct btrfs_key));
	BTRFS_I(fs_info->btree_inode)->dummy_inode = 1;
	insert_inode_hash(fs_info->btree_inode);

	spin_lock_init(&fs_info->block_group_cache_lock);
	fs_info->block_group_cache_tree = RB_ROOT;

	extent_io_tree_init(&fs_info->freed_extents[0],
			     fs_info->btree_inode->i_mapping);
	extent_io_tree_init(&fs_info->freed_extents[1],
			     fs_info->btree_inode->i_mapping);
	fs_info->pinned_extents = &fs_info->freed_extents[0];
	fs_info->do_barriers = 1;


	mutex_init(&fs_info->ordered_operations_mutex);
	mutex_init(&fs_info->tree_log_mutex);
	mutex_init(&fs_info->chunk_mutex);
	mutex_init(&fs_info->transaction_kthread_mutex);
	mutex_init(&fs_info->cleaner_mutex);
	mutex_init(&fs_info->volume_mutex);
	init_rwsem(&fs_info->extent_commit_sem);
	init_rwsem(&fs_info->cleanup_work_sem);
	init_rwsem(&fs_info->subvol_sem);

	btrfs_init_free_cluster(&fs_info->meta_alloc_cluster);
	btrfs_init_free_cluster(&fs_info->data_alloc_cluster);

	init_waitqueue_head(&fs_info->transaction_throttle);
	init_waitqueue_head(&fs_info->transaction_wait);
	init_waitqueue_head(&fs_info->transaction_blocked_wait);
	init_waitqueue_head(&fs_info->async_submit_wait);

	__setup_root(4096, 4096, 4096, 4096, tree_root,
		     fs_info, BTRFS_ROOT_TREE_OBJECTID);

	bh = btrfs_read_dev_super(fs_devices->latest_bdev);
	if (!bh) {
		err = -EINVAL;
		goto fail_alloc;
	}

	memcpy(&fs_info->super_copy, bh->b_data, sizeof(fs_info->super_copy));
	memcpy(&fs_info->super_for_commit, &fs_info->super_copy,
	       sizeof(fs_info->super_for_commit));
	brelse(bh);

	memcpy(fs_info->fsid, fs_info->super_copy.fsid, BTRFS_FSID_SIZE);

	disk_super = &fs_info->super_copy;
	if (!btrfs_super_root(disk_super))
		goto fail_alloc;

	/* check FS state, whether FS is broken. */
	fs_info->fs_state |= btrfs_super_flags(disk_super);

	btrfs_check_super_valid(fs_info, sb->s_flags & MS_RDONLY);

	/*
	 * In the long term, we'll store the compression type in the super
	 * block, and it'll be used for per file compression control.
	 */
	fs_info->compress_type = BTRFS_COMPRESS_ZLIB;

	ret = btrfs_parse_options(tree_root, options);
	if (ret) {
		err = ret;
		goto fail_alloc;
	}

	features = btrfs_super_incompat_flags(disk_super) &
		~BTRFS_FEATURE_INCOMPAT_SUPP;
	if (features) {
		printk(KERN_ERR "BTRFS: couldn't mount because of "
		       "unsupported optional features (%Lx).\n",
		       (unsigned long long)features);
		err = -EINVAL;
		goto fail_alloc;
	}

	features = btrfs_super_incompat_flags(disk_super);
	features |= BTRFS_FEATURE_INCOMPAT_MIXED_BACKREF;
	if (tree_root->fs_info->compress_type & BTRFS_COMPRESS_LZO)
		features |= BTRFS_FEATURE_INCOMPAT_COMPRESS_LZO;
	btrfs_set_super_incompat_flags(disk_super, features);

	features = btrfs_super_compat_ro_flags(disk_super) &
		~BTRFS_FEATURE_COMPAT_RO_SUPP;
	if (!(sb->s_flags & MS_RDONLY) && features) {
		printk(KERN_ERR "BTRFS: couldn't mount RDWR because of "
		       "unsupported option features (%Lx).\n",
		       (unsigned long long)features);
		err = -EINVAL;
		goto fail_alloc;
	}

	btrfs_init_workers(&fs_info->generic_worker,
			   "genwork", 1, NULL);

	btrfs_init_workers(&fs_info->workers, "worker",
			   fs_info->thread_pool_size,
			   &fs_info->generic_worker);

	btrfs_init_workers(&fs_info->delalloc_workers, "delalloc",
			   fs_info->thread_pool_size,
			   &fs_info->generic_worker);

	btrfs_init_workers(&fs_info->submit_workers, "submit",
			   min_t(u64, fs_devices->num_devices,
			   fs_info->thread_pool_size),
			   &fs_info->generic_worker);

	btrfs_init_workers(&fs_info->caching_workers, "cache",
			   2, &fs_info->generic_worker);

	/* a higher idle thresh on the submit workers makes it much more
	 * likely that bios will be send down in a sane order to the
	 * devices
	 */
	fs_info->submit_workers.idle_thresh = 64;

	fs_info->workers.idle_thresh = 16;
	fs_info->workers.ordered = 1;

	fs_info->delalloc_workers.idle_thresh = 2;
	fs_info->delalloc_workers.ordered = 1;

	btrfs_init_workers(&fs_info->fixup_workers, "fixup", 1,
			   &fs_info->generic_worker);
	btrfs_init_workers(&fs_info->endio_workers, "endio",
			   fs_info->thread_pool_size,
			   &fs_info->generic_worker);
	btrfs_init_workers(&fs_info->endio_meta_workers, "endio-meta",
			   fs_info->thread_pool_size,
			   &fs_info->generic_worker);
	btrfs_init_workers(&fs_info->endio_meta_write_workers,
			   "endio-meta-write", fs_info->thread_pool_size,
			   &fs_info->generic_worker);
	btrfs_init_workers(&fs_info->endio_write_workers, "endio-write",
			   fs_info->thread_pool_size,
			   &fs_info->generic_worker);
	btrfs_init_workers(&fs_info->endio_freespace_worker, "freespace-write",
			   1, &fs_info->generic_worker);
	btrfs_init_workers(&fs_info->delayed_workers, "delayed-meta",
			   fs_info->thread_pool_size,
			   &fs_info->generic_worker);

	/*
	 * endios are largely parallel and should have a very
	 * low idle thresh
	 */
	fs_info->endio_workers.idle_thresh = 4;
	fs_info->endio_meta_workers.idle_thresh = 4;

	fs_info->endio_write_workers.idle_thresh = 2;
	fs_info->endio_meta_write_workers.idle_thresh = 2;

	btrfs_start_workers(&fs_info->workers, 1);
	btrfs_start_workers(&fs_info->generic_worker, 1);
	btrfs_start_workers(&fs_info->submit_workers, 1);
	btrfs_start_workers(&fs_info->delalloc_workers, 1);
	btrfs_start_workers(&fs_info->fixup_workers, 1);
	btrfs_start_workers(&fs_info->endio_workers, 1);
	btrfs_start_workers(&fs_info->endio_meta_workers, 1);
	btrfs_start_workers(&fs_info->endio_meta_write_workers, 1);
	btrfs_start_workers(&fs_info->endio_write_workers, 1);
	btrfs_start_workers(&fs_info->endio_freespace_worker, 1);
	btrfs_start_workers(&fs_info->delayed_workers, 1);
	btrfs_start_workers(&fs_info->caching_workers, 1);

	fs_info->bdi.ra_pages *= btrfs_super_num_devices(disk_super);
	fs_info->bdi.ra_pages = max(fs_info->bdi.ra_pages,
				    4 * 1024 * 1024 / PAGE_CACHE_SIZE);

	nodesize = btrfs_super_nodesize(disk_super);
	leafsize = btrfs_super_leafsize(disk_super);
	sectorsize = btrfs_super_sectorsize(disk_super);
	stripesize = btrfs_super_stripesize(disk_super);
	tree_root->nodesize = nodesize;
	tree_root->leafsize = leafsize;
	tree_root->sectorsize = sectorsize;
	tree_root->stripesize = stripesize;

	sb->s_blocksize = sectorsize;
	sb->s_blocksize_bits = blksize_bits(sectorsize);

	if (strncmp((char *)(&disk_super->magic), BTRFS_MAGIC,
		    sizeof(disk_super->magic))) {
		printk(KERN_INFO "btrfs: valid FS not found on %s\n", sb->s_id);
		goto fail_sb_buffer;
	}

	mutex_lock(&fs_info->chunk_mutex);
	ret = btrfs_read_sys_array(tree_root);
	mutex_unlock(&fs_info->chunk_mutex);
	if (ret) {
		printk(KERN_WARNING "btrfs: failed to read the system "
		       "array on %s\n", sb->s_id);
		goto fail_sb_buffer;
	}

	blocksize = btrfs_level_size(tree_root,
				     btrfs_super_chunk_root_level(disk_super));
	generation = btrfs_super_chunk_root_generation(disk_super);

	__setup_root(nodesize, leafsize, sectorsize, stripesize,
		     chunk_root, fs_info, BTRFS_CHUNK_TREE_OBJECTID);

	chunk_root->node = read_tree_block(chunk_root,
					   btrfs_super_chunk_root(disk_super),
					   blocksize, generation);
	BUG_ON(!chunk_root->node);
	if (!test_bit(EXTENT_BUFFER_UPTODATE, &chunk_root->node->bflags)) {
		printk(KERN_WARNING "btrfs: failed to read chunk root on %s\n",
		       sb->s_id);
		goto fail_chunk_root;
	}
	btrfs_set_root_node(&chunk_root->root_item, chunk_root->node);
	chunk_root->commit_root = btrfs_root_node(chunk_root);

	read_extent_buffer(chunk_root->node, fs_info->chunk_tree_uuid,
	   (unsigned long)btrfs_header_chunk_tree_uuid(chunk_root->node),
	   BTRFS_UUID_SIZE);

	mutex_lock(&fs_info->chunk_mutex);
	ret = btrfs_read_chunk_tree(chunk_root);
	mutex_unlock(&fs_info->chunk_mutex);
	if (ret) {
		printk(KERN_WARNING "btrfs: failed to read chunk tree on %s\n",
		       sb->s_id);
		goto fail_chunk_root;
	}

	btrfs_close_extra_devices(fs_devices);

	blocksize = btrfs_level_size(tree_root,
				     btrfs_super_root_level(disk_super));
	generation = btrfs_super_generation(disk_super);

	tree_root->node = read_tree_block(tree_root,
					  btrfs_super_root(disk_super),
					  blocksize, generation);
	if (!tree_root->node)
		goto fail_chunk_root;
	if (!test_bit(EXTENT_BUFFER_UPTODATE, &tree_root->node->bflags)) {
		printk(KERN_WARNING "btrfs: failed to read tree root on %s\n",
		       sb->s_id);
		goto fail_tree_root;
	}
	btrfs_set_root_node(&tree_root->root_item, tree_root->node);
	tree_root->commit_root = btrfs_root_node(tree_root);

	ret = find_and_setup_root(tree_root, fs_info,
				  BTRFS_EXTENT_TREE_OBJECTID, extent_root);
	if (ret)
		goto fail_tree_root;
	extent_root->track_dirty = 1;

	ret = find_and_setup_root(tree_root, fs_info,
				  BTRFS_DEV_TREE_OBJECTID, dev_root);
	if (ret)
		goto fail_extent_root;
	dev_root->track_dirty = 1;

	ret = find_and_setup_root(tree_root, fs_info,
				  BTRFS_CSUM_TREE_OBJECTID, csum_root);
	if (ret)
		goto fail_dev_root;

	csum_root->track_dirty = 1;

	fs_info->generation = generation;
	fs_info->last_trans_committed = generation;
	fs_info->data_alloc_profile = (u64)-1;
	fs_info->metadata_alloc_profile = (u64)-1;
	fs_info->system_alloc_profile = fs_info->metadata_alloc_profile;

	ret = btrfs_init_space_info(fs_info);
	if (ret) {
		printk(KERN_ERR "Failed to initial space info: %d\n", ret);
		goto fail_block_groups;
	}

	ret = btrfs_read_block_groups(extent_root);
	if (ret) {
		printk(KERN_ERR "Failed to read block groups: %d\n", ret);
		goto fail_block_groups;
	}

	fs_info->cleaner_kthread = kthread_run(cleaner_kthread, tree_root,
					       "btrfs-cleaner");
	if (IS_ERR(fs_info->cleaner_kthread))
		goto fail_block_groups;

	fs_info->transaction_kthread = kthread_run(transaction_kthread,
						   tree_root,
						   "btrfs-transaction");
	if (IS_ERR(fs_info->transaction_kthread))
		goto fail_cleaner;

	if (!btrfs_test_opt(tree_root, SSD) &&
	    !btrfs_test_opt(tree_root, NOSSD) &&
	    !fs_info->fs_devices->rotating) {
		printk(KERN_INFO "Btrfs detected SSD devices, enabling SSD "
		       "mode\n");
		btrfs_set_opt(fs_info->mount_opt, SSD);
	}

	/* do not make disk changes in broken FS */
	if (btrfs_super_log_root(disk_super) != 0 &&
	    !(fs_info->fs_state & BTRFS_SUPER_FLAG_ERROR)) {
		u64 bytenr = btrfs_super_log_root(disk_super);

		if (fs_devices->rw_devices == 0) {
			printk(KERN_WARNING "Btrfs log replay required "
			       "on RO media\n");
			err = -EIO;
			goto fail_trans_kthread;
		}
		blocksize =
		     btrfs_level_size(tree_root,
				      btrfs_super_log_root_level(disk_super));

		log_tree_root = kzalloc(sizeof(struct btrfs_root), GFP_NOFS);
		if (!log_tree_root) {
			err = -ENOMEM;
			goto fail_trans_kthread;
		}

		__setup_root(nodesize, leafsize, sectorsize, stripesize,
			     log_tree_root, fs_info, BTRFS_TREE_LOG_OBJECTID);

		log_tree_root->node = read_tree_block(tree_root, bytenr,
						      blocksize,
						      generation + 1);
		ret = btrfs_recover_log_trees(log_tree_root);
		BUG_ON(ret);

		if (sb->s_flags & MS_RDONLY) {
			ret =  btrfs_commit_super(tree_root);
			BUG_ON(ret);
		}
	}

	ret = btrfs_find_orphan_roots(tree_root);
	BUG_ON(ret);

	if (!(sb->s_flags & MS_RDONLY)) {
		ret = btrfs_cleanup_fs_roots(fs_info);
		BUG_ON(ret);

		ret = btrfs_recover_relocation(tree_root);
		if (ret < 0) {
			printk(KERN_WARNING
			       "btrfs: failed to recover relocation\n");
			err = -EINVAL;
			goto fail_trans_kthread;
		}
	}

	location.objectid = BTRFS_FS_TREE_OBJECTID;
	location.type = BTRFS_ROOT_ITEM_KEY;
	location.offset = (u64)-1;

	fs_info->fs_root = btrfs_read_fs_root_no_name(fs_info, &location);
	if (!fs_info->fs_root)
		goto fail_trans_kthread;
	if (IS_ERR(fs_info->fs_root)) {
		err = PTR_ERR(fs_info->fs_root);
		goto fail_trans_kthread;
	}

	if (!(sb->s_flags & MS_RDONLY)) {
		down_read(&fs_info->cleanup_work_sem);
		err = btrfs_orphan_cleanup(fs_info->fs_root);
		if (!err)
			err = btrfs_orphan_cleanup(fs_info->tree_root);
		up_read(&fs_info->cleanup_work_sem);
		if (err) {
			close_ctree(tree_root);
			return ERR_PTR(err);
		}
	}

	return tree_root;

fail_trans_kthread:
	kthread_stop(fs_info->transaction_kthread);
fail_cleaner:
	kthread_stop(fs_info->cleaner_kthread);

	/*
	 * make sure we're done with the btree inode before we stop our
	 * kthreads
	 */
	filemap_write_and_wait(fs_info->btree_inode->i_mapping);
	invalidate_inode_pages2(fs_info->btree_inode->i_mapping);

fail_block_groups:
	btrfs_free_block_groups(fs_info);
	free_extent_buffer(csum_root->node);
	free_extent_buffer(csum_root->commit_root);
fail_dev_root:
	free_extent_buffer(dev_root->node);
	free_extent_buffer(dev_root->commit_root);
fail_extent_root:
	free_extent_buffer(extent_root->node);
	free_extent_buffer(extent_root->commit_root);
fail_tree_root:
	free_extent_buffer(tree_root->node);
	free_extent_buffer(tree_root->commit_root);
fail_chunk_root:
	free_extent_buffer(chunk_root->node);
	free_extent_buffer(chunk_root->commit_root);
fail_sb_buffer:
	btrfs_stop_workers(&fs_info->generic_worker);
	btrfs_stop_workers(&fs_info->fixup_workers);
	btrfs_stop_workers(&fs_info->delalloc_workers);
	btrfs_stop_workers(&fs_info->workers);
	btrfs_stop_workers(&fs_info->endio_workers);
	btrfs_stop_workers(&fs_info->endio_meta_workers);
	btrfs_stop_workers(&fs_info->endio_meta_write_workers);
	btrfs_stop_workers(&fs_info->endio_write_workers);
	btrfs_stop_workers(&fs_info->endio_freespace_worker);
	btrfs_stop_workers(&fs_info->submit_workers);
	btrfs_stop_workers(&fs_info->delayed_workers);
	btrfs_stop_workers(&fs_info->caching_workers);
fail_alloc:
	kfree(fs_info->delayed_root);
fail_iput:
	invalidate_inode_pages2(fs_info->btree_inode->i_mapping);
	iput(fs_info->btree_inode);

	btrfs_close_devices(fs_info->fs_devices);
	btrfs_mapping_tree_free(&fs_info->mapping_tree);
fail_bdi:
	bdi_destroy(&fs_info->bdi);
fail_srcu:
	cleanup_srcu_struct(&fs_info->subvol_srcu);
fail:
	kfree(extent_root);
	kfree(tree_root);
	kfree(fs_info);
	kfree(chunk_root);
	kfree(dev_root);
	kfree(csum_root);
	return ERR_PTR(err);
}

static void btrfs_end_buffer_write_sync(struct buffer_head *bh, int uptodate)
{
	char b[BDEVNAME_SIZE];

	if (uptodate) {
		set_buffer_uptodate(bh);
	} else {
		printk_ratelimited(KERN_WARNING "lost page write due to "
					"I/O error on %s\n",
				       bdevname(bh->b_bdev, b));
		/* note, we dont' set_buffer_write_io_error because we have
		 * our own ways of dealing with the IO errors
		 */
		clear_buffer_uptodate(bh);
	}
	unlock_buffer(bh);
	put_bh(bh);
}

struct buffer_head *btrfs_read_dev_super(struct block_device *bdev)
{
	struct buffer_head *bh;
	struct buffer_head *latest = NULL;
	struct btrfs_super_block *super;
	int i;
	u64 transid = 0;
	u64 bytenr;

	/* we would like to check all the supers, but that would make
	 * a btrfs mount succeed after a mkfs from a different FS.
	 * So, we need to add a special mount option to scan for
	 * later supers, using BTRFS_SUPER_MIRROR_MAX instead
	 */
	for (i = 0; i < 1; i++) {
		bytenr = btrfs_sb_offset(i);
		if (bytenr + 4096 >= i_size_read(bdev->bd_inode))
			break;
		bh = __bread(bdev, bytenr / 4096, 4096);
		if (!bh)
			continue;

		super = (struct btrfs_super_block *)bh->b_data;
		if (btrfs_super_bytenr(super) != bytenr ||
		    strncmp((char *)(&super->magic), BTRFS_MAGIC,
			    sizeof(super->magic))) {
			brelse(bh);
			continue;
		}

		if (!latest || btrfs_super_generation(super) > transid) {
			brelse(latest);
			latest = bh;
			transid = btrfs_super_generation(super);
		} else {
			brelse(bh);
		}
	}
	return latest;
}

/*
 * this should be called twice, once with wait == 0 and
 * once with wait == 1.  When wait == 0 is done, all the buffer heads
 * we write are pinned.
 *
 * They are released when wait == 1 is done.
 * max_mirrors must be the same for both runs, and it indicates how
 * many supers on this one device should be written.
 *
 * max_mirrors == 0 means to write them all.
 */
static int write_dev_supers(struct btrfs_device *device,
			    struct btrfs_super_block *sb,
			    int do_barriers, int wait, int max_mirrors)
{
	struct buffer_head *bh;
	int i;
	int ret;
	int errors = 0;
	u32 crc;
	u64 bytenr;
	int last_barrier = 0;

	if (max_mirrors == 0)
		max_mirrors = BTRFS_SUPER_MIRROR_MAX;

	/* make sure only the last submit_bh does a barrier */
	if (do_barriers) {
		for (i = 0; i < max_mirrors; i++) {
			bytenr = btrfs_sb_offset(i);
			if (bytenr + BTRFS_SUPER_INFO_SIZE >=
			    device->total_bytes)
				break;
			last_barrier = i;
		}
	}

	for (i = 0; i < max_mirrors; i++) {
		bytenr = btrfs_sb_offset(i);
		if (bytenr + BTRFS_SUPER_INFO_SIZE >= device->total_bytes)
			break;

		if (wait) {
			bh = __find_get_block(device->bdev, bytenr / 4096,
					      BTRFS_SUPER_INFO_SIZE);
			BUG_ON(!bh);
			wait_on_buffer(bh);
			if (!buffer_uptodate(bh))
				errors++;

			/* drop our reference */
			brelse(bh);

			/* drop the reference from the wait == 0 run */
			brelse(bh);
			continue;
		} else {
			btrfs_set_super_bytenr(sb, bytenr);

			crc = ~(u32)0;
			crc = btrfs_csum_data(NULL, (char *)sb +
					      BTRFS_CSUM_SIZE, crc,
					      BTRFS_SUPER_INFO_SIZE -
					      BTRFS_CSUM_SIZE);
			btrfs_csum_final(crc, sb->csum);

			/*
			 * one reference for us, and we leave it for the
			 * caller
			 */
			bh = __getblk(device->bdev, bytenr / 4096,
				      BTRFS_SUPER_INFO_SIZE);
			memcpy(bh->b_data, sb, BTRFS_SUPER_INFO_SIZE);

			/* one reference for submit_bh */
			get_bh(bh);

			set_buffer_uptodate(bh);
			lock_buffer(bh);
			bh->b_end_io = btrfs_end_buffer_write_sync;
		}

		if (i == last_barrier && do_barriers)
			ret = submit_bh(WRITE_FLUSH_FUA, bh);
		else
			ret = submit_bh(WRITE_SYNC, bh);

		if (ret)
			errors++;
	}
	return errors < i ? 0 : -1;
}

int write_all_supers(struct btrfs_root *root, int max_mirrors)
{
	struct list_head *head;
	struct btrfs_device *dev;
	struct btrfs_super_block *sb;
	struct btrfs_dev_item *dev_item;
	int ret;
	int do_barriers;
	int max_errors;
	int total_errors = 0;
	u64 flags;

	max_errors = btrfs_super_num_devices(&root->fs_info->super_copy) - 1;
	do_barriers = !btrfs_test_opt(root, NOBARRIER);

	sb = &root->fs_info->super_for_commit;
	dev_item = &sb->dev_item;

	mutex_lock(&root->fs_info->fs_devices->device_list_mutex);
	head = &root->fs_info->fs_devices->devices;
	list_for_each_entry_rcu(dev, head, dev_list) {
		if (!dev->bdev) {
			total_errors++;
			continue;
		}
		if (!dev->in_fs_metadata || !dev->writeable)
			continue;

		btrfs_set_stack_device_generation(dev_item, 0);
		btrfs_set_stack_device_type(dev_item, dev->type);
		btrfs_set_stack_device_id(dev_item, dev->devid);
		btrfs_set_stack_device_total_bytes(dev_item, dev->total_bytes);
		btrfs_set_stack_device_bytes_used(dev_item, dev->bytes_used);
		btrfs_set_stack_device_io_align(dev_item, dev->io_align);
		btrfs_set_stack_device_io_width(dev_item, dev->io_width);
		btrfs_set_stack_device_sector_size(dev_item, dev->sector_size);
		memcpy(dev_item->uuid, dev->uuid, BTRFS_UUID_SIZE);
		memcpy(dev_item->fsid, dev->fs_devices->fsid, BTRFS_UUID_SIZE);

		flags = btrfs_super_flags(sb);
		btrfs_set_super_flags(sb, flags | BTRFS_HEADER_FLAG_WRITTEN);

		ret = write_dev_supers(dev, sb, do_barriers, 0, max_mirrors);
		if (ret)
			total_errors++;
	}
	if (total_errors > max_errors) {
		printk(KERN_ERR "btrfs: %d errors while writing supers\n",
		       total_errors);
		BUG();
	}

	total_errors = 0;
	list_for_each_entry_rcu(dev, head, dev_list) {
		if (!dev->bdev)
			continue;
		if (!dev->in_fs_metadata || !dev->writeable)
			continue;

		ret = write_dev_supers(dev, sb, do_barriers, 1, max_mirrors);
		if (ret)
			total_errors++;
	}
	mutex_unlock(&root->fs_info->fs_devices->device_list_mutex);
	if (total_errors > max_errors) {
		printk(KERN_ERR "btrfs: %d errors while writing supers\n",
		       total_errors);
		BUG();
	}
	return 0;
}

int write_ctree_super(struct btrfs_trans_handle *trans,
		      struct btrfs_root *root, int max_mirrors)
{
	int ret;

	ret = write_all_supers(root, max_mirrors);
	return ret;
}

int btrfs_free_fs_root(struct btrfs_fs_info *fs_info, struct btrfs_root *root)
{
	spin_lock(&fs_info->fs_roots_radix_lock);
	radix_tree_delete(&fs_info->fs_roots_radix,
			  (unsigned long)root->root_key.objectid);
	spin_unlock(&fs_info->fs_roots_radix_lock);

	if (btrfs_root_refs(&root->root_item) == 0)
		synchronize_srcu(&fs_info->subvol_srcu);

	__btrfs_remove_free_space_cache(root->free_ino_pinned);
	__btrfs_remove_free_space_cache(root->free_ino_ctl);
	free_fs_root(root);
	return 0;
}

static void free_fs_root(struct btrfs_root *root)
{
	iput(root->cache_inode);
	WARN_ON(!RB_EMPTY_ROOT(&root->inode_tree));
	if (root->anon_dev)
		free_anon_bdev(root->anon_dev);
	free_extent_buffer(root->node);
	free_extent_buffer(root->commit_root);
	kfree(root->free_ino_ctl);
	kfree(root->free_ino_pinned);
	kfree(root->name);
	kfree(root);
}

static int del_fs_roots(struct btrfs_fs_info *fs_info)
{
	int ret;
	struct btrfs_root *gang[8];
	int i;

	while (!list_empty(&fs_info->dead_roots)) {
		gang[0] = list_entry(fs_info->dead_roots.next,
				     struct btrfs_root, root_list);
		list_del(&gang[0]->root_list);

		if (gang[0]->in_radix) {
			btrfs_free_fs_root(fs_info, gang[0]);
		} else {
			free_extent_buffer(gang[0]->node);
			free_extent_buffer(gang[0]->commit_root);
			kfree(gang[0]);
		}
	}

	while (1) {
		ret = radix_tree_gang_lookup(&fs_info->fs_roots_radix,
					     (void **)gang, 0,
					     ARRAY_SIZE(gang));
		if (!ret)
			break;
		for (i = 0; i < ret; i++)
			btrfs_free_fs_root(fs_info, gang[i]);
	}
	return 0;
}

int btrfs_cleanup_fs_roots(struct btrfs_fs_info *fs_info)
{
	u64 root_objectid = 0;
	struct btrfs_root *gang[8];
	int i;
	int ret;

	while (1) {
		ret = radix_tree_gang_lookup(&fs_info->fs_roots_radix,
					     (void **)gang, root_objectid,
					     ARRAY_SIZE(gang));
		if (!ret)
			break;

		root_objectid = gang[ret - 1]->root_key.objectid + 1;
		for (i = 0; i < ret; i++) {
			int err;

			root_objectid = gang[i]->root_key.objectid;
			err = btrfs_orphan_cleanup(gang[i]);
			if (err)
				return err;
		}
		root_objectid++;
	}
	return 0;
}

int btrfs_commit_super(struct btrfs_root *root)
{
	struct btrfs_trans_handle *trans;
	int ret;

	mutex_lock(&root->fs_info->cleaner_mutex);
	btrfs_run_delayed_iputs(root);
	btrfs_clean_old_snapshots(root);
	mutex_unlock(&root->fs_info->cleaner_mutex);

	/* wait until ongoing cleanup work done */
	down_write(&root->fs_info->cleanup_work_sem);
	up_write(&root->fs_info->cleanup_work_sem);

	trans = btrfs_join_transaction(root);
	if (IS_ERR(trans))
		return PTR_ERR(trans);
	ret = btrfs_commit_transaction(trans, root);
	BUG_ON(ret);
	/* run commit again to drop the original snapshot */
	trans = btrfs_join_transaction(root);
	if (IS_ERR(trans))
		return PTR_ERR(trans);
	btrfs_commit_transaction(trans, root);
	ret = btrfs_write_and_wait_transaction(NULL, root);
	BUG_ON(ret);

	ret = write_ctree_super(NULL, root, 0);
	return ret;
}

int close_ctree(struct btrfs_root *root)
{
	struct btrfs_fs_info *fs_info = root->fs_info;
	int ret;

	fs_info->closing = 1;
	smp_mb();

	btrfs_scrub_cancel(root);

	/* wait for any defraggers to finish */
	wait_event(fs_info->transaction_wait,
		   (atomic_read(&fs_info->defrag_running) == 0));

	/* clear out the rbtree of defraggable inodes */
	btrfs_run_defrag_inodes(root->fs_info);

	btrfs_put_block_group_cache(fs_info);

	/*
	 * Here come 2 situations when btrfs is broken to flip readonly:
	 *
	 * 1. when btrfs flips readonly somewhere else before
	 * btrfs_commit_super, sb->s_flags has MS_RDONLY flag,
	 * and btrfs will skip to write sb directly to keep
	 * ERROR state on disk.
	 *
	 * 2. when btrfs flips readonly just in btrfs_commit_super,
	 * and in such case, btrfs cannot write sb via btrfs_commit_super,
	 * and since fs_state has been set BTRFS_SUPER_FLAG_ERROR flag,
	 * btrfs will cleanup all FS resources first and write sb then.
	 */
	if (!(fs_info->sb->s_flags & MS_RDONLY)) {
		ret = btrfs_commit_super(root);
		if (ret)
			printk(KERN_ERR "btrfs: commit super ret %d\n", ret);
	}

	if (fs_info->fs_state & BTRFS_SUPER_FLAG_ERROR) {
		ret = btrfs_error_commit_super(root);
		if (ret)
			printk(KERN_ERR "btrfs: commit super ret %d\n", ret);
	}

	kthread_stop(root->fs_info->transaction_kthread);
	kthread_stop(root->fs_info->cleaner_kthread);

	fs_info->closing = 2;
	smp_mb();

	if (fs_info->delalloc_bytes) {
		printk(KERN_INFO "btrfs: at unmount delalloc count %llu\n",
		       (unsigned long long)fs_info->delalloc_bytes);
	}
	if (fs_info->total_ref_cache_size) {
		printk(KERN_INFO "btrfs: at umount reference cache size %llu\n",
		       (unsigned long long)fs_info->total_ref_cache_size);
	}

	free_extent_buffer(fs_info->extent_root->node);
	free_extent_buffer(fs_info->extent_root->commit_root);
	free_extent_buffer(fs_info->tree_root->node);
	free_extent_buffer(fs_info->tree_root->commit_root);
	free_extent_buffer(root->fs_info->chunk_root->node);
	free_extent_buffer(root->fs_info->chunk_root->commit_root);
	free_extent_buffer(root->fs_info->dev_root->node);
	free_extent_buffer(root->fs_info->dev_root->commit_root);
	free_extent_buffer(root->fs_info->csum_root->node);
	free_extent_buffer(root->fs_info->csum_root->commit_root);

	btrfs_free_block_groups(root->fs_info);

	del_fs_roots(fs_info);

	iput(fs_info->btree_inode);
	kfree(fs_info->delayed_root);

	btrfs_stop_workers(&fs_info->generic_worker);
	btrfs_stop_workers(&fs_info->fixup_workers);
	btrfs_stop_workers(&fs_info->delalloc_workers);
	btrfs_stop_workers(&fs_info->workers);
	btrfs_stop_workers(&fs_info->endio_workers);
	btrfs_stop_workers(&fs_info->endio_meta_workers);
	btrfs_stop_workers(&fs_info->endio_meta_write_workers);
	btrfs_stop_workers(&fs_info->endio_write_workers);
	btrfs_stop_workers(&fs_info->endio_freespace_worker);
	btrfs_stop_workers(&fs_info->submit_workers);
	btrfs_stop_workers(&fs_info->delayed_workers);
	btrfs_stop_workers(&fs_info->caching_workers);

	btrfs_close_devices(fs_info->fs_devices);
	btrfs_mapping_tree_free(&fs_info->mapping_tree);

	bdi_destroy(&fs_info->bdi);
	cleanup_srcu_struct(&fs_info->subvol_srcu);

	kfree(fs_info->extent_root);
	kfree(fs_info->tree_root);
	kfree(fs_info->chunk_root);
	kfree(fs_info->dev_root);
	kfree(fs_info->csum_root);
	kfree(fs_info);

	return 0;
}

int btrfs_buffer_uptodate(struct extent_buffer *buf, u64 parent_transid)
{
	int ret;
	struct inode *btree_inode = buf->first_page->mapping->host;

	ret = extent_buffer_uptodate(&BTRFS_I(btree_inode)->io_tree, buf,
				     NULL);
	if (!ret)
		return ret;

	ret = verify_parent_transid(&BTRFS_I(btree_inode)->io_tree, buf,
				    parent_transid);
	return !ret;
}

int btrfs_set_buffer_uptodate(struct extent_buffer *buf)
{
	struct inode *btree_inode = buf->first_page->mapping->host;
	return set_extent_buffer_uptodate(&BTRFS_I(btree_inode)->io_tree,
					  buf);
}

void btrfs_mark_buffer_dirty(struct extent_buffer *buf)
{
	struct btrfs_root *root = BTRFS_I(buf->first_page->mapping->host)->root;
	u64 transid = btrfs_header_generation(buf);
	struct inode *btree_inode = root->fs_info->btree_inode;
	int was_dirty;

	btrfs_assert_tree_locked(buf);
	if (transid != root->fs_info->generation) {
		printk(KERN_CRIT "btrfs transid mismatch buffer %llu, "
		       "found %llu running %llu\n",
			(unsigned long long)buf->start,
			(unsigned long long)transid,
			(unsigned long long)root->fs_info->generation);
		WARN_ON(1);
	}
	was_dirty = set_extent_buffer_dirty(&BTRFS_I(btree_inode)->io_tree,
					    buf);
	if (!was_dirty) {
		spin_lock(&root->fs_info->delalloc_lock);
		root->fs_info->dirty_metadata_bytes += buf->len;
		spin_unlock(&root->fs_info->delalloc_lock);
	}
}

void btrfs_btree_balance_dirty(struct btrfs_root *root, unsigned long nr)
{
	/*
	 * looks as though older kernels can get into trouble with
	 * this code, they end up stuck in balance_dirty_pages forever
	 */
	u64 num_dirty;
	unsigned long thresh = 32 * 1024 * 1024;

	if (current->flags & PF_MEMALLOC)
		return;

	btrfs_balance_delayed_items(root);

	num_dirty = root->fs_info->dirty_metadata_bytes;

	if (num_dirty > thresh) {
		balance_dirty_pages_ratelimited_nr(
				   root->fs_info->btree_inode->i_mapping, 1);
	}
	return;
}

void __btrfs_btree_balance_dirty(struct btrfs_root *root, unsigned long nr)
{
	/*
	 * looks as though older kernels can get into trouble with
	 * this code, they end up stuck in balance_dirty_pages forever
	 */
	u64 num_dirty;
	unsigned long thresh = 32 * 1024 * 1024;

	if (current->flags & PF_MEMALLOC)
		return;

	num_dirty = root->fs_info->dirty_metadata_bytes;

	if (num_dirty > thresh) {
		balance_dirty_pages_ratelimited_nr(
				   root->fs_info->btree_inode->i_mapping, 1);
	}
	return;
}

int btrfs_read_buffer(struct extent_buffer *buf, u64 parent_transid)
{
	struct btrfs_root *root = BTRFS_I(buf->first_page->mapping->host)->root;
	int ret;
	ret = btree_read_extent_buffer_pages(root, buf, 0, parent_transid);
	if (ret == 0)
		set_bit(EXTENT_BUFFER_UPTODATE, &buf->bflags);
	return ret;
}

int btree_lock_page_hook(struct page *page)
{
	struct inode *inode = page->mapping->host;
	struct btrfs_root *root = BTRFS_I(inode)->root;
	struct extent_io_tree *io_tree = &BTRFS_I(inode)->io_tree;
	struct extent_buffer *eb;
	unsigned long len;
	u64 bytenr = page_offset(page);

	if (page->private == EXTENT_PAGE_PRIVATE)
		goto out;

	len = page->private >> 2;
	eb = find_extent_buffer(io_tree, bytenr, len);
	if (!eb)
		goto out;

	btrfs_tree_lock(eb);
	btrfs_set_header_flag(eb, BTRFS_HEADER_FLAG_WRITTEN);

	if (test_and_clear_bit(EXTENT_BUFFER_DIRTY, &eb->bflags)) {
		spin_lock(&root->fs_info->delalloc_lock);
		if (root->fs_info->dirty_metadata_bytes >= eb->len)
			root->fs_info->dirty_metadata_bytes -= eb->len;
		else
			WARN_ON(1);
		spin_unlock(&root->fs_info->delalloc_lock);
	}

	btrfs_tree_unlock(eb);
	free_extent_buffer(eb);
out:
	lock_page(page);
	return 0;
}

static void btrfs_check_super_valid(struct btrfs_fs_info *fs_info,
			      int read_only)
{
	if (read_only)
		return;

	if (fs_info->fs_state & BTRFS_SUPER_FLAG_ERROR)
		printk(KERN_WARNING "warning: mount fs with errors, "
		       "running btrfsck is recommended\n");
}

int btrfs_error_commit_super(struct btrfs_root *root)
{
	int ret;

	mutex_lock(&root->fs_info->cleaner_mutex);
	btrfs_run_delayed_iputs(root);
	mutex_unlock(&root->fs_info->cleaner_mutex);

	down_write(&root->fs_info->cleanup_work_sem);
	up_write(&root->fs_info->cleanup_work_sem);

	/* cleanup FS via transaction */
	btrfs_cleanup_transaction(root);

	ret = write_ctree_super(NULL, root, 0);

	return ret;
}

static int btrfs_destroy_ordered_operations(struct btrfs_root *root)
{
	struct btrfs_inode *btrfs_inode;
	struct list_head splice;

	INIT_LIST_HEAD(&splice);

	mutex_lock(&root->fs_info->ordered_operations_mutex);
	spin_lock(&root->fs_info->ordered_extent_lock);

	list_splice_init(&root->fs_info->ordered_operations, &splice);
	while (!list_empty(&splice)) {
		btrfs_inode = list_entry(splice.next, struct btrfs_inode,
					 ordered_operations);

		list_del_init(&btrfs_inode->ordered_operations);

		btrfs_invalidate_inodes(btrfs_inode->root);
	}

	spin_unlock(&root->fs_info->ordered_extent_lock);
	mutex_unlock(&root->fs_info->ordered_operations_mutex);

	return 0;
}

static int btrfs_destroy_ordered_extents(struct btrfs_root *root)
{
	struct list_head splice;
	struct btrfs_ordered_extent *ordered;
	struct inode *inode;

	INIT_LIST_HEAD(&splice);

	spin_lock(&root->fs_info->ordered_extent_lock);

	list_splice_init(&root->fs_info->ordered_extents, &splice);
	while (!list_empty(&splice)) {
		ordered = list_entry(splice.next, struct btrfs_ordered_extent,
				     root_extent_list);

		list_del_init(&ordered->root_extent_list);
		atomic_inc(&ordered->refs);

		/* the inode may be getting freed (in sys_unlink path). */
		inode = igrab(ordered->inode);

		spin_unlock(&root->fs_info->ordered_extent_lock);
		if (inode)
			iput(inode);

		atomic_set(&ordered->refs, 1);
		btrfs_put_ordered_extent(ordered);

		spin_lock(&root->fs_info->ordered_extent_lock);
	}

	spin_unlock(&root->fs_info->ordered_extent_lock);

	return 0;
}

static int btrfs_destroy_delayed_refs(struct btrfs_transaction *trans,
				      struct btrfs_root *root)
{
	struct rb_node *node;
	struct btrfs_delayed_ref_root *delayed_refs;
	struct btrfs_delayed_ref_node *ref;
	int ret = 0;

	delayed_refs = &trans->delayed_refs;

	spin_lock(&delayed_refs->lock);
	if (delayed_refs->num_entries == 0) {
		spin_unlock(&delayed_refs->lock);
		printk(KERN_INFO "delayed_refs has NO entry\n");
		return ret;
	}

	node = rb_first(&delayed_refs->root);
	while (node) {
		ref = rb_entry(node, struct btrfs_delayed_ref_node, rb_node);
		node = rb_next(node);

		ref->in_tree = 0;
		rb_erase(&ref->rb_node, &delayed_refs->root);
		delayed_refs->num_entries--;

		atomic_set(&ref->refs, 1);
		if (btrfs_delayed_ref_is_head(ref)) {
			struct btrfs_delayed_ref_head *head;

			head = btrfs_delayed_node_to_head(ref);
			mutex_lock(&head->mutex);
			kfree(head->extent_op);
			delayed_refs->num_heads--;
			if (list_empty(&head->cluster))
				delayed_refs->num_heads_ready--;
			list_del_init(&head->cluster);
			mutex_unlock(&head->mutex);
		}

		spin_unlock(&delayed_refs->lock);
		btrfs_put_delayed_ref(ref);

		cond_resched();
		spin_lock(&delayed_refs->lock);
	}

	spin_unlock(&delayed_refs->lock);

	return ret;
}

static int btrfs_destroy_pending_snapshots(struct btrfs_transaction *t)
{
	struct btrfs_pending_snapshot *snapshot;
	struct list_head splice;

	INIT_LIST_HEAD(&splice);

	list_splice_init(&t->pending_snapshots, &splice);

	while (!list_empty(&splice)) {
		snapshot = list_entry(splice.next,
				      struct btrfs_pending_snapshot,
				      list);

		list_del_init(&snapshot->list);

		kfree(snapshot);
	}

	return 0;
}

static int btrfs_destroy_delalloc_inodes(struct btrfs_root *root)
{
	struct btrfs_inode *btrfs_inode;
	struct list_head splice;

	INIT_LIST_HEAD(&splice);

	spin_lock(&root->fs_info->delalloc_lock);
	list_splice_init(&root->fs_info->delalloc_inodes, &splice);

	while (!list_empty(&splice)) {
		btrfs_inode = list_entry(splice.next, struct btrfs_inode,
				    delalloc_inodes);

		list_del_init(&btrfs_inode->delalloc_inodes);

		btrfs_invalidate_inodes(btrfs_inode->root);
	}

	spin_unlock(&root->fs_info->delalloc_lock);

	return 0;
}

static int btrfs_destroy_marked_extents(struct btrfs_root *root,
					struct extent_io_tree *dirty_pages,
					int mark)
{
	int ret;
	struct page *page;
	struct inode *btree_inode = root->fs_info->btree_inode;
	struct extent_buffer *eb;
	u64 start = 0;
	u64 end;
	u64 offset;
	unsigned long index;

	while (1) {
		ret = find_first_extent_bit(dirty_pages, start, &start, &end,
					    mark);
		if (ret)
			break;

		clear_extent_bits(dirty_pages, start, end, mark, GFP_NOFS);
		while (start <= end) {
			index = start >> PAGE_CACHE_SHIFT;
			start = (u64)(index + 1) << PAGE_CACHE_SHIFT;
			page = find_get_page(btree_inode->i_mapping, index);
			if (!page)
				continue;
			offset = page_offset(page);

			spin_lock(&dirty_pages->buffer_lock);
			eb = radix_tree_lookup(
			     &(&BTRFS_I(page->mapping->host)->io_tree)->buffer,
					       offset >> PAGE_CACHE_SHIFT);
			spin_unlock(&dirty_pages->buffer_lock);
			if (eb) {
				ret = test_and_clear_bit(EXTENT_BUFFER_DIRTY,
							 &eb->bflags);
				atomic_set(&eb->refs, 1);
			}
			if (PageWriteback(page))
				end_page_writeback(page);

			lock_page(page);
			if (PageDirty(page)) {
				clear_page_dirty_for_io(page);
				spin_lock_irq(&page->mapping->tree_lock);
				radix_tree_tag_clear(&page->mapping->page_tree,
							page_index(page),
							PAGECACHE_TAG_DIRTY);
				spin_unlock_irq(&page->mapping->tree_lock);
			}

			page->mapping->a_ops->invalidatepage(page, 0);
			unlock_page(page);
		}
	}

	return ret;
}

static int btrfs_destroy_pinned_extent(struct btrfs_root *root,
				       struct extent_io_tree *pinned_extents)
{
	struct extent_io_tree *unpin;
	u64 start;
	u64 end;
	int ret;

	unpin = pinned_extents;
	while (1) {
		ret = find_first_extent_bit(unpin, 0, &start, &end,
					    EXTENT_DIRTY);
		if (ret)
			break;

		/* opt_discard */
		if (btrfs_test_opt(root, DISCARD))
			ret = btrfs_error_discard_extent(root, start,
							 end + 1 - start,
							 NULL);

		clear_extent_dirty(unpin, start, end, GFP_NOFS);
		btrfs_error_unpin_extent_range(root, start, end);
		cond_resched();
	}

	return 0;
}

static int btrfs_cleanup_transaction(struct btrfs_root *root)
{
	struct btrfs_transaction *t;
	LIST_HEAD(list);

	WARN_ON(1);

	mutex_lock(&root->fs_info->transaction_kthread_mutex);

	spin_lock(&root->fs_info->trans_lock);
	list_splice_init(&root->fs_info->trans_list, &list);
	root->fs_info->trans_no_join = 1;
	spin_unlock(&root->fs_info->trans_lock);

	while (!list_empty(&list)) {
		t = list_entry(list.next, struct btrfs_transaction, list);
		if (!t)
			break;

		btrfs_destroy_ordered_operations(root);

		btrfs_destroy_ordered_extents(root);

		btrfs_destroy_delayed_refs(t, root);

		btrfs_block_rsv_release(root,
					&root->fs_info->trans_block_rsv,
					t->dirty_pages.dirty_bytes);

		/* FIXME: cleanup wait for commit */
		t->in_commit = 1;
		t->blocked = 1;
		if (waitqueue_active(&root->fs_info->transaction_blocked_wait))
			wake_up(&root->fs_info->transaction_blocked_wait);

		t->blocked = 0;
		if (waitqueue_active(&root->fs_info->transaction_wait))
			wake_up(&root->fs_info->transaction_wait);

		t->commit_done = 1;
		if (waitqueue_active(&t->commit_wait))
			wake_up(&t->commit_wait);

		btrfs_destroy_pending_snapshots(t);

		btrfs_destroy_delalloc_inodes(root);

		spin_lock(&root->fs_info->trans_lock);
		root->fs_info->running_transaction = NULL;
		spin_unlock(&root->fs_info->trans_lock);

		btrfs_destroy_marked_extents(root, &t->dirty_pages,
					     EXTENT_DIRTY);

		btrfs_destroy_pinned_extent(root,
					    root->fs_info->pinned_extents);

		atomic_set(&t->use_count, 0);
		list_del_init(&t->list);
		memset(t, 0, sizeof(*t));
		kmem_cache_free(btrfs_transaction_cachep, t);
	}

	spin_lock(&root->fs_info->trans_lock);
	root->fs_info->trans_no_join = 0;
	spin_unlock(&root->fs_info->trans_lock);
	mutex_unlock(&root->fs_info->transaction_kthread_mutex);

	return 0;
}

static struct extent_io_ops btree_extent_io_ops = {
	.write_cache_pages_lock_hook = btree_lock_page_hook,
	.readpage_end_io_hook = btree_readpage_end_io_hook,
	.submit_bio_hook = btree_submit_bio_hook,
	/* note we're sharing with inode.c for the merge bio hook */
	.merge_bio_hook = btrfs_merge_bio_hook,
};<|MERGE_RESOLUTION|>--- conflicted
+++ resolved
@@ -1340,11 +1340,7 @@
 	spin_lock_init(&root->cache_lock);
 	init_waitqueue_head(&root->cache_wait);
 
-<<<<<<< HEAD
-	ret = set_anon_super(&root->anon_super, NULL);
-=======
 	ret = get_anon_bdev(&root->anon_dev);
->>>>>>> acfe7d74
 	if (ret)
 		goto fail;
 
