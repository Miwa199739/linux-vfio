--- conflicted
+++ resolved
@@ -376,12 +376,8 @@
 		ret = read_extent_buffer_pages(io_tree, eb, start,
 					       WAIT_COMPLETE,
 					       btree_get_extent, mirror_num);
-<<<<<<< HEAD
-		if (!ret && !verify_parent_transid(io_tree, eb, parent_transid))
-=======
 		if (!ret && !verify_parent_transid(io_tree, eb,
 						   parent_transid, 0))
->>>>>>> 711e1bfb
 			break;
 
 		/*
@@ -391,28 +387,16 @@
 		 */
 		if (test_bit(EXTENT_BUFFER_CORRUPT, &eb->bflags))
 			break;
-<<<<<<< HEAD
-
-		if (!failed_mirror) {
-			failed = 1;
-			printk(KERN_ERR "failed mirror was %d\n", eb->failed_mirror);
-			failed_mirror = eb->failed_mirror;
-		}
-=======
->>>>>>> 711e1bfb
 
 		num_copies = btrfs_num_copies(&root->fs_info->mapping_tree,
 					      eb->start, eb->len);
 		if (num_copies == 1)
 			break;
-<<<<<<< HEAD
-=======
 
 		if (!failed_mirror) {
 			failed = 1;
 			failed_mirror = eb->read_mirror;
 		}
->>>>>>> 711e1bfb
 
 		mirror_num++;
 		if (mirror_num == failed_mirror)
@@ -599,7 +583,6 @@
 
 	tree = &BTRFS_I(page->mapping->host)->io_tree;
 	eb = (struct extent_buffer *)page->private;
-<<<<<<< HEAD
 
 	/* the pending IO might have been the only thing that kept this buffer
 	 * in memory.  Make sure we have a ref for all this other checks
@@ -610,19 +593,7 @@
 	if (!reads_done)
 		goto err;
 
-=======
-
-	/* the pending IO might have been the only thing that kept this buffer
-	 * in memory.  Make sure we have a ref for all this other checks
-	 */
-	extent_buffer_get(eb);
-
-	reads_done = atomic_dec_and_test(&eb->io_pages);
-	if (!reads_done)
-		goto err;
-
 	eb->read_mirror = mirror;
->>>>>>> 711e1bfb
 	if (test_bit(EXTENT_BUFFER_IOERR, &eb->bflags)) {
 		ret = -EIO;
 		goto err;
@@ -686,11 +657,7 @@
 
 	eb = (struct extent_buffer *)page->private;
 	set_bit(EXTENT_BUFFER_IOERR, &eb->bflags);
-<<<<<<< HEAD
-	eb->failed_mirror = failed_mirror;
-=======
 	eb->read_mirror = failed_mirror;
->>>>>>> 711e1bfb
 	if (test_and_clear_bit(EXTENT_BUFFER_READAHEAD, &eb->bflags))
 		btree_readahead_hook(root, eb, eb->start, -EIO);
 	return -EIO;	/* we fixed nothing */
