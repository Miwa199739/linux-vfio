--- conflicted
+++ resolved
@@ -179,8 +179,6 @@
 
 void btrfs_printk(struct btrfs_fs_info *fs_info, const char *fmt, ...)
 {
-<<<<<<< HEAD
-=======
 	struct super_block *sb = fs_info->sb;
 	char lvl[4];
 	struct va_format vaf;
@@ -261,7 +259,6 @@
 
 static void btrfs_put_super(struct super_block *sb)
 {
->>>>>>> e816b57a
 	(void)close_ctree(btrfs_sb(sb)->tree_root);
 	/* FIXME: need to fix VFS to return error? */
 	/* AV: return it _where_?  ->put_super() can be triggered by any number
@@ -281,11 +278,7 @@
 	Opt_enospc_debug, Opt_subvolrootid, Opt_defrag, Opt_inode_cache,
 	Opt_no_space_cache, Opt_recovery, Opt_skip_balance,
 	Opt_check_integrity, Opt_check_integrity_including_extent_data,
-<<<<<<< HEAD
-	Opt_check_integrity_print_mask,
-=======
 	Opt_check_integrity_print_mask, Opt_fatal_errors,
->>>>>>> e816b57a
 	Opt_err,
 };
 
@@ -325,10 +318,7 @@
 	{Opt_check_integrity, "check_int"},
 	{Opt_check_integrity_including_extent_data, "check_int_data"},
 	{Opt_check_integrity_print_mask, "check_int_print_mask=%d"},
-<<<<<<< HEAD
-=======
 	{Opt_fatal_errors, "fatal_errors=%s"},
->>>>>>> e816b57a
 	{Opt_err, NULL},
 };
 
@@ -562,8 +552,6 @@
 			ret = -EINVAL;
 			goto out;
 #endif
-<<<<<<< HEAD
-=======
 		case Opt_fatal_errors:
 			if (strcmp(args[0].from, "panic") == 0)
 				btrfs_set_opt(info->mount_opt,
@@ -576,7 +564,6 @@
 				goto out;
 			}
 			break;
->>>>>>> e816b57a
 		case Opt_err:
 			printk(KERN_INFO "btrfs: unrecognized mount option "
 			       "'%s'\n", p);
@@ -768,10 +755,6 @@
 			    void *data, int silent)
 {
 	struct inode *inode;
-<<<<<<< HEAD
-	struct dentry *root_dentry;
-=======
->>>>>>> e816b57a
 	struct btrfs_fs_info *fs_info = btrfs_sb(sb);
 	struct btrfs_key key;
 	int err;
@@ -905,11 +888,8 @@
 		seq_puts(seq, ",inode_cache");
 	if (btrfs_test_opt(root, SKIP_BALANCE))
 		seq_puts(seq, ",skip_balance");
-<<<<<<< HEAD
-=======
 	if (btrfs_test_opt(root, PANIC_ON_FATAL_ERROR))
 		seq_puts(seq, ",fatal_errors=panic");
->>>>>>> e816b57a
 	return 0;
 }
 
@@ -1143,8 +1123,6 @@
 {
 	struct btrfs_fs_info *fs_info = btrfs_sb(sb);
 	struct btrfs_root *root = fs_info->tree_root;
-<<<<<<< HEAD
-=======
 	unsigned old_flags = sb->s_flags;
 	unsigned long old_opts = fs_info->mount_opt;
 	unsigned long old_compress_type = fs_info->compress_type;
@@ -1152,7 +1130,6 @@
 	u64 old_alloc_start = fs_info->alloc_start;
 	int old_thread_pool_size = fs_info->thread_pool_size;
 	unsigned int old_metadata_ratio = fs_info->metadata_ratio;
->>>>>>> e816b57a
 	int ret;
 
 	ret = btrfs_parse_options(root, data);
@@ -1172,15 +1149,6 @@
 			goto restore;
 	} else {
 		if (fs_info->fs_devices->rw_devices == 0)
-<<<<<<< HEAD
-			return -EACCES;
-
-		if (btrfs_super_log_root(fs_info->super_copy) != 0)
-			return -EINVAL;
-
-		ret = btrfs_cleanup_fs_roots(fs_info);
-		WARN_ON(ret);
-=======
 			ret = -EACCES;
 			goto restore;
 
@@ -1191,7 +1159,6 @@
 		ret = btrfs_cleanup_fs_roots(fs_info);
 		if (ret)
 			goto restore;
->>>>>>> e816b57a
 
 		/* recover relocation */
 		ret = btrfs_recover_relocation(root);
