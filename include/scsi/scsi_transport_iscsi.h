--- conflicted
+++ resolved
@@ -142,11 +142,7 @@
 	int (*get_iface_param) (struct iscsi_iface *iface,
 				enum iscsi_param_type param_type,
 				int param, char *buf);
-<<<<<<< HEAD
-	mode_t (*attr_is_visible)(int param_type, int param);
-=======
 	umode_t (*attr_is_visible)(int param_type, int param);
->>>>>>> dcd6c922
 	int (*bsg_request)(struct bsg_job *job);
 };
 
