--- conflicted
+++ resolved
@@ -9,11 +9,7 @@
 #include <net/sock.h>
 #include <net/tcp.h>
 
-<<<<<<< HEAD
-#define TARGET_CORE_MOD_VERSION		"v4.1.0-rc1-ml"
-=======
 #define TARGET_CORE_MOD_VERSION		"v4.1.0-rc2-ml"
->>>>>>> e816b57a
 #define TARGET_CORE_VERSION		TARGET_CORE_MOD_VERSION
 
 /* Maximum Number of LUNs per Target Portal Group */
@@ -90,11 +86,8 @@
 #define DA_UNMAP_GRANULARITY_DEFAULT		0
 /* Default unmap_granularity_alignment */
 #define DA_UNMAP_GRANULARITY_ALIGNMENT_DEFAULT	0
-<<<<<<< HEAD
-=======
 /* Default max transfer length */
 #define DA_FABRIC_MAX_SECTORS			8192
->>>>>>> e816b57a
 /* Emulation for Direct Page Out */
 #define DA_EMULATE_DPO				0
 /* Emulation for Forced Unit Access WRITEs */
@@ -127,15 +120,9 @@
 /* Queue Algorithm Modifier default for restricted reordering in control mode page */
 #define DA_EMULATE_REST_REORD			0
 
-<<<<<<< HEAD
-#define SE_MODE_PAGE_BUF			512
-
-
-=======
 #define SE_INQUIRY_BUF				512
 #define SE_MODE_PAGE_BUF			512
 
->>>>>>> e816b57a
 /* struct se_hba->hba_flags */
 enum hba_flags_table {
 	HBA_FLAGS_INTERNAL_USE	= 0x01,
@@ -490,15 +477,6 @@
 	struct list_head aptpl_reg_list;
 	struct t10_reservation_ops pr_ops;
 };
-<<<<<<< HEAD
-
-struct se_queue_req {
-	int			state;
-	struct se_cmd		*cmd;
-	struct list_head	qr_list;
-};
-=======
->>>>>>> e816b57a
 
 struct se_queue_obj {
 	atomic_t		queue_cnt;
@@ -523,8 +501,6 @@
 	bool			t_state_active;
 	struct completion	task_stop_comp;
 };
-<<<<<<< HEAD
-=======
 
 struct se_tmr_req {
 	/* Task Management function to be performed */
@@ -543,7 +519,6 @@
 	struct se_lun		*tmr_lun;
 	struct list_head	tmr_list;
 };
->>>>>>> e816b57a
 
 struct se_cmd {
 	/* SAM response code being sent to initiator */
@@ -632,27 +607,6 @@
 	u32			t_task_list_num;
 
 };
-<<<<<<< HEAD
-
-struct se_tmr_req {
-	/* Task Management function to be preformed */
-	u8			function;
-	/* Task Management response to send */
-	u8			response;
-	int			call_transport;
-	/* Reference to ITT that Task Mgmt should be preformed */
-	u32			ref_task_tag;
-	/* 64-bit encoded SAM LUN from $FABRIC_MOD TMR header */
-	u64			ref_task_lun;
-	void 			*fabric_tmr_ptr;
-	struct se_cmd		*task_cmd;
-	struct se_cmd		*ref_cmd;
-	struct se_device	*tmr_dev;
-	struct se_lun		*tmr_lun;
-	struct list_head	tmr_list;
-};
-=======
->>>>>>> e816b57a
 
 struct se_ua {
 	u8			ua_asc;
@@ -688,11 +642,8 @@
 	struct config_group	*acl_default_groups[5];
 	struct list_head	acl_list;
 	struct list_head	acl_sess_list;
-<<<<<<< HEAD
-=======
 	struct completion	acl_free_comp;
 	struct kref		acl_kref;
->>>>>>> e816b57a
 };
 
 struct se_session {
@@ -706,10 +657,7 @@
 	struct list_head	sess_cmd_list;
 	struct list_head	sess_wait_list;
 	spinlock_t		sess_cmd_lock;
-<<<<<<< HEAD
-=======
 	struct kref		sess_kref;
->>>>>>> e816b57a
 };
 
 struct se_device;
