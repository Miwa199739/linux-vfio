/*
 *  linux/drivers/char/serial_core.h
 *
 *  Copyright (C) 2000 Deep Blue Solutions Ltd.
 *
 * This program is free software; you can redistribute it and/or modify
 * it under the terms of the GNU General Public License as published by
 * the Free Software Foundation; either version 2 of the License, or
 * (at your option) any later version.
 *
 * This program is distributed in the hope that it will be useful,
 * but WITHOUT ANY WARRANTY; without even the implied warranty of
 * MERCHANTABILITY or FITNESS FOR A PARTICULAR PURPOSE.  See the
 * GNU General Public License for more details.
 *
 * You should have received a copy of the GNU General Public License
 * along with this program; if not, write to the Free Software
 * Foundation, Inc., 59 Temple Place, Suite 330, Boston, MA  02111-1307  USA
 */
#ifndef LINUX_SERIAL_CORE_H
#define LINUX_SERIAL_CORE_H

#include <linux/serial.h>

/*
 * The type definitions.  These are from Ted Ts'o's serial.h
 */
#define PORT_UNKNOWN	0
#define PORT_8250	1
#define PORT_16450	2
#define PORT_16550	3
#define PORT_16550A	4
#define PORT_CIRRUS	5
#define PORT_16650	6
#define PORT_16650V2	7
#define PORT_16750	8
#define PORT_STARTECH	9
#define PORT_16C950	10
#define PORT_16654	11
#define PORT_16850	12
#define PORT_RSA	13
#define PORT_NS16550A	14
#define PORT_XSCALE	15
#define PORT_RM9000	16	/* PMC-Sierra RM9xxx internal UART */
#define PORT_OCTEON	17	/* Cavium OCTEON internal UART */
#define PORT_AR7	18	/* Texas Instruments AR7 internal UART */
#define PORT_U6_16550A	19	/* ST-Ericsson U6xxx internal UART */
#define PORT_TEGRA	20	/* NVIDIA Tegra internal UART */
#define PORT_XR17D15X	21	/* Exar XR17D15x UART */
#define PORT_MAX_8250	21	/* max port ID */

/*
 * ARM specific type numbers.  These are not currently guaranteed
 * to be implemented, and will change in the future.  These are
 * separate so any additions to the old serial.c that occur before
 * we are merged can be easily merged here.
 */
#define PORT_PXA	31
#define PORT_AMBA	32
#define PORT_CLPS711X	33
#define PORT_SA1100	34
#define PORT_UART00	35
#define PORT_21285	37

/* Sparc type numbers.  */
#define PORT_SUNZILOG	38
#define PORT_SUNSAB	39

/* DEC */
#define PORT_DZ		46
#define PORT_ZS		47

/* Parisc type numbers. */
#define PORT_MUX	48

/* Atmel AT91 / AT32 SoC */
#define PORT_ATMEL	49

/* Macintosh Zilog type numbers */
#define PORT_MAC_ZILOG	50	/* m68k : not yet implemented */
#define PORT_PMAC_ZILOG	51

/* SH-SCI */
#define PORT_SCI	52
#define PORT_SCIF	53
#define PORT_IRDA	54

/* Samsung S3C2410 SoC and derivatives thereof */
#define PORT_S3C2410    55

/* SGI IP22 aka Indy / Challenge S / Indigo 2 */
#define PORT_IP22ZILOG	56

/* Sharp LH7a40x -- an ARM9 SoC series */
#define PORT_LH7A40X	57

/* PPC CPM type number */
#define PORT_CPM        58

/* MPC52xx (and MPC512x) type numbers */
#define PORT_MPC52xx	59

/* IBM icom */
#define PORT_ICOM	60

/* Samsung S3C2440 SoC */
#define PORT_S3C2440	61

/* Motorola i.MX SoC */
#define PORT_IMX	62

/* Marvell MPSC */
#define PORT_MPSC	63

/* TXX9 type number */
#define PORT_TXX9	64

/* NEC VR4100 series SIU/DSIU */
#define PORT_VR41XX_SIU		65
#define PORT_VR41XX_DSIU	66

/* Samsung S3C2400 SoC */
#define PORT_S3C2400	67

/* M32R SIO */
#define PORT_M32R_SIO	68

/*Digi jsm */
#define PORT_JSM        69

#define PORT_PNX8XXX	70

/* Hilscher netx */
#define PORT_NETX	71

/* SUN4V Hypervisor Console */
#define PORT_SUNHV	72

#define PORT_S3C2412	73

/* Xilinx uartlite */
#define PORT_UARTLITE	74

/* Blackfin bf5xx */
#define PORT_BFIN	75

/* Micrel KS8695 */
#define PORT_KS8695	76

/* Broadcom SB1250, etc. SOC */
#define PORT_SB1250_DUART	77

/* Freescale ColdFire */
#define PORT_MCF	78

/* Blackfin SPORT */
#define PORT_BFIN_SPORT		79

/* MN10300 on-chip UART numbers */
#define PORT_MN10300		80
#define PORT_MN10300_CTS	81

#define PORT_SC26XX	82

/* SH-SCI */
#define PORT_SCIFA	83

#define PORT_S3C6400	84

/* NWPSERIAL */
#define PORT_NWPSERIAL	85

/* MAX3100 */
#define PORT_MAX3100    86

/* Timberdale UART */
#define PORT_TIMBUART	87

/* Qualcomm MSM SoCs */
#define PORT_MSM	88

/* BCM63xx family SoCs */
#define PORT_BCM63XX	89

/* Aeroflex Gaisler GRLIB APBUART */
#define PORT_APBUART    90

/* Altera UARTs */
#define PORT_ALTERA_JTAGUART	91
#define PORT_ALTERA_UART	92

/* SH-SCI */
#define PORT_SCIFB	93

/* MAX3107 */
#define PORT_MAX3107	94

/* High Speed UART for Medfield */
#define PORT_MFD	95

/* TI OMAP-UART */
#define PORT_OMAP	96

/* VIA VT8500 SoC */
#define PORT_VT8500	97

/* Xilinx PSS UART */
#define PORT_XUARTPS	98

/* Atheros AR933X SoC */
#define PORT_AR933X	99

<<<<<<< HEAD
=======
/* Energy Micro efm32 SoC */
#define PORT_EFMUART   100
>>>>>>> e816b57a

#ifdef __KERNEL__

#include <linux/compiler.h>
#include <linux/interrupt.h>
#include <linux/circ_buf.h>
#include <linux/spinlock.h>
#include <linux/sched.h>
#include <linux/tty.h>
#include <linux/mutex.h>
#include <linux/sysrq.h>
#include <linux/pps_kernel.h>

struct uart_port;
struct serial_struct;
struct device;

/*
 * This structure describes all the operations that can be
 * done on the physical hardware.
 */
struct uart_ops {
	unsigned int	(*tx_empty)(struct uart_port *);
	void		(*set_mctrl)(struct uart_port *, unsigned int mctrl);
	unsigned int	(*get_mctrl)(struct uart_port *);
	void		(*stop_tx)(struct uart_port *);
	void		(*start_tx)(struct uart_port *);
	void		(*send_xchar)(struct uart_port *, char ch);
	void		(*stop_rx)(struct uart_port *);
	void		(*enable_ms)(struct uart_port *);
	void		(*break_ctl)(struct uart_port *, int ctl);
	int		(*startup)(struct uart_port *);
	void		(*shutdown)(struct uart_port *);
	void		(*flush_buffer)(struct uart_port *);
	void		(*set_termios)(struct uart_port *, struct ktermios *new,
				       struct ktermios *old);
	void		(*set_ldisc)(struct uart_port *, int new);
	void		(*pm)(struct uart_port *, unsigned int state,
			      unsigned int oldstate);
	int		(*set_wake)(struct uart_port *, unsigned int state);

	/*
	 * Return a string describing the type of the port
	 */
	const char *(*type)(struct uart_port *);

	/*
	 * Release IO and memory resources used by the port.
	 * This includes iounmap if necessary.
	 */
	void		(*release_port)(struct uart_port *);

	/*
	 * Request IO and memory resources used by the port.
	 * This includes iomapping the port if necessary.
	 */
	int		(*request_port)(struct uart_port *);
	void		(*config_port)(struct uart_port *, int);
	int		(*verify_port)(struct uart_port *, struct serial_struct *);
	int		(*ioctl)(struct uart_port *, unsigned int, unsigned long);
#ifdef CONFIG_CONSOLE_POLL
	void	(*poll_put_char)(struct uart_port *, unsigned char);
	int		(*poll_get_char)(struct uart_port *);
#endif
};

#define NO_POLL_CHAR		0x00ff0000
#define UART_CONFIG_TYPE	(1 << 0)
#define UART_CONFIG_IRQ		(1 << 1)

struct uart_icount {
	__u32	cts;
	__u32	dsr;
	__u32	rng;
	__u32	dcd;
	__u32	rx;
	__u32	tx;
	__u32	frame;
	__u32	overrun;
	__u32	parity;
	__u32	brk;
	__u32	buf_overrun;
};

typedef unsigned int __bitwise__ upf_t;

struct uart_port {
	spinlock_t		lock;			/* port lock */
	unsigned long		iobase;			/* in/out[bwl] */
	unsigned char __iomem	*membase;		/* read/write[bwl] */
	unsigned int		(*serial_in)(struct uart_port *, int);
	void			(*serial_out)(struct uart_port *, int, int);
	void			(*set_termios)(struct uart_port *,
				               struct ktermios *new,
				               struct ktermios *old);
	int			(*handle_irq)(struct uart_port *);
	void			(*pm)(struct uart_port *, unsigned int state,
				      unsigned int old);
	unsigned int		irq;			/* irq number */
	unsigned long		irqflags;		/* irq flags  */
	unsigned int		uartclk;		/* base uart clock */
	unsigned int		fifosize;		/* tx fifo size */
	unsigned char		x_char;			/* xon/xoff char */
	unsigned char		regshift;		/* reg offset shift */
	unsigned char		iotype;			/* io access style */
	unsigned char		unused1;

#define UPIO_PORT		(0)
#define UPIO_HUB6		(1)
#define UPIO_MEM		(2)
#define UPIO_MEM32		(3)
#define UPIO_AU			(4)			/* Au1x00 type IO */
#define UPIO_TSI		(5)			/* Tsi108/109 type IO */
#define UPIO_RM9000		(6)			/* RM9000 type IO */

	unsigned int		read_status_mask;	/* driver specific */
	unsigned int		ignore_status_mask;	/* driver specific */
	struct uart_state	*state;			/* pointer to parent state */
	struct uart_icount	icount;			/* statistics */

	struct console		*cons;			/* struct console, if any */
#if defined(CONFIG_SERIAL_CORE_CONSOLE) || defined(SUPPORT_SYSRQ)
	unsigned long		sysrq;			/* sysrq timeout */
#endif

	upf_t			flags;

#define UPF_FOURPORT		((__force upf_t) (1 << 1))
#define UPF_SAK			((__force upf_t) (1 << 2))
#define UPF_SPD_MASK		((__force upf_t) (0x1030))
#define UPF_SPD_HI		((__force upf_t) (0x0010))
#define UPF_SPD_VHI		((__force upf_t) (0x0020))
#define UPF_SPD_CUST		((__force upf_t) (0x0030))
#define UPF_SPD_SHI		((__force upf_t) (0x1000))
#define UPF_SPD_WARP		((__force upf_t) (0x1010))
#define UPF_SKIP_TEST		((__force upf_t) (1 << 6))
#define UPF_AUTO_IRQ		((__force upf_t) (1 << 7))
#define UPF_HARDPPS_CD		((__force upf_t) (1 << 11))
#define UPF_LOW_LATENCY		((__force upf_t) (1 << 13))
#define UPF_BUGGY_UART		((__force upf_t) (1 << 14))
#define UPF_NO_TXEN_TEST	((__force upf_t) (1 << 15))
#define UPF_MAGIC_MULTIPLIER	((__force upf_t) (1 << 16))
#define UPF_CONS_FLOW		((__force upf_t) (1 << 23))
#define UPF_SHARE_IRQ		((__force upf_t) (1 << 24))
#define UPF_EXAR_EFR		((__force upf_t) (1 << 25))
#define UPF_BUG_THRE		((__force upf_t) (1 << 26))
/* The exact UART type is known and should not be probed.  */
#define UPF_FIXED_TYPE		((__force upf_t) (1 << 27))
#define UPF_BOOT_AUTOCONF	((__force upf_t) (1 << 28))
#define UPF_FIXED_PORT		((__force upf_t) (1 << 29))
#define UPF_DEAD		((__force upf_t) (1 << 30))
#define UPF_IOREMAP		((__force upf_t) (1 << 31))

#define UPF_CHANGE_MASK		((__force upf_t) (0x17fff))
#define UPF_USR_MASK		((__force upf_t) (UPF_SPD_MASK|UPF_LOW_LATENCY))

	unsigned int		mctrl;			/* current modem ctrl settings */
	unsigned int		timeout;		/* character-based timeout */
	unsigned int		type;			/* port type */
	const struct uart_ops	*ops;
	unsigned int		custom_divisor;
	unsigned int		line;			/* port index */
	resource_size_t		mapbase;		/* for ioremap */
	struct device		*dev;			/* parent device */
	unsigned char		hub6;			/* this should be in the 8250 driver */
	unsigned char		suspended;
	unsigned char		irq_wake;
	unsigned char		unused[2];
	void			*private_data;		/* generic platform data pointer */
};

static inline int serial_port_in(struct uart_port *up, int offset)
{
	return up->serial_in(up, offset);
}

static inline void serial_port_out(struct uart_port *up, int offset, int value)
{
	up->serial_out(up, offset, value);
}

/*
 * This is the state information which is persistent across opens.
 */
struct uart_state {
	struct tty_port		port;

	int			pm_state;
	struct circ_buf		xmit;

	struct uart_port	*uart_port;
};

#define UART_XMIT_SIZE	PAGE_SIZE


/* number of characters left in xmit buffer before we ask for more */
#define WAKEUP_CHARS		256

struct module;
struct tty_driver;

struct uart_driver {
	struct module		*owner;
	const char		*driver_name;
	const char		*dev_name;
	int			 major;
	int			 minor;
	int			 nr;
	struct console		*cons;

	/*
	 * these are private; the low level driver should not
	 * touch these; they should be initialised to NULL
	 */
	struct uart_state	*state;
	struct tty_driver	*tty_driver;
};

void uart_write_wakeup(struct uart_port *port);

/*
 * Baud rate helpers.
 */
void uart_update_timeout(struct uart_port *port, unsigned int cflag,
			 unsigned int baud);
unsigned int uart_get_baud_rate(struct uart_port *port, struct ktermios *termios,
				struct ktermios *old, unsigned int min,
				unsigned int max);
unsigned int uart_get_divisor(struct uart_port *port, unsigned int baud);

/* Base timer interval for polling */
static inline int uart_poll_timeout(struct uart_port *port)
{
	int timeout = port->timeout;

	return timeout > 6 ? (timeout / 2 - 2) : 1;
}

/*
 * Console helpers.
 */
struct uart_port *uart_get_console(struct uart_port *ports, int nr,
				   struct console *c);
void uart_parse_options(char *options, int *baud, int *parity, int *bits,
			int *flow);
int uart_set_options(struct uart_port *port, struct console *co, int baud,
		     int parity, int bits, int flow);
struct tty_driver *uart_console_device(struct console *co, int *index);
void uart_console_write(struct uart_port *port, const char *s,
			unsigned int count,
			void (*putchar)(struct uart_port *, int));

/*
 * Port/driver registration/removal
 */
int uart_register_driver(struct uart_driver *uart);
void uart_unregister_driver(struct uart_driver *uart);
int uart_add_one_port(struct uart_driver *reg, struct uart_port *port);
int uart_remove_one_port(struct uart_driver *reg, struct uart_port *port);
int uart_match_port(struct uart_port *port1, struct uart_port *port2);

/*
 * Power Management
 */
int uart_suspend_port(struct uart_driver *reg, struct uart_port *port);
int uart_resume_port(struct uart_driver *reg, struct uart_port *port);

#define uart_circ_empty(circ)		((circ)->head == (circ)->tail)
#define uart_circ_clear(circ)		((circ)->head = (circ)->tail = 0)

#define uart_circ_chars_pending(circ)	\
	(CIRC_CNT((circ)->head, (circ)->tail, UART_XMIT_SIZE))

#define uart_circ_chars_free(circ)	\
	(CIRC_SPACE((circ)->head, (circ)->tail, UART_XMIT_SIZE))

static inline int uart_tx_stopped(struct uart_port *port)
{
	struct tty_struct *tty = port->state->port.tty;
	if(tty->stopped || tty->hw_stopped)
		return 1;
	return 0;
}

/*
 * The following are helper functions for the low level drivers.
 */

extern void uart_handle_dcd_change(struct uart_port *uport,
		unsigned int status);
extern void uart_handle_cts_change(struct uart_port *uport,
		unsigned int status);

extern void uart_insert_char(struct uart_port *port, unsigned int status,
		 unsigned int overrun, unsigned int ch, unsigned int flag);

#ifdef SUPPORT_SYSRQ
static inline int
uart_handle_sysrq_char(struct uart_port *port, unsigned int ch)
{
	if (port->sysrq) {
		if (ch && time_before(jiffies, port->sysrq)) {
			handle_sysrq(ch);
			port->sysrq = 0;
			return 1;
		}
		port->sysrq = 0;
	}
	return 0;
}
#else
#define uart_handle_sysrq_char(port,ch) ({ (void)port; 0; })
#endif

/*
 * We do the SysRQ and SAK checking like this...
 */
static inline int uart_handle_break(struct uart_port *port)
{
	struct uart_state *state = port->state;
#ifdef SUPPORT_SYSRQ
	if (port->cons && port->cons->index == port->line) {
		if (!port->sysrq) {
			port->sysrq = jiffies + HZ*5;
			return 1;
		}
		port->sysrq = 0;
	}
#endif
	if (port->flags & UPF_SAK)
		do_SAK(state->port.tty);
	return 0;
}

/*
 *	UART_ENABLE_MS - determine if port should enable modem status irqs
 */
#define UART_ENABLE_MS(port,cflag)	((port)->flags & UPF_HARDPPS_CD || \
					 (cflag) & CRTSCTS || \
					 !((cflag) & CLOCAL))

#endif

#endif /* LINUX_SERIAL_CORE_H */<|MERGE_RESOLUTION|>--- conflicted
+++ resolved
@@ -210,11 +210,8 @@
 /* Atheros AR933X SoC */
 #define PORT_AR933X	99
 
-<<<<<<< HEAD
-=======
 /* Energy Micro efm32 SoC */
 #define PORT_EFMUART   100
->>>>>>> e816b57a
 
 #ifdef __KERNEL__
 
