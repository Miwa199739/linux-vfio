--- conflicted
+++ resolved
@@ -134,11 +134,7 @@
 	struct dma_async_tx_descriptor tx;
 	struct list_head node;
 	struct list_head dsg_list;
-<<<<<<< HEAD
-	enum dma_data_direction	direction;
-=======
 	enum dma_transfer_direction direction;
->>>>>>> dcd6c922
 	dma_addr_t llis_bus;
 	struct pl08x_lli *llis_va;
 	/* Default cctl value for LLIs */
