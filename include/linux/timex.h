/*****************************************************************************
 *                                                                           *
 * Copyright (c) David L. Mills 1993                                         *
 *                                                                           *
 * Permission to use, copy, modify, and distribute this software and its     *
 * documentation for any purpose and without fee is hereby granted, provided *
 * that the above copyright notice appears in all copies and that both the   *
 * copyright notice and this permission notice appear in supporting          *
 * documentation, and that the name University of Delaware not be used in    *
 * advertising or publicity pertaining to distribution of the software       *
 * without specific, written prior permission.  The University of Delaware   *
 * makes no representations about the suitability this software for any      *
 * purpose.  It is provided "as is" without express or implied warranty.     *
 *                                                                           *
 *****************************************************************************/

/*
 * Modification history timex.h
 *
 * 29 Dec 97	Russell King
 *	Moved CLOCK_TICK_RATE, CLOCK_TICK_FACTOR and FINETUNE to asm/timex.h
 *	for ARM machines
 *
 *  9 Jan 97    Adrian Sun
 *      Shifted LATCH define to allow access to alpha machines.
 *
 * 26 Sep 94	David L. Mills
 *	Added defines for hybrid phase/frequency-lock loop.
 *
 * 19 Mar 94	David L. Mills
 *	Moved defines from kernel routines to header file and added new
 *	defines for PPS phase-lock loop.
 *
 * 20 Feb 94	David L. Mills
 *	Revised status codes and structures for external clock and PPS
 *	signal discipline.
 *
 * 28 Nov 93	David L. Mills
 *	Adjusted parameters to improve stability and increase poll
 *	interval.
 *
 * 17 Sep 93    David L. Mills
 *      Created file $NTP/include/sys/timex.h
 * 07 Oct 93    Torsten Duwe
 *      Derived linux/timex.h
 * 1995-08-13    Torsten Duwe
 *      kernel PLL updated to 1994-12-13 specs (rfc-1589)
 * 1997-08-30    Ulrich Windl
 *      Added new constant NTP_PHASE_LIMIT
 * 2004-08-12    Christoph Lameter
 *      Reworked time interpolation logic
 */
#ifndef _LINUX_TIMEX_H
#define _LINUX_TIMEX_H

#include <linux/time.h>

#define NTP_API		4	/* NTP API version */

/*
 * syscall interface - used (mainly by NTP daemon)
 * to discipline kernel clock oscillator
 */
struct timex {
	unsigned int modes;	/* mode selector */
	long offset;		/* time offset (usec) */
	long freq;		/* frequency offset (scaled ppm) */
	long maxerror;		/* maximum error (usec) */
	long esterror;		/* estimated error (usec) */
	int status;		/* clock command/status */
	long constant;		/* pll time constant */
	long precision;		/* clock precision (usec) (read only) */
	long tolerance;		/* clock frequency tolerance (ppm)
				 * (read only)
				 */
	struct timeval time;	/* (read only) */
	long tick;		/* (modified) usecs between clock ticks */

	long ppsfreq;           /* pps frequency (scaled ppm) (ro) */
	long jitter;            /* pps jitter (us) (ro) */
	int shift;              /* interval duration (s) (shift) (ro) */
	long stabil;            /* pps stability (scaled ppm) (ro) */
	long jitcnt;            /* jitter limit exceeded (ro) */
	long calcnt;            /* calibration intervals (ro) */
	long errcnt;            /* calibration errors (ro) */
	long stbcnt;            /* stability limit exceeded (ro) */

	int tai;		/* TAI offset (ro) */

	int  :32; int  :32; int  :32; int  :32;
	int  :32; int  :32; int  :32; int  :32;
	int  :32; int  :32; int  :32;
};

/*
 * Mode codes (timex.mode)
 */
#define ADJ_OFFSET		0x0001	/* time offset */
#define ADJ_FREQUENCY		0x0002	/* frequency offset */
#define ADJ_MAXERROR		0x0004	/* maximum time error */
#define ADJ_ESTERROR		0x0008	/* estimated time error */
#define ADJ_STATUS		0x0010	/* clock status */
#define ADJ_TIMECONST		0x0020	/* pll time constant */
#define ADJ_TAI			0x0080	/* set TAI offset */
#define ADJ_MICRO		0x1000	/* select microsecond resolution */
#define ADJ_NANO		0x2000	/* select nanosecond resolution */
#define ADJ_TICK		0x4000	/* tick value */

#ifdef __KERNEL__
#define ADJ_ADJTIME		0x8000	/* switch between adjtime/adjtimex modes */
#define ADJ_OFFSET_SINGLESHOT	0x0001	/* old-fashioned adjtime */
#define ADJ_OFFSET_READONLY	0x2000	/* read-only adjtime */
#else
#define ADJ_OFFSET_SINGLESHOT	0x8001	/* old-fashioned adjtime */
#define ADJ_OFFSET_SS_READ	0xa001	/* read-only adjtime */
#endif

/* NTP userland likes the MOD_ prefix better */
#define MOD_OFFSET	ADJ_OFFSET
#define MOD_FREQUENCY	ADJ_FREQUENCY
#define MOD_MAXERROR	ADJ_MAXERROR
#define MOD_ESTERROR	ADJ_ESTERROR
#define MOD_STATUS	ADJ_STATUS
#define MOD_TIMECONST	ADJ_TIMECONST
#define MOD_TAI	ADJ_TAI
#define MOD_MICRO	ADJ_MICRO
#define MOD_NANO	ADJ_NANO


/*
 * Status codes (timex.status)
 */
#define STA_PLL		0x0001	/* enable PLL updates (rw) */
#define STA_PPSFREQ	0x0002	/* enable PPS freq discipline (rw) */
#define STA_PPSTIME	0x0004	/* enable PPS time discipline (rw) */
#define STA_FLL		0x0008	/* select frequency-lock mode (rw) */

#define STA_INS		0x0010	/* insert leap (rw) */
#define STA_DEL		0x0020	/* delete leap (rw) */
#define STA_UNSYNC	0x0040	/* clock unsynchronized (rw) */
#define STA_FREQHOLD	0x0080	/* hold frequency (rw) */

#define STA_PPSSIGNAL	0x0100	/* PPS signal present (ro) */
#define STA_PPSJITTER	0x0200	/* PPS signal jitter exceeded (ro) */
#define STA_PPSWANDER	0x0400	/* PPS signal wander exceeded (ro) */
#define STA_PPSERROR	0x0800	/* PPS signal calibration error (ro) */

#define STA_CLOCKERR	0x1000	/* clock hardware fault (ro) */
#define STA_NANO	0x2000	/* resolution (0 = us, 1 = ns) (ro) */
#define STA_MODE	0x4000	/* mode (0 = PLL, 1 = FLL) (ro) */
#define STA_CLK		0x8000	/* clock source (0 = A, 1 = B) (ro) */

/* read-only bits */
#define STA_RONLY (STA_PPSSIGNAL | STA_PPSJITTER | STA_PPSWANDER | \
	STA_PPSERROR | STA_CLOCKERR | STA_NANO | STA_MODE | STA_CLK)

/*
 * Clock states (time_state)
 */
#define TIME_OK		0	/* clock synchronized, no leap second */
#define TIME_INS	1	/* insert leap second */
#define TIME_DEL	2	/* delete leap second */
#define TIME_OOP	3	/* leap second in progress */
#define TIME_WAIT	4	/* leap second has occurred */
#define TIME_ERROR	5	/* clock not synchronized */
#define TIME_BAD	TIME_ERROR /* bw compat */

#ifdef __KERNEL__
#include <linux/compiler.h>
#include <linux/types.h>
#include <linux/param.h>

#include <asm/timex.h>

/*
 * SHIFT_PLL is used as a dampening factor to define how much we
 * adjust the frequency correction for a given offset in PLL mode.
 * It also used in dampening the offset correction, to define how
 * much of the current value in time_offset we correct for each
 * second. Changing this value changes the stiffness of the ntp
 * adjustment code. A lower value makes it more flexible, reducing
 * NTP convergence time. A higher value makes it stiffer, increasing
 * convergence time, but making the clock more stable.
 *
 * In David Mills' nanokernel reference implementation SHIFT_PLL is 4.
 * However this seems to increase convergence time much too long.
 *
 * https://lists.ntp.org/pipermail/hackers/2008-January/003487.html
 *
 * In the above mailing list discussion, it seems the value of 4
 * was appropriate for other Unix systems with HZ=100, and that
 * SHIFT_PLL should be decreased as HZ increases. However, Linux's
 * clock steering implementation is HZ independent.
 *
 * Through experimentation, a SHIFT_PLL value of 2 was found to allow
 * for fast convergence (very similar to the NTPv3 code used prior to
 * v2.6.19), with good clock stability.
 *
 *
 * SHIFT_FLL is used as a dampening factor to define how much we
 * adjust the frequency correction for a given offset in FLL mode.
 * In David Mills' nanokernel reference implementation SHIFT_FLL is 2.
 *
 * MAXTC establishes the maximum time constant of the PLL.
 */
#define SHIFT_PLL	2	/* PLL frequency factor (shift) */
#define SHIFT_FLL	2	/* FLL frequency factor (shift) */
#define MAXTC		10	/* maximum time constant (shift) */

/*
 * SHIFT_USEC defines the scaling (shift) of the time_freq and
 * time_tolerance variables, which represent the current frequency
 * offset and maximum frequency tolerance.
 */
#define SHIFT_USEC 16		/* frequency offset scale (shift) */
#define PPM_SCALE ((s64)NSEC_PER_USEC << (NTP_SCALE_SHIFT - SHIFT_USEC))
#define PPM_SCALE_INV_SHIFT 19
#define PPM_SCALE_INV ((1LL << (PPM_SCALE_INV_SHIFT + NTP_SCALE_SHIFT)) / \
		       PPM_SCALE + 1)

#define MAXPHASE 500000000L	/* max phase error (ns) */
#define MAXFREQ 500000		/* max frequency error (ns/s) */
#define MAXFREQ_SCALED ((s64)MAXFREQ << NTP_SCALE_SHIFT)
#define MINSEC 256		/* min interval between updates (s) */
#define MAXSEC 2048		/* max interval between updates (s) */
#define NTP_PHASE_LIMIT ((MAXPHASE / NSEC_PER_USEC) << 5) /* beyond max. dispersion */

/*
 * kernel variables
 * Note: maximum error = NTP synch distance = dispersion + delay / 2;
 * estimated error = NTP dispersion.
 */
extern unsigned long tick_usec;		/* USER_HZ period (usec) */
extern unsigned long tick_nsec;		/* ACTHZ          period (nsec) */

/*
 * phase-lock loop variables
 */
extern int time_status;		/* clock synchronization status bits */

extern void ntp_init(void);
extern void ntp_clear(void);

/**
 * ntp_synced - Returns 1 if the NTP status is not UNSYNC
 *
 */
static inline int ntp_synced(void)
{
	return !(time_status & STA_UNSYNC);
}

/* Required to safely shift negative values */
#define shift_right(x, s) ({	\
	__typeof__(x) __x = (x);	\
	__typeof__(s) __s = (s);	\
	__x < 0 ? -(-__x >> __s) : __x >> __s;	\
})

#define NTP_SCALE_SHIFT		32

#define NTP_INTERVAL_FREQ  (HZ)
#define NTP_INTERVAL_LENGTH (NSEC_PER_SEC/NTP_INTERVAL_FREQ)

/* Returns how long ticks are at present, in ns / 2^NTP_SCALE_SHIFT. */
extern u64 tick_length;

extern void second_overflow(void);
extern void update_ntp_one_tick(void);
extern int do_adjtimex(struct timex *);
<<<<<<< HEAD
=======
extern void hardpps(const struct timespec *, const struct timespec *);
>>>>>>> 3cbea436

int read_current_timer(unsigned long *timer_val);

/* The clock frequency of the i8253/i8254 PIT */
#define PIT_TICK_RATE 1193182ul

#endif /* KERNEL */

#endif /* LINUX_TIMEX_H */<|MERGE_RESOLUTION|>--- conflicted
+++ resolved
@@ -268,10 +268,7 @@
 extern void second_overflow(void);
 extern void update_ntp_one_tick(void);
 extern int do_adjtimex(struct timex *);
-<<<<<<< HEAD
-=======
 extern void hardpps(const struct timespec *, const struct timespec *);
->>>>>>> 3cbea436
 
 int read_current_timer(unsigned long *timer_val);
 
