--- conflicted
+++ resolved
@@ -459,11 +459,8 @@
 #ifdef CONFIG_CPUMASK_OFFSTACK
 	struct cpumask cpumask_allocation;
 #endif
-<<<<<<< HEAD
 	struct uprobes_state uprobes_state;
-=======
 	struct numa_entity numa;
->>>>>>> 50954a1f
 };
 
 static inline void mm_init_cpumask(struct mm_struct *mm)
