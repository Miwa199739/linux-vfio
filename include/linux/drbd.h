--- conflicted
+++ resolved
@@ -53,11 +53,7 @@
 
 
 extern const char *drbd_buildtag(void);
-<<<<<<< HEAD
-#define REL_VERSION "8.3.7"
-=======
 #define REL_VERSION "8.3.8rc2"
->>>>>>> 2da30e70
 #define API_VERSION 88
 #define PRO_VERSION_MIN 86
 #define PRO_VERSION_MAX 94
