--- conflicted
+++ resolved
@@ -243,19 +243,12 @@
 	WQ_NON_REENTRANT	= 1 << 0, /* guarantee non-reentrance */
 	WQ_UNBOUND		= 1 << 1, /* not bound to any cpu */
 	WQ_FREEZEABLE		= 1 << 2, /* freeze during suspend */
-<<<<<<< HEAD
-	WQ_RESCUER		= 1 << 3, /* has an rescue worker */
-=======
 	WQ_MEM_RECLAIM		= 1 << 3, /* may be used for memory reclaim */
->>>>>>> 45f53cc9
 	WQ_HIGHPRI		= 1 << 4, /* high priority */
 	WQ_CPU_INTENSIVE	= 1 << 5, /* cpu instensive workqueue */
 
 	WQ_DYING		= 1 << 6, /* internal: workqueue is dying */
-<<<<<<< HEAD
-=======
 	WQ_RESCUER		= 1 << 7, /* internal: workqueue has rescuer */
->>>>>>> 45f53cc9
 
 	WQ_MAX_ACTIVE		= 512,	  /* I like 512, better ideas? */
 	WQ_MAX_UNBOUND_PER_CPU	= 4,	  /* 4 * #cpus for unbound wq */
@@ -314,14 +307,6 @@
 	__alloc_workqueue_key((name), (flags), (max_active), NULL, NULL)
 #endif
 
-<<<<<<< HEAD
-#define create_workqueue(name)					\
-	alloc_workqueue((name), WQ_RESCUER, 1)
-#define create_freezeable_workqueue(name)			\
-	alloc_workqueue((name), WQ_FREEZEABLE | WQ_UNBOUND | WQ_RESCUER, 1)
-#define create_singlethread_workqueue(name)			\
-	alloc_workqueue((name), WQ_UNBOUND | WQ_RESCUER, 1)
-=======
 /**
  * alloc_ordered_workqueue - allocate an ordered workqueue
  * @name: name of the workqueue
@@ -346,7 +331,6 @@
 	alloc_workqueue((name), WQ_FREEZEABLE | WQ_UNBOUND | WQ_MEM_RECLAIM, 1)
 #define create_singlethread_workqueue(name)			\
 	alloc_workqueue((name), WQ_UNBOUND | WQ_MEM_RECLAIM, 1)
->>>>>>> 45f53cc9
 
 extern void destroy_workqueue(struct workqueue_struct *wq);
 
@@ -371,10 +355,6 @@
 
 int execute_in_process_context(work_func_t fn, struct execute_work *);
 
-<<<<<<< HEAD
-extern int flush_work(struct work_struct *work);
-extern int cancel_work_sync(struct work_struct *work);
-=======
 extern bool flush_work(struct work_struct *work);
 extern bool flush_work_sync(struct work_struct *work);
 extern bool cancel_work_sync(struct work_struct *work);
@@ -388,13 +368,6 @@
 extern bool workqueue_congested(unsigned int cpu, struct workqueue_struct *wq);
 extern unsigned int work_cpu(struct work_struct *work);
 extern unsigned int work_busy(struct work_struct *work);
->>>>>>> 45f53cc9
-
-extern void workqueue_set_max_active(struct workqueue_struct *wq,
-				     int max_active);
-extern bool workqueue_congested(unsigned int cpu, struct workqueue_struct *wq);
-extern unsigned int work_cpu(struct work_struct *work);
-extern unsigned int work_busy(struct work_struct *work);
 
 /*
  * Kill off a pending schedule_delayed_work().  Note that the work callback
@@ -457,11 +430,4 @@
 extern void thaw_workqueues(void);
 #endif /* CONFIG_FREEZER */
 
-<<<<<<< HEAD
-#ifdef CONFIG_LOCKDEP
-int in_workqueue_context(struct workqueue_struct *wq);
-#endif
-
-=======
->>>>>>> 45f53cc9
 #endif