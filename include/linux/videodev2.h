--- conflicted
+++ resolved
@@ -2303,13 +2303,10 @@
 #define VIDIOC_CREATE_BUFS	_IOWR('V', 92, struct v4l2_create_buffers)
 #define VIDIOC_PREPARE_BUF	_IOWR('V', 93, struct v4l2_buffer)
 
-<<<<<<< HEAD
-=======
 /* Experimental selection API */
 #define VIDIOC_G_SELECTION	_IOWR('V', 94, struct v4l2_selection)
 #define VIDIOC_S_SELECTION	_IOWR('V', 95, struct v4l2_selection)
 
->>>>>>> dcd6c922
 /* Reminder: when adding new ioctls please add support for them to
    drivers/media/video/v4l2-compat-ioctl32.c as well! */
 
