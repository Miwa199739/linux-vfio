/*
   BlueZ - Bluetooth protocol stack for Linux
   Copyright (C) 2000-2001 Qualcomm Incorporated

   Written 2000,2001 by Maxim Krasnyansky <maxk@qualcomm.com>

   This program is free software; you can redistribute it and/or modify
   it under the terms of the GNU General Public License version 2 as
   published by the Free Software Foundation;

   THE SOFTWARE IS PROVIDED "AS IS", WITHOUT WARRANTY OF ANY KIND, EXPRESS
   OR IMPLIED, INCLUDING BUT NOT LIMITED TO THE WARRANTIES OF MERCHANTABILITY,
   FITNESS FOR A PARTICULAR PURPOSE AND NONINFRINGEMENT OF THIRD PARTY RIGHTS.
   IN NO EVENT SHALL THE COPYRIGHT HOLDER(S) AND AUTHOR(S) BE LIABLE FOR ANY
   CLAIM, OR ANY SPECIAL INDIRECT OR CONSEQUENTIAL DAMAGES, OR ANY DAMAGES
   WHATSOEVER RESULTING FROM LOSS OF USE, DATA OR PROFITS, WHETHER IN AN
   ACTION OF CONTRACT, NEGLIGENCE OR OTHER TORTIOUS ACTION, ARISING OUT OF
   OR IN CONNECTION WITH THE USE OR PERFORMANCE OF THIS SOFTWARE.

   ALL LIABILITY, INCLUDING LIABILITY FOR INFRINGEMENT OF ANY PATENTS,
   COPYRIGHTS, TRADEMARKS OR OTHER RIGHTS, RELATING TO USE OF THIS
   SOFTWARE IS DISCLAIMED.
*/

#ifndef __HCI_H
#define __HCI_H

#define HCI_MAX_ACL_SIZE	1024
#define HCI_MAX_SCO_SIZE	255
#define HCI_MAX_EVENT_SIZE	260
#define HCI_MAX_FRAME_SIZE	(HCI_MAX_ACL_SIZE + 4)

/* HCI dev events */
#define HCI_DEV_REG			1
#define HCI_DEV_UNREG			2
#define HCI_DEV_UP			3
#define HCI_DEV_DOWN			4
#define HCI_DEV_SUSPEND			5
#define HCI_DEV_RESUME			6

/* HCI notify events */
#define HCI_NOTIFY_CONN_ADD		1
#define HCI_NOTIFY_CONN_DEL		2
#define HCI_NOTIFY_VOICE_SETTING	3

/* HCI bus types */
#define HCI_VIRTUAL	0
#define HCI_USB		1
#define HCI_PCCARD	2
#define HCI_UART	3
#define HCI_RS232	4
#define HCI_PCI		5
#define HCI_SDIO	6

/* HCI controller types */
#define HCI_BREDR	0x00
#define HCI_AMP		0x01

/* HCI device quirks */
enum {
	HCI_QUIRK_NO_RESET,
	HCI_QUIRK_RAW_DEVICE,
	HCI_QUIRK_FIXUP_BUFFER_SIZE
};

/* HCI device flags */
enum {
	HCI_UP,
	HCI_INIT,
	HCI_RUNNING,

	HCI_PSCAN,
	HCI_ISCAN,
	HCI_AUTH,
	HCI_ENCRYPT,
	HCI_INQUIRY,

	HCI_RAW,

	HCI_RESET,
};

/*
 * BR/EDR and/or LE controller flags: the flags defined here should represent
 * states from the controller.
 */
enum {
	HCI_SETUP,
	HCI_AUTO_OFF,
	HCI_MGMT,
	HCI_PAIRABLE,
	HCI_SERVICE_CACHE,
	HCI_LINK_KEYS,
	HCI_DEBUG_KEYS,
	HCI_UNREGISTER,

	HCI_LE_SCAN,
	HCI_SSP_ENABLED,
	HCI_HS_ENABLED,
	HCI_LE_ENABLED,
	HCI_CONNECTABLE,
	HCI_DISCOVERABLE,
	HCI_LINK_SECURITY,
	HCI_PENDING_CLASS,
};

/* HCI ioctl defines */
#define HCIDEVUP	_IOW('H', 201, int)
#define HCIDEVDOWN	_IOW('H', 202, int)
#define HCIDEVRESET	_IOW('H', 203, int)
#define HCIDEVRESTAT	_IOW('H', 204, int)

#define HCIGETDEVLIST	_IOR('H', 210, int)
#define HCIGETDEVINFO	_IOR('H', 211, int)
#define HCIGETCONNLIST	_IOR('H', 212, int)
#define HCIGETCONNINFO	_IOR('H', 213, int)
#define HCIGETAUTHINFO	_IOR('H', 215, int)

#define HCISETRAW	_IOW('H', 220, int)
#define HCISETSCAN	_IOW('H', 221, int)
#define HCISETAUTH	_IOW('H', 222, int)
#define HCISETENCRYPT	_IOW('H', 223, int)
#define HCISETPTYPE	_IOW('H', 224, int)
#define HCISETLINKPOL	_IOW('H', 225, int)
#define HCISETLINKMODE	_IOW('H', 226, int)
#define HCISETACLMTU	_IOW('H', 227, int)
#define HCISETSCOMTU	_IOW('H', 228, int)

#define HCIBLOCKADDR	_IOW('H', 230, int)
#define HCIUNBLOCKADDR	_IOW('H', 231, int)

#define HCIINQUIRY	_IOR('H', 240, int)

/* HCI timeouts */
#define HCI_CONNECT_TIMEOUT	(40000)	/* 40 seconds */
#define HCI_DISCONN_TIMEOUT	(2000)	/* 2 seconds */
#define HCI_PAIRING_TIMEOUT	(60000)	/* 60 seconds */
#define HCI_IDLE_TIMEOUT	(6000)	/* 6 seconds */
#define HCI_INIT_TIMEOUT	(10000)	/* 10 seconds */
#define HCI_CMD_TIMEOUT		(1000)	/* 1 seconds */
#define HCI_ACL_TX_TIMEOUT	(45000)	/* 45 seconds */

/* HCI data types */
#define HCI_COMMAND_PKT		0x01
#define HCI_ACLDATA_PKT		0x02
#define HCI_SCODATA_PKT		0x03
#define HCI_EVENT_PKT		0x04
#define HCI_VENDOR_PKT		0xff

/* HCI packet types */
#define HCI_DM1		0x0008
#define HCI_DM3		0x0400
#define HCI_DM5		0x4000
#define HCI_DH1		0x0010
#define HCI_DH3		0x0800
#define HCI_DH5		0x8000

#define HCI_HV1		0x0020
#define HCI_HV2		0x0040
#define HCI_HV3		0x0080

#define SCO_PTYPE_MASK	(HCI_HV1 | HCI_HV2 | HCI_HV3)
#define ACL_PTYPE_MASK	(~SCO_PTYPE_MASK)

/* eSCO packet types */
#define ESCO_HV1	0x0001
#define ESCO_HV2	0x0002
#define ESCO_HV3	0x0004
#define ESCO_EV3	0x0008
#define ESCO_EV4	0x0010
#define ESCO_EV5	0x0020
#define ESCO_2EV3	0x0040
#define ESCO_3EV3	0x0080
#define ESCO_2EV5	0x0100
#define ESCO_3EV5	0x0200

#define SCO_ESCO_MASK  (ESCO_HV1 | ESCO_HV2 | ESCO_HV3)
#define EDR_ESCO_MASK  (ESCO_2EV3 | ESCO_3EV3 | ESCO_2EV5 | ESCO_3EV5)

/* ACL flags */
#define ACL_START_NO_FLUSH	0x00
#define ACL_CONT		0x01
#define ACL_START		0x02
#define ACL_ACTIVE_BCAST	0x04
#define ACL_PICO_BCAST		0x08

/* Baseband links */
#define SCO_LINK	0x00
#define ACL_LINK	0x01
#define ESCO_LINK	0x02
/* Low Energy links do not have defined link type. Use invented one */
#define LE_LINK		0x80

/* LMP features */
#define LMP_3SLOT	0x01
#define LMP_5SLOT	0x02
#define LMP_ENCRYPT	0x04
#define LMP_SOFFSET	0x08
#define LMP_TACCURACY	0x10
#define LMP_RSWITCH	0x20
#define LMP_HOLD	0x40
#define LMP_SNIFF	0x80

#define LMP_PARK	0x01
#define LMP_RSSI	0x02
#define LMP_QUALITY	0x04
#define LMP_SCO		0x08
#define LMP_HV2		0x10
#define LMP_HV3		0x20
#define LMP_ULAW	0x40
#define LMP_ALAW	0x80

#define LMP_CVSD	0x01
#define LMP_PSCHEME	0x02
#define LMP_PCONTROL	0x04

#define LMP_RSSI_INQ	0x40
#define LMP_ESCO	0x80

#define LMP_EV4		0x01
#define LMP_EV5		0x02
#define LMP_NO_BREDR	0x20
#define LMP_LE		0x40

#define LMP_SNIFF_SUBR	0x02
#define LMP_PAUSE_ENC	0x04
#define LMP_EDR_ESCO_2M	0x20
#define LMP_EDR_ESCO_3M	0x40
#define LMP_EDR_3S_ESCO	0x80

#define LMP_EXT_INQ	0x01
#define LMP_SIMUL_LE_BR	0x02
#define LMP_SIMPLE_PAIR	0x08
#define LMP_NO_FLUSH	0x40

#define LMP_LSTO	0x01
#define LMP_INQ_TX_PWR	0x02
#define LMP_EXTFEATURES	0x80

/* Extended LMP features */
#define LMP_HOST_SSP		0x01
#define LMP_HOST_LE		0x02
#define LMP_HOST_LE_BREDR	0x04

/* Connection modes */
#define HCI_CM_ACTIVE	0x0000
#define HCI_CM_HOLD	0x0001
#define HCI_CM_SNIFF	0x0002
#define HCI_CM_PARK	0x0003

/* Link policies */
#define HCI_LP_RSWITCH	0x0001
#define HCI_LP_HOLD	0x0002
#define HCI_LP_SNIFF	0x0004
#define HCI_LP_PARK	0x0008

/* Link modes */
#define HCI_LM_ACCEPT	0x8000
#define HCI_LM_MASTER	0x0001
#define HCI_LM_AUTH	0x0002
#define HCI_LM_ENCRYPT	0x0004
#define HCI_LM_TRUSTED	0x0008
#define HCI_LM_RELIABLE	0x0010
#define HCI_LM_SECURE	0x0020

/* Authentication types */
#define HCI_AT_NO_BONDING		0x00
#define HCI_AT_NO_BONDING_MITM		0x01
#define HCI_AT_DEDICATED_BONDING	0x02
#define HCI_AT_DEDICATED_BONDING_MITM	0x03
#define HCI_AT_GENERAL_BONDING		0x04
#define HCI_AT_GENERAL_BONDING_MITM	0x05

/* Link Key types */
#define HCI_LK_COMBINATION		0x00
#define HCI_LK_LOCAL_UNIT		0x01
#define HCI_LK_REMOTE_UNIT		0x02
#define HCI_LK_DEBUG_COMBINATION	0x03
#define HCI_LK_UNAUTH_COMBINATION	0x04
#define HCI_LK_AUTH_COMBINATION		0x05
#define HCI_LK_CHANGED_COMBINATION	0x06
/* The spec doesn't define types for SMP keys, the _MASTER suffix is implied */
#define HCI_SMP_STK			0x80
#define HCI_SMP_STK_SLAVE		0x81
#define HCI_SMP_LTK			0x82
#define HCI_SMP_LTK_SLAVE		0x83

/* ---- HCI Error Codes ---- */
#define HCI_ERROR_AUTH_FAILURE		0x05
#define HCI_ERROR_REJ_BAD_ADDR		0x0f
#define HCI_ERROR_REMOTE_USER_TERM	0x13
#define HCI_ERROR_LOCAL_HOST_TERM	0x16
#define HCI_ERROR_PAIRING_NOT_ALLOWED	0x18

/* Flow control modes */
#define HCI_FLOW_CTL_MODE_PACKET_BASED	0x00
#define HCI_FLOW_CTL_MODE_BLOCK_BASED	0x01

/* Extended Inquiry Response field types */
#define EIR_FLAGS		0x01 /* flags */
#define EIR_UUID16_SOME		0x02 /* 16-bit UUID, more available */
#define EIR_UUID16_ALL		0x03 /* 16-bit UUID, all listed */
#define EIR_UUID32_SOME		0x04 /* 32-bit UUID, more available */
#define EIR_UUID32_ALL		0x05 /* 32-bit UUID, all listed */
#define EIR_UUID128_SOME	0x06 /* 128-bit UUID, more available */
#define EIR_UUID128_ALL		0x07 /* 128-bit UUID, all listed */
#define EIR_NAME_SHORT		0x08 /* shortened local name */
#define EIR_NAME_COMPLETE	0x09 /* complete local name */
#define EIR_TX_POWER		0x0A /* transmit power level */
#define EIR_CLASS_OF_DEV	0x0D /* Class of Device */
#define EIR_SSP_HASH_C		0x0E /* Simple Pairing Hash C */
#define EIR_SSP_RAND_R		0x0F /* Simple Pairing Randomizer R */
#define EIR_DEVICE_ID		0x10 /* device ID */

/* -----  HCI Commands ---- */
#define HCI_OP_NOP			0x0000

#define HCI_OP_INQUIRY			0x0401
struct hci_cp_inquiry {
	__u8     lap[3];
	__u8     length;
	__u8     num_rsp;
} __packed;

#define HCI_OP_INQUIRY_CANCEL		0x0402

#define HCI_OP_EXIT_PERIODIC_INQ	0x0404

#define HCI_OP_CREATE_CONN		0x0405
struct hci_cp_create_conn {
	bdaddr_t bdaddr;
	__le16   pkt_type;
	__u8     pscan_rep_mode;
	__u8     pscan_mode;
	__le16   clock_offset;
	__u8     role_switch;
} __packed;

#define HCI_OP_DISCONNECT		0x0406
struct hci_cp_disconnect {
	__le16   handle;
	__u8     reason;
} __packed;

#define HCI_OP_ADD_SCO			0x0407
struct hci_cp_add_sco {
	__le16   handle;
	__le16   pkt_type;
} __packed;

#define HCI_OP_CREATE_CONN_CANCEL	0x0408
struct hci_cp_create_conn_cancel {
	bdaddr_t bdaddr;
} __packed;

#define HCI_OP_ACCEPT_CONN_REQ		0x0409
struct hci_cp_accept_conn_req {
	bdaddr_t bdaddr;
	__u8     role;
} __packed;

#define HCI_OP_REJECT_CONN_REQ		0x040a
struct hci_cp_reject_conn_req {
	bdaddr_t bdaddr;
	__u8     reason;
} __packed;

#define HCI_OP_LINK_KEY_REPLY		0x040b
struct hci_cp_link_key_reply {
	bdaddr_t bdaddr;
	__u8     link_key[16];
} __packed;

#define HCI_OP_LINK_KEY_NEG_REPLY	0x040c
struct hci_cp_link_key_neg_reply {
	bdaddr_t bdaddr;
} __packed;

#define HCI_OP_PIN_CODE_REPLY		0x040d
struct hci_cp_pin_code_reply {
	bdaddr_t bdaddr;
	__u8     pin_len;
	__u8     pin_code[16];
} __packed;
struct hci_rp_pin_code_reply {
	__u8     status;
	bdaddr_t bdaddr;
} __packed;

#define HCI_OP_PIN_CODE_NEG_REPLY	0x040e
struct hci_cp_pin_code_neg_reply {
	bdaddr_t bdaddr;
} __packed;
struct hci_rp_pin_code_neg_reply {
	__u8     status;
	bdaddr_t bdaddr;
} __packed;

#define HCI_OP_CHANGE_CONN_PTYPE	0x040f
struct hci_cp_change_conn_ptype {
	__le16   handle;
	__le16   pkt_type;
} __packed;

#define HCI_OP_AUTH_REQUESTED		0x0411
struct hci_cp_auth_requested {
	__le16   handle;
} __packed;

#define HCI_OP_SET_CONN_ENCRYPT		0x0413
struct hci_cp_set_conn_encrypt {
	__le16   handle;
	__u8     encrypt;
} __packed;

#define HCI_OP_CHANGE_CONN_LINK_KEY	0x0415
struct hci_cp_change_conn_link_key {
	__le16   handle;
} __packed;

#define HCI_OP_REMOTE_NAME_REQ		0x0419
struct hci_cp_remote_name_req {
	bdaddr_t bdaddr;
	__u8     pscan_rep_mode;
	__u8     pscan_mode;
	__le16   clock_offset;
} __packed;

#define HCI_OP_REMOTE_NAME_REQ_CANCEL	0x041a
struct hci_cp_remote_name_req_cancel {
	bdaddr_t bdaddr;
} __packed;

#define HCI_OP_READ_REMOTE_FEATURES	0x041b
struct hci_cp_read_remote_features {
	__le16   handle;
} __packed;

#define HCI_OP_READ_REMOTE_EXT_FEATURES	0x041c
struct hci_cp_read_remote_ext_features {
	__le16   handle;
	__u8     page;
} __packed;

#define HCI_OP_READ_REMOTE_VERSION	0x041d
struct hci_cp_read_remote_version {
	__le16   handle;
} __packed;

#define HCI_OP_SETUP_SYNC_CONN		0x0428
struct hci_cp_setup_sync_conn {
	__le16   handle;
	__le32   tx_bandwidth;
	__le32   rx_bandwidth;
	__le16   max_latency;
	__le16   voice_setting;
	__u8     retrans_effort;
	__le16   pkt_type;
} __packed;

#define HCI_OP_ACCEPT_SYNC_CONN_REQ	0x0429
struct hci_cp_accept_sync_conn_req {
	bdaddr_t bdaddr;
	__le32   tx_bandwidth;
	__le32   rx_bandwidth;
	__le16   max_latency;
	__le16   content_format;
	__u8     retrans_effort;
	__le16   pkt_type;
} __packed;

#define HCI_OP_REJECT_SYNC_CONN_REQ	0x042a
struct hci_cp_reject_sync_conn_req {
	bdaddr_t bdaddr;
	__u8     reason;
} __packed;

#define HCI_OP_IO_CAPABILITY_REPLY	0x042b
struct hci_cp_io_capability_reply {
	bdaddr_t bdaddr;
	__u8     capability;
	__u8     oob_data;
	__u8     authentication;
} __packed;

#define HCI_OP_USER_CONFIRM_REPLY		0x042c
struct hci_cp_user_confirm_reply {
	bdaddr_t bdaddr;
} __packed;
struct hci_rp_user_confirm_reply {
	__u8     status;
	bdaddr_t bdaddr;
} __packed;

#define HCI_OP_USER_CONFIRM_NEG_REPLY	0x042d

#define HCI_OP_USER_PASSKEY_REPLY		0x042e
struct hci_cp_user_passkey_reply {
	bdaddr_t bdaddr;
	__le32	passkey;
} __packed;

#define HCI_OP_USER_PASSKEY_NEG_REPLY	0x042f

#define HCI_OP_REMOTE_OOB_DATA_REPLY	0x0430
struct hci_cp_remote_oob_data_reply {
	bdaddr_t bdaddr;
	__u8     hash[16];
	__u8     randomizer[16];
} __packed;

#define HCI_OP_REMOTE_OOB_DATA_NEG_REPLY	0x0433
struct hci_cp_remote_oob_data_neg_reply {
	bdaddr_t bdaddr;
} __packed;

#define HCI_OP_IO_CAPABILITY_NEG_REPLY	0x0434
struct hci_cp_io_capability_neg_reply {
	bdaddr_t bdaddr;
	__u8     reason;
} __packed;

#define HCI_OP_SNIFF_MODE		0x0803
struct hci_cp_sniff_mode {
	__le16   handle;
	__le16   max_interval;
	__le16   min_interval;
	__le16   attempt;
	__le16   timeout;
} __packed;

#define HCI_OP_EXIT_SNIFF_MODE		0x0804
struct hci_cp_exit_sniff_mode {
	__le16   handle;
} __packed;

#define HCI_OP_ROLE_DISCOVERY		0x0809
struct hci_cp_role_discovery {
	__le16   handle;
} __packed;
struct hci_rp_role_discovery {
	__u8     status;
	__le16   handle;
	__u8     role;
} __packed;

#define HCI_OP_SWITCH_ROLE		0x080b
struct hci_cp_switch_role {
	bdaddr_t bdaddr;
	__u8     role;
} __packed;

#define HCI_OP_READ_LINK_POLICY		0x080c
struct hci_cp_read_link_policy {
	__le16   handle;
} __packed;
struct hci_rp_read_link_policy {
	__u8     status;
	__le16   handle;
	__le16   policy;
} __packed;

#define HCI_OP_WRITE_LINK_POLICY	0x080d
struct hci_cp_write_link_policy {
	__le16   handle;
	__le16   policy;
} __packed;
struct hci_rp_write_link_policy {
	__u8     status;
	__le16   handle;
} __packed;

#define HCI_OP_READ_DEF_LINK_POLICY	0x080e
struct hci_rp_read_def_link_policy {
	__u8     status;
	__le16   policy;
} __packed;

#define HCI_OP_WRITE_DEF_LINK_POLICY	0x080f
struct hci_cp_write_def_link_policy {
	__le16   policy;
} __packed;

#define HCI_OP_SNIFF_SUBRATE		0x0811
struct hci_cp_sniff_subrate {
	__le16   handle;
	__le16   max_latency;
	__le16   min_remote_timeout;
	__le16   min_local_timeout;
} __packed;

#define HCI_OP_SET_EVENT_MASK		0x0c01
struct hci_cp_set_event_mask {
	__u8     mask[8];
} __packed;

#define HCI_OP_RESET			0x0c03

#define HCI_OP_SET_EVENT_FLT		0x0c05
struct hci_cp_set_event_flt {
	__u8     flt_type;
	__u8     cond_type;
	__u8     condition[0];
} __packed;

/* Filter types */
#define HCI_FLT_CLEAR_ALL	0x00
#define HCI_FLT_INQ_RESULT	0x01
#define HCI_FLT_CONN_SETUP	0x02

/* CONN_SETUP Condition types */
#define HCI_CONN_SETUP_ALLOW_ALL	0x00
#define HCI_CONN_SETUP_ALLOW_CLASS	0x01
#define HCI_CONN_SETUP_ALLOW_BDADDR	0x02

/* CONN_SETUP Conditions */
#define HCI_CONN_SETUP_AUTO_OFF	0x01
#define HCI_CONN_SETUP_AUTO_ON	0x02

#define HCI_OP_DELETE_STORED_LINK_KEY	0x0c12
struct hci_cp_delete_stored_link_key {
	bdaddr_t bdaddr;
	__u8     delete_all;
} __packed;

#define HCI_MAX_NAME_LENGTH		248

#define HCI_OP_WRITE_LOCAL_NAME		0x0c13
struct hci_cp_write_local_name {
	__u8     name[HCI_MAX_NAME_LENGTH];
} __packed;

#define HCI_OP_READ_LOCAL_NAME		0x0c14
struct hci_rp_read_local_name {
	__u8     status;
	__u8     name[HCI_MAX_NAME_LENGTH];
} __packed;

#define HCI_OP_WRITE_CA_TIMEOUT		0x0c16

#define HCI_OP_WRITE_PG_TIMEOUT		0x0c18

#define HCI_OP_WRITE_SCAN_ENABLE	0x0c1a
	#define SCAN_DISABLED		0x00
	#define SCAN_INQUIRY		0x01
	#define SCAN_PAGE		0x02

#define HCI_OP_READ_AUTH_ENABLE		0x0c1f

#define HCI_OP_WRITE_AUTH_ENABLE	0x0c20
	#define AUTH_DISABLED		0x00
	#define AUTH_ENABLED		0x01

#define HCI_OP_READ_ENCRYPT_MODE	0x0c21

#define HCI_OP_WRITE_ENCRYPT_MODE	0x0c22
	#define ENCRYPT_DISABLED	0x00
	#define ENCRYPT_P2P		0x01
	#define ENCRYPT_BOTH		0x02

#define HCI_OP_READ_CLASS_OF_DEV	0x0c23
struct hci_rp_read_class_of_dev {
	__u8     status;
	__u8     dev_class[3];
} __packed;

#define HCI_OP_WRITE_CLASS_OF_DEV	0x0c24
struct hci_cp_write_class_of_dev {
	__u8     dev_class[3];
} __packed;

#define HCI_OP_READ_VOICE_SETTING	0x0c25
struct hci_rp_read_voice_setting {
	__u8     status;
	__le16   voice_setting;
} __packed;

#define HCI_OP_WRITE_VOICE_SETTING	0x0c26
struct hci_cp_write_voice_setting {
	__le16   voice_setting;
} __packed;

#define HCI_OP_HOST_BUFFER_SIZE		0x0c33
struct hci_cp_host_buffer_size {
	__le16   acl_mtu;
	__u8     sco_mtu;
	__le16   acl_max_pkt;
	__le16   sco_max_pkt;
} __packed;

#define HCI_OP_WRITE_INQUIRY_MODE	0x0c45

#define HCI_MAX_EIR_LENGTH		240

#define HCI_OP_WRITE_EIR		0x0c52
struct hci_cp_write_eir {
	__u8	fec;
	__u8	data[HCI_MAX_EIR_LENGTH];
} __packed;

#define HCI_OP_READ_SSP_MODE		0x0c55
struct hci_rp_read_ssp_mode {
	__u8     status;
	__u8     mode;
} __packed;

#define HCI_OP_WRITE_SSP_MODE		0x0c56
struct hci_cp_write_ssp_mode {
	__u8     mode;
} __packed;

#define HCI_OP_READ_LOCAL_OOB_DATA		0x0c57
struct hci_rp_read_local_oob_data {
	__u8     status;
	__u8     hash[16];
	__u8     randomizer[16];
} __packed;

#define HCI_OP_READ_INQ_RSP_TX_POWER	0x0c58

#define HCI_OP_READ_FLOW_CONTROL_MODE	0x0c66
struct hci_rp_read_flow_control_mode {
	__u8     status;
	__u8     mode;
} __packed;

#define HCI_OP_WRITE_LE_HOST_SUPPORTED	0x0c6d
struct hci_cp_write_le_host_supported {
	__u8	le;
	__u8	simul;
} __packed;

#define HCI_OP_READ_LOCAL_VERSION	0x1001
struct hci_rp_read_local_version {
	__u8     status;
	__u8     hci_ver;
	__le16   hci_rev;
	__u8     lmp_ver;
	__le16   manufacturer;
	__le16   lmp_subver;
} __packed;

#define HCI_OP_READ_LOCAL_COMMANDS	0x1002
struct hci_rp_read_local_commands {
	__u8     status;
	__u8     commands[64];
} __packed;

#define HCI_OP_READ_LOCAL_FEATURES	0x1003
struct hci_rp_read_local_features {
	__u8     status;
	__u8     features[8];
} __packed;

#define HCI_OP_READ_LOCAL_EXT_FEATURES	0x1004
struct hci_cp_read_local_ext_features {
	__u8     page;
} __packed;
struct hci_rp_read_local_ext_features {
	__u8     status;
	__u8     page;
	__u8     max_page;
	__u8     features[8];
} __packed;

#define HCI_OP_READ_BUFFER_SIZE		0x1005
struct hci_rp_read_buffer_size {
	__u8     status;
	__le16   acl_mtu;
	__u8     sco_mtu;
	__le16   acl_max_pkt;
	__le16   sco_max_pkt;
} __packed;

#define HCI_OP_READ_BD_ADDR		0x1009
struct hci_rp_read_bd_addr {
	__u8     status;
	bdaddr_t bdaddr;
} __packed;

#define HCI_OP_READ_DATA_BLOCK_SIZE	0x100a
struct hci_rp_read_data_block_size {
	__u8     status;
	__le16   max_acl_len;
	__le16   block_len;
	__le16   num_blocks;
} __packed;

#define HCI_OP_WRITE_PAGE_SCAN_ACTIVITY	0x0c1c
struct hci_cp_write_page_scan_activity {
	__le16   interval;
	__le16   window;
} __packed;

#define HCI_OP_WRITE_PAGE_SCAN_TYPE	0x0c47
	#define PAGE_SCAN_TYPE_STANDARD		0x00
	#define PAGE_SCAN_TYPE_INTERLACED	0x01

#define HCI_OP_READ_LOCAL_AMP_INFO	0x1409
struct hci_rp_read_local_amp_info {
	__u8     status;
	__u8     amp_status;
	__le32   total_bw;
	__le32   max_bw;
	__le32   min_latency;
	__le32   max_pdu;
	__u8     amp_type;
	__le16   pal_cap;
	__le16   max_assoc_size;
	__le32   max_flush_to;
	__le32   be_flush_to;
} __packed;

#define HCI_OP_LE_SET_EVENT_MASK	0x2001
struct hci_cp_le_set_event_mask {
	__u8     mask[8];
} __packed;

#define HCI_OP_LE_READ_BUFFER_SIZE	0x2002
struct hci_rp_le_read_buffer_size {
	__u8     status;
	__le16   le_mtu;
	__u8     le_max_pkt;
} __packed;

#define HCI_OP_LE_SET_SCAN_PARAM	0x200b
struct hci_cp_le_set_scan_param {
	__u8    type;
	__le16  interval;
	__le16  window;
	__u8    own_address_type;
	__u8    filter_policy;
} __packed;

#define LE_SCANNING_DISABLED		0x00
#define LE_SCANNING_ENABLED		0x01

#define HCI_OP_LE_SET_SCAN_ENABLE	0x200c
struct hci_cp_le_set_scan_enable {
	__u8     enable;
	__u8     filter_dup;
} __packed;

#define HCI_OP_LE_CREATE_CONN		0x200d
struct hci_cp_le_create_conn {
	__le16   scan_interval;
	__le16   scan_window;
	__u8     filter_policy;
	__u8     peer_addr_type;
	bdaddr_t peer_addr;
	__u8     own_address_type;
	__le16   conn_interval_min;
	__le16   conn_interval_max;
	__le16   conn_latency;
	__le16   supervision_timeout;
	__le16   min_ce_len;
	__le16   max_ce_len;
} __packed;

#define HCI_OP_LE_CREATE_CONN_CANCEL	0x200e

#define HCI_OP_LE_CONN_UPDATE		0x2013
struct hci_cp_le_conn_update {
	__le16   handle;
	__le16   conn_interval_min;
	__le16   conn_interval_max;
	__le16   conn_latency;
	__le16   supervision_timeout;
	__le16   min_ce_len;
	__le16   max_ce_len;
} __packed;

#define HCI_OP_LE_START_ENC		0x2019
struct hci_cp_le_start_enc {
	__le16	handle;
	__u8	rand[8];
	__le16	ediv;
	__u8	ltk[16];
} __packed;

#define HCI_OP_LE_LTK_REPLY		0x201a
struct hci_cp_le_ltk_reply {
	__le16	handle;
	__u8	ltk[16];
} __packed;
struct hci_rp_le_ltk_reply {
	__u8	status;
	__le16	handle;
} __packed;

#define HCI_OP_LE_LTK_NEG_REPLY		0x201b
struct hci_cp_le_ltk_neg_reply {
	__le16	handle;
} __packed;
struct hci_rp_le_ltk_neg_reply {
	__u8	status;
	__le16	handle;
} __packed;

/* ---- HCI Events ---- */
#define HCI_EV_INQUIRY_COMPLETE		0x01

#define HCI_EV_INQUIRY_RESULT		0x02
struct inquiry_info {
	bdaddr_t bdaddr;
	__u8     pscan_rep_mode;
	__u8     pscan_period_mode;
	__u8     pscan_mode;
	__u8     dev_class[3];
	__le16   clock_offset;
} __packed;

#define HCI_EV_CONN_COMPLETE		0x03
struct hci_ev_conn_complete {
	__u8     status;
	__le16   handle;
	bdaddr_t bdaddr;
	__u8     link_type;
	__u8     encr_mode;
} __packed;

#define HCI_EV_CONN_REQUEST		0x04
struct hci_ev_conn_request {
	bdaddr_t bdaddr;
	__u8     dev_class[3];
	__u8     link_type;
} __packed;

#define HCI_EV_DISCONN_COMPLETE		0x05
struct hci_ev_disconn_complete {
	__u8     status;
	__le16   handle;
	__u8     reason;
} __packed;

#define HCI_EV_AUTH_COMPLETE		0x06
struct hci_ev_auth_complete {
	__u8     status;
	__le16   handle;
} __packed;

#define HCI_EV_REMOTE_NAME		0x07
struct hci_ev_remote_name {
	__u8     status;
	bdaddr_t bdaddr;
	__u8     name[HCI_MAX_NAME_LENGTH];
} __packed;

#define HCI_EV_ENCRYPT_CHANGE		0x08
struct hci_ev_encrypt_change {
	__u8     status;
	__le16   handle;
	__u8     encrypt;
} __packed;

#define HCI_EV_CHANGE_LINK_KEY_COMPLETE	0x09
struct hci_ev_change_link_key_complete {
	__u8     status;
	__le16   handle;
} __packed;

#define HCI_EV_REMOTE_FEATURES		0x0b
struct hci_ev_remote_features {
	__u8     status;
	__le16   handle;
	__u8     features[8];
} __packed;

#define HCI_EV_REMOTE_VERSION		0x0c
struct hci_ev_remote_version {
	__u8     status;
	__le16   handle;
	__u8     lmp_ver;
	__le16   manufacturer;
	__le16   lmp_subver;
} __packed;

#define HCI_EV_QOS_SETUP_COMPLETE	0x0d
struct hci_qos {
	__u8     service_type;
	__u32    token_rate;
	__u32    peak_bandwidth;
	__u32    latency;
	__u32    delay_variation;
} __packed;
struct hci_ev_qos_setup_complete {
	__u8     status;
	__le16   handle;
	struct   hci_qos qos;
} __packed;

#define HCI_EV_CMD_COMPLETE		0x0e
struct hci_ev_cmd_complete {
	__u8     ncmd;
	__le16   opcode;
} __packed;

#define HCI_EV_CMD_STATUS		0x0f
struct hci_ev_cmd_status {
	__u8     status;
	__u8     ncmd;
	__le16   opcode;
} __packed;

#define HCI_EV_ROLE_CHANGE		0x12
struct hci_ev_role_change {
	__u8     status;
	bdaddr_t bdaddr;
	__u8     role;
} __packed;

#define HCI_EV_NUM_COMP_PKTS		0x13
struct hci_comp_pkts_info {
	__le16   handle;
	__le16   count;
} __packed;

struct hci_ev_num_comp_pkts {
	__u8     num_hndl;
	struct hci_comp_pkts_info handles[0];
} __packed;

#define HCI_EV_MODE_CHANGE		0x14
struct hci_ev_mode_change {
	__u8     status;
	__le16   handle;
	__u8     mode;
	__le16   interval;
} __packed;

#define HCI_EV_PIN_CODE_REQ		0x16
struct hci_ev_pin_code_req {
	bdaddr_t bdaddr;
} __packed;

#define HCI_EV_LINK_KEY_REQ		0x17
struct hci_ev_link_key_req {
	bdaddr_t bdaddr;
} __packed;

#define HCI_EV_LINK_KEY_NOTIFY		0x18
struct hci_ev_link_key_notify {
	bdaddr_t bdaddr;
	__u8     link_key[16];
	__u8     key_type;
} __packed;

#define HCI_EV_CLOCK_OFFSET		0x1c
struct hci_ev_clock_offset {
	__u8     status;
	__le16   handle;
	__le16   clock_offset;
} __packed;

#define HCI_EV_PKT_TYPE_CHANGE		0x1d
struct hci_ev_pkt_type_change {
	__u8     status;
	__le16   handle;
	__le16   pkt_type;
} __packed;

#define HCI_EV_PSCAN_REP_MODE		0x20
struct hci_ev_pscan_rep_mode {
	bdaddr_t bdaddr;
	__u8     pscan_rep_mode;
} __packed;

#define HCI_EV_INQUIRY_RESULT_WITH_RSSI	0x22
struct inquiry_info_with_rssi {
	bdaddr_t bdaddr;
	__u8     pscan_rep_mode;
	__u8     pscan_period_mode;
	__u8     dev_class[3];
	__le16   clock_offset;
	__s8     rssi;
} __packed;
struct inquiry_info_with_rssi_and_pscan_mode {
	bdaddr_t bdaddr;
	__u8     pscan_rep_mode;
	__u8     pscan_period_mode;
	__u8     pscan_mode;
	__u8     dev_class[3];
	__le16   clock_offset;
	__s8     rssi;
} __packed;

#define HCI_EV_REMOTE_EXT_FEATURES	0x23
struct hci_ev_remote_ext_features {
	__u8     status;
	__le16   handle;
	__u8     page;
	__u8     max_page;
	__u8     features[8];
} __packed;

#define HCI_EV_SYNC_CONN_COMPLETE	0x2c
struct hci_ev_sync_conn_complete {
	__u8     status;
	__le16   handle;
	bdaddr_t bdaddr;
	__u8     link_type;
	__u8     tx_interval;
	__u8     retrans_window;
	__le16   rx_pkt_len;
	__le16   tx_pkt_len;
	__u8     air_mode;
} __packed;

#define HCI_EV_SYNC_CONN_CHANGED	0x2d
struct hci_ev_sync_conn_changed {
	__u8     status;
	__le16   handle;
	__u8     tx_interval;
	__u8     retrans_window;
	__le16   rx_pkt_len;
	__le16   tx_pkt_len;
} __packed;

#define HCI_EV_SNIFF_SUBRATE		0x2e
struct hci_ev_sniff_subrate {
	__u8     status;
	__le16   handle;
	__le16   max_tx_latency;
	__le16   max_rx_latency;
	__le16   max_remote_timeout;
	__le16   max_local_timeout;
} __packed;

#define HCI_EV_EXTENDED_INQUIRY_RESULT	0x2f
struct extended_inquiry_info {
	bdaddr_t bdaddr;
	__u8     pscan_rep_mode;
	__u8     pscan_period_mode;
	__u8     dev_class[3];
	__le16   clock_offset;
	__s8     rssi;
	__u8     data[240];
} __packed;

#define HCI_EV_IO_CAPA_REQUEST		0x31
struct hci_ev_io_capa_request {
	bdaddr_t bdaddr;
} __packed;

#define HCI_EV_IO_CAPA_REPLY		0x32
struct hci_ev_io_capa_reply {
	bdaddr_t bdaddr;
	__u8     capability;
	__u8     oob_data;
	__u8     authentication;
} __packed;

#define HCI_EV_USER_CONFIRM_REQUEST	0x33
struct hci_ev_user_confirm_req {
	bdaddr_t	bdaddr;
	__le32		passkey;
} __packed;

#define HCI_EV_USER_PASSKEY_REQUEST	0x34
struct hci_ev_user_passkey_req {
	bdaddr_t	bdaddr;
} __packed;

#define HCI_EV_REMOTE_OOB_DATA_REQUEST	0x35
struct hci_ev_remote_oob_data_request {
	bdaddr_t bdaddr;
} __packed;

#define HCI_EV_SIMPLE_PAIR_COMPLETE	0x36
struct hci_ev_simple_pair_complete {
	__u8     status;
	bdaddr_t bdaddr;
} __packed;

#define HCI_EV_REMOTE_HOST_FEATURES	0x3d
struct hci_ev_remote_host_features {
	bdaddr_t bdaddr;
	__u8     features[8];
} __packed;

#define HCI_EV_LE_META			0x3e
struct hci_ev_le_meta {
	__u8     subevent;
} __packed;

#define HCI_EV_NUM_COMP_BLOCKS		0x48
struct hci_comp_blocks_info {
	__le16   handle;
	__le16   pkts;
	__le16   blocks;
} __packed;

struct hci_ev_num_comp_blocks {
	__le16   num_blocks;
	__u8     num_hndl;
	struct hci_comp_blocks_info handles[0];
} __packed;

/* Low energy meta events */
#define HCI_EV_LE_CONN_COMPLETE		0x01
struct hci_ev_le_conn_complete {
	__u8     status;
	__le16   handle;
	__u8     role;
	__u8     bdaddr_type;
	bdaddr_t bdaddr;
	__le16   interval;
	__le16   latency;
	__le16   supervision_timeout;
	__u8     clk_accurancy;
} __packed;

#define HCI_EV_LE_LTK_REQ		0x05
struct hci_ev_le_ltk_req {
	__le16	handle;
	__u8	random[8];
	__le16	ediv;
} __packed;

/* Advertising report event types */
#define ADV_IND		0x00
#define ADV_DIRECT_IND	0x01
#define ADV_SCAN_IND	0x02
#define ADV_NONCONN_IND	0x03
#define ADV_SCAN_RSP	0x04

#define ADDR_LE_DEV_PUBLIC	0x00
#define ADDR_LE_DEV_RANDOM	0x01

#define HCI_EV_LE_ADVERTISING_REPORT	0x02
struct hci_ev_le_advertising_info {
	__u8	 evt_type;
	__u8	 bdaddr_type;
	bdaddr_t bdaddr;
	__u8	 length;
	__u8	 data[0];
} __packed;

/* Internal events generated by Bluetooth stack */
#define HCI_EV_STACK_INTERNAL	0xfd
struct hci_ev_stack_internal {
	__u16    type;
	__u8     data[0];
} __packed;

#define HCI_EV_SI_DEVICE	0x01
struct hci_ev_si_device {
	__u16    event;
	__u16    dev_id;
} __packed;

#define HCI_EV_SI_SECURITY	0x02
struct hci_ev_si_security {
	__u16    event;
	__u16    proto;
	__u16    subproto;
	__u8     incoming;
} __packed;

/* ---- HCI Packet structures ---- */
#define HCI_COMMAND_HDR_SIZE 3
#define HCI_EVENT_HDR_SIZE   2
#define HCI_ACL_HDR_SIZE     4
#define HCI_SCO_HDR_SIZE     3

struct hci_command_hdr {
	__le16	opcode;		/* OCF & OGF */
	__u8	plen;
} __packed;

struct hci_event_hdr {
	__u8	evt;
	__u8	plen;
} __packed;

struct hci_acl_hdr {
	__le16	handle;		/* Handle & Flags(PB, BC) */
	__le16	dlen;
} __packed;

struct hci_sco_hdr {
	__le16	handle;
	__u8	dlen;
} __packed;

#include <linux/skbuff.h>
static inline struct hci_event_hdr *hci_event_hdr(const struct sk_buff *skb)
{
	return (struct hci_event_hdr *) skb->data;
}

static inline struct hci_acl_hdr *hci_acl_hdr(const struct sk_buff *skb)
{
	return (struct hci_acl_hdr *) skb->data;
}

static inline struct hci_sco_hdr *hci_sco_hdr(const struct sk_buff *skb)
{
	return (struct hci_sco_hdr *) skb->data;
}

/* Command opcode pack/unpack */
#define hci_opcode_pack(ogf, ocf)	(__u16) ((ocf & 0x03ff)|(ogf << 10))
#define hci_opcode_ogf(op)		(op >> 10)
#define hci_opcode_ocf(op)		(op & 0x03ff)

/* ACL handle and flags pack/unpack */
#define hci_handle_pack(h, f)	(__u16) ((h & 0x0fff)|(f << 12))
#define hci_handle(h)		(h & 0x0fff)
#define hci_flags(h)		(h >> 12)

/* ---- HCI Sockets ---- */

/* Socket options */
#define HCI_DATA_DIR	1
#define HCI_FILTER	2
#define HCI_TIME_STAMP	3

/* CMSG flags */
#define HCI_CMSG_DIR	0x0001
#define HCI_CMSG_TSTAMP	0x0002

struct sockaddr_hci {
	sa_family_t    hci_family;
	unsigned short hci_dev;
	unsigned short hci_channel;
};
#define HCI_DEV_NONE	0xffff

#define HCI_CHANNEL_RAW		0
#define HCI_CHANNEL_MONITOR	2
#define HCI_CHANNEL_CONTROL	3

struct hci_filter {
	unsigned long type_mask;
	unsigned long event_mask[2];
	__le16 opcode;
};

struct hci_ufilter {
	__u32  type_mask;
	__u32  event_mask[2];
	__le16 opcode;
};

#define HCI_FLT_TYPE_BITS	31
#define HCI_FLT_EVENT_BITS	63
#define HCI_FLT_OGF_BITS	63
#define HCI_FLT_OCF_BITS	127

/* ---- HCI Ioctl requests structures ---- */
struct hci_dev_stats {
	__u32 err_rx;
	__u32 err_tx;
	__u32 cmd_tx;
	__u32 evt_rx;
	__u32 acl_tx;
	__u32 acl_rx;
	__u32 sco_tx;
	__u32 sco_rx;
	__u32 byte_rx;
	__u32 byte_tx;
};

struct hci_dev_info {
	__u16 dev_id;
	char  name[8];

	bdaddr_t bdaddr;

	__u32 flags;
	__u8  type;

	__u8  features[8];

	__u32 pkt_type;
	__u32 link_policy;
	__u32 link_mode;

	__u16 acl_mtu;
	__u16 acl_pkts;
	__u16 sco_mtu;
	__u16 sco_pkts;

	struct hci_dev_stats stat;
};

struct hci_conn_info {
	__u16    handle;
	bdaddr_t bdaddr;
	__u8     type;
	__u8     out;
	__u16    state;
	__u32    link_mode;
};

struct hci_dev_req {
	__u16  dev_id;
	__u32  dev_opt;
};

struct hci_dev_list_req {
	__u16  dev_num;
	struct hci_dev_req dev_req[0];	/* hci_dev_req structures */
};

struct hci_conn_list_req {
	__u16  dev_id;
	__u16  conn_num;
	struct hci_conn_info conn_info[0];
};

struct hci_conn_info_req {
	bdaddr_t bdaddr;
	__u8     type;
	struct   hci_conn_info conn_info[0];
};

struct hci_auth_info_req {
	bdaddr_t bdaddr;
	__u8     type;
};

struct hci_inquiry_req {
	__u16 dev_id;
	__u16 flags;
	__u8  lap[3];
	__u8  length;
	__u8  num_rsp;
};
#define IREQ_CACHE_FLUSH 0x0001

extern bool enable_hs;
<<<<<<< HEAD
=======
extern bool enable_le;
>>>>>>> e816b57a

#endif /* __HCI_H */<|MERGE_RESOLUTION|>--- conflicted
+++ resolved
@@ -1431,9 +1431,6 @@
 #define IREQ_CACHE_FLUSH 0x0001
 
 extern bool enable_hs;
-<<<<<<< HEAD
-=======
 extern bool enable_le;
->>>>>>> e816b57a
 
 #endif /* __HCI_H */