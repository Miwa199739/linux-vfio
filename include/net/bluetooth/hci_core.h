/*
   BlueZ - Bluetooth protocol stack for Linux
   Copyright (c) 2000-2001, 2010, Code Aurora Forum. All rights reserved.

   Written 2000,2001 by Maxim Krasnyansky <maxk@qualcomm.com>

   This program is free software; you can redistribute it and/or modify
   it under the terms of the GNU General Public License version 2 as
   published by the Free Software Foundation;

   THE SOFTWARE IS PROVIDED "AS IS", WITHOUT WARRANTY OF ANY KIND, EXPRESS
   OR IMPLIED, INCLUDING BUT NOT LIMITED TO THE WARRANTIES OF MERCHANTABILITY,
   FITNESS FOR A PARTICULAR PURPOSE AND NONINFRINGEMENT OF THIRD PARTY RIGHTS.
   IN NO EVENT SHALL THE COPYRIGHT HOLDER(S) AND AUTHOR(S) BE LIABLE FOR ANY
   CLAIM, OR ANY SPECIAL INDIRECT OR CONSEQUENTIAL DAMAGES, OR ANY DAMAGES
   WHATSOEVER RESULTING FROM LOSS OF USE, DATA OR PROFITS, WHETHER IN AN
   ACTION OF CONTRACT, NEGLIGENCE OR OTHER TORTIOUS ACTION, ARISING OUT OF
   OR IN CONNECTION WITH THE USE OR PERFORMANCE OF THIS SOFTWARE.

   ALL LIABILITY, INCLUDING LIABILITY FOR INFRINGEMENT OF ANY PATENTS,
   COPYRIGHTS, TRADEMARKS OR OTHER RIGHTS, RELATING TO USE OF THIS
   SOFTWARE IS DISCLAIMED.
*/

#ifndef __HCI_CORE_H
#define __HCI_CORE_H

#include <linux/interrupt.h>
#include <net/bluetooth/hci.h>

/* HCI priority */
#define HCI_PRIO_MAX	7

/* HCI Core structures */
struct inquiry_data {
	bdaddr_t	bdaddr;
	__u8		pscan_rep_mode;
	__u8		pscan_period_mode;
	__u8		pscan_mode;
	__u8		dev_class[3];
	__le16		clock_offset;
	__s8		rssi;
	__u8		ssp_mode;
};

struct inquiry_entry {
	struct list_head	all;		/* inq_cache.all */
	struct list_head	list;		/* unknown or resolve */
	enum {
		NAME_NOT_KNOWN,
		NAME_NEEDED,
		NAME_PENDING,
		NAME_KNOWN,
	} name_state;
	__u32			timestamp;
	struct inquiry_data	data;
};

struct discovery_state {
	int			type;
	enum {
		DISCOVERY_STOPPED,
		DISCOVERY_STARTING,
		DISCOVERY_FINDING,
		DISCOVERY_RESOLVING,
		DISCOVERY_STOPPING,
	} state;
	struct list_head	all;		/* All devices found during inquiry */
	struct list_head	unknown;	/* Name state not known */
	struct list_head	resolve;	/* Name needs to be resolved */
	__u32			timestamp;
};

struct hci_conn_hash {
	struct list_head list;
	unsigned int     acl_num;
	unsigned int     sco_num;
	unsigned int     le_num;
};

struct bdaddr_list {
	struct list_head list;
	bdaddr_t bdaddr;
};

struct bt_uuid {
	struct list_head list;
	u8 uuid[16];
	u8 svc_hint;
};

struct smp_ltk {
	struct list_head list;
	bdaddr_t bdaddr;
	u8 bdaddr_type;
	u8 authenticated;
	u8 type;
	u8 enc_size;
	__le16 ediv;
	u8 rand[8];
	u8 val[16];
} __packed;

struct link_key {
	struct list_head list;
	bdaddr_t bdaddr;
	u8 type;
	u8 val[16];
	u8 pin_len;
};

struct oob_data {
	struct list_head list;
	bdaddr_t bdaddr;
	u8 hash[16];
	u8 randomizer[16];
};

struct adv_entry {
	struct list_head list;
	bdaddr_t bdaddr;
	u8 bdaddr_type;
};

struct le_scan_params {
	u8 type;
	u16 interval;
	u16 window;
	int timeout;
};

#define HCI_MAX_SHORT_NAME_LENGTH	10

#define NUM_REASSEMBLY 4
struct hci_dev {
	struct list_head list;
	struct mutex	lock;

	char		name[8];
	unsigned long	flags;
	__u16		id;
	__u8		bus;
	__u8		dev_type;
	bdaddr_t	bdaddr;
	__u8		dev_name[HCI_MAX_NAME_LENGTH];
	__u8		short_name[HCI_MAX_SHORT_NAME_LENGTH];
	__u8		eir[HCI_MAX_EIR_LENGTH];
	__u8		dev_class[3];
	__u8		major_class;
	__u8		minor_class;
	__u8		features[8];
	__u8		host_features[8];
	__u8		commands[64];
	__u8		hci_ver;
	__u16		hci_rev;
	__u8		lmp_ver;
	__u16		manufacturer;
	__le16		lmp_subver;
	__u16		voice_setting;
	__u8		io_capability;

	__u16		pkt_type;
	__u16		esco_type;
	__u16		link_policy;
	__u16		link_mode;

	__u32		idle_timeout;
	__u16		sniff_min_interval;
	__u16		sniff_max_interval;

	__u8		amp_status;
	__u32		amp_total_bw;
	__u32		amp_max_bw;
	__u32		amp_min_latency;
	__u32		amp_max_pdu;
	__u8		amp_type;
	__u16		amp_pal_cap;
	__u16		amp_assoc_size;
	__u32		amp_max_flush_to;
	__u32		amp_be_flush_to;

	__u8		flow_ctl_mode;

	unsigned int	auto_accept_delay;

	unsigned long	quirks;

	atomic_t	cmd_cnt;
	unsigned int	acl_cnt;
	unsigned int	sco_cnt;
	unsigned int	le_cnt;

	unsigned int	acl_mtu;
	unsigned int	sco_mtu;
	unsigned int	le_mtu;
	unsigned int	acl_pkts;
	unsigned int	sco_pkts;
	unsigned int	le_pkts;

	__u16		block_len;
	__u16		block_mtu;
	__u16		num_blocks;
	__u16		block_cnt;

	unsigned long	acl_last_tx;
	unsigned long	sco_last_tx;
	unsigned long	le_last_tx;

	struct workqueue_struct	*workqueue;

	struct work_struct	power_on;
	struct delayed_work	power_off;

	__u16			discov_timeout;
	struct delayed_work	discov_off;

	struct delayed_work	service_cache;

	struct timer_list	cmd_timer;

	struct work_struct	rx_work;
	struct work_struct	cmd_work;
	struct work_struct	tx_work;

	struct sk_buff_head	rx_q;
	struct sk_buff_head	raw_q;
	struct sk_buff_head	cmd_q;

	struct sk_buff		*sent_cmd;
	struct sk_buff		*reassembly[NUM_REASSEMBLY];

	struct mutex		req_lock;
	wait_queue_head_t	req_wait_q;
	__u32			req_status;
	__u32			req_result;

	__u16			init_last_cmd;

	struct list_head	mgmt_pending;

	struct discovery_state	discovery;
	struct hci_conn_hash	conn_hash;
	struct list_head	blacklist;

	struct list_head	uuids;

	struct list_head	link_keys;

	struct list_head	long_term_keys;

	struct list_head	remote_oob_data;

	struct list_head	adv_entries;
	struct delayed_work	adv_work;

	struct hci_dev_stats	stat;

	struct sk_buff_head	driver_init;

	void			*core_data;

	atomic_t		promisc;

	struct dentry		*debugfs;

	struct device		*parent;
	struct device		dev;

	struct rfkill		*rfkill;

	unsigned long		dev_flags;

	struct delayed_work	le_scan_disable;

	struct work_struct	le_scan;
	struct le_scan_params	le_scan_params;

	int (*open)(struct hci_dev *hdev);
	int (*close)(struct hci_dev *hdev);
	int (*flush)(struct hci_dev *hdev);
	int (*send)(struct sk_buff *skb);
	void (*notify)(struct hci_dev *hdev, unsigned int evt);
	int (*ioctl)(struct hci_dev *hdev, unsigned int cmd, unsigned long arg);
};

struct hci_conn {
	struct list_head list;

	atomic_t	refcnt;

	bdaddr_t	dst;
	__u8		dst_type;
	__u16		handle;
	__u16		state;
	__u8		mode;
	__u8		type;
	bool		out;
	__u8		attempt;
	__u8		dev_class[3];
	__u8		features[8];
	__u16		interval;
	__u16		pkt_type;
	__u16		link_policy;
	__u32		link_mode;
	__u8		key_type;
	__u8		auth_type;
	__u8		sec_level;
	__u8		pending_sec_level;
	__u8		pin_length;
	__u8		enc_key_size;
	__u8		io_capability;
	__u16		disc_timeout;
	unsigned long	flags;

	__u8		remote_cap;
	__u8		remote_auth;
	bool		flush_key;

	unsigned int	sent;

	struct sk_buff_head data_q;
	struct list_head chan_list;

	struct delayed_work disc_work;
	struct timer_list idle_timer;
	struct timer_list auto_accept_timer;

	struct device	dev;
	atomic_t	devref;

	struct hci_dev	*hdev;
	void		*l2cap_data;
	void		*sco_data;
	void		*smp_conn;

	struct hci_conn	*link;

	void (*connect_cfm_cb)	(struct hci_conn *conn, u8 status);
	void (*security_cfm_cb)	(struct hci_conn *conn, u8 status);
	void (*disconn_cfm_cb)	(struct hci_conn *conn, u8 reason);
};

struct hci_chan {
	struct list_head list;

	struct hci_conn *conn;
	struct sk_buff_head data_q;
	unsigned int	sent;
};

extern struct list_head hci_dev_list;
extern struct list_head hci_cb_list;
extern rwlock_t hci_dev_list_lock;
extern rwlock_t hci_cb_list_lock;

/* ----- HCI interface to upper protocols ----- */
extern int l2cap_connect_ind(struct hci_dev *hdev, bdaddr_t *bdaddr);
extern int l2cap_connect_cfm(struct hci_conn *hcon, u8 status);
extern int l2cap_disconn_ind(struct hci_conn *hcon);
extern int l2cap_disconn_cfm(struct hci_conn *hcon, u8 reason);
extern int l2cap_security_cfm(struct hci_conn *hcon, u8 status, u8 encrypt);
extern int l2cap_recv_acldata(struct hci_conn *hcon, struct sk_buff *skb, u16 flags);

extern int sco_connect_ind(struct hci_dev *hdev, bdaddr_t *bdaddr);
extern int sco_connect_cfm(struct hci_conn *hcon, __u8 status);
extern int sco_disconn_cfm(struct hci_conn *hcon, __u8 reason);
extern int sco_recv_scodata(struct hci_conn *hcon, struct sk_buff *skb);

/* ----- Inquiry cache ----- */
#define INQUIRY_CACHE_AGE_MAX   (HZ*30)   /* 30 seconds */
#define INQUIRY_ENTRY_AGE_MAX   (HZ*60)   /* 60 seconds */

static inline void discovery_init(struct hci_dev *hdev)
{
	hdev->discovery.state = DISCOVERY_STOPPED;
	INIT_LIST_HEAD(&hdev->discovery.all);
	INIT_LIST_HEAD(&hdev->discovery.unknown);
	INIT_LIST_HEAD(&hdev->discovery.resolve);
}

bool hci_discovery_active(struct hci_dev *hdev);

void hci_discovery_set_state(struct hci_dev *hdev, int state);

static inline int inquiry_cache_empty(struct hci_dev *hdev)
{
	return list_empty(&hdev->discovery.all);
}

static inline long inquiry_cache_age(struct hci_dev *hdev)
{
	struct discovery_state *c = &hdev->discovery;
	return jiffies - c->timestamp;
}

static inline long inquiry_entry_age(struct inquiry_entry *e)
{
	return jiffies - e->timestamp;
}

struct inquiry_entry *hci_inquiry_cache_lookup(struct hci_dev *hdev,
					       bdaddr_t *bdaddr);
struct inquiry_entry *hci_inquiry_cache_lookup_unknown(struct hci_dev *hdev,
						       bdaddr_t *bdaddr);
struct inquiry_entry *hci_inquiry_cache_lookup_resolve(struct hci_dev *hdev,
						       bdaddr_t *bdaddr,
						       int state);
void hci_inquiry_cache_update_resolve(struct hci_dev *hdev,
				      struct inquiry_entry *ie);
bool hci_inquiry_cache_update(struct hci_dev *hdev, struct inquiry_data *data,
			      bool name_known, bool *ssp);

/* ----- HCI Connections ----- */
enum {
	HCI_CONN_AUTH_PEND,
	HCI_CONN_REAUTH_PEND,
	HCI_CONN_ENCRYPT_PEND,
	HCI_CONN_RSWITCH_PEND,
	HCI_CONN_MODE_CHANGE_PEND,
	HCI_CONN_SCO_SETUP_PEND,
	HCI_CONN_LE_SMP_PEND,
	HCI_CONN_MGMT_CONNECTED,
	HCI_CONN_SSP_ENABLED,
	HCI_CONN_POWER_SAVE,
	HCI_CONN_REMOTE_OOB,
};

static inline bool hci_conn_ssp_enabled(struct hci_conn *conn)
{
	struct hci_dev *hdev = conn->hdev;
	return (test_bit(HCI_SSP_ENABLED, &hdev->dev_flags) &&
				test_bit(HCI_CONN_SSP_ENABLED, &conn->flags));
}

static inline void hci_conn_hash_init(struct hci_dev *hdev)
{
	struct hci_conn_hash *h = &hdev->conn_hash;
	INIT_LIST_HEAD(&h->list);
	h->acl_num = 0;
	h->sco_num = 0;
	h->le_num = 0;
}

static inline void hci_conn_hash_add(struct hci_dev *hdev, struct hci_conn *c)
{
	struct hci_conn_hash *h = &hdev->conn_hash;
	list_add_rcu(&c->list, &h->list);
	switch (c->type) {
	case ACL_LINK:
		h->acl_num++;
		break;
	case LE_LINK:
		h->le_num++;
		break;
	case SCO_LINK:
	case ESCO_LINK:
		h->sco_num++;
		break;
	}
}

static inline void hci_conn_hash_del(struct hci_dev *hdev, struct hci_conn *c)
{
	struct hci_conn_hash *h = &hdev->conn_hash;

	list_del_rcu(&c->list);
	synchronize_rcu();

	switch (c->type) {
	case ACL_LINK:
		h->acl_num--;
		break;
	case LE_LINK:
		h->le_num--;
		break;
	case SCO_LINK:
	case ESCO_LINK:
		h->sco_num--;
		break;
	}
}

static inline unsigned int hci_conn_num(struct hci_dev *hdev, __u8 type)
{
	struct hci_conn_hash *h = &hdev->conn_hash;
	switch (type) {
	case ACL_LINK:
		return h->acl_num;
	case LE_LINK:
		return h->le_num;
	case SCO_LINK:
	case ESCO_LINK:
		return h->sco_num;
	default:
		return 0;
	}
}

static inline struct hci_conn *hci_conn_hash_lookup_handle(struct hci_dev *hdev,
								__u16 handle)
{
	struct hci_conn_hash *h = &hdev->conn_hash;
	struct hci_conn  *c;

	rcu_read_lock();

	list_for_each_entry_rcu(c, &h->list, list) {
		if (c->handle == handle) {
			rcu_read_unlock();
			return c;
		}
	}
	rcu_read_unlock();

	return NULL;
}

static inline struct hci_conn *hci_conn_hash_lookup_ba(struct hci_dev *hdev,
							__u8 type, bdaddr_t *ba)
{
	struct hci_conn_hash *h = &hdev->conn_hash;
	struct hci_conn  *c;

	rcu_read_lock();

	list_for_each_entry_rcu(c, &h->list, list) {
		if (c->type == type && !bacmp(&c->dst, ba)) {
			rcu_read_unlock();
			return c;
		}
	}

	rcu_read_unlock();

	return NULL;
}

static inline struct hci_conn *hci_conn_hash_lookup_state(struct hci_dev *hdev,
							__u8 type, __u16 state)
{
	struct hci_conn_hash *h = &hdev->conn_hash;
	struct hci_conn  *c;

	rcu_read_lock();

	list_for_each_entry_rcu(c, &h->list, list) {
		if (c->type == type && c->state == state) {
			rcu_read_unlock();
			return c;
		}
	}

	rcu_read_unlock();

	return NULL;
}

void hci_acl_connect(struct hci_conn *conn);
void hci_acl_disconn(struct hci_conn *conn, __u8 reason);
void hci_add_sco(struct hci_conn *conn, __u16 handle);
void hci_setup_sync(struct hci_conn *conn, __u16 handle);
void hci_sco_setup(struct hci_conn *conn, __u8 status);

struct hci_conn *hci_conn_add(struct hci_dev *hdev, int type, bdaddr_t *dst);
int hci_conn_del(struct hci_conn *conn);
void hci_conn_hash_flush(struct hci_dev *hdev);
void hci_conn_check_pending(struct hci_dev *hdev);

struct hci_chan *hci_chan_create(struct hci_conn *conn);
int hci_chan_del(struct hci_chan *chan);
void hci_chan_list_flush(struct hci_conn *conn);

struct hci_conn *hci_connect(struct hci_dev *hdev, int type, bdaddr_t *dst,
						__u8 sec_level, __u8 auth_type);
int hci_conn_check_link_mode(struct hci_conn *conn);
int hci_conn_check_secure(struct hci_conn *conn, __u8 sec_level);
int hci_conn_security(struct hci_conn *conn, __u8 sec_level, __u8 auth_type);
int hci_conn_change_link_key(struct hci_conn *conn);
int hci_conn_switch_role(struct hci_conn *conn, __u8 role);

void hci_conn_enter_active_mode(struct hci_conn *conn, __u8 force_active);

void hci_conn_hold_device(struct hci_conn *conn);
void hci_conn_put_device(struct hci_conn *conn);

static inline void hci_conn_hold(struct hci_conn *conn)
{
	atomic_inc(&conn->refcnt);
	cancel_delayed_work(&conn->disc_work);
}

static inline void hci_conn_put(struct hci_conn *conn)
{
	if (atomic_dec_and_test(&conn->refcnt)) {
		unsigned long timeo;
		if (conn->type == ACL_LINK || conn->type == LE_LINK) {
			del_timer(&conn->idle_timer);
			if (conn->state == BT_CONNECTED) {
				timeo = msecs_to_jiffies(conn->disc_timeout);
				if (!conn->out)
					timeo *= 2;
			} else {
				timeo = msecs_to_jiffies(10);
			}
		} else {
			timeo = msecs_to_jiffies(10);
		}
		cancel_delayed_work(&conn->disc_work);
		queue_delayed_work(conn->hdev->workqueue,
					&conn->disc_work, timeo);
	}
}

/* ----- HCI Devices ----- */
static inline void hci_dev_put(struct hci_dev *d)
{
	put_device(&d->dev);
}

static inline struct hci_dev *hci_dev_hold(struct hci_dev *d)
{
	get_device(&d->dev);
	return d;
}

#define hci_dev_lock(d)		mutex_lock(&d->lock)
#define hci_dev_unlock(d)	mutex_unlock(&d->lock)

#define to_hci_dev(d) container_of(d, struct hci_dev, dev)
#define to_hci_conn(c) container_of(c, struct hci_conn, dev)

static inline void *hci_get_drvdata(struct hci_dev *hdev)
{
	return dev_get_drvdata(&hdev->dev);
}

static inline void hci_set_drvdata(struct hci_dev *hdev, void *data)
{
	dev_set_drvdata(&hdev->dev, data);
}

struct hci_dev *hci_dev_get(int index);
struct hci_dev *hci_get_route(bdaddr_t *src, bdaddr_t *dst);

struct hci_dev *hci_alloc_dev(void);
void hci_free_dev(struct hci_dev *hdev);
int hci_register_dev(struct hci_dev *hdev);
void hci_unregister_dev(struct hci_dev *hdev);
int hci_suspend_dev(struct hci_dev *hdev);
int hci_resume_dev(struct hci_dev *hdev);
int hci_dev_open(__u16 dev);
int hci_dev_close(__u16 dev);
int hci_dev_reset(__u16 dev);
int hci_dev_reset_stat(__u16 dev);
int hci_dev_cmd(unsigned int cmd, void __user *arg);
int hci_get_dev_list(void __user *arg);
int hci_get_dev_info(void __user *arg);
int hci_get_conn_list(void __user *arg);
int hci_get_conn_info(struct hci_dev *hdev, void __user *arg);
int hci_get_auth_info(struct hci_dev *hdev, void __user *arg);
int hci_inquiry(void __user *arg);

struct bdaddr_list *hci_blacklist_lookup(struct hci_dev *hdev, bdaddr_t *bdaddr);
int hci_blacklist_clear(struct hci_dev *hdev);
int hci_blacklist_add(struct hci_dev *hdev, bdaddr_t *bdaddr, u8 type);
int hci_blacklist_del(struct hci_dev *hdev, bdaddr_t *bdaddr, u8 type);

int hci_uuids_clear(struct hci_dev *hdev);

int hci_link_keys_clear(struct hci_dev *hdev);
struct link_key *hci_find_link_key(struct hci_dev *hdev, bdaddr_t *bdaddr);
int hci_add_link_key(struct hci_dev *hdev, struct hci_conn *conn, int new_key,
		     bdaddr_t *bdaddr, u8 *val, u8 type, u8 pin_len);
struct smp_ltk *hci_find_ltk(struct hci_dev *hdev, __le16 ediv, u8 rand[8]);
int hci_add_ltk(struct hci_dev *hdev, bdaddr_t *bdaddr, u8 addr_type, u8 type,
		int new_key, u8 authenticated, u8 tk[16], u8 enc_size, u16 ediv,
		u8 rand[8]);
struct smp_ltk *hci_find_ltk_by_addr(struct hci_dev *hdev, bdaddr_t *bdaddr,
				     u8 addr_type);
int hci_remove_ltk(struct hci_dev *hdev, bdaddr_t *bdaddr);
int hci_smp_ltks_clear(struct hci_dev *hdev);
int hci_remove_link_key(struct hci_dev *hdev, bdaddr_t *bdaddr);

int hci_remote_oob_data_clear(struct hci_dev *hdev);
struct oob_data *hci_find_remote_oob_data(struct hci_dev *hdev,
							bdaddr_t *bdaddr);
int hci_add_remote_oob_data(struct hci_dev *hdev, bdaddr_t *bdaddr, u8 *hash,
								u8 *randomizer);
int hci_remove_remote_oob_data(struct hci_dev *hdev, bdaddr_t *bdaddr);

#define ADV_CLEAR_TIMEOUT (3*60*HZ) /* Three minutes */
int hci_adv_entries_clear(struct hci_dev *hdev);
struct adv_entry *hci_find_adv_entry(struct hci_dev *hdev, bdaddr_t *bdaddr);
int hci_add_adv_entry(struct hci_dev *hdev,
					struct hci_ev_le_advertising_info *ev);

void hci_del_off_timer(struct hci_dev *hdev);

void hci_event_packet(struct hci_dev *hdev, struct sk_buff *skb);

int hci_recv_frame(struct sk_buff *skb);
int hci_recv_fragment(struct hci_dev *hdev, int type, void *data, int count);
int hci_recv_stream_fragment(struct hci_dev *hdev, void *data, int count);

void hci_init_sysfs(struct hci_dev *hdev);
int hci_add_sysfs(struct hci_dev *hdev);
void hci_del_sysfs(struct hci_dev *hdev);
void hci_conn_init_sysfs(struct hci_conn *conn);
void hci_conn_add_sysfs(struct hci_conn *conn);
void hci_conn_del_sysfs(struct hci_conn *conn);

#define SET_HCIDEV_DEV(hdev, pdev) ((hdev)->parent = (pdev))

/* ----- LMP capabilities ----- */
#define lmp_rswitch_capable(dev)   ((dev)->features[0] & LMP_RSWITCH)
#define lmp_encrypt_capable(dev)   ((dev)->features[0] & LMP_ENCRYPT)
#define lmp_sniff_capable(dev)     ((dev)->features[0] & LMP_SNIFF)
#define lmp_sniffsubr_capable(dev) ((dev)->features[5] & LMP_SNIFF_SUBR)
#define lmp_esco_capable(dev)      ((dev)->features[3] & LMP_ESCO)
#define lmp_ssp_capable(dev)       ((dev)->features[6] & LMP_SIMPLE_PAIR)
#define lmp_no_flush_capable(dev)  ((dev)->features[6] & LMP_NO_FLUSH)
#define lmp_le_capable(dev)        ((dev)->features[4] & LMP_LE)
#define lmp_bredr_capable(dev)     (!((dev)->features[4] & LMP_NO_BREDR))

/* ----- Extended LMP capabilities ----- */
#define lmp_host_le_capable(dev)   ((dev)->host_features[0] & LMP_HOST_LE)

/* ----- HCI protocols ----- */
static inline int hci_proto_connect_ind(struct hci_dev *hdev, bdaddr_t *bdaddr,
								__u8 type)
{
	switch (type) {
	case ACL_LINK:
		return l2cap_connect_ind(hdev, bdaddr);

	case SCO_LINK:
	case ESCO_LINK:
		return sco_connect_ind(hdev, bdaddr);

	default:
		BT_ERR("unknown link type %d", type);
		return -EINVAL;
	}
}

static inline void hci_proto_connect_cfm(struct hci_conn *conn, __u8 status)
{
	switch (conn->type) {
	case ACL_LINK:
	case LE_LINK:
		l2cap_connect_cfm(conn, status);
		break;

	case SCO_LINK:
	case ESCO_LINK:
		sco_connect_cfm(conn, status);
		break;

	default:
		BT_ERR("unknown link type %d", conn->type);
		break;
	}

	if (conn->connect_cfm_cb)
		conn->connect_cfm_cb(conn, status);
}

static inline int hci_proto_disconn_ind(struct hci_conn *conn)
{
	if (conn->type != ACL_LINK && conn->type != LE_LINK)
		return HCI_ERROR_REMOTE_USER_TERM;

	return l2cap_disconn_ind(conn);
}

static inline void hci_proto_disconn_cfm(struct hci_conn *conn, __u8 reason)
{
	switch (conn->type) {
	case ACL_LINK:
	case LE_LINK:
		l2cap_disconn_cfm(conn, reason);
		break;

	case SCO_LINK:
	case ESCO_LINK:
		sco_disconn_cfm(conn, reason);
		break;

	default:
		BT_ERR("unknown link type %d", conn->type);
		break;
	}

	if (conn->disconn_cfm_cb)
		conn->disconn_cfm_cb(conn, reason);
}

static inline void hci_proto_auth_cfm(struct hci_conn *conn, __u8 status)
{
	__u8 encrypt;

	if (conn->type != ACL_LINK && conn->type != LE_LINK)
		return;

	if (test_bit(HCI_CONN_ENCRYPT_PEND, &conn->flags))
		return;

	encrypt = (conn->link_mode & HCI_LM_ENCRYPT) ? 0x01 : 0x00;
	l2cap_security_cfm(conn, status, encrypt);

	if (conn->security_cfm_cb)
		conn->security_cfm_cb(conn, status);
}

static inline void hci_proto_encrypt_cfm(struct hci_conn *conn, __u8 status,
								__u8 encrypt)
{
	if (conn->type != ACL_LINK && conn->type != LE_LINK)
		return;

	l2cap_security_cfm(conn, status, encrypt);

	if (conn->security_cfm_cb)
		conn->security_cfm_cb(conn, status);
}

/* ----- HCI callbacks ----- */
struct hci_cb {
	struct list_head list;

	char *name;

	void (*security_cfm)	(struct hci_conn *conn, __u8 status,
								__u8 encrypt);
	void (*key_change_cfm)	(struct hci_conn *conn, __u8 status);
	void (*role_switch_cfm)	(struct hci_conn *conn, __u8 status, __u8 role);
};

static inline void hci_auth_cfm(struct hci_conn *conn, __u8 status)
{
	struct list_head *p;
	__u8 encrypt;

	hci_proto_auth_cfm(conn, status);

	if (test_bit(HCI_CONN_ENCRYPT_PEND, &conn->flags))
		return;

	encrypt = (conn->link_mode & HCI_LM_ENCRYPT) ? 0x01 : 0x00;

	read_lock(&hci_cb_list_lock);
	list_for_each(p, &hci_cb_list) {
		struct hci_cb *cb = list_entry(p, struct hci_cb, list);
		if (cb->security_cfm)
			cb->security_cfm(conn, status, encrypt);
	}
	read_unlock(&hci_cb_list_lock);
}

static inline void hci_encrypt_cfm(struct hci_conn *conn, __u8 status,
								__u8 encrypt)
{
	struct list_head *p;

	if (conn->sec_level == BT_SECURITY_SDP)
		conn->sec_level = BT_SECURITY_LOW;

	if (conn->pending_sec_level > conn->sec_level)
		conn->sec_level = conn->pending_sec_level;

	hci_proto_encrypt_cfm(conn, status, encrypt);

	read_lock(&hci_cb_list_lock);
	list_for_each(p, &hci_cb_list) {
		struct hci_cb *cb = list_entry(p, struct hci_cb, list);
		if (cb->security_cfm)
			cb->security_cfm(conn, status, encrypt);
	}
	read_unlock(&hci_cb_list_lock);
}

static inline void hci_key_change_cfm(struct hci_conn *conn, __u8 status)
{
	struct list_head *p;

	read_lock(&hci_cb_list_lock);
	list_for_each(p, &hci_cb_list) {
		struct hci_cb *cb = list_entry(p, struct hci_cb, list);
		if (cb->key_change_cfm)
			cb->key_change_cfm(conn, status);
	}
	read_unlock(&hci_cb_list_lock);
}

static inline void hci_role_switch_cfm(struct hci_conn *conn, __u8 status,
								__u8 role)
{
	struct list_head *p;

	read_lock(&hci_cb_list_lock);
	list_for_each(p, &hci_cb_list) {
		struct hci_cb *cb = list_entry(p, struct hci_cb, list);
		if (cb->role_switch_cfm)
			cb->role_switch_cfm(conn, status, role);
	}
	read_unlock(&hci_cb_list_lock);
}

static inline bool eir_has_data_type(u8 *data, size_t data_len, u8 type)
{
	size_t parsed = 0;

	if (data_len < 2)
		return false;

	while (parsed < data_len - 1) {
		u8 field_len = data[0];

		if (field_len == 0)
			break;

		parsed += field_len + 1;

		if (parsed > data_len)
			break;

		if (data[1] == type)
			return true;

		data += field_len + 1;
	}

	return false;
}

static inline u16 eir_append_data(u8 *eir, u16 eir_len, u8 type, u8 *data,
				  u8 data_len)
{
	eir[eir_len++] = sizeof(type) + data_len;
	eir[eir_len++] = type;
	memcpy(&eir[eir_len], data, data_len);
	eir_len += data_len;

	return eir_len;
}

int hci_register_cb(struct hci_cb *hcb);
int hci_unregister_cb(struct hci_cb *hcb);

int hci_send_cmd(struct hci_dev *hdev, __u16 opcode, __u32 plen, void *param);
void hci_send_acl(struct hci_chan *chan, struct sk_buff *skb, __u16 flags);
void hci_send_sco(struct hci_conn *conn, struct sk_buff *skb);

void *hci_sent_cmd_data(struct hci_dev *hdev, __u16 opcode);

/* ----- HCI Sockets ----- */
void hci_send_to_sock(struct hci_dev *hdev, struct sk_buff *skb);
void hci_send_to_control(struct sk_buff *skb, struct sock *skip_sk);
void hci_send_to_monitor(struct hci_dev *hdev, struct sk_buff *skb);

void hci_sock_dev_event(struct hci_dev *hdev, int event);

/* Management interface */
#define MGMT_ADDR_BREDR			0x00
#define MGMT_ADDR_LE_PUBLIC		0x01
#define MGMT_ADDR_LE_RANDOM		0x02
#define MGMT_ADDR_INVALID		0xff

#define DISCOV_TYPE_BREDR		(BIT(MGMT_ADDR_BREDR))
#define DISCOV_TYPE_LE			(BIT(MGMT_ADDR_LE_PUBLIC) | \
						BIT(MGMT_ADDR_LE_RANDOM))
#define DISCOV_TYPE_INTERLEAVED		(BIT(MGMT_ADDR_BREDR) | \
						BIT(MGMT_ADDR_LE_PUBLIC) | \
						BIT(MGMT_ADDR_LE_RANDOM))

int mgmt_control(struct sock *sk, struct msghdr *msg, size_t len);
int mgmt_index_added(struct hci_dev *hdev);
int mgmt_index_removed(struct hci_dev *hdev);
int mgmt_powered(struct hci_dev *hdev, u8 powered);
int mgmt_discoverable(struct hci_dev *hdev, u8 discoverable);
int mgmt_connectable(struct hci_dev *hdev, u8 connectable);
int mgmt_write_scan_failed(struct hci_dev *hdev, u8 scan, u8 status);
int mgmt_new_link_key(struct hci_dev *hdev, struct link_key *key,
<<<<<<< HEAD
		      u8 persistent);
=======
		      bool persistent);
>>>>>>> 711e1bfb
int mgmt_device_connected(struct hci_dev *hdev, bdaddr_t *bdaddr, u8 link_type,
			  u8 addr_type, u32 flags, u8 *name, u8 name_len,
			  u8 *dev_class);
int mgmt_device_disconnected(struct hci_dev *hdev, bdaddr_t *bdaddr,
			     u8 link_type, u8 addr_type);
int mgmt_disconnect_failed(struct hci_dev *hdev, bdaddr_t *bdaddr,
			   u8 link_type, u8 addr_type, u8 status);
int mgmt_connect_failed(struct hci_dev *hdev, bdaddr_t *bdaddr, u8 link_type,
			u8 addr_type, u8 status);
int mgmt_pin_code_request(struct hci_dev *hdev, bdaddr_t *bdaddr, u8 secure);
int mgmt_pin_code_reply_complete(struct hci_dev *hdev, bdaddr_t *bdaddr,
				 u8 status);
int mgmt_pin_code_neg_reply_complete(struct hci_dev *hdev, bdaddr_t *bdaddr,
				     u8 status);
int mgmt_user_confirm_request(struct hci_dev *hdev, bdaddr_t *bdaddr,
			      u8 link_type, u8 addr_type, __le32 value,
			      u8 confirm_hint);
int mgmt_user_confirm_reply_complete(struct hci_dev *hdev, bdaddr_t *bdaddr,
				     u8 link_type, u8 addr_type, u8 status);
int mgmt_user_confirm_neg_reply_complete(struct hci_dev *hdev, bdaddr_t *bdaddr,
					 u8 link_type, u8 addr_type, u8 status);
int mgmt_user_passkey_request(struct hci_dev *hdev, bdaddr_t *bdaddr,
			      u8 link_type, u8 addr_type);
int mgmt_user_passkey_reply_complete(struct hci_dev *hdev, bdaddr_t *bdaddr,
				     u8 link_type, u8 addr_type, u8 status);
int mgmt_user_passkey_neg_reply_complete(struct hci_dev *hdev, bdaddr_t *bdaddr,
					 u8 link_type, u8 addr_type, u8 status);
int mgmt_auth_failed(struct hci_dev *hdev, bdaddr_t *bdaddr, u8 link_type,
		     u8 addr_type, u8 status);
int mgmt_auth_enable_complete(struct hci_dev *hdev, u8 status);
int mgmt_ssp_enable_complete(struct hci_dev *hdev, u8 enable, u8 status);
int mgmt_set_class_of_dev_complete(struct hci_dev *hdev, u8 *dev_class,
				   u8 status);
int mgmt_set_local_name_complete(struct hci_dev *hdev, u8 *name, u8 status);
int mgmt_read_local_oob_data_reply_complete(struct hci_dev *hdev, u8 *hash,
					    u8 *randomizer, u8 status);
int mgmt_le_enable_complete(struct hci_dev *hdev, u8 enable, u8 status);
int mgmt_device_found(struct hci_dev *hdev, bdaddr_t *bdaddr, u8 link_type,
		      u8 addr_type, u8 *dev_class, s8 rssi, u8 cfm_name,
		      u8 ssp, u8 *eir, u16 eir_len);
int mgmt_remote_name(struct hci_dev *hdev, bdaddr_t *bdaddr, u8 link_type,
		     u8 addr_type, s8 rssi, u8 *name, u8 name_len);
int mgmt_start_discovery_failed(struct hci_dev *hdev, u8 status);
int mgmt_stop_discovery_failed(struct hci_dev *hdev, u8 status);
int mgmt_discovering(struct hci_dev *hdev, u8 discovering);
int mgmt_interleaved_discovery(struct hci_dev *hdev);
int mgmt_device_blocked(struct hci_dev *hdev, bdaddr_t *bdaddr, u8 type);
int mgmt_device_unblocked(struct hci_dev *hdev, bdaddr_t *bdaddr, u8 type);

int mgmt_new_ltk(struct hci_dev *hdev, struct smp_ltk *key, u8 persistent);

/* HCI info for socket */
#define hci_pi(sk) ((struct hci_pinfo *) sk)

struct hci_pinfo {
	struct bt_sock    bt;
	struct hci_dev    *hdev;
	struct hci_filter filter;
	__u32             cmsg_mask;
	unsigned short   channel;
};

/* HCI security filter */
#define HCI_SFLT_MAX_OGF  5

struct hci_sec_filter {
	__u32 type_mask;
	__u32 event_mask[2];
	__u32 ocf_mask[HCI_SFLT_MAX_OGF + 1][4];
};

/* ----- HCI requests ----- */
#define HCI_REQ_DONE	  0
#define HCI_REQ_PEND	  1
#define HCI_REQ_CANCELED  2

#define hci_req_lock(d)		mutex_lock(&d->req_lock)
#define hci_req_unlock(d)	mutex_unlock(&d->req_lock)

void hci_req_complete(struct hci_dev *hdev, __u16 cmd, int result);

void hci_le_conn_update(struct hci_conn *conn, u16 min, u16 max,
					u16 latency, u16 to_multiplier);
void hci_le_start_enc(struct hci_conn *conn, __le16 ediv, __u8 rand[8],
							__u8 ltk[16]);
void hci_le_ltk_reply(struct hci_conn *conn, u8 ltk[16]);
void hci_le_ltk_neg_reply(struct hci_conn *conn);

int hci_do_inquiry(struct hci_dev *hdev, u8 length);
int hci_cancel_inquiry(struct hci_dev *hdev);
int hci_le_scan(struct hci_dev *hdev, u8 type, u16 interval, u16 window,
		int timeout);

#endif /* __HCI_CORE_H */<|MERGE_RESOLUTION|>--- conflicted
+++ resolved
@@ -981,11 +981,7 @@
 int mgmt_connectable(struct hci_dev *hdev, u8 connectable);
 int mgmt_write_scan_failed(struct hci_dev *hdev, u8 scan, u8 status);
 int mgmt_new_link_key(struct hci_dev *hdev, struct link_key *key,
-<<<<<<< HEAD
-		      u8 persistent);
-=======
 		      bool persistent);
->>>>>>> 711e1bfb
 int mgmt_device_connected(struct hci_dev *hdev, bdaddr_t *bdaddr, u8 link_type,
 			  u8 addr_type, u32 flags, u8 *name, u8 name_len,
 			  u8 *dev_class);
