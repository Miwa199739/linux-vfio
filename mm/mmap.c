/*
 * mm/mmap.c
 *
 * Written by obz.
 *
 * Address space accounting code	<alan@lxorguk.ukuu.org.uk>
 */

#include <linux/slab.h>
#include <linux/backing-dev.h>
#include <linux/mm.h>
#include <linux/shm.h>
#include <linux/mman.h>
#include <linux/pagemap.h>
#include <linux/swap.h>
#include <linux/syscalls.h>
#include <linux/capability.h>
#include <linux/init.h>
#include <linux/file.h>
#include <linux/fs.h>
#include <linux/personality.h>
#include <linux/security.h>
#include <linux/hugetlb.h>
#include <linux/profile.h>
#include <linux/export.h>
#include <linux/mount.h>
#include <linux/mempolicy.h>
#include <linux/rmap.h>
#include <linux/mmu_notifier.h>
#include <linux/perf_event.h>
#include <linux/audit.h>
#include <linux/khugepaged.h>
#include <linux/uprobes.h>

#include <asm/uaccess.h>
#include <asm/cacheflush.h>
#include <asm/tlb.h>
#include <asm/mmu_context.h>

#include "internal.h"

#ifndef arch_mmap_check
#define arch_mmap_check(addr, len, flags)	(0)
#endif

#ifndef arch_rebalance_pgtables
#define arch_rebalance_pgtables(addr, len)		(addr)
#endif

static void unmap_region(struct mm_struct *mm,
		struct vm_area_struct *vma, struct vm_area_struct *prev,
		unsigned long start, unsigned long end);

/*
 * WARNING: the debugging will use recursive algorithms so never enable this
 * unless you know what you are doing.
 */
#undef DEBUG_MM_RB

/* description of effects of mapping type and prot in current implementation.
 * this is due to the limited x86 page protection hardware.  The expected
 * behavior is in parens:
 *
 * map_type	prot
 *		PROT_NONE	PROT_READ	PROT_WRITE	PROT_EXEC
 * MAP_SHARED	r: (no) no	r: (yes) yes	r: (no) yes	r: (no) yes
 *		w: (no) no	w: (no) no	w: (yes) yes	w: (no) no
 *		x: (no) no	x: (no) yes	x: (no) yes	x: (yes) yes
 *		
 * MAP_PRIVATE	r: (no) no	r: (yes) yes	r: (no) yes	r: (no) yes
 *		w: (no) no	w: (no) no	w: (copy) copy	w: (no) no
 *		x: (no) no	x: (no) yes	x: (no) yes	x: (yes) yes
 *
 */
pgprot_t protection_map[16] = {
	__P000, __P001, __P010, __P011, __P100, __P101, __P110, __P111,
	__S000, __S001, __S010, __S011, __S100, __S101, __S110, __S111
};

pgprot_t vm_get_page_prot(unsigned long vm_flags)
{
	return __pgprot(pgprot_val(protection_map[vm_flags &
				(VM_READ|VM_WRITE|VM_EXEC|VM_SHARED)]) |
			pgprot_val(arch_vm_get_page_prot(vm_flags)));
}
EXPORT_SYMBOL(vm_get_page_prot);

int sysctl_overcommit_memory __read_mostly = OVERCOMMIT_GUESS;  /* heuristic overcommit */
int sysctl_overcommit_ratio __read_mostly = 50;	/* default is 50% */
int sysctl_max_map_count __read_mostly = DEFAULT_MAX_MAP_COUNT;
/*
 * Make sure vm_committed_as in one cacheline and not cacheline shared with
 * other variables. It can be updated by several CPUs frequently.
 */
struct percpu_counter vm_committed_as ____cacheline_aligned_in_smp;

/*
 * Check that a process has enough memory to allocate a new virtual
 * mapping. 0 means there is enough memory for the allocation to
 * succeed and -ENOMEM implies there is not.
 *
 * We currently support three overcommit policies, which are set via the
 * vm.overcommit_memory sysctl.  See Documentation/vm/overcommit-accounting
 *
 * Strict overcommit modes added 2002 Feb 26 by Alan Cox.
 * Additional code 2002 Jul 20 by Robert Love.
 *
 * cap_sys_admin is 1 if the process has admin privileges, 0 otherwise.
 *
 * Note this is a helper function intended to be used by LSMs which
 * wish to use this logic.
 */
int __vm_enough_memory(struct mm_struct *mm, long pages, int cap_sys_admin)
{
	unsigned long free, allowed;

	vm_acct_memory(pages);

	/*
	 * Sometimes we want to use more memory than we have
	 */
	if (sysctl_overcommit_memory == OVERCOMMIT_ALWAYS)
		return 0;

	if (sysctl_overcommit_memory == OVERCOMMIT_GUESS) {
		free = global_page_state(NR_FREE_PAGES);
		free += global_page_state(NR_FILE_PAGES);

		/*
		 * shmem pages shouldn't be counted as free in this
		 * case, they can't be purged, only swapped out, and
		 * that won't affect the overall amount of available
		 * memory in the system.
		 */
		free -= global_page_state(NR_SHMEM);

		free += nr_swap_pages;

		/*
		 * Any slabs which are created with the
		 * SLAB_RECLAIM_ACCOUNT flag claim to have contents
		 * which are reclaimable, under pressure.  The dentry
		 * cache and most inode caches should fall into this
		 */
		free += global_page_state(NR_SLAB_RECLAIMABLE);

		/*
		 * Leave reserved pages. The pages are not for anonymous pages.
		 */
		if (free <= totalreserve_pages)
			goto error;
		else
			free -= totalreserve_pages;

		/*
		 * Leave the last 3% for root
		 */
		if (!cap_sys_admin)
			free -= free / 32;

		if (free > pages)
			return 0;

		goto error;
	}

	allowed = (totalram_pages - hugetlb_total_pages())
	       	* sysctl_overcommit_ratio / 100;
	/*
	 * Leave the last 3% for root
	 */
	if (!cap_sys_admin)
		allowed -= allowed / 32;
	allowed += total_swap_pages;

	/* Don't let a single process grow too big:
	   leave 3% of the size of this process for other processes */
	if (mm)
		allowed -= mm->total_vm / 32;

	if (percpu_counter_read_positive(&vm_committed_as) < allowed)
		return 0;
error:
	vm_unacct_memory(pages);

	return -ENOMEM;
}

/*
 * Requires inode->i_mapping->i_mmap_mutex
 */
static void __remove_shared_vm_struct(struct vm_area_struct *vma,
		struct file *file, struct address_space *mapping)
{
	if (vma->vm_flags & VM_DENYWRITE)
		atomic_inc(&file->f_path.dentry->d_inode->i_writecount);
	if (vma->vm_flags & VM_SHARED)
		mapping->i_mmap_writable--;

	flush_dcache_mmap_lock(mapping);
	if (unlikely(vma->vm_flags & VM_NONLINEAR))
		list_del_init(&vma->shared.vm_set.list);
	else
		vma_prio_tree_remove(vma, &mapping->i_mmap);
	flush_dcache_mmap_unlock(mapping);
}

/*
 * Unlink a file-based vm structure from its prio_tree, to hide
 * vma from rmap and vmtruncate before freeing its page tables.
 */
void unlink_file_vma(struct vm_area_struct *vma)
{
	struct file *file = vma->vm_file;

	if (file) {
		struct address_space *mapping = file->f_mapping;
		mutex_lock(&mapping->i_mmap_mutex);
		__remove_shared_vm_struct(vma, file, mapping);
		mutex_unlock(&mapping->i_mmap_mutex);
		uprobe_munmap(vma);
	}
}

/*
 * Close a vm structure and free it, returning the next.
 */
static struct vm_area_struct *remove_vma(struct vm_area_struct *vma)
{
	struct vm_area_struct *next = vma->vm_next;

	might_sleep();
	if (vma->vm_ops && vma->vm_ops->close)
		vma->vm_ops->close(vma);
	if (vma->vm_file) {
		fput(vma->vm_file);
		if (vma->vm_flags & VM_EXECUTABLE)
			removed_exe_file_vma(vma->vm_mm);
	}
	mpol_put(vma_policy(vma));
	kmem_cache_free(vm_area_cachep, vma);
	return next;
}

SYSCALL_DEFINE1(brk, unsigned long, brk)
{
	unsigned long rlim, retval;
	unsigned long newbrk, oldbrk;
	struct mm_struct *mm = current->mm;
	unsigned long min_brk;

	down_write(&mm->mmap_sem);

#ifdef CONFIG_COMPAT_BRK
	/*
	 * CONFIG_COMPAT_BRK can still be overridden by setting
	 * randomize_va_space to 2, which will still cause mm->start_brk
	 * to be arbitrarily shifted
	 */
	if (current->brk_randomized)
		min_brk = mm->start_brk;
	else
		min_brk = mm->end_data;
#else
	min_brk = mm->start_brk;
#endif
	if (brk < min_brk)
		goto out;

	/*
	 * Check against rlimit here. If this check is done later after the test
	 * of oldbrk with newbrk then it can escape the test and let the data
	 * segment grow beyond its set limit the in case where the limit is
	 * not page aligned -Ram Gupta
	 */
	rlim = rlimit(RLIMIT_DATA);
	if (rlim < RLIM_INFINITY && (brk - mm->start_brk) +
			(mm->end_data - mm->start_data) > rlim)
		goto out;

	newbrk = PAGE_ALIGN(brk);
	oldbrk = PAGE_ALIGN(mm->brk);
	if (oldbrk == newbrk)
		goto set_brk;

	/* Always allow shrinking brk. */
	if (brk <= mm->brk) {
		if (!do_munmap(mm, newbrk, oldbrk-newbrk))
			goto set_brk;
		goto out;
	}

	/* Check against existing mmap mappings. */
	if (find_vma_intersection(mm, oldbrk, newbrk+PAGE_SIZE))
		goto out;

	/* Ok, looks good - let it rip. */
	if (do_brk(oldbrk, newbrk-oldbrk) != oldbrk)
		goto out;
set_brk:
	mm->brk = brk;
out:
	retval = mm->brk;
	up_write(&mm->mmap_sem);
	return retval;
}

#ifdef DEBUG_MM_RB
static int browse_rb(struct rb_root *root)
{
	int i = 0, j;
	struct rb_node *nd, *pn = NULL;
	unsigned long prev = 0, pend = 0;

	for (nd = rb_first(root); nd; nd = rb_next(nd)) {
		struct vm_area_struct *vma;
		vma = rb_entry(nd, struct vm_area_struct, vm_rb);
		if (vma->vm_start < prev)
			printk("vm_start %lx prev %lx\n", vma->vm_start, prev), i = -1;
		if (vma->vm_start < pend)
			printk("vm_start %lx pend %lx\n", vma->vm_start, pend);
		if (vma->vm_start > vma->vm_end)
			printk("vm_end %lx < vm_start %lx\n", vma->vm_end, vma->vm_start);
		i++;
		pn = nd;
		prev = vma->vm_start;
		pend = vma->vm_end;
	}
	j = 0;
	for (nd = pn; nd; nd = rb_prev(nd)) {
		j++;
	}
	if (i != j)
		printk("backwards %d, forwards %d\n", j, i), i = 0;
	return i;
}

void validate_mm(struct mm_struct *mm)
{
	int bug = 0;
	int i = 0;
	struct vm_area_struct *tmp = mm->mmap;
	while (tmp) {
		tmp = tmp->vm_next;
		i++;
	}
	if (i != mm->map_count)
		printk("map_count %d vm_next %d\n", mm->map_count, i), bug = 1;
	i = browse_rb(&mm->mm_rb);
	if (i != mm->map_count)
		printk("map_count %d rb %d\n", mm->map_count, i), bug = 1;
	BUG_ON(bug);
}
#else
#define validate_mm(mm) do { } while (0)
#endif

static struct vm_area_struct *
find_vma_prepare(struct mm_struct *mm, unsigned long addr,
		struct vm_area_struct **pprev, struct rb_node ***rb_link,
		struct rb_node ** rb_parent)
{
	struct vm_area_struct * vma;
	struct rb_node ** __rb_link, * __rb_parent, * rb_prev;

	__rb_link = &mm->mm_rb.rb_node;
	rb_prev = __rb_parent = NULL;
	vma = NULL;

	while (*__rb_link) {
		struct vm_area_struct *vma_tmp;

		__rb_parent = *__rb_link;
		vma_tmp = rb_entry(__rb_parent, struct vm_area_struct, vm_rb);

		if (vma_tmp->vm_end > addr) {
			vma = vma_tmp;
			if (vma_tmp->vm_start <= addr)
				break;
			__rb_link = &__rb_parent->rb_left;
		} else {
			rb_prev = __rb_parent;
			__rb_link = &__rb_parent->rb_right;
		}
	}

	*pprev = NULL;
	if (rb_prev)
		*pprev = rb_entry(rb_prev, struct vm_area_struct, vm_rb);
	*rb_link = __rb_link;
	*rb_parent = __rb_parent;
	return vma;
}

void __vma_link_rb(struct mm_struct *mm, struct vm_area_struct *vma,
		struct rb_node **rb_link, struct rb_node *rb_parent)
{
	rb_link_node(&vma->vm_rb, rb_parent, rb_link);
	rb_insert_color(&vma->vm_rb, &mm->mm_rb);
}

static void __vma_link_file(struct vm_area_struct *vma)
{
	struct file *file;

	file = vma->vm_file;
	if (file) {
		struct address_space *mapping = file->f_mapping;

		if (vma->vm_flags & VM_DENYWRITE)
			atomic_dec(&file->f_path.dentry->d_inode->i_writecount);
		if (vma->vm_flags & VM_SHARED)
			mapping->i_mmap_writable++;

		flush_dcache_mmap_lock(mapping);
		if (unlikely(vma->vm_flags & VM_NONLINEAR))
			vma_nonlinear_insert(vma, &mapping->i_mmap_nonlinear);
		else
			vma_prio_tree_insert(vma, &mapping->i_mmap);
		flush_dcache_mmap_unlock(mapping);
	}
}

static void
__vma_link(struct mm_struct *mm, struct vm_area_struct *vma,
	struct vm_area_struct *prev, struct rb_node **rb_link,
	struct rb_node *rb_parent)
{
	__vma_link_list(mm, vma, prev, rb_parent);
	__vma_link_rb(mm, vma, rb_link, rb_parent);
}

static void vma_link(struct mm_struct *mm, struct vm_area_struct *vma,
			struct vm_area_struct *prev, struct rb_node **rb_link,
			struct rb_node *rb_parent)
{
	struct address_space *mapping = NULL;

	if (vma->vm_file)
		mapping = vma->vm_file->f_mapping;

	if (mapping)
		mutex_lock(&mapping->i_mmap_mutex);

	__vma_link(mm, vma, prev, rb_link, rb_parent);
	__vma_link_file(vma);

	if (mapping)
		mutex_unlock(&mapping->i_mmap_mutex);

	mm->map_count++;
	validate_mm(mm);
}

/*
 * Helper for vma_adjust() in the split_vma insert case: insert a vma into the
 * mm's list and rbtree.  It has already been inserted into the prio_tree.
 */
static void __insert_vm_struct(struct mm_struct *mm, struct vm_area_struct *vma)
{
	struct vm_area_struct *__vma, *prev;
	struct rb_node **rb_link, *rb_parent;

	__vma = find_vma_prepare(mm, vma->vm_start,&prev, &rb_link, &rb_parent);
	BUG_ON(__vma && __vma->vm_start < vma->vm_end);
	__vma_link(mm, vma, prev, rb_link, rb_parent);
	mm->map_count++;
}

static inline void
__vma_unlink(struct mm_struct *mm, struct vm_area_struct *vma,
		struct vm_area_struct *prev)
{
	struct vm_area_struct *next = vma->vm_next;

	prev->vm_next = next;
	if (next)
		next->vm_prev = prev;
	rb_erase(&vma->vm_rb, &mm->mm_rb);
	if (mm->mmap_cache == vma)
		mm->mmap_cache = prev;
}

/*
 * We cannot adjust vm_start, vm_end, vm_pgoff fields of a vma that
 * is already present in an i_mmap tree without adjusting the tree.
 * The following helper function should be used when such adjustments
 * are necessary.  The "insert" vma (if any) is to be inserted
 * before we drop the necessary locks.
 */
int vma_adjust(struct vm_area_struct *vma, unsigned long start,
	unsigned long end, pgoff_t pgoff, struct vm_area_struct *insert)
{
	struct mm_struct *mm = vma->vm_mm;
	struct vm_area_struct *next = vma->vm_next;
	struct vm_area_struct *importer = NULL;
	struct address_space *mapping = NULL;
	struct prio_tree_root *root = NULL;
	struct anon_vma *anon_vma = NULL;
	struct file *file = vma->vm_file;
	long adjust_next = 0;
	int remove_next = 0;

	if (next && !insert) {
		struct vm_area_struct *exporter = NULL;

		if (end >= next->vm_end) {
			/*
			 * vma expands, overlapping all the next, and
			 * perhaps the one after too (mprotect case 6).
			 */
again:			remove_next = 1 + (end > next->vm_end);
			end = next->vm_end;
			exporter = next;
			importer = vma;
		} else if (end > next->vm_start) {
			/*
			 * vma expands, overlapping part of the next:
			 * mprotect case 5 shifting the boundary up.
			 */
			adjust_next = (end - next->vm_start) >> PAGE_SHIFT;
			exporter = next;
			importer = vma;
		} else if (end < vma->vm_end) {
			/*
			 * vma shrinks, and !insert tells it's not
			 * split_vma inserting another: so it must be
			 * mprotect case 4 shifting the boundary down.
			 */
			adjust_next = - ((vma->vm_end - end) >> PAGE_SHIFT);
			exporter = vma;
			importer = next;
		}

		/*
		 * Easily overlooked: when mprotect shifts the boundary,
		 * make sure the expanding vma has anon_vma set if the
		 * shrinking vma had, to cover any anon pages imported.
		 */
		if (exporter && exporter->anon_vma && !importer->anon_vma) {
			if (anon_vma_clone(importer, exporter))
				return -ENOMEM;
			importer->anon_vma = exporter->anon_vma;
		}
	}

	if (file) {
		mapping = file->f_mapping;
		if (!(vma->vm_flags & VM_NONLINEAR)) {
			root = &mapping->i_mmap;
<<<<<<< HEAD
			uprobe_munmap(vma);

			if (adjust_next)
				uprobe_munmap(next);
=======
			uprobe_munmap(vma, vma->vm_start, vma->vm_end);

			if (adjust_next)
				uprobe_munmap(next, next->vm_start,
							next->vm_end);
>>>>>>> cbc91f71
		}

		mutex_lock(&mapping->i_mmap_mutex);
		if (insert) {
			/*
			 * Put into prio_tree now, so instantiated pages
			 * are visible to arm/parisc __flush_dcache_page
			 * throughout; but we cannot insert into address
			 * space until vma start or end is updated.
			 */
			__vma_link_file(insert);
		}
	}

	vma_adjust_trans_huge(vma, start, end, adjust_next);

	/*
	 * When changing only vma->vm_end, we don't really need anon_vma
	 * lock. This is a fairly rare case by itself, but the anon_vma
	 * lock may be shared between many sibling processes.  Skipping
	 * the lock for brk adjustments makes a difference sometimes.
	 */
	if (vma->anon_vma && (importer || start != vma->vm_start)) {
		anon_vma = vma->anon_vma;
		anon_vma_lock(anon_vma);
	}

	if (root) {
		flush_dcache_mmap_lock(mapping);
		vma_prio_tree_remove(vma, root);
		if (adjust_next)
			vma_prio_tree_remove(next, root);
	}

	vma->vm_start = start;
	vma->vm_end = end;
	vma->vm_pgoff = pgoff;
	if (adjust_next) {
		next->vm_start += adjust_next << PAGE_SHIFT;
		next->vm_pgoff += adjust_next;
	}

	if (root) {
		if (adjust_next)
			vma_prio_tree_insert(next, root);
		vma_prio_tree_insert(vma, root);
		flush_dcache_mmap_unlock(mapping);
	}

	if (remove_next) {
		/*
		 * vma_merge has merged next into vma, and needs
		 * us to remove next before dropping the locks.
		 */
		__vma_unlink(mm, next, vma);
		if (file)
			__remove_shared_vm_struct(next, file, mapping);
	} else if (insert) {
		/*
		 * split_vma has split insert from vma, and needs
		 * us to insert it before dropping the locks
		 * (it may either follow vma or precede it).
		 */
		__insert_vm_struct(mm, insert);
	}

	if (anon_vma)
		anon_vma_unlock(anon_vma);
	if (mapping)
		mutex_unlock(&mapping->i_mmap_mutex);

	if (root) {
		uprobe_mmap(vma);

		if (adjust_next)
			uprobe_mmap(next);
	}

	if (remove_next) {
		if (file) {
<<<<<<< HEAD
			uprobe_munmap(next);
=======
			uprobe_munmap(next, next->vm_start, next->vm_end);
>>>>>>> cbc91f71
			fput(file);
			if (next->vm_flags & VM_EXECUTABLE)
				removed_exe_file_vma(mm);
		}
		if (next->anon_vma)
			anon_vma_merge(vma, next);
		mm->map_count--;
		mpol_put(vma_policy(next));
		kmem_cache_free(vm_area_cachep, next);
		/*
		 * In mprotect's case 6 (see comments on vma_merge),
		 * we must remove another next too. It would clutter
		 * up the code too much to do both in one go.
		 */
		if (remove_next == 2) {
			next = vma->vm_next;
			goto again;
		}
	}
	if (insert && file)
		uprobe_mmap(insert);

	validate_mm(mm);

	return 0;
}

/*
 * If the vma has a ->close operation then the driver probably needs to release
 * per-vma resources, so we don't attempt to merge those.
 */
static inline int is_mergeable_vma(struct vm_area_struct *vma,
			struct file *file, unsigned long vm_flags)
{
	/* VM_CAN_NONLINEAR may get set later by f_op->mmap() */
	if ((vma->vm_flags ^ vm_flags) & ~VM_CAN_NONLINEAR)
		return 0;
	if (vma->vm_file != file)
		return 0;
	if (vma->vm_ops && vma->vm_ops->close)
		return 0;
	return 1;
}

static inline int is_mergeable_anon_vma(struct anon_vma *anon_vma1,
					struct anon_vma *anon_vma2,
					struct vm_area_struct *vma)
{
	/*
	 * The list_is_singular() test is to avoid merging VMA cloned from
	 * parents. This can improve scalability caused by anon_vma lock.
	 */
	if ((!anon_vma1 || !anon_vma2) && (!vma ||
		list_is_singular(&vma->anon_vma_chain)))
		return 1;
	return anon_vma1 == anon_vma2;
}

/*
 * Return true if we can merge this (vm_flags,anon_vma,file,vm_pgoff)
 * in front of (at a lower virtual address and file offset than) the vma.
 *
 * We cannot merge two vmas if they have differently assigned (non-NULL)
 * anon_vmas, nor if same anon_vma is assigned but offsets incompatible.
 *
 * We don't check here for the merged mmap wrapping around the end of pagecache
 * indices (16TB on ia32) because do_mmap_pgoff() does not permit mmap's which
 * wrap, nor mmaps which cover the final page at index -1UL.
 */
static int
can_vma_merge_before(struct vm_area_struct *vma, unsigned long vm_flags,
	struct anon_vma *anon_vma, struct file *file, pgoff_t vm_pgoff)
{
	if (is_mergeable_vma(vma, file, vm_flags) &&
	    is_mergeable_anon_vma(anon_vma, vma->anon_vma, vma)) {
		if (vma->vm_pgoff == vm_pgoff)
			return 1;
	}
	return 0;
}

/*
 * Return true if we can merge this (vm_flags,anon_vma,file,vm_pgoff)
 * beyond (at a higher virtual address and file offset than) the vma.
 *
 * We cannot merge two vmas if they have differently assigned (non-NULL)
 * anon_vmas, nor if same anon_vma is assigned but offsets incompatible.
 */
static int
can_vma_merge_after(struct vm_area_struct *vma, unsigned long vm_flags,
	struct anon_vma *anon_vma, struct file *file, pgoff_t vm_pgoff)
{
	if (is_mergeable_vma(vma, file, vm_flags) &&
	    is_mergeable_anon_vma(anon_vma, vma->anon_vma, vma)) {
		pgoff_t vm_pglen;
		vm_pglen = (vma->vm_end - vma->vm_start) >> PAGE_SHIFT;
		if (vma->vm_pgoff + vm_pglen == vm_pgoff)
			return 1;
	}
	return 0;
}

/*
 * Given a mapping request (addr,end,vm_flags,file,pgoff), figure out
 * whether that can be merged with its predecessor or its successor.
 * Or both (it neatly fills a hole).
 *
 * In most cases - when called for mmap, brk or mremap - [addr,end) is
 * certain not to be mapped by the time vma_merge is called; but when
 * called for mprotect, it is certain to be already mapped (either at
 * an offset within prev, or at the start of next), and the flags of
 * this area are about to be changed to vm_flags - and the no-change
 * case has already been eliminated.
 *
 * The following mprotect cases have to be considered, where AAAA is
 * the area passed down from mprotect_fixup, never extending beyond one
 * vma, PPPPPP is the prev vma specified, and NNNNNN the next vma after:
 *
 *     AAAA             AAAA                AAAA          AAAA
 *    PPPPPPNNNNNN    PPPPPPNNNNNN    PPPPPPNNNNNN    PPPPNNNNXXXX
 *    cannot merge    might become    might become    might become
 *                    PPNNNNNNNNNN    PPPPPPPPPPNN    PPPPPPPPPPPP 6 or
 *    mmap, brk or    case 4 below    case 5 below    PPPPPPPPXXXX 7 or
 *    mremap move:                                    PPPPNNNNNNNN 8
 *        AAAA
 *    PPPP    NNNN    PPPPPPPPPPPP    PPPPPPPPNNNN    PPPPNNNNNNNN
 *    might become    case 1 below    case 2 below    case 3 below
 *
 * Odd one out? Case 8, because it extends NNNN but needs flags of XXXX:
 * mprotect_fixup updates vm_flags & vm_page_prot on successful return.
 */
struct vm_area_struct *vma_merge(struct mm_struct *mm,
			struct vm_area_struct *prev, unsigned long addr,
			unsigned long end, unsigned long vm_flags,
		     	struct anon_vma *anon_vma, struct file *file,
			pgoff_t pgoff, struct mempolicy *policy)
{
	pgoff_t pglen = (end - addr) >> PAGE_SHIFT;
	struct vm_area_struct *area, *next;
	int err;

	/*
	 * We later require that vma->vm_flags == vm_flags,
	 * so this tests vma->vm_flags & VM_SPECIAL, too.
	 */
	if (vm_flags & VM_SPECIAL)
		return NULL;

	if (prev)
		next = prev->vm_next;
	else
		next = mm->mmap;
	area = next;
	if (next && next->vm_end == end)		/* cases 6, 7, 8 */
		next = next->vm_next;

	/*
	 * Can it merge with the predecessor?
	 */
	if (prev && prev->vm_end == addr &&
  			mpol_equal(vma_policy(prev), policy) &&
			can_vma_merge_after(prev, vm_flags,
						anon_vma, file, pgoff)) {
		/*
		 * OK, it can.  Can we now merge in the successor as well?
		 */
		if (next && end == next->vm_start &&
				mpol_equal(policy, vma_policy(next)) &&
				can_vma_merge_before(next, vm_flags,
					anon_vma, file, pgoff+pglen) &&
				is_mergeable_anon_vma(prev->anon_vma,
						      next->anon_vma, NULL)) {
							/* cases 1, 6 */
			err = vma_adjust(prev, prev->vm_start,
				next->vm_end, prev->vm_pgoff, NULL);
		} else					/* cases 2, 5, 7 */
			err = vma_adjust(prev, prev->vm_start,
				end, prev->vm_pgoff, NULL);
		if (err)
			return NULL;
		khugepaged_enter_vma_merge(prev);
		return prev;
	}

	/*
	 * Can this new request be merged in front of next?
	 */
	if (next && end == next->vm_start &&
 			mpol_equal(policy, vma_policy(next)) &&
			can_vma_merge_before(next, vm_flags,
					anon_vma, file, pgoff+pglen)) {
		if (prev && addr < prev->vm_end)	/* case 4 */
			err = vma_adjust(prev, prev->vm_start,
				addr, prev->vm_pgoff, NULL);
		else					/* cases 3, 8 */
			err = vma_adjust(area, addr, next->vm_end,
				next->vm_pgoff - pglen, NULL);
		if (err)
			return NULL;
		khugepaged_enter_vma_merge(area);
		return area;
	}

	return NULL;
}

/*
 * Rough compatbility check to quickly see if it's even worth looking
 * at sharing an anon_vma.
 *
 * They need to have the same vm_file, and the flags can only differ
 * in things that mprotect may change.
 *
 * NOTE! The fact that we share an anon_vma doesn't _have_ to mean that
 * we can merge the two vma's. For example, we refuse to merge a vma if
 * there is a vm_ops->close() function, because that indicates that the
 * driver is doing some kind of reference counting. But that doesn't
 * really matter for the anon_vma sharing case.
 */
static int anon_vma_compatible(struct vm_area_struct *a, struct vm_area_struct *b)
{
	return a->vm_end == b->vm_start &&
		mpol_equal(vma_policy(a), vma_policy(b)) &&
		a->vm_file == b->vm_file &&
		!((a->vm_flags ^ b->vm_flags) & ~(VM_READ|VM_WRITE|VM_EXEC)) &&
		b->vm_pgoff == a->vm_pgoff + ((b->vm_start - a->vm_start) >> PAGE_SHIFT);
}

/*
 * Do some basic sanity checking to see if we can re-use the anon_vma
 * from 'old'. The 'a'/'b' vma's are in VM order - one of them will be
 * the same as 'old', the other will be the new one that is trying
 * to share the anon_vma.
 *
 * NOTE! This runs with mm_sem held for reading, so it is possible that
 * the anon_vma of 'old' is concurrently in the process of being set up
 * by another page fault trying to merge _that_. But that's ok: if it
 * is being set up, that automatically means that it will be a singleton
 * acceptable for merging, so we can do all of this optimistically. But
 * we do that ACCESS_ONCE() to make sure that we never re-load the pointer.
 *
 * IOW: that the "list_is_singular()" test on the anon_vma_chain only
 * matters for the 'stable anon_vma' case (ie the thing we want to avoid
 * is to return an anon_vma that is "complex" due to having gone through
 * a fork).
 *
 * We also make sure that the two vma's are compatible (adjacent,
 * and with the same memory policies). That's all stable, even with just
 * a read lock on the mm_sem.
 */
static struct anon_vma *reusable_anon_vma(struct vm_area_struct *old, struct vm_area_struct *a, struct vm_area_struct *b)
{
	if (anon_vma_compatible(a, b)) {
		struct anon_vma *anon_vma = ACCESS_ONCE(old->anon_vma);

		if (anon_vma && list_is_singular(&old->anon_vma_chain))
			return anon_vma;
	}
	return NULL;
}

/*
 * find_mergeable_anon_vma is used by anon_vma_prepare, to check
 * neighbouring vmas for a suitable anon_vma, before it goes off
 * to allocate a new anon_vma.  It checks because a repetitive
 * sequence of mprotects and faults may otherwise lead to distinct
 * anon_vmas being allocated, preventing vma merge in subsequent
 * mprotect.
 */
struct anon_vma *find_mergeable_anon_vma(struct vm_area_struct *vma)
{
	struct anon_vma *anon_vma;
	struct vm_area_struct *near;

	near = vma->vm_next;
	if (!near)
		goto try_prev;

	anon_vma = reusable_anon_vma(near, vma, near);
	if (anon_vma)
		return anon_vma;
try_prev:
	near = vma->vm_prev;
	if (!near)
		goto none;

	anon_vma = reusable_anon_vma(near, near, vma);
	if (anon_vma)
		return anon_vma;
none:
	/*
	 * There's no absolute need to look only at touching neighbours:
	 * we could search further afield for "compatible" anon_vmas.
	 * But it would probably just be a waste of time searching,
	 * or lead to too many vmas hanging off the same anon_vma.
	 * We're trying to allow mprotect remerging later on,
	 * not trying to minimize memory used for anon_vmas.
	 */
	return NULL;
}

#ifdef CONFIG_PROC_FS
void vm_stat_account(struct mm_struct *mm, unsigned long flags,
						struct file *file, long pages)
{
	const unsigned long stack_flags
		= VM_STACK_FLAGS & (VM_GROWSUP|VM_GROWSDOWN);

	if (file) {
		mm->shared_vm += pages;
		if ((flags & (VM_EXEC|VM_WRITE)) == VM_EXEC)
			mm->exec_vm += pages;
	} else if (flags & stack_flags)
		mm->stack_vm += pages;
	if (flags & (VM_RESERVED|VM_IO))
		mm->reserved_vm += pages;
}
#endif /* CONFIG_PROC_FS */

/*
 * If a hint addr is less than mmap_min_addr change hint to be as
 * low as possible but still greater than mmap_min_addr
 */
static inline unsigned long round_hint_to_min(unsigned long hint)
{
	hint &= PAGE_MASK;
	if (((void *)hint != NULL) &&
	    (hint < mmap_min_addr))
		return PAGE_ALIGN(mmap_min_addr);
	return hint;
}

/*
 * The caller must hold down_write(&current->mm->mmap_sem).
 */

unsigned long do_mmap_pgoff(struct file *file, unsigned long addr,
			unsigned long len, unsigned long prot,
			unsigned long flags, unsigned long pgoff)
{
	struct mm_struct * mm = current->mm;
	struct inode *inode;
	vm_flags_t vm_flags;
	int error;
	unsigned long reqprot = prot;

	/*
	 * Does the application expect PROT_READ to imply PROT_EXEC?
	 *
	 * (the exception is when the underlying filesystem is noexec
	 *  mounted, in which case we dont add PROT_EXEC.)
	 */
	if ((prot & PROT_READ) && (current->personality & READ_IMPLIES_EXEC))
		if (!(file && (file->f_path.mnt->mnt_flags & MNT_NOEXEC)))
			prot |= PROT_EXEC;

	if (!len)
		return -EINVAL;

	if (!(flags & MAP_FIXED))
		addr = round_hint_to_min(addr);

	/* Careful about overflows.. */
	len = PAGE_ALIGN(len);
	if (!len)
		return -ENOMEM;

	/* offset overflow? */
	if ((pgoff + (len >> PAGE_SHIFT)) < pgoff)
               return -EOVERFLOW;

	/* Too many mappings? */
	if (mm->map_count > sysctl_max_map_count)
		return -ENOMEM;

	/* Obtain the address to map to. we verify (or select) it and ensure
	 * that it represents a valid section of the address space.
	 */
	addr = get_unmapped_area(file, addr, len, pgoff, flags);
	if (addr & ~PAGE_MASK)
		return addr;

	/* Do simple checking here so the lower-level routines won't have
	 * to. we assume access permissions have been handled by the open
	 * of the memory object, so we don't do any here.
	 */
	vm_flags = calc_vm_prot_bits(prot) | calc_vm_flag_bits(flags) |
			mm->def_flags | VM_MAYREAD | VM_MAYWRITE | VM_MAYEXEC;

	if (flags & MAP_LOCKED)
		if (!can_do_mlock())
			return -EPERM;

	/* mlock MCL_FUTURE? */
	if (vm_flags & VM_LOCKED) {
		unsigned long locked, lock_limit;
		locked = len >> PAGE_SHIFT;
		locked += mm->locked_vm;
		lock_limit = rlimit(RLIMIT_MEMLOCK);
		lock_limit >>= PAGE_SHIFT;
		if (locked > lock_limit && !capable(CAP_IPC_LOCK))
			return -EAGAIN;
	}

	inode = file ? file->f_path.dentry->d_inode : NULL;

	if (file) {
		switch (flags & MAP_TYPE) {
		case MAP_SHARED:
			if ((prot&PROT_WRITE) && !(file->f_mode&FMODE_WRITE))
				return -EACCES;

			/*
			 * Make sure we don't allow writing to an append-only
			 * file..
			 */
			if (IS_APPEND(inode) && (file->f_mode & FMODE_WRITE))
				return -EACCES;

			/*
			 * Make sure there are no mandatory locks on the file.
			 */
			if (locks_verify_locked(inode))
				return -EAGAIN;

			vm_flags |= VM_SHARED | VM_MAYSHARE;
			if (!(file->f_mode & FMODE_WRITE))
				vm_flags &= ~(VM_MAYWRITE | VM_SHARED);

			/* fall through */
		case MAP_PRIVATE:
			if (!(file->f_mode & FMODE_READ))
				return -EACCES;
			if (file->f_path.mnt->mnt_flags & MNT_NOEXEC) {
				if (vm_flags & VM_EXEC)
					return -EPERM;
				vm_flags &= ~VM_MAYEXEC;
			}

			if (!file->f_op || !file->f_op->mmap)
				return -ENODEV;
			break;

		default:
			return -EINVAL;
		}
	} else {
		switch (flags & MAP_TYPE) {
		case MAP_SHARED:
			/*
			 * Ignore pgoff.
			 */
			pgoff = 0;
			vm_flags |= VM_SHARED | VM_MAYSHARE;
			break;
		case MAP_PRIVATE:
			/*
			 * Set pgoff according to addr for anon_vma.
			 */
			pgoff = addr >> PAGE_SHIFT;
			break;
		default:
			return -EINVAL;
		}
	}

	error = security_file_mmap(file, reqprot, prot, flags, addr, 0);
	if (error)
		return error;

	return mmap_region(file, addr, len, flags, vm_flags, pgoff);
}
EXPORT_SYMBOL(do_mmap_pgoff);

SYSCALL_DEFINE6(mmap_pgoff, unsigned long, addr, unsigned long, len,
		unsigned long, prot, unsigned long, flags,
		unsigned long, fd, unsigned long, pgoff)
{
	struct file *file = NULL;
	unsigned long retval = -EBADF;

	if (!(flags & MAP_ANONYMOUS)) {
		audit_mmap_fd(fd, flags);
		if (unlikely(flags & MAP_HUGETLB))
			return -EINVAL;
		file = fget(fd);
		if (!file)
			goto out;
	} else if (flags & MAP_HUGETLB) {
		struct user_struct *user = NULL;
		/*
		 * VM_NORESERVE is used because the reservations will be
		 * taken when vm_ops->mmap() is called
		 * A dummy user value is used because we are not locking
		 * memory so no accounting is necessary
		 */
		file = hugetlb_file_setup(HUGETLB_ANON_FILE, addr, len,
						VM_NORESERVE, &user,
						HUGETLB_ANONHUGE_INODE);
		if (IS_ERR(file))
			return PTR_ERR(file);
	}

	flags &= ~(MAP_EXECUTABLE | MAP_DENYWRITE);

	down_write(&current->mm->mmap_sem);
	retval = do_mmap_pgoff(file, addr, len, prot, flags, pgoff);
	up_write(&current->mm->mmap_sem);

	if (file)
		fput(file);
out:
	return retval;
}

#ifdef __ARCH_WANT_SYS_OLD_MMAP
struct mmap_arg_struct {
	unsigned long addr;
	unsigned long len;
	unsigned long prot;
	unsigned long flags;
	unsigned long fd;
	unsigned long offset;
};

SYSCALL_DEFINE1(old_mmap, struct mmap_arg_struct __user *, arg)
{
	struct mmap_arg_struct a;

	if (copy_from_user(&a, arg, sizeof(a)))
		return -EFAULT;
	if (a.offset & ~PAGE_MASK)
		return -EINVAL;

	return sys_mmap_pgoff(a.addr, a.len, a.prot, a.flags, a.fd,
			      a.offset >> PAGE_SHIFT);
}
#endif /* __ARCH_WANT_SYS_OLD_MMAP */

/*
 * Some shared mappigns will want the pages marked read-only
 * to track write events. If so, we'll downgrade vm_page_prot
 * to the private version (using protection_map[] without the
 * VM_SHARED bit).
 */
int vma_wants_writenotify(struct vm_area_struct *vma)
{
	vm_flags_t vm_flags = vma->vm_flags;

	/* If it was private or non-writable, the write bit is already clear */
	if ((vm_flags & (VM_WRITE|VM_SHARED)) != ((VM_WRITE|VM_SHARED)))
		return 0;

	/* The backer wishes to know when pages are first written to? */
	if (vma->vm_ops && vma->vm_ops->page_mkwrite)
		return 1;

	/* The open routine did something to the protections already? */
	if (pgprot_val(vma->vm_page_prot) !=
	    pgprot_val(vm_get_page_prot(vm_flags)))
		return 0;

	/* Specialty mapping? */
	if (vm_flags & (VM_PFNMAP|VM_INSERTPAGE))
		return 0;

	/* Can the mapping track the dirty pages? */
	return vma->vm_file && vma->vm_file->f_mapping &&
		mapping_cap_account_dirty(vma->vm_file->f_mapping);
}

/*
 * We account for memory if it's a private writeable mapping,
 * not hugepages and VM_NORESERVE wasn't set.
 */
static inline int accountable_mapping(struct file *file, vm_flags_t vm_flags)
{
	/*
	 * hugetlb has its own accounting separate from the core VM
	 * VM_HUGETLB may not be set yet so we cannot check for that flag.
	 */
	if (file && is_file_hugepages(file))
		return 0;

	return (vm_flags & (VM_NORESERVE | VM_SHARED | VM_WRITE)) == VM_WRITE;
}

unsigned long mmap_region(struct file *file, unsigned long addr,
			  unsigned long len, unsigned long flags,
			  vm_flags_t vm_flags, unsigned long pgoff)
{
	struct mm_struct *mm = current->mm;
	struct vm_area_struct *vma, *prev;
	int correct_wcount = 0;
	int error;
	struct rb_node **rb_link, *rb_parent;
	unsigned long charged = 0;
	struct inode *inode =  file ? file->f_path.dentry->d_inode : NULL;

	/* Clear old maps */
	error = -ENOMEM;
munmap_back:
	vma = find_vma_prepare(mm, addr, &prev, &rb_link, &rb_parent);
	if (vma && vma->vm_start < addr + len) {
		if (do_munmap(mm, addr, len))
			return -ENOMEM;
		goto munmap_back;
	}

	/* Check against address space limit. */
	if (!may_expand_vm(mm, len >> PAGE_SHIFT))
		return -ENOMEM;

	/*
	 * Set 'VM_NORESERVE' if we should not account for the
	 * memory use of this mapping.
	 */
	if ((flags & MAP_NORESERVE)) {
		/* We honor MAP_NORESERVE if allowed to overcommit */
		if (sysctl_overcommit_memory != OVERCOMMIT_NEVER)
			vm_flags |= VM_NORESERVE;

		/* hugetlb applies strict overcommit unless MAP_NORESERVE */
		if (file && is_file_hugepages(file))
			vm_flags |= VM_NORESERVE;
	}

	/*
	 * Private writable mapping: check memory availability
	 */
	if (accountable_mapping(file, vm_flags)) {
		charged = len >> PAGE_SHIFT;
		if (security_vm_enough_memory_mm(mm, charged))
			return -ENOMEM;
		vm_flags |= VM_ACCOUNT;
	}

	/*
	 * Can we just expand an old mapping?
	 */
	vma = vma_merge(mm, prev, addr, addr + len, vm_flags, NULL, file, pgoff, NULL);
	if (vma)
		goto out;

	/*
	 * Determine the object being mapped and call the appropriate
	 * specific mapper. the address has already been validated, but
	 * not unmapped, but the maps are removed from the list.
	 */
	vma = kmem_cache_zalloc(vm_area_cachep, GFP_KERNEL);
	if (!vma) {
		error = -ENOMEM;
		goto unacct_error;
	}

	vma->vm_mm = mm;
	vma->vm_start = addr;
	vma->vm_end = addr + len;
	vma->vm_flags = vm_flags;
	vma->vm_page_prot = vm_get_page_prot(vm_flags);
	vma->vm_pgoff = pgoff;
	INIT_LIST_HEAD(&vma->anon_vma_chain);

	error = -EINVAL;	/* when rejecting VM_GROWSDOWN|VM_GROWSUP */

	if (file) {
		if (vm_flags & (VM_GROWSDOWN|VM_GROWSUP))
			goto free_vma;
		if (vm_flags & VM_DENYWRITE) {
			error = deny_write_access(file);
			if (error)
				goto free_vma;
			correct_wcount = 1;
		}
		vma->vm_file = file;
		get_file(file);
		error = file->f_op->mmap(file, vma);
		if (error)
			goto unmap_and_free_vma;
		if (vm_flags & VM_EXECUTABLE)
			added_exe_file_vma(mm);

		/* Can addr have changed??
		 *
		 * Answer: Yes, several device drivers can do it in their
		 *         f_op->mmap method. -DaveM
		 */
		addr = vma->vm_start;
		pgoff = vma->vm_pgoff;
		vm_flags = vma->vm_flags;
	} else if (vm_flags & VM_SHARED) {
		if (unlikely(vm_flags & (VM_GROWSDOWN|VM_GROWSUP)))
			goto free_vma;
		error = shmem_zero_setup(vma);
		if (error)
			goto free_vma;
	}

	if (vma_wants_writenotify(vma)) {
		pgprot_t pprot = vma->vm_page_prot;

		/* Can vma->vm_page_prot have changed??
		 *
		 * Answer: Yes, drivers may have changed it in their
		 *         f_op->mmap method.
		 *
		 * Ensures that vmas marked as uncached stay that way.
		 */
		vma->vm_page_prot = vm_get_page_prot(vm_flags & ~VM_SHARED);
		if (pgprot_val(pprot) == pgprot_val(pgprot_noncached(pprot)))
			vma->vm_page_prot = pgprot_noncached(vma->vm_page_prot);
	}

	vma_link(mm, vma, prev, rb_link, rb_parent);
	file = vma->vm_file;

	/* Once vma denies write, undo our temporary denial count */
	if (correct_wcount)
		atomic_inc(&inode->i_writecount);
out:
	perf_event_mmap(vma);

	mm->total_vm += len >> PAGE_SHIFT;
	vm_stat_account(mm, vm_flags, file, len >> PAGE_SHIFT);
	if (vm_flags & VM_LOCKED) {
		if (!mlock_vma_pages_range(vma, addr, addr + len))
			mm->locked_vm += (len >> PAGE_SHIFT);
	} else if ((flags & MAP_POPULATE) && !(flags & MAP_NONBLOCK))
		make_pages_present(addr, addr + len);

	if (file && uprobe_mmap(vma))
		/* matching probes but cannot insert */
		goto unmap_and_free_vma;

	return addr;

unmap_and_free_vma:
	if (correct_wcount)
		atomic_inc(&inode->i_writecount);
	vma->vm_file = NULL;
	fput(file);

	/* Undo any partial mapping done by a device driver. */
	unmap_region(mm, vma, prev, vma->vm_start, vma->vm_end);
	charged = 0;
free_vma:
	kmem_cache_free(vm_area_cachep, vma);
unacct_error:
	if (charged)
		vm_unacct_memory(charged);
	return error;
}

/* Get an address range which is currently unmapped.
 * For shmat() with addr=0.
 *
 * Ugly calling convention alert:
 * Return value with the low bits set means error value,
 * ie
 *	if (ret & ~PAGE_MASK)
 *		error = ret;
 *
 * This function "knows" that -ENOMEM has the bits set.
 */
#ifndef HAVE_ARCH_UNMAPPED_AREA
unsigned long
arch_get_unmapped_area(struct file *filp, unsigned long addr,
		unsigned long len, unsigned long pgoff, unsigned long flags)
{
	struct mm_struct *mm = current->mm;
	struct vm_area_struct *vma;
	unsigned long start_addr;

	if (len > TASK_SIZE)
		return -ENOMEM;

	if (flags & MAP_FIXED)
		return addr;

	if (addr) {
		addr = PAGE_ALIGN(addr);
		vma = find_vma(mm, addr);
		if (TASK_SIZE - len >= addr &&
		    (!vma || addr + len <= vma->vm_start))
			return addr;
	}
	if (len > mm->cached_hole_size) {
	        start_addr = addr = mm->free_area_cache;
	} else {
	        start_addr = addr = TASK_UNMAPPED_BASE;
	        mm->cached_hole_size = 0;
	}

full_search:
	for (vma = find_vma(mm, addr); ; vma = vma->vm_next) {
		/* At this point:  (!vma || addr < vma->vm_end). */
		if (TASK_SIZE - len < addr) {
			/*
			 * Start a new search - just in case we missed
			 * some holes.
			 */
			if (start_addr != TASK_UNMAPPED_BASE) {
				addr = TASK_UNMAPPED_BASE;
			        start_addr = addr;
				mm->cached_hole_size = 0;
				goto full_search;
			}
			return -ENOMEM;
		}
		if (!vma || addr + len <= vma->vm_start) {
			/*
			 * Remember the place where we stopped the search:
			 */
			mm->free_area_cache = addr + len;
			return addr;
		}
		if (addr + mm->cached_hole_size < vma->vm_start)
		        mm->cached_hole_size = vma->vm_start - addr;
		addr = vma->vm_end;
	}
}
#endif	

void arch_unmap_area(struct mm_struct *mm, unsigned long addr)
{
	/*
	 * Is this a new hole at the lowest possible address?
	 */
	if (addr >= TASK_UNMAPPED_BASE && addr < mm->free_area_cache)
		mm->free_area_cache = addr;
}

/*
 * This mmap-allocator allocates new areas top-down from below the
 * stack's low limit (the base):
 */
#ifndef HAVE_ARCH_UNMAPPED_AREA_TOPDOWN
unsigned long
arch_get_unmapped_area_topdown(struct file *filp, const unsigned long addr0,
			  const unsigned long len, const unsigned long pgoff,
			  const unsigned long flags)
{
	struct vm_area_struct *vma;
	struct mm_struct *mm = current->mm;
	unsigned long addr = addr0, start_addr;

	/* requested length too big for entire address space */
	if (len > TASK_SIZE)
		return -ENOMEM;

	if (flags & MAP_FIXED)
		return addr;

	/* requesting a specific address */
	if (addr) {
		addr = PAGE_ALIGN(addr);
		vma = find_vma(mm, addr);
		if (TASK_SIZE - len >= addr &&
				(!vma || addr + len <= vma->vm_start))
			return addr;
	}

	/* check if free_area_cache is useful for us */
	if (len <= mm->cached_hole_size) {
 	        mm->cached_hole_size = 0;
 		mm->free_area_cache = mm->mmap_base;
 	}

try_again:
	/* either no address requested or can't fit in requested address hole */
	start_addr = addr = mm->free_area_cache;

	if (addr < len)
		goto fail;

	addr -= len;
	do {
		/*
		 * Lookup failure means no vma is above this address,
		 * else if new region fits below vma->vm_start,
		 * return with success:
		 */
		vma = find_vma(mm, addr);
		if (!vma || addr+len <= vma->vm_start)
			/* remember the address as a hint for next time */
			return (mm->free_area_cache = addr);

 		/* remember the largest hole we saw so far */
 		if (addr + mm->cached_hole_size < vma->vm_start)
 		        mm->cached_hole_size = vma->vm_start - addr;

		/* try just below the current vma->vm_start */
		addr = vma->vm_start-len;
	} while (len < vma->vm_start);

fail:
	/*
	 * if hint left us with no space for the requested
	 * mapping then try again:
	 *
	 * Note: this is different with the case of bottomup
	 * which does the fully line-search, but we use find_vma
	 * here that causes some holes skipped.
	 */
	if (start_addr != mm->mmap_base) {
		mm->free_area_cache = mm->mmap_base;
		mm->cached_hole_size = 0;
		goto try_again;
	}

	/*
	 * A failed mmap() very likely causes application failure,
	 * so fall back to the bottom-up function here. This scenario
	 * can happen with large stack limits and large mmap()
	 * allocations.
	 */
	mm->cached_hole_size = ~0UL;
  	mm->free_area_cache = TASK_UNMAPPED_BASE;
	addr = arch_get_unmapped_area(filp, addr0, len, pgoff, flags);
	/*
	 * Restore the topdown base:
	 */
	mm->free_area_cache = mm->mmap_base;
	mm->cached_hole_size = ~0UL;

	return addr;
}
#endif

void arch_unmap_area_topdown(struct mm_struct *mm, unsigned long addr)
{
	/*
	 * Is this a new hole at the highest possible address?
	 */
	if (addr > mm->free_area_cache)
		mm->free_area_cache = addr;

	/* dont allow allocations above current base */
	if (mm->free_area_cache > mm->mmap_base)
		mm->free_area_cache = mm->mmap_base;
}

unsigned long
get_unmapped_area(struct file *file, unsigned long addr, unsigned long len,
		unsigned long pgoff, unsigned long flags)
{
	unsigned long (*get_area)(struct file *, unsigned long,
				  unsigned long, unsigned long, unsigned long);

	unsigned long error = arch_mmap_check(addr, len, flags);
	if (error)
		return error;

	/* Careful about overflows.. */
	if (len > TASK_SIZE)
		return -ENOMEM;

	get_area = current->mm->get_unmapped_area;
	if (file && file->f_op && file->f_op->get_unmapped_area)
		get_area = file->f_op->get_unmapped_area;
	addr = get_area(file, addr, len, pgoff, flags);
	if (IS_ERR_VALUE(addr))
		return addr;

	if (addr > TASK_SIZE - len)
		return -ENOMEM;
	if (addr & ~PAGE_MASK)
		return -EINVAL;

	return arch_rebalance_pgtables(addr, len);
}

EXPORT_SYMBOL(get_unmapped_area);

/* Look up the first VMA which satisfies  addr < vm_end,  NULL if none. */
struct vm_area_struct *find_vma(struct mm_struct *mm, unsigned long addr)
{
	struct vm_area_struct *vma = NULL;

	if (mm) {
		/* Check the cache first. */
		/* (Cache hit rate is typically around 35%.) */
		vma = mm->mmap_cache;
		if (!(vma && vma->vm_end > addr && vma->vm_start <= addr)) {
			struct rb_node * rb_node;

			rb_node = mm->mm_rb.rb_node;
			vma = NULL;

			while (rb_node) {
				struct vm_area_struct * vma_tmp;

				vma_tmp = rb_entry(rb_node,
						struct vm_area_struct, vm_rb);

				if (vma_tmp->vm_end > addr) {
					vma = vma_tmp;
					if (vma_tmp->vm_start <= addr)
						break;
					rb_node = rb_node->rb_left;
				} else
					rb_node = rb_node->rb_right;
			}
			if (vma)
				mm->mmap_cache = vma;
		}
	}
	return vma;
}

EXPORT_SYMBOL(find_vma);

/*
 * Same as find_vma, but also return a pointer to the previous VMA in *pprev.
 */
struct vm_area_struct *
find_vma_prev(struct mm_struct *mm, unsigned long addr,
			struct vm_area_struct **pprev)
{
	struct vm_area_struct *vma;

	vma = find_vma(mm, addr);
	if (vma) {
		*pprev = vma->vm_prev;
	} else {
		struct rb_node *rb_node = mm->mm_rb.rb_node;
		*pprev = NULL;
		while (rb_node) {
			*pprev = rb_entry(rb_node, struct vm_area_struct, vm_rb);
			rb_node = rb_node->rb_right;
		}
	}
	return vma;
}

/*
 * Verify that the stack growth is acceptable and
 * update accounting. This is shared with both the
 * grow-up and grow-down cases.
 */
static int acct_stack_growth(struct vm_area_struct *vma, unsigned long size, unsigned long grow)
{
	struct mm_struct *mm = vma->vm_mm;
	struct rlimit *rlim = current->signal->rlim;
	unsigned long new_start;

	/* address space limit tests */
	if (!may_expand_vm(mm, grow))
		return -ENOMEM;

	/* Stack limit test */
	if (size > ACCESS_ONCE(rlim[RLIMIT_STACK].rlim_cur))
		return -ENOMEM;

	/* mlock limit tests */
	if (vma->vm_flags & VM_LOCKED) {
		unsigned long locked;
		unsigned long limit;
		locked = mm->locked_vm + grow;
		limit = ACCESS_ONCE(rlim[RLIMIT_MEMLOCK].rlim_cur);
		limit >>= PAGE_SHIFT;
		if (locked > limit && !capable(CAP_IPC_LOCK))
			return -ENOMEM;
	}

	/* Check to ensure the stack will not grow into a hugetlb-only region */
	new_start = (vma->vm_flags & VM_GROWSUP) ? vma->vm_start :
			vma->vm_end - size;
	if (is_hugepage_only_range(vma->vm_mm, new_start, size))
		return -EFAULT;

	/*
	 * Overcommit..  This must be the final test, as it will
	 * update security statistics.
	 */
	if (security_vm_enough_memory_mm(mm, grow))
		return -ENOMEM;

	/* Ok, everything looks good - let it rip */
	mm->total_vm += grow;
	if (vma->vm_flags & VM_LOCKED)
		mm->locked_vm += grow;
	vm_stat_account(mm, vma->vm_flags, vma->vm_file, grow);
	return 0;
}

#if defined(CONFIG_STACK_GROWSUP) || defined(CONFIG_IA64)
/*
 * PA-RISC uses this for its stack; IA64 for its Register Backing Store.
 * vma is the last one with address > vma->vm_end.  Have to extend vma.
 */
int expand_upwards(struct vm_area_struct *vma, unsigned long address)
{
	int error;

	if (!(vma->vm_flags & VM_GROWSUP))
		return -EFAULT;

	/*
	 * We must make sure the anon_vma is allocated
	 * so that the anon_vma locking is not a noop.
	 */
	if (unlikely(anon_vma_prepare(vma)))
		return -ENOMEM;
	vma_lock_anon_vma(vma);

	/*
	 * vma->vm_start/vm_end cannot change under us because the caller
	 * is required to hold the mmap_sem in read mode.  We need the
	 * anon_vma lock to serialize against concurrent expand_stacks.
	 * Also guard against wrapping around to address 0.
	 */
	if (address < PAGE_ALIGN(address+4))
		address = PAGE_ALIGN(address+4);
	else {
		vma_unlock_anon_vma(vma);
		return -ENOMEM;
	}
	error = 0;

	/* Somebody else might have raced and expanded it already */
	if (address > vma->vm_end) {
		unsigned long size, grow;

		size = address - vma->vm_start;
		grow = (address - vma->vm_end) >> PAGE_SHIFT;

		error = -ENOMEM;
		if (vma->vm_pgoff + (size >> PAGE_SHIFT) >= vma->vm_pgoff) {
			error = acct_stack_growth(vma, size, grow);
			if (!error) {
				vma->vm_end = address;
				perf_event_mmap(vma);
			}
		}
	}
	vma_unlock_anon_vma(vma);
	khugepaged_enter_vma_merge(vma);
	return error;
}
#endif /* CONFIG_STACK_GROWSUP || CONFIG_IA64 */

/*
 * vma is the first one with address < vma->vm_start.  Have to extend vma.
 */
int expand_downwards(struct vm_area_struct *vma,
				   unsigned long address)
{
	int error;

	/*
	 * We must make sure the anon_vma is allocated
	 * so that the anon_vma locking is not a noop.
	 */
	if (unlikely(anon_vma_prepare(vma)))
		return -ENOMEM;

	address &= PAGE_MASK;
	error = security_file_mmap(NULL, 0, 0, 0, address, 1);
	if (error)
		return error;

	vma_lock_anon_vma(vma);

	/*
	 * vma->vm_start/vm_end cannot change under us because the caller
	 * is required to hold the mmap_sem in read mode.  We need the
	 * anon_vma lock to serialize against concurrent expand_stacks.
	 */

	/* Somebody else might have raced and expanded it already */
	if (address < vma->vm_start) {
		unsigned long size, grow;

		size = vma->vm_end - address;
		grow = (vma->vm_start - address) >> PAGE_SHIFT;

		error = -ENOMEM;
		if (grow <= vma->vm_pgoff) {
			error = acct_stack_growth(vma, size, grow);
			if (!error) {
				vma->vm_start = address;
				vma->vm_pgoff -= grow;
				perf_event_mmap(vma);
			}
		}
	}
	vma_unlock_anon_vma(vma);
	khugepaged_enter_vma_merge(vma);
	return error;
}

#ifdef CONFIG_STACK_GROWSUP
int expand_stack(struct vm_area_struct *vma, unsigned long address)
{
	return expand_upwards(vma, address);
}

struct vm_area_struct *
find_extend_vma(struct mm_struct *mm, unsigned long addr)
{
	struct vm_area_struct *vma, *prev;

	addr &= PAGE_MASK;
	vma = find_vma_prev(mm, addr, &prev);
	if (vma && (vma->vm_start <= addr))
		return vma;
	if (!prev || expand_stack(prev, addr))
		return NULL;
	if (prev->vm_flags & VM_LOCKED) {
		mlock_vma_pages_range(prev, addr, prev->vm_end);
	}
	return prev;
}
#else
int expand_stack(struct vm_area_struct *vma, unsigned long address)
{
	return expand_downwards(vma, address);
}

struct vm_area_struct *
find_extend_vma(struct mm_struct * mm, unsigned long addr)
{
	struct vm_area_struct * vma;
	unsigned long start;

	addr &= PAGE_MASK;
	vma = find_vma(mm,addr);
	if (!vma)
		return NULL;
	if (vma->vm_start <= addr)
		return vma;
	if (!(vma->vm_flags & VM_GROWSDOWN))
		return NULL;
	start = vma->vm_start;
	if (expand_stack(vma, addr))
		return NULL;
	if (vma->vm_flags & VM_LOCKED) {
		mlock_vma_pages_range(vma, addr, start);
	}
	return vma;
}
#endif

/*
 * Ok - we have the memory areas we should free on the vma list,
 * so release them, and do the vma updates.
 *
 * Called with the mm semaphore held.
 */
static void remove_vma_list(struct mm_struct *mm, struct vm_area_struct *vma)
{
	/* Update high watermark before we lower total_vm */
	update_hiwater_vm(mm);
	do {
		long nrpages = vma_pages(vma);

		mm->total_vm -= nrpages;
		vm_stat_account(mm, vma->vm_flags, vma->vm_file, -nrpages);
		vma = remove_vma(vma);
	} while (vma);
	validate_mm(mm);
}

/*
 * Get rid of page table information in the indicated region.
 *
 * Called with the mm semaphore held.
 */
static void unmap_region(struct mm_struct *mm,
		struct vm_area_struct *vma, struct vm_area_struct *prev,
		unsigned long start, unsigned long end)
{
	struct vm_area_struct *next = prev? prev->vm_next: mm->mmap;
	struct mmu_gather tlb;
	unsigned long nr_accounted = 0;

	lru_add_drain();
	tlb_gather_mmu(&tlb, mm, 0);
	update_hiwater_rss(mm);
	unmap_vmas(&tlb, vma, start, end, &nr_accounted, NULL);
	vm_unacct_memory(nr_accounted);
	free_pgtables(&tlb, vma, prev ? prev->vm_end : FIRST_USER_ADDRESS,
				 next ? next->vm_start : 0);
	tlb_finish_mmu(&tlb, start, end);
}

/*
 * Create a list of vma's touched by the unmap, removing them from the mm's
 * vma list as we go..
 */
static void
detach_vmas_to_be_unmapped(struct mm_struct *mm, struct vm_area_struct *vma,
	struct vm_area_struct *prev, unsigned long end)
{
	struct vm_area_struct **insertion_point;
	struct vm_area_struct *tail_vma = NULL;
	unsigned long addr;

	insertion_point = (prev ? &prev->vm_next : &mm->mmap);
	vma->vm_prev = NULL;
	do {
		rb_erase(&vma->vm_rb, &mm->mm_rb);
		mm->map_count--;
		tail_vma = vma;
		vma = vma->vm_next;
	} while (vma && vma->vm_start < end);
	*insertion_point = vma;
	if (vma)
		vma->vm_prev = prev;
	tail_vma->vm_next = NULL;
	if (mm->unmap_area == arch_unmap_area)
		addr = prev ? prev->vm_end : mm->mmap_base;
	else
		addr = vma ?  vma->vm_start : mm->mmap_base;
	mm->unmap_area(mm, addr);
	mm->mmap_cache = NULL;		/* Kill the cache. */
}

/*
 * __split_vma() bypasses sysctl_max_map_count checking.  We use this on the
 * munmap path where it doesn't make sense to fail.
 */
static int __split_vma(struct mm_struct * mm, struct vm_area_struct * vma,
	      unsigned long addr, int new_below)
{
	struct mempolicy *pol;
	struct vm_area_struct *new;
	int err = -ENOMEM;

	if (is_vm_hugetlb_page(vma) && (addr &
					~(huge_page_mask(hstate_vma(vma)))))
		return -EINVAL;

	new = kmem_cache_alloc(vm_area_cachep, GFP_KERNEL);
	if (!new)
		goto out_err;

	/* most fields are the same, copy all, and then fixup */
	*new = *vma;

	INIT_LIST_HEAD(&new->anon_vma_chain);

	if (new_below)
		new->vm_end = addr;
	else {
		new->vm_start = addr;
		new->vm_pgoff += ((addr - vma->vm_start) >> PAGE_SHIFT);
	}

	pol = mpol_dup(vma_policy(vma));
	if (IS_ERR(pol)) {
		err = PTR_ERR(pol);
		goto out_free_vma;
	}
	vma_set_policy(new, pol);

	if (anon_vma_clone(new, vma))
		goto out_free_mpol;

	if (new->vm_file) {
		get_file(new->vm_file);
		if (vma->vm_flags & VM_EXECUTABLE)
			added_exe_file_vma(mm);
	}

	if (new->vm_ops && new->vm_ops->open)
		new->vm_ops->open(new);

	if (new_below)
		err = vma_adjust(vma, addr, vma->vm_end, vma->vm_pgoff +
			((addr - new->vm_start) >> PAGE_SHIFT), new);
	else
		err = vma_adjust(vma, vma->vm_start, addr, vma->vm_pgoff, new);

	/* Success. */
	if (!err)
		return 0;

	/* Clean everything up if vma_adjust failed. */
	if (new->vm_ops && new->vm_ops->close)
		new->vm_ops->close(new);
	if (new->vm_file) {
		if (vma->vm_flags & VM_EXECUTABLE)
			removed_exe_file_vma(mm);
		fput(new->vm_file);
	}
	unlink_anon_vmas(new);
 out_free_mpol:
	mpol_put(pol);
 out_free_vma:
	kmem_cache_free(vm_area_cachep, new);
 out_err:
	return err;
}

/*
 * Split a vma into two pieces at address 'addr', a new vma is allocated
 * either for the first part or the tail.
 */
int split_vma(struct mm_struct *mm, struct vm_area_struct *vma,
	      unsigned long addr, int new_below)
{
	if (mm->map_count >= sysctl_max_map_count)
		return -ENOMEM;

	return __split_vma(mm, vma, addr, new_below);
}

/* Munmap is split into 2 main parts -- this part which finds
 * what needs doing, and the areas themselves, which do the
 * work.  This now handles partial unmappings.
 * Jeremy Fitzhardinge <jeremy@goop.org>
 */
int do_munmap(struct mm_struct *mm, unsigned long start, size_t len)
{
	unsigned long end;
	struct vm_area_struct *vma, *prev, *last;

	if ((start & ~PAGE_MASK) || start > TASK_SIZE || len > TASK_SIZE-start)
		return -EINVAL;

	if ((len = PAGE_ALIGN(len)) == 0)
		return -EINVAL;

	/* Find the first overlapping VMA */
	vma = find_vma(mm, start);
	if (!vma)
		return 0;
	prev = vma->vm_prev;
	/* we have  start < vma->vm_end  */

	/* if it doesn't overlap, we have nothing.. */
	end = start + len;
	if (vma->vm_start >= end)
		return 0;

	/*
	 * If we need to split any vma, do it now to save pain later.
	 *
	 * Note: mremap's move_vma VM_ACCOUNT handling assumes a partially
	 * unmapped vm_area_struct will remain in use: so lower split_vma
	 * places tmp vma above, and higher split_vma places tmp vma below.
	 */
	if (start > vma->vm_start) {
		int error;

		/*
		 * Make sure that map_count on return from munmap() will
		 * not exceed its limit; but let map_count go just above
		 * its limit temporarily, to help free resources as expected.
		 */
		if (end < vma->vm_end && mm->map_count >= sysctl_max_map_count)
			return -ENOMEM;

		error = __split_vma(mm, vma, start, 0);
		if (error)
			return error;
		prev = vma;
	}

	/* Does it split the last one? */
	last = find_vma(mm, end);
	if (last && end > last->vm_start) {
		int error = __split_vma(mm, last, end, 1);
		if (error)
			return error;
	}
	vma = prev? prev->vm_next: mm->mmap;

	/*
	 * unlock any mlock()ed ranges before detaching vmas
	 */
	if (mm->locked_vm) {
		struct vm_area_struct *tmp = vma;
		while (tmp && tmp->vm_start < end) {
			if (tmp->vm_flags & VM_LOCKED) {
				mm->locked_vm -= vma_pages(tmp);
				munlock_vma_pages_all(tmp);
			}
			tmp = tmp->vm_next;
		}
	}

	/*
	 * Remove the vma's, and unmap the actual pages
	 */
	detach_vmas_to_be_unmapped(mm, vma, prev, end);
	unmap_region(mm, vma, prev, start, end);

	/* Fix up all other VM information */
	remove_vma_list(mm, vma);

	return 0;
}

EXPORT_SYMBOL(do_munmap);

SYSCALL_DEFINE2(munmap, unsigned long, addr, size_t, len)
{
	int ret;
	struct mm_struct *mm = current->mm;

	profile_munmap(addr);

	down_write(&mm->mmap_sem);
	ret = do_munmap(mm, addr, len);
	up_write(&mm->mmap_sem);
	return ret;
}

static inline void verify_mm_writelocked(struct mm_struct *mm)
{
#ifdef CONFIG_DEBUG_VM
	if (unlikely(down_read_trylock(&mm->mmap_sem))) {
		WARN_ON(1);
		up_read(&mm->mmap_sem);
	}
#endif
}

/*
 *  this is really a simplified "do_mmap".  it only handles
 *  anonymous maps.  eventually we may be able to do some
 *  brk-specific accounting here.
 */
unsigned long do_brk(unsigned long addr, unsigned long len)
{
	struct mm_struct * mm = current->mm;
	struct vm_area_struct * vma, * prev;
	unsigned long flags;
	struct rb_node ** rb_link, * rb_parent;
	pgoff_t pgoff = addr >> PAGE_SHIFT;
	int error;

	len = PAGE_ALIGN(len);
	if (!len)
		return addr;

	error = security_file_mmap(NULL, 0, 0, 0, addr, 1);
	if (error)
		return error;

	flags = VM_DATA_DEFAULT_FLAGS | VM_ACCOUNT | mm->def_flags;

	error = get_unmapped_area(NULL, addr, len, 0, MAP_FIXED);
	if (error & ~PAGE_MASK)
		return error;

	/*
	 * mlock MCL_FUTURE?
	 */
	if (mm->def_flags & VM_LOCKED) {
		unsigned long locked, lock_limit;
		locked = len >> PAGE_SHIFT;
		locked += mm->locked_vm;
		lock_limit = rlimit(RLIMIT_MEMLOCK);
		lock_limit >>= PAGE_SHIFT;
		if (locked > lock_limit && !capable(CAP_IPC_LOCK))
			return -EAGAIN;
	}

	/*
	 * mm->mmap_sem is required to protect against another thread
	 * changing the mappings in case we sleep.
	 */
	verify_mm_writelocked(mm);

	/*
	 * Clear old maps.  this also does some error checking for us
	 */
 munmap_back:
	vma = find_vma_prepare(mm, addr, &prev, &rb_link, &rb_parent);
	if (vma && vma->vm_start < addr + len) {
		if (do_munmap(mm, addr, len))
			return -ENOMEM;
		goto munmap_back;
	}

	/* Check against address space limits *after* clearing old maps... */
	if (!may_expand_vm(mm, len >> PAGE_SHIFT))
		return -ENOMEM;

	if (mm->map_count > sysctl_max_map_count)
		return -ENOMEM;

	if (security_vm_enough_memory_mm(mm, len >> PAGE_SHIFT))
		return -ENOMEM;

	/* Can we just expand an old private anonymous mapping? */
	vma = vma_merge(mm, prev, addr, addr + len, flags,
					NULL, NULL, pgoff, NULL);
	if (vma)
		goto out;

	/*
	 * create a vma struct for an anonymous mapping
	 */
	vma = kmem_cache_zalloc(vm_area_cachep, GFP_KERNEL);
	if (!vma) {
		vm_unacct_memory(len >> PAGE_SHIFT);
		return -ENOMEM;
	}

	INIT_LIST_HEAD(&vma->anon_vma_chain);
	vma->vm_mm = mm;
	vma->vm_start = addr;
	vma->vm_end = addr + len;
	vma->vm_pgoff = pgoff;
	vma->vm_flags = flags;
	vma->vm_page_prot = vm_get_page_prot(flags);
	vma_link(mm, vma, prev, rb_link, rb_parent);
out:
	perf_event_mmap(vma);
	mm->total_vm += len >> PAGE_SHIFT;
	if (flags & VM_LOCKED) {
		if (!mlock_vma_pages_range(vma, addr, addr + len))
			mm->locked_vm += (len >> PAGE_SHIFT);
	}
	return addr;
}

EXPORT_SYMBOL(do_brk);

/* Release all mmaps. */
void exit_mmap(struct mm_struct *mm)
{
	struct mmu_gather tlb;
	struct vm_area_struct *vma;
	unsigned long nr_accounted = 0;

	/* mm's last user has gone, and its about to be pulled down */
	mmu_notifier_release(mm);

	if (mm->locked_vm) {
		vma = mm->mmap;
		while (vma) {
			if (vma->vm_flags & VM_LOCKED)
				munlock_vma_pages_all(vma);
			vma = vma->vm_next;
		}
	}

	arch_exit_mmap(mm);

	vma = mm->mmap;
	if (!vma)	/* Can happen if dup_mmap() received an OOM */
		return;

	lru_add_drain();
	flush_cache_mm(mm);
	tlb_gather_mmu(&tlb, mm, 1);
	/* update_hiwater_rss(mm) here? but nobody should be looking */
	/* Use -1 here to ensure all VMAs in the mm are unmapped */
	unmap_vmas(&tlb, vma, 0, -1, &nr_accounted, NULL);
	vm_unacct_memory(nr_accounted);

	free_pgtables(&tlb, vma, FIRST_USER_ADDRESS, 0);
	tlb_finish_mmu(&tlb, 0, -1);

	/*
	 * Walk the list again, actually closing and freeing it,
	 * with preemption enabled, without holding any MM locks.
	 */
	while (vma)
		vma = remove_vma(vma);

	BUG_ON(mm->nr_ptes > (FIRST_USER_ADDRESS+PMD_SIZE-1)>>PMD_SHIFT);
}

/* Insert vm structure into process list sorted by address
 * and into the inode's i_mmap tree.  If vm_file is non-NULL
 * then i_mmap_mutex is taken here.
 */
int insert_vm_struct(struct mm_struct * mm, struct vm_area_struct * vma)
{
	struct vm_area_struct * __vma, * prev;
	struct rb_node ** rb_link, * rb_parent;

	/*
	 * The vm_pgoff of a purely anonymous vma should be irrelevant
	 * until its first write fault, when page's anon_vma and index
	 * are set.  But now set the vm_pgoff it will almost certainly
	 * end up with (unless mremap moves it elsewhere before that
	 * first wfault), so /proc/pid/maps tells a consistent story.
	 *
	 * By setting it to reflect the virtual start address of the
	 * vma, merges and splits can happen in a seamless way, just
	 * using the existing file pgoff checks and manipulations.
	 * Similarly in do_mmap_pgoff and in do_brk.
	 */
	if (!vma->vm_file) {
		BUG_ON(vma->anon_vma);
		vma->vm_pgoff = vma->vm_start >> PAGE_SHIFT;
	}
	__vma = find_vma_prepare(mm,vma->vm_start,&prev,&rb_link,&rb_parent);
	if (__vma && __vma->vm_start < vma->vm_end)
		return -ENOMEM;
	if ((vma->vm_flags & VM_ACCOUNT) &&
	     security_vm_enough_memory_mm(mm, vma_pages(vma)))
		return -ENOMEM;

	if (vma->vm_file && uprobe_mmap(vma))
		return -EINVAL;

	vma_link(mm, vma, prev, rb_link, rb_parent);
	return 0;
}

/*
 * Copy the vma structure to a new location in the same mm,
 * prior to moving page table entries, to effect an mremap move.
 */
struct vm_area_struct *copy_vma(struct vm_area_struct **vmap,
	unsigned long addr, unsigned long len, pgoff_t pgoff)
{
	struct vm_area_struct *vma = *vmap;
	unsigned long vma_start = vma->vm_start;
	struct mm_struct *mm = vma->vm_mm;
	struct vm_area_struct *new_vma, *prev;
	struct rb_node **rb_link, *rb_parent;
	struct mempolicy *pol;
	bool faulted_in_anon_vma = true;

	/*
	 * If anonymous vma has not yet been faulted, update new pgoff
	 * to match new location, to increase its chance of merging.
	 */
	if (unlikely(!vma->vm_file && !vma->anon_vma)) {
		pgoff = addr >> PAGE_SHIFT;
		faulted_in_anon_vma = false;
	}

	find_vma_prepare(mm, addr, &prev, &rb_link, &rb_parent);
	new_vma = vma_merge(mm, prev, addr, addr + len, vma->vm_flags,
			vma->anon_vma, vma->vm_file, pgoff, vma_policy(vma));
	if (new_vma) {
		/*
		 * Source vma may have been merged into new_vma
		 */
		if (unlikely(vma_start >= new_vma->vm_start &&
			     vma_start < new_vma->vm_end)) {
			/*
			 * The only way we can get a vma_merge with
			 * self during an mremap is if the vma hasn't
			 * been faulted in yet and we were allowed to
			 * reset the dst vma->vm_pgoff to the
			 * destination address of the mremap to allow
			 * the merge to happen. mremap must change the
			 * vm_pgoff linearity between src and dst vmas
			 * (in turn preventing a vma_merge) to be
			 * safe. It is only safe to keep the vm_pgoff
			 * linear if there are no pages mapped yet.
			 */
			VM_BUG_ON(faulted_in_anon_vma);
			*vmap = new_vma;
		} else
			anon_vma_moveto_tail(new_vma);
	} else {
		new_vma = kmem_cache_alloc(vm_area_cachep, GFP_KERNEL);
		if (new_vma) {
			*new_vma = *vma;
			pol = mpol_dup(vma_policy(vma));
			if (IS_ERR(pol))
				goto out_free_vma;
			INIT_LIST_HEAD(&new_vma->anon_vma_chain);
			if (anon_vma_clone(new_vma, vma))
				goto out_free_mempol;
			vma_set_policy(new_vma, pol);
			new_vma->vm_start = addr;
			new_vma->vm_end = addr + len;
			new_vma->vm_pgoff = pgoff;
			if (new_vma->vm_file) {
				get_file(new_vma->vm_file);

				if (uprobe_mmap(new_vma))
					goto out_free_mempol;

				if (vma->vm_flags & VM_EXECUTABLE)
					added_exe_file_vma(mm);
			}
			if (new_vma->vm_ops && new_vma->vm_ops->open)
				new_vma->vm_ops->open(new_vma);
			vma_link(mm, new_vma, prev, rb_link, rb_parent);
		}
	}
	return new_vma;

 out_free_mempol:
	mpol_put(pol);
 out_free_vma:
	kmem_cache_free(vm_area_cachep, new_vma);
	return NULL;
}

/*
 * Return true if the calling process may expand its vm space by the passed
 * number of pages
 */
int may_expand_vm(struct mm_struct *mm, unsigned long npages)
{
	unsigned long cur = mm->total_vm;	/* pages */
	unsigned long lim;

	lim = rlimit(RLIMIT_AS) >> PAGE_SHIFT;

	if (cur + npages > lim)
		return 0;
	return 1;
}


static int special_mapping_fault(struct vm_area_struct *vma,
				struct vm_fault *vmf)
{
	pgoff_t pgoff;
	struct page **pages;

	/*
	 * special mappings have no vm_file, and in that case, the mm
	 * uses vm_pgoff internally. So we have to subtract it from here.
	 * We are allowed to do this because we are the mm; do not copy
	 * this code into drivers!
	 */
	pgoff = vmf->pgoff - vma->vm_pgoff;

	for (pages = vma->vm_private_data; pgoff && *pages; ++pages)
		pgoff--;

	if (*pages) {
		struct page *page = *pages;
		get_page(page);
		vmf->page = page;
		return 0;
	}

	return VM_FAULT_SIGBUS;
}

/*
 * Having a close hook prevents vma merging regardless of flags.
 */
static void special_mapping_close(struct vm_area_struct *vma)
{
}

static const struct vm_operations_struct special_mapping_vmops = {
	.close = special_mapping_close,
	.fault = special_mapping_fault,
};

/*
 * Called with mm->mmap_sem held for writing.
 * Insert a new vma covering the given region, with the given flags.
 * Its pages are supplied by the given array of struct page *.
 * The array can be shorter than len >> PAGE_SHIFT if it's null-terminated.
 * The region past the last page supplied will always produce SIGBUS.
 * The array pointer and the pages it points to are assumed to stay alive
 * for as long as this mapping might exist.
 */
int install_special_mapping(struct mm_struct *mm,
			    unsigned long addr, unsigned long len,
			    unsigned long vm_flags, struct page **pages)
{
	int ret;
	struct vm_area_struct *vma;

	vma = kmem_cache_zalloc(vm_area_cachep, GFP_KERNEL);
	if (unlikely(vma == NULL))
		return -ENOMEM;

	INIT_LIST_HEAD(&vma->anon_vma_chain);
	vma->vm_mm = mm;
	vma->vm_start = addr;
	vma->vm_end = addr + len;

	vma->vm_flags = vm_flags | mm->def_flags | VM_DONTEXPAND;
	vma->vm_page_prot = vm_get_page_prot(vma->vm_flags);

	vma->vm_ops = &special_mapping_vmops;
	vma->vm_private_data = pages;

	ret = security_file_mmap(NULL, 0, 0, 0, vma->vm_start, 1);
	if (ret)
		goto out;

	ret = insert_vm_struct(mm, vma);
	if (ret)
		goto out;

	mm->total_vm += len >> PAGE_SHIFT;

	perf_event_mmap(vma);

	return 0;

out:
	kmem_cache_free(vm_area_cachep, vma);
	return ret;
}

static DEFINE_MUTEX(mm_all_locks_mutex);

static void vm_lock_anon_vma(struct mm_struct *mm, struct anon_vma *anon_vma)
{
	if (!test_bit(0, (unsigned long *) &anon_vma->root->head.next)) {
		/*
		 * The LSB of head.next can't change from under us
		 * because we hold the mm_all_locks_mutex.
		 */
		mutex_lock_nest_lock(&anon_vma->root->mutex, &mm->mmap_sem);
		/*
		 * We can safely modify head.next after taking the
		 * anon_vma->root->mutex. If some other vma in this mm shares
		 * the same anon_vma we won't take it again.
		 *
		 * No need of atomic instructions here, head.next
		 * can't change from under us thanks to the
		 * anon_vma->root->mutex.
		 */
		if (__test_and_set_bit(0, (unsigned long *)
				       &anon_vma->root->head.next))
			BUG();
	}
}

static void vm_lock_mapping(struct mm_struct *mm, struct address_space *mapping)
{
	if (!test_bit(AS_MM_ALL_LOCKS, &mapping->flags)) {
		/*
		 * AS_MM_ALL_LOCKS can't change from under us because
		 * we hold the mm_all_locks_mutex.
		 *
		 * Operations on ->flags have to be atomic because
		 * even if AS_MM_ALL_LOCKS is stable thanks to the
		 * mm_all_locks_mutex, there may be other cpus
		 * changing other bitflags in parallel to us.
		 */
		if (test_and_set_bit(AS_MM_ALL_LOCKS, &mapping->flags))
			BUG();
		mutex_lock_nest_lock(&mapping->i_mmap_mutex, &mm->mmap_sem);
	}
}

/*
 * This operation locks against the VM for all pte/vma/mm related
 * operations that could ever happen on a certain mm. This includes
 * vmtruncate, try_to_unmap, and all page faults.
 *
 * The caller must take the mmap_sem in write mode before calling
 * mm_take_all_locks(). The caller isn't allowed to release the
 * mmap_sem until mm_drop_all_locks() returns.
 *
 * mmap_sem in write mode is required in order to block all operations
 * that could modify pagetables and free pages without need of
 * altering the vma layout (for example populate_range() with
 * nonlinear vmas). It's also needed in write mode to avoid new
 * anon_vmas to be associated with existing vmas.
 *
 * A single task can't take more than one mm_take_all_locks() in a row
 * or it would deadlock.
 *
 * The LSB in anon_vma->head.next and the AS_MM_ALL_LOCKS bitflag in
 * mapping->flags avoid to take the same lock twice, if more than one
 * vma in this mm is backed by the same anon_vma or address_space.
 *
 * We can take all the locks in random order because the VM code
 * taking i_mmap_mutex or anon_vma->mutex outside the mmap_sem never
 * takes more than one of them in a row. Secondly we're protected
 * against a concurrent mm_take_all_locks() by the mm_all_locks_mutex.
 *
 * mm_take_all_locks() and mm_drop_all_locks are expensive operations
 * that may have to take thousand of locks.
 *
 * mm_take_all_locks() can fail if it's interrupted by signals.
 */
int mm_take_all_locks(struct mm_struct *mm)
{
	struct vm_area_struct *vma;
	struct anon_vma_chain *avc;

	BUG_ON(down_read_trylock(&mm->mmap_sem));

	mutex_lock(&mm_all_locks_mutex);

	for (vma = mm->mmap; vma; vma = vma->vm_next) {
		if (signal_pending(current))
			goto out_unlock;
		if (vma->vm_file && vma->vm_file->f_mapping)
			vm_lock_mapping(mm, vma->vm_file->f_mapping);
	}

	for (vma = mm->mmap; vma; vma = vma->vm_next) {
		if (signal_pending(current))
			goto out_unlock;
		if (vma->anon_vma)
			list_for_each_entry(avc, &vma->anon_vma_chain, same_vma)
				vm_lock_anon_vma(mm, avc->anon_vma);
	}

	return 0;

out_unlock:
	mm_drop_all_locks(mm);
	return -EINTR;
}

static void vm_unlock_anon_vma(struct anon_vma *anon_vma)
{
	if (test_bit(0, (unsigned long *) &anon_vma->root->head.next)) {
		/*
		 * The LSB of head.next can't change to 0 from under
		 * us because we hold the mm_all_locks_mutex.
		 *
		 * We must however clear the bitflag before unlocking
		 * the vma so the users using the anon_vma->head will
		 * never see our bitflag.
		 *
		 * No need of atomic instructions here, head.next
		 * can't change from under us until we release the
		 * anon_vma->root->mutex.
		 */
		if (!__test_and_clear_bit(0, (unsigned long *)
					  &anon_vma->root->head.next))
			BUG();
		anon_vma_unlock(anon_vma);
	}
}

static void vm_unlock_mapping(struct address_space *mapping)
{
	if (test_bit(AS_MM_ALL_LOCKS, &mapping->flags)) {
		/*
		 * AS_MM_ALL_LOCKS can't change to 0 from under us
		 * because we hold the mm_all_locks_mutex.
		 */
		mutex_unlock(&mapping->i_mmap_mutex);
		if (!test_and_clear_bit(AS_MM_ALL_LOCKS,
					&mapping->flags))
			BUG();
	}
}

/*
 * The mmap_sem cannot be released by the caller until
 * mm_drop_all_locks() returns.
 */
void mm_drop_all_locks(struct mm_struct *mm)
{
	struct vm_area_struct *vma;
	struct anon_vma_chain *avc;

	BUG_ON(down_read_trylock(&mm->mmap_sem));
	BUG_ON(!mutex_is_locked(&mm_all_locks_mutex));

	for (vma = mm->mmap; vma; vma = vma->vm_next) {
		if (vma->anon_vma)
			list_for_each_entry(avc, &vma->anon_vma_chain, same_vma)
				vm_unlock_anon_vma(avc->anon_vma);
		if (vma->vm_file && vma->vm_file->f_mapping)
			vm_unlock_mapping(vma->vm_file->f_mapping);
	}

	mutex_unlock(&mm_all_locks_mutex);
}

/*
 * initialise the VMA slab
 */
void __init mmap_init(void)
{
	int ret;

	ret = percpu_counter_init(&vm_committed_as, 0);
	VM_BUG_ON(ret);
}<|MERGE_RESOLUTION|>--- conflicted
+++ resolved
@@ -218,7 +218,6 @@
 		mutex_lock(&mapping->i_mmap_mutex);
 		__remove_shared_vm_struct(vma, file, mapping);
 		mutex_unlock(&mapping->i_mmap_mutex);
-		uprobe_munmap(vma);
 	}
 }
 
@@ -548,18 +547,11 @@
 		mapping = file->f_mapping;
 		if (!(vma->vm_flags & VM_NONLINEAR)) {
 			root = &mapping->i_mmap;
-<<<<<<< HEAD
-			uprobe_munmap(vma);
-
-			if (adjust_next)
-				uprobe_munmap(next);
-=======
 			uprobe_munmap(vma, vma->vm_start, vma->vm_end);
 
 			if (adjust_next)
 				uprobe_munmap(next, next->vm_start,
 							next->vm_end);
->>>>>>> cbc91f71
 		}
 
 		mutex_lock(&mapping->i_mmap_mutex);
@@ -640,11 +632,7 @@
 
 	if (remove_next) {
 		if (file) {
-<<<<<<< HEAD
-			uprobe_munmap(next);
-=======
 			uprobe_munmap(next, next->vm_start, next->vm_end);
->>>>>>> cbc91f71
 			fput(file);
 			if (next->vm_flags & VM_EXECUTABLE)
 				removed_exe_file_vma(mm);
