/*
 * mm/truncate.c - code for taking down pages from address_spaces
 *
 * Copyright (C) 2002, Linus Torvalds
 *
 * 10Sep2002	Andrew Morton
 *		Initial version.
 */

#include <linux/kernel.h>
#include <linux/backing-dev.h>
#include <linux/gfp.h>
#include <linux/mm.h>
#include <linux/swap.h>
#include <linux/module.h>
#include <linux/pagemap.h>
#include <linux/highmem.h>
#include <linux/pagevec.h>
#include <linux/task_io_accounting_ops.h>
#include <linux/buffer_head.h>	/* grr. try_to_release_page,
				   do_invalidatepage */
#include <linux/cleancache.h>
#include "internal.h"


/**
 * do_invalidatepage - invalidate part or all of a page
 * @page: the page which is affected
 * @offset: the index of the truncation point
 *
 * do_invalidatepage() is called when all or part of the page has become
 * invalidated by a truncate operation.
 *
 * do_invalidatepage() does not have to release all buffers, but it must
 * ensure that no dirty buffer is left outside @offset and that no I/O
 * is underway against any of the blocks which are outside the truncation
 * point.  Because the caller is about to free (and possibly reuse) those
 * blocks on-disk.
 */
void do_invalidatepage(struct page *page, unsigned long offset)
{
	void (*invalidatepage)(struct page *, unsigned long);
	invalidatepage = page->mapping->a_ops->invalidatepage;
#ifdef CONFIG_BLOCK
	if (!invalidatepage)
		invalidatepage = block_invalidatepage;
#endif
	if (invalidatepage)
		(*invalidatepage)(page, offset);
}

static inline void truncate_partial_page(struct page *page, unsigned partial)
{
	zero_user_segment(page, partial, PAGE_CACHE_SIZE);
	cleancache_flush_page(page->mapping, page);
	if (page_has_private(page))
		do_invalidatepage(page, partial);
}

/*
 * This cancels just the dirty bit on the kernel page itself, it
 * does NOT actually remove dirty bits on any mmap's that may be
 * around. It also leaves the page tagged dirty, so any sync
 * activity will still find it on the dirty lists, and in particular,
 * clear_page_dirty_for_io() will still look at the dirty bits in
 * the VM.
 *
 * Doing this should *normally* only ever be done when a page
 * is truncated, and is not actually mapped anywhere at all. However,
 * fs/buffer.c does this when it notices that somebody has cleaned
 * out all the buffers on a page without actually doing it through
 * the VM. Can you say "ext3 is horribly ugly"? Tought you could.
 */
void cancel_dirty_page(struct page *page, unsigned int account_size)
{
	if (TestClearPageDirty(page)) {
		struct address_space *mapping = page->mapping;
		if (mapping && mapping_cap_account_dirty(mapping)) {
			dec_zone_page_state(page, NR_FILE_DIRTY);
			dec_bdi_stat(mapping->backing_dev_info,
					BDI_RECLAIMABLE);
			if (account_size)
				task_io_account_cancelled_write(account_size);
		}
	}
}
EXPORT_SYMBOL(cancel_dirty_page);

/*
 * If truncate cannot remove the fs-private metadata from the page, the page
 * becomes orphaned.  It will be left on the LRU and may even be mapped into
 * user pagetables if we're racing with filemap_fault().
 *
 * We need to bale out if page->mapping is no longer equal to the original
 * mapping.  This happens a) when the VM reclaimed the page while we waited on
 * its lock, b) when a concurrent invalidate_mapping_pages got there first and
 * c) when tmpfs swizzles a page between a tmpfs inode and swapper_space.
 */
static int
truncate_complete_page(struct address_space *mapping, struct page *page)
{
	if (page->mapping != mapping)
		return -EIO;

	if (page_has_private(page))
		do_invalidatepage(page, 0);

	cancel_dirty_page(page, PAGE_CACHE_SIZE);

	clear_page_mlock(page);
	ClearPageMappedToDisk(page);
	delete_from_page_cache(page);
	return 0;
}

/*
 * This is for invalidate_mapping_pages().  That function can be called at
 * any time, and is not supposed to throw away dirty pages.  But pages can
 * be marked dirty at any time too, so use remove_mapping which safely
 * discards clean, unused pages.
 *
 * Returns non-zero if the page was successfully invalidated.
 */
static int
invalidate_complete_page(struct address_space *mapping, struct page *page)
{
	int ret;

	if (page->mapping != mapping)
		return 0;

	if (page_has_private(page) && !try_to_release_page(page, 0))
		return 0;

	clear_page_mlock(page);
	ret = remove_mapping(mapping, page);

	return ret;
}

int truncate_inode_page(struct address_space *mapping, struct page *page)
{
	if (page_mapped(page)) {
		unmap_mapping_range(mapping,
				   (loff_t)page->index << PAGE_CACHE_SHIFT,
				   PAGE_CACHE_SIZE, 0);
	}
	return truncate_complete_page(mapping, page);
}

/*
 * Used to get rid of pages on hardware memory corruption.
 */
int generic_error_remove_page(struct address_space *mapping, struct page *page)
{
	if (!mapping)
		return -EINVAL;
	/*
	 * Only punch for normal data pages for now.
	 * Handling other types like directories would need more auditing.
	 */
	if (!S_ISREG(mapping->host->i_mode))
		return -EIO;
	return truncate_inode_page(mapping, page);
}
EXPORT_SYMBOL(generic_error_remove_page);

/*
 * Safely invalidate one page from its pagecache mapping.
 * It only drops clean, unused pages. The page must be locked.
 *
 * Returns 1 if the page is successfully invalidated, otherwise 0.
 */
int invalidate_inode_page(struct page *page)
{
	struct address_space *mapping = page_mapping(page);
	if (!mapping)
		return 0;
	if (PageDirty(page) || PageWriteback(page))
		return 0;
	if (page_mapped(page))
		return 0;
	return invalidate_complete_page(mapping, page);
}

/**
 * truncate_inode_pages - truncate range of pages specified by start & end byte offsets
 * @mapping: mapping to truncate
 * @lstart: offset from which to truncate
 * @lend: offset to which to truncate
 *
 * Truncate the page cache, removing the pages that are between
 * specified offsets (and zeroing out partial page
 * (if lstart is not page aligned)).
 *
 * Truncate takes two passes - the first pass is nonblocking.  It will not
 * block on page locks and it will not block on writeback.  The second pass
 * will wait.  This is to prevent as much IO as possible in the affected region.
 * The first pass will remove most pages, so the search cost of the second pass
 * is low.
 *
 * We pass down the cache-hot hint to the page freeing code.  Even if the
 * mapping is large, it is probably the case that the final pages are the most
 * recently touched, and freeing happens in ascending file offset order.
 */
void truncate_inode_pages_range(struct address_space *mapping,
				loff_t lstart, loff_t lend)
{
	const pgoff_t start = (lstart + PAGE_CACHE_SIZE-1) >> PAGE_CACHE_SHIFT;
	const unsigned partial = lstart & (PAGE_CACHE_SIZE - 1);
	struct pagevec pvec;
	pgoff_t index;
	pgoff_t end;
	int i;

	cleancache_flush_inode(mapping);
	if (mapping->nrpages == 0)
		return;

	BUG_ON((lend & (PAGE_CACHE_SIZE - 1)) != (PAGE_CACHE_SIZE - 1));
	end = (lend >> PAGE_CACHE_SHIFT);

	pagevec_init(&pvec, 0);
	index = start;
	while (index <= end && pagevec_lookup(&pvec, mapping, index,
			min(end - index, (pgoff_t)PAGEVEC_SIZE - 1) + 1)) {
		mem_cgroup_uncharge_start();
		for (i = 0; i < pagevec_count(&pvec); i++) {
			struct page *page = pvec.pages[i];

			/* We rely upon deletion not changing page->index */
			index = page->index;
			if (index > end)
				break;

			if (!trylock_page(page))
				continue;
			WARN_ON(page->index != index);
			if (PageWriteback(page)) {
				unlock_page(page);
				continue;
			}
			truncate_inode_page(mapping, page);
			unlock_page(page);
		}
		pagevec_release(&pvec);
		mem_cgroup_uncharge_end();
		cond_resched();
		index++;
	}

	if (partial) {
		struct page *page = find_lock_page(mapping, start - 1);
		if (page) {
			wait_on_page_writeback(page);
			truncate_partial_page(page, partial);
			unlock_page(page);
			page_cache_release(page);
		}
	}

	index = start;
	for ( ; ; ) {
		cond_resched();
		if (!pagevec_lookup(&pvec, mapping, index,
			min(end - index, (pgoff_t)PAGEVEC_SIZE - 1) + 1)) {
			if (index == start)
				break;
			index = start;
			continue;
		}
		if (index == start && pvec.pages[0]->index > end) {
			pagevec_release(&pvec);
			break;
		}
		mem_cgroup_uncharge_start();
		for (i = 0; i < pagevec_count(&pvec); i++) {
			struct page *page = pvec.pages[i];

			/* We rely upon deletion not changing page->index */
			index = page->index;
			if (index > end)
				break;

			lock_page(page);
			WARN_ON(page->index != index);
			wait_on_page_writeback(page);
			truncate_inode_page(mapping, page);
			unlock_page(page);
		}
		pagevec_release(&pvec);
		mem_cgroup_uncharge_end();
		index++;
	}
	cleancache_flush_inode(mapping);
}
EXPORT_SYMBOL(truncate_inode_pages_range);

/**
 * truncate_inode_pages - truncate *all* the pages from an offset
 * @mapping: mapping to truncate
 * @lstart: offset from which to truncate
 *
 * Called under (and serialised by) inode->i_mutex.
 *
 * Note: When this function returns, there can be a page in the process of
 * deletion (inside __delete_from_page_cache()) in the specified range.  Thus
 * mapping->nrpages can be non-zero when this function returns even after
 * truncation of the whole mapping.
 */
void truncate_inode_pages(struct address_space *mapping, loff_t lstart)
{
	truncate_inode_pages_range(mapping, lstart, (loff_t)-1);
}
EXPORT_SYMBOL(truncate_inode_pages);

/**
 * invalidate_mapping_pages - Invalidate all the unlocked pages of one inode
 * @mapping: the address_space which holds the pages to invalidate
 * @start: the offset 'from' which to invalidate
 * @end: the offset 'to' which to invalidate (inclusive)
 *
 * This function only removes the unlocked pages, if you want to
 * remove all the pages of one inode, you must call truncate_inode_pages.
 *
 * invalidate_mapping_pages() will not block on IO activity. It will not
 * invalidate pages which are dirty, locked, under writeback or mapped into
 * pagetables.
 */
unsigned long invalidate_mapping_pages(struct address_space *mapping,
		pgoff_t start, pgoff_t end)
{
	struct pagevec pvec;
	pgoff_t index = start;
	unsigned long ret;
	unsigned long count = 0;
	int i;

	pagevec_init(&pvec, 0);
	while (index <= end && pagevec_lookup(&pvec, mapping, index,
			min(end - index, (pgoff_t)PAGEVEC_SIZE - 1) + 1)) {
		mem_cgroup_uncharge_start();
		for (i = 0; i < pagevec_count(&pvec); i++) {
			struct page *page = pvec.pages[i];

			/* We rely upon deletion not changing page->index */
			index = page->index;
			if (index > end)
				break;

			if (!trylock_page(page))
				continue;
			WARN_ON(page->index != index);
			ret = invalidate_inode_page(page);
			unlock_page(page);
			/*
			 * Invalidation is a hint that the page is no longer
			 * of interest and try to speed up its reclaim.
			 */
			if (!ret)
				deactivate_page(page);
			count += ret;
		}
		pagevec_release(&pvec);
		mem_cgroup_uncharge_end();
		cond_resched();
		index++;
	}
	return count;
}
EXPORT_SYMBOL(invalidate_mapping_pages);

/*
 * This is like invalidate_complete_page(), except it ignores the page's
 * refcount.  We do this because invalidate_inode_pages2() needs stronger
 * invalidation guarantees, and cannot afford to leave pages behind because
 * shrink_page_list() has a temp ref on them, or because they're transiently
 * sitting in the lru_cache_add() pagevecs.
 */
static int
invalidate_complete_page2(struct address_space *mapping, struct page *page)
{
	if (page->mapping != mapping)
		return 0;

	if (page_has_private(page) && !try_to_release_page(page, GFP_KERNEL))
		return 0;

	spin_lock_irq(&mapping->tree_lock);
	if (PageDirty(page))
		goto failed;

	clear_page_mlock(page);
	BUG_ON(page_has_private(page));
	__delete_from_page_cache(page);
	spin_unlock_irq(&mapping->tree_lock);
	mem_cgroup_uncharge_cache_page(page);

	if (mapping->a_ops->freepage)
		mapping->a_ops->freepage(page);

	page_cache_release(page);	/* pagecache ref */
	return 1;
failed:
	spin_unlock_irq(&mapping->tree_lock);
	return 0;
}

static int do_launder_page(struct address_space *mapping, struct page *page)
{
	if (!PageDirty(page))
		return 0;
	if (page->mapping != mapping || mapping->a_ops->launder_page == NULL)
		return 0;
	return mapping->a_ops->launder_page(page);
}

/**
 * invalidate_inode_pages2_range - remove range of pages from an address_space
 * @mapping: the address_space
 * @start: the page offset 'from' which to invalidate
 * @end: the page offset 'to' which to invalidate (inclusive)
 *
 * Any pages which are found to be mapped into pagetables are unmapped prior to
 * invalidation.
 *
 * Returns -EBUSY if any pages could not be invalidated.
 */
int invalidate_inode_pages2_range(struct address_space *mapping,
				  pgoff_t start, pgoff_t end)
{
	struct pagevec pvec;
	pgoff_t index;
	int i;
	int ret = 0;
	int ret2 = 0;
	int did_range_unmap = 0;

	cleancache_flush_inode(mapping);
	pagevec_init(&pvec, 0);
	index = start;
	while (index <= end && pagevec_lookup(&pvec, mapping, index,
			min(end - index, (pgoff_t)PAGEVEC_SIZE - 1) + 1)) {
		mem_cgroup_uncharge_start();
		for (i = 0; i < pagevec_count(&pvec); i++) {
			struct page *page = pvec.pages[i];

			/* We rely upon deletion not changing page->index */
			index = page->index;
			if (index > end)
				break;

			lock_page(page);
			WARN_ON(page->index != index);
			if (page->mapping != mapping) {
				unlock_page(page);
				continue;
			}
			wait_on_page_writeback(page);
			if (page_mapped(page)) {
				if (!did_range_unmap) {
					/*
					 * Zap the rest of the file in one hit.
					 */
					unmap_mapping_range(mapping,
					   (loff_t)index << PAGE_CACHE_SHIFT,
					   (loff_t)(1 + end - index)
							 << PAGE_CACHE_SHIFT,
					    0);
					did_range_unmap = 1;
				} else {
					/*
					 * Just zap this page
					 */
					unmap_mapping_range(mapping,
					   (loff_t)index << PAGE_CACHE_SHIFT,
					   PAGE_CACHE_SIZE, 0);
				}
			}
			BUG_ON(page_mapped(page));
			ret2 = do_launder_page(mapping, page);
			if (ret2 == 0) {
				if (!invalidate_complete_page2(mapping, page))
					ret2 = -EBUSY;
			}
			if (ret2 < 0)
				ret = ret2;
			unlock_page(page);
		}
		pagevec_release(&pvec);
		mem_cgroup_uncharge_end();
		cond_resched();
		index++;
	}
	cleancache_flush_inode(mapping);
	return ret;
}
EXPORT_SYMBOL_GPL(invalidate_inode_pages2_range);

/**
 * invalidate_inode_pages2 - remove all pages from an address_space
 * @mapping: the address_space
 *
 * Any pages which are found to be mapped into pagetables are unmapped prior to
 * invalidation.
 *
 * Returns -EBUSY if any pages could not be invalidated.
 */
int invalidate_inode_pages2(struct address_space *mapping)
{
	return invalidate_inode_pages2_range(mapping, 0, -1);
}
EXPORT_SYMBOL_GPL(invalidate_inode_pages2);

/**
 * truncate_pagecache - unmap and remove pagecache that has been truncated
 * @inode: inode
 * @oldsize: old file size
 * @newsize: new file size
 *
 * inode's new i_size must already be written before truncate_pagecache
 * is called.
 *
 * This function should typically be called before the filesystem
 * releases resources associated with the freed range (eg. deallocates
 * blocks). This way, pagecache will always stay logically coherent
 * with on-disk format, and the filesystem would not have to deal with
 * situations such as writepage being called for a page that has already
 * had its underlying blocks deallocated.
 */
void truncate_pagecache(struct inode *inode, loff_t oldsize, loff_t newsize)
{
	struct address_space *mapping = inode->i_mapping;
	loff_t holebegin = round_up(newsize, PAGE_SIZE);

	/*
	 * unmap_mapping_range is called twice, first simply for
	 * efficiency so that truncate_inode_pages does fewer
	 * single-page unmaps.  However after this first call, and
	 * before truncate_inode_pages finishes, it is possible for
	 * private pages to be COWed, which remain after
	 * truncate_inode_pages finishes, hence the second
	 * unmap_mapping_range call must be made for correctness.
	 */
	unmap_mapping_range(mapping, holebegin, 0, 1);
	truncate_inode_pages(mapping, newsize);
	unmap_mapping_range(mapping, holebegin, 0, 1);
}
EXPORT_SYMBOL(truncate_pagecache);

/**
 * truncate_setsize - update inode and pagecache for a new file size
 * @inode: inode
 * @newsize: new file size
 *
 * truncate_setsize updates i_size and performs pagecache truncation (if
 * necessary) to @newsize. It will be typically be called from the filesystem's
 * setattr function when ATTR_SIZE is passed in.
 *
 * Must be called with inode_mutex held and before all filesystem specific
 * block truncation has been performed.
 */
void truncate_setsize(struct inode *inode, loff_t newsize)
{
	loff_t oldsize;

	oldsize = inode->i_size;
	i_size_write(inode, newsize);

	truncate_pagecache(inode, oldsize, newsize);
}
EXPORT_SYMBOL(truncate_setsize);

/**
 * vmtruncate - unmap mappings "freed" by truncate() syscall
 * @inode: inode of the file used
 * @newsize: file offset to start truncating
 *
 * This function is deprecated and truncate_setsize or truncate_pagecache
 * should be used instead, together with filesystem specific block truncation.
 */
int vmtruncate(struct inode *inode, loff_t newsize)
{
	int error;

	error = inode_newsize_ok(inode, newsize);
	if (error)
		return error;

	truncate_setsize(inode, newsize);
	if (inode->i_op->truncate)
		inode->i_op->truncate(inode);
	return 0;
}
EXPORT_SYMBOL(vmtruncate);

<<<<<<< HEAD
int vmtruncate_range(struct inode *inode, loff_t offset, loff_t end)
{
	struct address_space *mapping = inode->i_mapping;
=======
int vmtruncate_range(struct inode *inode, loff_t lstart, loff_t lend)
{
	struct address_space *mapping = inode->i_mapping;
	loff_t holebegin = round_up(lstart, PAGE_SIZE);
	loff_t holelen = 1 + lend - holebegin;
>>>>>>> acfe7d74

	/*
	 * If the underlying filesystem is not going to provide
	 * a way to truncate a range of blocks (punch a hole) -
	 * we should return failure right now.
	 */
	if (!inode->i_op->truncate_range)
		return -ENOSYS;

	mutex_lock(&inode->i_mutex);
<<<<<<< HEAD
	down_write(&inode->i_alloc_sem);
	unmap_mapping_range(mapping, offset, (end - offset), 1);
	inode->i_op->truncate_range(inode, offset, end);
	/* unmap again to remove racily COWed private pages */
	unmap_mapping_range(mapping, offset, (end - offset), 1);
	up_write(&inode->i_alloc_sem);
=======
	inode_dio_wait(inode);
	unmap_mapping_range(mapping, holebegin, holelen, 1);
	inode->i_op->truncate_range(inode, lstart, lend);
	/* unmap again to remove racily COWed private pages */
	unmap_mapping_range(mapping, holebegin, holelen, 1);
>>>>>>> acfe7d74
	mutex_unlock(&inode->i_mutex);

	return 0;
}<|MERGE_RESOLUTION|>--- conflicted
+++ resolved
@@ -594,17 +594,11 @@
 }
 EXPORT_SYMBOL(vmtruncate);
 
-<<<<<<< HEAD
-int vmtruncate_range(struct inode *inode, loff_t offset, loff_t end)
-{
-	struct address_space *mapping = inode->i_mapping;
-=======
 int vmtruncate_range(struct inode *inode, loff_t lstart, loff_t lend)
 {
 	struct address_space *mapping = inode->i_mapping;
 	loff_t holebegin = round_up(lstart, PAGE_SIZE);
 	loff_t holelen = 1 + lend - holebegin;
->>>>>>> acfe7d74
 
 	/*
 	 * If the underlying filesystem is not going to provide
@@ -615,20 +609,11 @@
 		return -ENOSYS;
 
 	mutex_lock(&inode->i_mutex);
-<<<<<<< HEAD
-	down_write(&inode->i_alloc_sem);
-	unmap_mapping_range(mapping, offset, (end - offset), 1);
-	inode->i_op->truncate_range(inode, offset, end);
-	/* unmap again to remove racily COWed private pages */
-	unmap_mapping_range(mapping, offset, (end - offset), 1);
-	up_write(&inode->i_alloc_sem);
-=======
 	inode_dio_wait(inode);
 	unmap_mapping_range(mapping, holebegin, holelen, 1);
 	inode->i_op->truncate_range(inode, lstart, lend);
 	/* unmap again to remove racily COWed private pages */
 	unmap_mapping_range(mapping, holebegin, holelen, 1);
->>>>>>> acfe7d74
 	mutex_unlock(&inode->i_mutex);
 
 	return 0;
