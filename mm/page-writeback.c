/*
 * mm/page-writeback.c
 *
 * Copyright (C) 2002, Linus Torvalds.
 * Copyright (C) 2007 Red Hat, Inc., Peter Zijlstra <pzijlstr@redhat.com>
 *
 * Contains functions related to writing back dirty pages at the
 * address_space level.
 *
 * 10Apr2002	Andrew Morton
 *		Initial version
 */

#include <linux/kernel.h>
#include <linux/export.h>
#include <linux/spinlock.h>
#include <linux/fs.h>
#include <linux/mm.h>
#include <linux/swap.h>
#include <linux/slab.h>
#include <linux/pagemap.h>
#include <linux/writeback.h>
#include <linux/init.h>
#include <linux/backing-dev.h>
#include <linux/task_io_accounting_ops.h>
#include <linux/blkdev.h>
#include <linux/mpage.h>
#include <linux/rmap.h>
#include <linux/percpu.h>
#include <linux/notifier.h>
#include <linux/smp.h>
#include <linux/sysctl.h>
#include <linux/cpu.h>
#include <linux/syscalls.h>
#include <linux/buffer_head.h> /* __set_page_dirty_buffers */
#include <linux/pagevec.h>
#include <trace/events/writeback.h>

/*
 * Sleep at most 200ms at a time in balance_dirty_pages().
 */
#define MAX_PAUSE		max(HZ/5, 1)

/*
 * Try to keep balance_dirty_pages() call intervals higher than this many pages
 * by raising pause time to max_pause when falls below it.
 */
#define DIRTY_POLL_THRESH	(128 >> (PAGE_SHIFT - 10))

/*
 * Estimate write bandwidth at 200ms intervals.
 */
#define BANDWIDTH_INTERVAL	max(HZ/5, 1)

#define RATELIMIT_CALC_SHIFT	10

/*
 * After a CPU has dirtied this many pages, balance_dirty_pages_ratelimited
 * will look to see if it needs to force writeback or throttling.
 */
static long ratelimit_pages = 32;

/* The following parameters are exported via /proc/sys/vm */

/*
 * Start background writeback (via writeback threads) at this percentage
 */
int dirty_background_ratio = 10;

/*
 * dirty_background_bytes starts at 0 (disabled) so that it is a function of
 * dirty_background_ratio * the amount of dirtyable memory
 */
unsigned long dirty_background_bytes;

/*
 * free highmem will not be subtracted from the total free memory
 * for calculating free ratios if vm_highmem_is_dirtyable is true
 */
int vm_highmem_is_dirtyable;

/*
 * The generator of dirty data starts writeback at this percentage
 */
int vm_dirty_ratio = 20;

/*
 * vm_dirty_bytes starts at 0 (disabled) so that it is a function of
 * vm_dirty_ratio * the amount of dirtyable memory
 */
unsigned long vm_dirty_bytes;

/*
 * The interval between `kupdate'-style writebacks
 */
unsigned int dirty_writeback_interval = 5 * 100; /* centiseconds */

/*
 * The longest time for which data is allowed to remain dirty
 */
unsigned int dirty_expire_interval = 30 * 100; /* centiseconds */

/*
 * Flag that makes the machine dump writes/reads and block dirtyings.
 */
int block_dump;

/*
 * Flag that puts the machine in "laptop mode". Doubles as a timeout in jiffies:
 * a full sync is triggered after this time elapses without any disk activity.
 */
int laptop_mode;

EXPORT_SYMBOL(laptop_mode);

/* End of sysctl-exported parameters */

unsigned long global_dirty_limit;

/*
 * Scale the writeback cache size proportional to the relative writeout speeds.
 *
 * We do this by keeping a floating proportion between BDIs, based on page
 * writeback completions [end_page_writeback()]. Those devices that write out
 * pages fastest will get the larger share, while the slower will get a smaller
 * share.
 *
 * We use page writeout completions because we are interested in getting rid of
 * dirty pages. Having them written out is the primary goal.
 *
 * We introduce a concept of time, a period over which we measure these events,
 * because demand can/will vary over time. The length of this period itself is
 * measured in page writeback completions.
 *
 */
static struct prop_descriptor vm_completions;

/*
 * Work out the current dirty-memory clamping and background writeout
 * thresholds.
 *
 * The main aim here is to lower them aggressively if there is a lot of mapped
 * memory around.  To avoid stressing page reclaim with lots of unreclaimable
 * pages.  It is better to clamp down on writers than to start swapping, and
 * performing lots of scanning.
 *
 * We only allow 1/2 of the currently-unmapped memory to be dirtied.
 *
 * We don't permit the clamping level to fall below 5% - that is getting rather
 * excessive.
 *
 * We make sure that the background writeout level is below the adjusted
 * clamping level.
 */

/*
 * In a memory zone, there is a certain amount of pages we consider
 * available for the page cache, which is essentially the number of
 * free and reclaimable pages, minus some zone reserves to protect
 * lowmem and the ability to uphold the zone's watermarks without
 * requiring writeback.
 *
 * This number of dirtyable pages is the base value of which the
 * user-configurable dirty ratio is the effictive number of pages that
 * are allowed to be actually dirtied.  Per individual zone, or
 * globally by using the sum of dirtyable pages over all zones.
 *
 * Because the user is allowed to specify the dirty limit globally as
 * absolute number of bytes, calculating the per-zone dirty limit can
 * require translating the configured limit into a percentage of
 * global dirtyable memory first.
 */

static unsigned long highmem_dirtyable_memory(unsigned long total)
{
#ifdef CONFIG_HIGHMEM
	int node;
	unsigned long x = 0;

	for_each_node_state(node, N_HIGH_MEMORY) {
		struct zone *z =
			&NODE_DATA(node)->node_zones[ZONE_HIGHMEM];

		x += zone_page_state(z, NR_FREE_PAGES) +
		     zone_reclaimable_pages(z) - z->dirty_balance_reserve;
	}
	/*
	 * Make sure that the number of highmem pages is never larger
	 * than the number of the total dirtyable memory. This can only
	 * occur in very strange VM situations but we want to make sure
	 * that this does not occur.
	 */
	return min(x, total);
#else
	return 0;
#endif
}

/**
 * global_dirtyable_memory - number of globally dirtyable pages
 *
 * Returns the global number of pages potentially available for dirty
 * page cache.  This is the base value for the global dirty limits.
 */
unsigned long global_dirtyable_memory(void)
{
	unsigned long x;

	x = global_page_state(NR_FREE_PAGES) + global_reclaimable_pages() -
	    dirty_balance_reserve;

	if (!vm_highmem_is_dirtyable)
		x -= highmem_dirtyable_memory(x);

	return x + 1;	/* Ensure that we never return 0 */
}

/*
 * global_dirty_limits - background-writeback and dirty-throttling thresholds
 *
 * Calculate the dirty thresholds based on sysctl parameters
 * - vm.dirty_background_ratio  or  vm.dirty_background_bytes
 * - vm.dirty_ratio             or  vm.dirty_bytes
 * The dirty limits will be lifted by 1/4 for PF_LESS_THROTTLE (ie. nfsd) and
 * real-time tasks.
 */
void global_dirty_limits(unsigned long *pbackground, unsigned long *pdirty)
{
	unsigned long background;
	unsigned long dirty;
	unsigned long uninitialized_var(available_memory);
	struct task_struct *tsk;

	if (!vm_dirty_bytes || !dirty_background_bytes)
		available_memory = global_dirtyable_memory();

	if (vm_dirty_bytes)
		dirty = DIV_ROUND_UP(vm_dirty_bytes, PAGE_SIZE);
	else
		dirty = (vm_dirty_ratio * available_memory) / 100;

	if (dirty_background_bytes)
		background = DIV_ROUND_UP(dirty_background_bytes, PAGE_SIZE);
	else
		background = (dirty_background_ratio * available_memory) / 100;

	if (background >= dirty)
		background = dirty / 2;
	tsk = current;
	if (tsk->flags & PF_LESS_THROTTLE || rt_task(tsk)) {
		background += background / 4;
		dirty += dirty / 4;
	}
	*pbackground = background;
	*pdirty = dirty;
	trace_global_dirty_state(background, dirty);
}

/**
 * zone_dirtyable_memory - number of dirtyable pages in a zone
 * @zone: the zone
 *
 * Returns the zone's number of pages potentially available for dirty
 * page cache.  This is the base value for the per-zone dirty limits.
 */
static unsigned long zone_dirtyable_memory(struct zone *zone)
{
	/*
	 * The effective global number of dirtyable pages may exclude
	 * highmem as a big-picture measure to keep the ratio between
	 * dirty memory and lowmem reasonable.
	 *
	 * But this function is purely about the individual zone and a
	 * highmem zone can hold its share of dirty pages, so we don't
	 * care about vm_highmem_is_dirtyable here.
	 */
	return zone_page_state(zone, NR_FREE_PAGES) +
	       zone_reclaimable_pages(zone) -
	       zone->dirty_balance_reserve;
}

/**
 * zone_dirty_limit - maximum number of dirty pages allowed in a zone
 * @zone: the zone
 *
 * Returns the maximum number of dirty pages allowed in a zone, based
 * on the zone's dirtyable memory.
 */
static unsigned long zone_dirty_limit(struct zone *zone)
{
	unsigned long zone_memory = zone_dirtyable_memory(zone);
	struct task_struct *tsk = current;
	unsigned long dirty;

	if (vm_dirty_bytes)
		dirty = DIV_ROUND_UP(vm_dirty_bytes, PAGE_SIZE) *
			zone_memory / global_dirtyable_memory();
	else
		dirty = vm_dirty_ratio * zone_memory / 100;

	if (tsk->flags & PF_LESS_THROTTLE || rt_task(tsk))
		dirty += dirty / 4;

	return dirty;
}

/**
 * zone_dirty_ok - tells whether a zone is within its dirty limits
 * @zone: the zone to check
 *
 * Returns %true when the dirty pages in @zone are within the zone's
 * dirty limit, %false if the limit is exceeded.
 */
bool zone_dirty_ok(struct zone *zone)
{
	unsigned long limit = zone_dirty_limit(zone);

	return zone_page_state(zone, NR_FILE_DIRTY) +
	       zone_page_state(zone, NR_UNSTABLE_NFS) +
	       zone_page_state(zone, NR_WRITEBACK) <= limit;
}

/*
 * couple the period to the dirty_ratio:
 *
 *   period/2 ~ roundup_pow_of_two(dirty limit)
 */
static int calc_period_shift(void)
{
	unsigned long dirty_total;

	if (vm_dirty_bytes)
		dirty_total = vm_dirty_bytes / PAGE_SIZE;
	else
		dirty_total = (vm_dirty_ratio * global_dirtyable_memory()) /
				100;
	return 2 + ilog2(dirty_total - 1);
}

/*
 * update the period when the dirty threshold changes.
 */
static void update_completion_period(void)
{
	int shift = calc_period_shift();
	prop_change_shift(&vm_completions, shift);
<<<<<<< HEAD
	prop_change_shift(&vm_dirties, shift);
=======
>>>>>>> dcd6c922

	writeback_set_ratelimit();
}

int dirty_background_ratio_handler(struct ctl_table *table, int write,
		void __user *buffer, size_t *lenp,
		loff_t *ppos)
{
	int ret;

	ret = proc_dointvec_minmax(table, write, buffer, lenp, ppos);
	if (ret == 0 && write)
		dirty_background_bytes = 0;
	return ret;
}

int dirty_background_bytes_handler(struct ctl_table *table, int write,
		void __user *buffer, size_t *lenp,
		loff_t *ppos)
{
	int ret;

	ret = proc_doulongvec_minmax(table, write, buffer, lenp, ppos);
	if (ret == 0 && write)
		dirty_background_ratio = 0;
	return ret;
}

int dirty_ratio_handler(struct ctl_table *table, int write,
		void __user *buffer, size_t *lenp,
		loff_t *ppos)
{
	int old_ratio = vm_dirty_ratio;
	int ret;

	ret = proc_dointvec_minmax(table, write, buffer, lenp, ppos);
	if (ret == 0 && write && vm_dirty_ratio != old_ratio) {
		update_completion_period();
		vm_dirty_bytes = 0;
	}
	return ret;
}

int dirty_bytes_handler(struct ctl_table *table, int write,
		void __user *buffer, size_t *lenp,
		loff_t *ppos)
{
	unsigned long old_bytes = vm_dirty_bytes;
	int ret;

	ret = proc_doulongvec_minmax(table, write, buffer, lenp, ppos);
	if (ret == 0 && write && vm_dirty_bytes != old_bytes) {
		update_completion_period();
		vm_dirty_ratio = 0;
	}
	return ret;
}

/*
 * Increment the BDI's writeout completion count and the global writeout
 * completion count. Called from test_clear_page_writeback().
 */
static inline void __bdi_writeout_inc(struct backing_dev_info *bdi)
{
	__inc_bdi_stat(bdi, BDI_WRITTEN);
	__prop_inc_percpu_max(&vm_completions, &bdi->completions,
			      bdi->max_prop_frac);
}

void bdi_writeout_inc(struct backing_dev_info *bdi)
{
	unsigned long flags;

	local_irq_save(flags);
	__bdi_writeout_inc(bdi);
	local_irq_restore(flags);
}
EXPORT_SYMBOL_GPL(bdi_writeout_inc);

/*
 * Obtain an accurate fraction of the BDI's portion.
 */
static void bdi_writeout_fraction(struct backing_dev_info *bdi,
		long *numerator, long *denominator)
{
	prop_fraction_percpu(&vm_completions, &bdi->completions,
				numerator, denominator);
}

/*
 * bdi_min_ratio keeps the sum of the minimum dirty shares of all
 * registered backing devices, which, for obvious reasons, can not
 * exceed 100%.
 */
static unsigned int bdi_min_ratio;

int bdi_set_min_ratio(struct backing_dev_info *bdi, unsigned int min_ratio)
{
	int ret = 0;

	spin_lock_bh(&bdi_lock);
	if (min_ratio > bdi->max_ratio) {
		ret = -EINVAL;
	} else {
		min_ratio -= bdi->min_ratio;
		if (bdi_min_ratio + min_ratio < 100) {
			bdi_min_ratio += min_ratio;
			bdi->min_ratio += min_ratio;
		} else {
			ret = -EINVAL;
		}
	}
	spin_unlock_bh(&bdi_lock);

	return ret;
}

int bdi_set_max_ratio(struct backing_dev_info *bdi, unsigned max_ratio)
{
	int ret = 0;

	if (max_ratio > 100)
		return -EINVAL;

	spin_lock_bh(&bdi_lock);
	if (bdi->min_ratio > max_ratio) {
		ret = -EINVAL;
	} else {
		bdi->max_ratio = max_ratio;
		bdi->max_prop_frac = (PROP_FRAC_BASE * max_ratio) / 100;
	}
	spin_unlock_bh(&bdi_lock);

	return ret;
}
EXPORT_SYMBOL(bdi_set_max_ratio);

static unsigned long dirty_freerun_ceiling(unsigned long thresh,
					   unsigned long bg_thresh)
{
	return (thresh + bg_thresh) / 2;
}

static unsigned long dirty_freerun_ceiling(unsigned long thresh,
					   unsigned long bg_thresh)
{
	return (thresh + bg_thresh) / 2;
}

static unsigned long hard_dirty_limit(unsigned long thresh)
{
	return max(thresh, global_dirty_limit);
}

/**
 * bdi_dirty_limit - @bdi's share of dirty throttling threshold
 * @bdi: the backing_dev_info to query
 * @dirty: global dirty limit in pages
 *
 * Returns @bdi's dirty limit in pages. The term "dirty" in the context of
 * dirty balancing includes all PG_dirty, PG_writeback and NFS unstable pages.
 *
 * Note that balance_dirty_pages() will only seriously take it as a hard limit
 * when sleeping max_pause per page is not enough to keep the dirty pages under
 * control. For example, when the device is completely stalled due to some error
 * conditions, or when there are 1000 dd tasks writing to a slow 10MB/s USB key.
 * In the other normal situations, it acts more gently by throttling the tasks
 * more (rather than completely block them) when the bdi dirty pages go high.
 *
 * It allocates high/low dirty limits to fast/slow devices, in order to prevent
 * - starving fast devices
 * - piling up dirty pages (that will take long time to sync) on slow devices
 *
 * The bdi's share of dirty limit will be adapting to its throughput and
 * bounded by the bdi->min_ratio and/or bdi->max_ratio parameters, if set.
 */
unsigned long bdi_dirty_limit(struct backing_dev_info *bdi, unsigned long dirty)
{
	u64 bdi_dirty;
	long numerator, denominator;

	/*
	 * Calculate this BDI's share of the dirty ratio.
	 */
	bdi_writeout_fraction(bdi, &numerator, &denominator);

	bdi_dirty = (dirty * (100 - bdi_min_ratio)) / 100;
	bdi_dirty *= numerator;
	do_div(bdi_dirty, denominator);

	bdi_dirty += (dirty * bdi->min_ratio) / 100;
	if (bdi_dirty > (dirty * bdi->max_ratio) / 100)
		bdi_dirty = dirty * bdi->max_ratio / 100;

	return bdi_dirty;
}

/*
 * Dirty position control.
 *
 * (o) global/bdi setpoints
 *
 * We want the dirty pages be balanced around the global/bdi setpoints.
 * When the number of dirty pages is higher/lower than the setpoint, the
 * dirty position control ratio (and hence task dirty ratelimit) will be
 * decreased/increased to bring the dirty pages back to the setpoint.
 *
 *     pos_ratio = 1 << RATELIMIT_CALC_SHIFT
 *
 *     if (dirty < setpoint) scale up   pos_ratio
 *     if (dirty > setpoint) scale down pos_ratio
 *
 *     if (bdi_dirty < bdi_setpoint) scale up   pos_ratio
 *     if (bdi_dirty > bdi_setpoint) scale down pos_ratio
 *
 *     task_ratelimit = dirty_ratelimit * pos_ratio >> RATELIMIT_CALC_SHIFT
 *
 * (o) global control line
 *
 *     ^ pos_ratio
 *     |
 *     |            |<===== global dirty control scope ======>|
 * 2.0 .............*
 *     |            .*
 *     |            . *
 *     |            .   *
 *     |            .     *
 *     |            .        *
 *     |            .            *
 * 1.0 ................................*
 *     |            .                  .     *
 *     |            .                  .          *
 *     |            .                  .              *
 *     |            .                  .                 *
 *     |            .                  .                    *
 *   0 +------------.------------------.----------------------*------------->
 *           freerun^          setpoint^                 limit^   dirty pages
 *
 * (o) bdi control line
 *
 *     ^ pos_ratio
 *     |
 *     |            *
 *     |              *
 *     |                *
 *     |                  *
 *     |                    * |<=========== span ============>|
 * 1.0 .......................*
 *     |                      . *
 *     |                      .   *
 *     |                      .     *
 *     |                      .       *
 *     |                      .         *
 *     |                      .           *
 *     |                      .             *
 *     |                      .               *
 *     |                      .                 *
 *     |                      .                   *
 *     |                      .                     *
 * 1/4 ...............................................* * * * * * * * * * * *
 *     |                      .                         .
 *     |                      .                           .
 *     |                      .                             .
 *   0 +----------------------.-------------------------------.------------->
 *                bdi_setpoint^                    x_intercept^
 *
 * The bdi control line won't drop below pos_ratio=1/4, so that bdi_dirty can
 * be smoothly throttled down to normal if it starts high in situations like
 * - start writing to a slow SD card and a fast disk at the same time. The SD
 *   card's bdi_dirty may rush to many times higher than bdi_setpoint.
 * - the bdi dirty thresh drops quickly due to change of JBOD workload
 */
static unsigned long bdi_position_ratio(struct backing_dev_info *bdi,
					unsigned long thresh,
					unsigned long bg_thresh,
					unsigned long dirty,
					unsigned long bdi_thresh,
					unsigned long bdi_dirty)
{
	unsigned long write_bw = bdi->avg_write_bandwidth;
	unsigned long freerun = dirty_freerun_ceiling(thresh, bg_thresh);
	unsigned long limit = hard_dirty_limit(thresh);
	unsigned long x_intercept;
	unsigned long setpoint;		/* dirty pages' target balance point */
	unsigned long bdi_setpoint;
	unsigned long span;
	long long pos_ratio;		/* for scaling up/down the rate limit */
	long x;

	if (unlikely(dirty >= limit))
		return 0;

	/*
	 * global setpoint
	 *
	 *                           setpoint - dirty 3
	 *        f(dirty) := 1.0 + (----------------)
	 *                           limit - setpoint
	 *
	 * it's a 3rd order polynomial that subjects to
	 *
	 * (1) f(freerun)  = 2.0 => rampup dirty_ratelimit reasonably fast
	 * (2) f(setpoint) = 1.0 => the balance point
	 * (3) f(limit)    = 0   => the hard limit
	 * (4) df/dx      <= 0	 => negative feedback control
	 * (5) the closer to setpoint, the smaller |df/dx| (and the reverse)
	 *     => fast response on large errors; small oscillation near setpoint
	 */
	setpoint = (freerun + limit) / 2;
	x = div_s64((setpoint - dirty) << RATELIMIT_CALC_SHIFT,
		    limit - setpoint + 1);
	pos_ratio = x;
	pos_ratio = pos_ratio * x >> RATELIMIT_CALC_SHIFT;
	pos_ratio = pos_ratio * x >> RATELIMIT_CALC_SHIFT;
	pos_ratio += 1 << RATELIMIT_CALC_SHIFT;

	/*
	 * We have computed basic pos_ratio above based on global situation. If
	 * the bdi is over/under its share of dirty pages, we want to scale
	 * pos_ratio further down/up. That is done by the following mechanism.
	 */

	/*
	 * bdi setpoint
	 *
	 *        f(bdi_dirty) := 1.0 + k * (bdi_dirty - bdi_setpoint)
	 *
	 *                        x_intercept - bdi_dirty
	 *                     := --------------------------
	 *                        x_intercept - bdi_setpoint
	 *
	 * The main bdi control line is a linear function that subjects to
	 *
	 * (1) f(bdi_setpoint) = 1.0
	 * (2) k = - 1 / (8 * write_bw)  (in single bdi case)
	 *     or equally: x_intercept = bdi_setpoint + 8 * write_bw
	 *
	 * For single bdi case, the dirty pages are observed to fluctuate
	 * regularly within range
	 *        [bdi_setpoint - write_bw/2, bdi_setpoint + write_bw/2]
	 * for various filesystems, where (2) can yield in a reasonable 12.5%
	 * fluctuation range for pos_ratio.
	 *
	 * For JBOD case, bdi_thresh (not bdi_dirty!) could fluctuate up to its
	 * own size, so move the slope over accordingly and choose a slope that
	 * yields 100% pos_ratio fluctuation on suddenly doubled bdi_thresh.
	 */
	if (unlikely(bdi_thresh > thresh))
		bdi_thresh = thresh;
<<<<<<< HEAD
=======
	/*
	 * It's very possible that bdi_thresh is close to 0 not because the
	 * device is slow, but that it has remained inactive for long time.
	 * Honour such devices a reasonable good (hopefully IO efficient)
	 * threshold, so that the occasional writes won't be blocked and active
	 * writes can rampup the threshold quickly.
	 */
>>>>>>> dcd6c922
	bdi_thresh = max(bdi_thresh, (limit - dirty) / 8);
	/*
	 * scale global setpoint to bdi's:
	 *	bdi_setpoint = setpoint * bdi_thresh / thresh
	 */
	x = div_u64((u64)bdi_thresh << 16, thresh + 1);
	bdi_setpoint = setpoint * (u64)x >> 16;
	/*
	 * Use span=(8*write_bw) in single bdi case as indicated by
	 * (thresh - bdi_thresh ~= 0) and transit to bdi_thresh in JBOD case.
	 *
	 *        bdi_thresh                    thresh - bdi_thresh
	 * span = ---------- * (8 * write_bw) + ------------------- * bdi_thresh
	 *          thresh                            thresh
	 */
	span = (thresh - bdi_thresh + 8 * write_bw) * (u64)x >> 16;
	x_intercept = bdi_setpoint + span;

	if (bdi_dirty < x_intercept - span / 4) {
		pos_ratio = div_u64(pos_ratio * (x_intercept - bdi_dirty),
				    x_intercept - bdi_setpoint + 1);
	} else
		pos_ratio /= 4;

	/*
	 * bdi reserve area, safeguard against dirty pool underrun and disk idle
	 * It may push the desired control point of global dirty pages higher
	 * than setpoint.
	 */
	x_intercept = bdi_thresh / 2;
	if (bdi_dirty < x_intercept) {
		if (bdi_dirty > x_intercept / 8)
			pos_ratio = div_u64(pos_ratio * x_intercept, bdi_dirty);
		else
			pos_ratio *= 8;
	}

	return pos_ratio;
}

static void bdi_update_write_bandwidth(struct backing_dev_info *bdi,
				       unsigned long elapsed,
				       unsigned long written)
{
	const unsigned long period = roundup_pow_of_two(3 * HZ);
	unsigned long avg = bdi->avg_write_bandwidth;
	unsigned long old = bdi->write_bandwidth;
	u64 bw;

	/*
	 * bw = written * HZ / elapsed
	 *
	 *                   bw * elapsed + write_bandwidth * (period - elapsed)
	 * write_bandwidth = ---------------------------------------------------
	 *                                          period
	 */
	bw = written - bdi->written_stamp;
	bw *= HZ;
	if (unlikely(elapsed > period)) {
		do_div(bw, elapsed);
		avg = bw;
		goto out;
	}
	bw += (u64)bdi->write_bandwidth * (period - elapsed);
	bw >>= ilog2(period);

	/*
	 * one more level of smoothing, for filtering out sudden spikes
	 */
	if (avg > old && old >= (unsigned long)bw)
		avg -= (avg - old) >> 3;

	if (avg < old && old <= (unsigned long)bw)
		avg += (old - avg) >> 3;

out:
	bdi->write_bandwidth = bw;
	bdi->avg_write_bandwidth = avg;
}

/*
 * The global dirtyable memory and dirty threshold could be suddenly knocked
 * down by a large amount (eg. on the startup of KVM in a swapless system).
 * This may throw the system into deep dirty exceeded state and throttle
 * heavy/light dirtiers alike. To retain good responsiveness, maintain
 * global_dirty_limit for tracking slowly down to the knocked down dirty
 * threshold.
 */
static void update_dirty_limit(unsigned long thresh, unsigned long dirty)
{
	unsigned long limit = global_dirty_limit;

	/*
	 * Follow up in one step.
	 */
	if (limit < thresh) {
		limit = thresh;
		goto update;
	}

	/*
	 * Follow down slowly. Use the higher one as the target, because thresh
	 * may drop below dirty. This is exactly the reason to introduce
	 * global_dirty_limit which is guaranteed to lie above the dirty pages.
	 */
	thresh = max(thresh, dirty);
	if (limit > thresh) {
		limit -= (limit - thresh) >> 5;
		goto update;
	}
	return;
update:
	global_dirty_limit = limit;
}

static void global_update_bandwidth(unsigned long thresh,
				    unsigned long dirty,
				    unsigned long now)
{
	static DEFINE_SPINLOCK(dirty_lock);
	static unsigned long update_time;

	/*
	 * check locklessly first to optimize away locking for the most time
	 */
	if (time_before(now, update_time + BANDWIDTH_INTERVAL))
		return;

	spin_lock(&dirty_lock);
	if (time_after_eq(now, update_time + BANDWIDTH_INTERVAL)) {
		update_dirty_limit(thresh, dirty);
		update_time = now;
	}
	spin_unlock(&dirty_lock);
}

/*
 * Maintain bdi->dirty_ratelimit, the base dirty throttle rate.
 *
 * Normal bdi tasks will be curbed at or below it in long term.
 * Obviously it should be around (write_bw / N) when there are N dd tasks.
 */
static void bdi_update_dirty_ratelimit(struct backing_dev_info *bdi,
				       unsigned long thresh,
				       unsigned long bg_thresh,
				       unsigned long dirty,
				       unsigned long bdi_thresh,
				       unsigned long bdi_dirty,
				       unsigned long dirtied,
				       unsigned long elapsed)
{
	unsigned long freerun = dirty_freerun_ceiling(thresh, bg_thresh);
	unsigned long limit = hard_dirty_limit(thresh);
	unsigned long setpoint = (freerun + limit) / 2;
	unsigned long write_bw = bdi->avg_write_bandwidth;
	unsigned long dirty_ratelimit = bdi->dirty_ratelimit;
	unsigned long dirty_rate;
	unsigned long task_ratelimit;
	unsigned long balanced_dirty_ratelimit;
	unsigned long pos_ratio;
	unsigned long step;
	unsigned long x;

	/*
	 * The dirty rate will match the writeout rate in long term, except
	 * when dirty pages are truncated by userspace or re-dirtied by FS.
	 */
	dirty_rate = (dirtied - bdi->dirtied_stamp) * HZ / elapsed;

	pos_ratio = bdi_position_ratio(bdi, thresh, bg_thresh, dirty,
				       bdi_thresh, bdi_dirty);
	/*
	 * task_ratelimit reflects each dd's dirty rate for the past 200ms.
	 */
	task_ratelimit = (u64)dirty_ratelimit *
					pos_ratio >> RATELIMIT_CALC_SHIFT;
	task_ratelimit++; /* it helps rampup dirty_ratelimit from tiny values */

	/*
	 * A linear estimation of the "balanced" throttle rate. The theory is,
	 * if there are N dd tasks, each throttled at task_ratelimit, the bdi's
	 * dirty_rate will be measured to be (N * task_ratelimit). So the below
	 * formula will yield the balanced rate limit (write_bw / N).
	 *
	 * Note that the expanded form is not a pure rate feedback:
	 *	rate_(i+1) = rate_(i) * (write_bw / dirty_rate)		     (1)
	 * but also takes pos_ratio into account:
	 *	rate_(i+1) = rate_(i) * (write_bw / dirty_rate) * pos_ratio  (2)
	 *
	 * (1) is not realistic because pos_ratio also takes part in balancing
	 * the dirty rate.  Consider the state
	 *	pos_ratio = 0.5						     (3)
	 *	rate = 2 * (write_bw / N)				     (4)
	 * If (1) is used, it will stuck in that state! Because each dd will
	 * be throttled at
	 *	task_ratelimit = pos_ratio * rate = (write_bw / N)	     (5)
	 * yielding
	 *	dirty_rate = N * task_ratelimit = write_bw		     (6)
	 * put (6) into (1) we get
	 *	rate_(i+1) = rate_(i)					     (7)
	 *
	 * So we end up using (2) to always keep
	 *	rate_(i+1) ~= (write_bw / N)				     (8)
	 * regardless of the value of pos_ratio. As long as (8) is satisfied,
	 * pos_ratio is able to drive itself to 1.0, which is not only where
	 * the dirty count meet the setpoint, but also where the slope of
	 * pos_ratio is most flat and hence task_ratelimit is least fluctuated.
	 */
	balanced_dirty_ratelimit = div_u64((u64)task_ratelimit * write_bw,
					   dirty_rate | 1);
<<<<<<< HEAD
=======
	/*
	 * balanced_dirty_ratelimit ~= (write_bw / N) <= write_bw
	 */
	if (unlikely(balanced_dirty_ratelimit > write_bw))
		balanced_dirty_ratelimit = write_bw;
>>>>>>> dcd6c922

	/*
	 * We could safely do this and return immediately:
	 *
	 *	bdi->dirty_ratelimit = balanced_dirty_ratelimit;
	 *
	 * However to get a more stable dirty_ratelimit, the below elaborated
	 * code makes use of task_ratelimit to filter out sigular points and
	 * limit the step size.
	 *
	 * The below code essentially only uses the relative value of
	 *
	 *	task_ratelimit - dirty_ratelimit
	 *	= (pos_ratio - 1) * dirty_ratelimit
	 *
	 * which reflects the direction and size of dirty position error.
	 */

	/*
	 * dirty_ratelimit will follow balanced_dirty_ratelimit iff
	 * task_ratelimit is on the same side of dirty_ratelimit, too.
	 * For example, when
	 * - dirty_ratelimit > balanced_dirty_ratelimit
	 * - dirty_ratelimit > task_ratelimit (dirty pages are above setpoint)
	 * lowering dirty_ratelimit will help meet both the position and rate
	 * control targets. Otherwise, don't update dirty_ratelimit if it will
	 * only help meet the rate target. After all, what the users ultimately
	 * feel and care are stable dirty rate and small position error.
	 *
	 * |task_ratelimit - dirty_ratelimit| is used to limit the step size
	 * and filter out the sigular points of balanced_dirty_ratelimit. Which
	 * keeps jumping around randomly and can even leap far away at times
	 * due to the small 200ms estimation period of dirty_rate (we want to
	 * keep that period small to reduce time lags).
	 */
	step = 0;
	if (dirty < setpoint) {
		x = min(bdi->balanced_dirty_ratelimit,
			 min(balanced_dirty_ratelimit, task_ratelimit));
		if (dirty_ratelimit < x)
			step = x - dirty_ratelimit;
	} else {
		x = max(bdi->balanced_dirty_ratelimit,
			 max(balanced_dirty_ratelimit, task_ratelimit));
		if (dirty_ratelimit > x)
			step = dirty_ratelimit - x;
	}

	/*
	 * Don't pursue 100% rate matching. It's impossible since the balanced
	 * rate itself is constantly fluctuating. So decrease the track speed
	 * when it gets close to the target. Helps eliminate pointless tremors.
	 */
	step >>= dirty_ratelimit / (2 * step + 1);
	/*
	 * Limit the tracking speed to avoid overshooting.
	 */
	step = (step + 7) / 8;

	if (dirty_ratelimit < balanced_dirty_ratelimit)
		dirty_ratelimit += step;
	else
		dirty_ratelimit -= step;

	bdi->dirty_ratelimit = max(dirty_ratelimit, 1UL);
	bdi->balanced_dirty_ratelimit = balanced_dirty_ratelimit;

	trace_bdi_dirty_ratelimit(bdi, dirty_rate, task_ratelimit);
}

void __bdi_update_bandwidth(struct backing_dev_info *bdi,
			    unsigned long thresh,
			    unsigned long bg_thresh,
			    unsigned long dirty,
			    unsigned long bdi_thresh,
			    unsigned long bdi_dirty,
			    unsigned long start_time)
{
	unsigned long now = jiffies;
	unsigned long elapsed = now - bdi->bw_time_stamp;
	unsigned long dirtied;
	unsigned long written;

	/*
	 * rate-limit, only update once every 200ms.
	 */
	if (elapsed < BANDWIDTH_INTERVAL)
		return;

	dirtied = percpu_counter_read(&bdi->bdi_stat[BDI_DIRTIED]);
	written = percpu_counter_read(&bdi->bdi_stat[BDI_WRITTEN]);

	/*
	 * Skip quiet periods when disk bandwidth is under-utilized.
	 * (at least 1s idle time between two flusher runs)
	 */
	if (elapsed > HZ && time_before(bdi->bw_time_stamp, start_time))
		goto snapshot;

	if (thresh) {
		global_update_bandwidth(thresh, dirty, now);
		bdi_update_dirty_ratelimit(bdi, thresh, bg_thresh, dirty,
					   bdi_thresh, bdi_dirty,
					   dirtied, elapsed);
	}
	bdi_update_write_bandwidth(bdi, elapsed, written);

snapshot:
	bdi->dirtied_stamp = dirtied;
	bdi->written_stamp = written;
	bdi->bw_time_stamp = now;
}

static void bdi_update_bandwidth(struct backing_dev_info *bdi,
				 unsigned long thresh,
				 unsigned long bg_thresh,
				 unsigned long dirty,
				 unsigned long bdi_thresh,
				 unsigned long bdi_dirty,
				 unsigned long start_time)
{
	if (time_is_after_eq_jiffies(bdi->bw_time_stamp + BANDWIDTH_INTERVAL))
		return;
	spin_lock(&bdi->wb.list_lock);
	__bdi_update_bandwidth(bdi, thresh, bg_thresh, dirty,
			       bdi_thresh, bdi_dirty, start_time);
	spin_unlock(&bdi->wb.list_lock);
}

/*
 * After a task dirtied this many pages, balance_dirty_pages_ratelimited_nr()
 * will look to see if it needs to start dirty throttling.
 *
 * If dirty_poll_interval is too low, big NUMA machines will call the expensive
 * global_page_state() too often. So scale it near-sqrt to the safety margin
 * (the number of pages we may dirty without exceeding the dirty limits).
 */
static unsigned long dirty_poll_interval(unsigned long dirty,
					 unsigned long thresh)
{
	if (thresh > dirty)
		return 1UL << (ilog2(thresh - dirty) >> 1);

	return 1;
}

<<<<<<< HEAD
static unsigned long bdi_max_pause(struct backing_dev_info *bdi,
				   unsigned long bdi_dirty)
{
	unsigned long bw = bdi->avg_write_bandwidth;
	unsigned long hi = ilog2(bw);
	unsigned long lo = ilog2(bdi->dirty_ratelimit);
	unsigned long t;

	/* target for 20ms max pause on 1-dd case */
	t = HZ / 50;
=======
static long bdi_max_pause(struct backing_dev_info *bdi,
			  unsigned long bdi_dirty)
{
	long bw = bdi->avg_write_bandwidth;
	long t;

	/*
	 * Limit pause time for small memory systems. If sleeping for too long
	 * time, a small pool of dirty/writeback pages may go empty and disk go
	 * idle.
	 *
	 * 8 serves as the safety ratio.
	 */
	t = bdi_dirty / (1 + bw / roundup_pow_of_two(1 + HZ / 8));
	t++;

	return min_t(long, t, MAX_PAUSE);
}

static long bdi_min_pause(struct backing_dev_info *bdi,
			  long max_pause,
			  unsigned long task_ratelimit,
			  unsigned long dirty_ratelimit,
			  int *nr_dirtied_pause)
{
	long hi = ilog2(bdi->avg_write_bandwidth);
	long lo = ilog2(bdi->dirty_ratelimit);
	long t;		/* target pause */
	long pause;	/* estimated next pause */
	int pages;	/* target nr_dirtied_pause */

	/* target for 10ms pause on 1-dd case */
	t = max(1, HZ / 100);
>>>>>>> dcd6c922

	/*
	 * Scale up pause time for concurrent dirtiers in order to reduce CPU
	 * overheads.
	 *
<<<<<<< HEAD
	 * (N * 20ms) on 2^N concurrent tasks.
	 */
	if (hi > lo)
		t += (hi - lo) * (20 * HZ) / 1024;

	/*
	 * Limit pause time for small memory systems. If sleeping for too long
	 * time, a small pool of dirty/writeback pages may go empty and disk go
	 * idle.
	 *
	 * 8 serves as the safety ratio.
	 */
	if (bdi_dirty)
		t = min(t, bdi_dirty * HZ / (8 * bw + 1));

	/*
	 * The pause time will be settled within range (max_pause/4, max_pause).
	 * Apply a minimal value of 4 to get a non-zero max_pause/4.
	 */
	return clamp_val(t, 4, MAX_PAUSE);
=======
	 * (N * 10ms) on 2^N concurrent tasks.
	 */
	if (hi > lo)
		t += (hi - lo) * (10 * HZ) / 1024;

	/*
	 * This is a bit convoluted. We try to base the next nr_dirtied_pause
	 * on the much more stable dirty_ratelimit. However the next pause time
	 * will be computed based on task_ratelimit and the two rate limits may
	 * depart considerably at some time. Especially if task_ratelimit goes
	 * below dirty_ratelimit/2 and the target pause is max_pause, the next
	 * pause time will be max_pause*2 _trimmed down_ to max_pause.  As a
	 * result task_ratelimit won't be executed faithfully, which could
	 * eventually bring down dirty_ratelimit.
	 *
	 * We apply two rules to fix it up:
	 * 1) try to estimate the next pause time and if necessary, use a lower
	 *    nr_dirtied_pause so as not to exceed max_pause. When this happens,
	 *    nr_dirtied_pause will be "dancing" with task_ratelimit.
	 * 2) limit the target pause time to max_pause/2, so that the normal
	 *    small fluctuations of task_ratelimit won't trigger rule (1) and
	 *    nr_dirtied_pause will remain as stable as dirty_ratelimit.
	 */
	t = min(t, 1 + max_pause / 2);
	pages = dirty_ratelimit * t / roundup_pow_of_two(HZ);

	/*
	 * Tiny nr_dirtied_pause is found to hurt I/O performance in the test
	 * case fio-mmap-randwrite-64k, which does 16*{sync read, async write}.
	 * When the 16 consecutive reads are often interrupted by some dirty
	 * throttling pause during the async writes, cfq will go into idles
	 * (deadline is fine). So push nr_dirtied_pause as high as possible
	 * until reaches DIRTY_POLL_THRESH=32 pages.
	 */
	if (pages < DIRTY_POLL_THRESH) {
		t = max_pause;
		pages = dirty_ratelimit * t / roundup_pow_of_two(HZ);
		if (pages > DIRTY_POLL_THRESH) {
			pages = DIRTY_POLL_THRESH;
			t = HZ * DIRTY_POLL_THRESH / dirty_ratelimit;
		}
	}

	pause = HZ * pages / (task_ratelimit + 1);
	if (pause > max_pause) {
		t = max_pause;
		pages = task_ratelimit * t / roundup_pow_of_two(HZ);
	}

	*nr_dirtied_pause = pages;
	/*
	 * The minimal pause time will normally be half the target pause time.
	 */
	return pages >= DIRTY_POLL_THRESH ? 1 + t / 2 : t;
>>>>>>> dcd6c922
}

/*
 * balance_dirty_pages() must be called by processes which are generating dirty
 * data.  It looks at the number of dirty pages in the machine and will force
 * the caller to wait once crossing the (background_thresh + dirty_thresh) / 2.
 * If we're over `background_thresh' then the writeback threads are woken to
 * perform some writeout.
 */
static void balance_dirty_pages(struct address_space *mapping,
				unsigned long pages_dirtied)
{
	unsigned long nr_reclaimable;	/* = file_dirty + unstable_nfs */
	unsigned long bdi_reclaimable;
	unsigned long nr_dirty;  /* = file_dirty + writeback + unstable_nfs */
	unsigned long bdi_dirty;
	unsigned long freerun;
	unsigned long background_thresh;
	unsigned long dirty_thresh;
	unsigned long bdi_thresh;
<<<<<<< HEAD
	long pause = 0;
	long uninitialized_var(max_pause);
	bool dirty_exceeded = false;
	unsigned long task_ratelimit;
	unsigned long uninitialized_var(dirty_ratelimit);
=======
	long period;
	long pause;
	long max_pause;
	long min_pause;
	int nr_dirtied_pause;
	bool dirty_exceeded = false;
	unsigned long task_ratelimit;
	unsigned long dirty_ratelimit;
>>>>>>> dcd6c922
	unsigned long pos_ratio;
	struct backing_dev_info *bdi = mapping->backing_dev_info;
	unsigned long start_time = jiffies;

	for (;;) {
<<<<<<< HEAD
=======
		unsigned long now = jiffies;

>>>>>>> dcd6c922
		/*
		 * Unstable writes are a feature of certain networked
		 * filesystems (i.e. NFS) in which data may have been
		 * written to the server's write cache, but has not yet
		 * been flushed to permanent storage.
		 */
		nr_reclaimable = global_page_state(NR_FILE_DIRTY) +
					global_page_state(NR_UNSTABLE_NFS);
		nr_dirty = nr_reclaimable + global_page_state(NR_WRITEBACK);

		global_dirty_limits(&background_thresh, &dirty_thresh);

		/*
		 * Throttle it only when the background writeback cannot
		 * catch-up. This avoids (excessively) small writeouts
		 * when the bdi limits are ramping up.
		 */
		freerun = dirty_freerun_ceiling(dirty_thresh,
						background_thresh);
<<<<<<< HEAD
		if (nr_dirty <= freerun)
=======
		if (nr_dirty <= freerun) {
			current->dirty_paused_when = now;
			current->nr_dirtied = 0;
			current->nr_dirtied_pause =
				dirty_poll_interval(nr_dirty, dirty_thresh);
>>>>>>> dcd6c922
			break;
		}

		if (unlikely(!writeback_in_progress(bdi)))
			bdi_start_background_writeback(bdi);

		/*
		 * bdi_thresh is not treated as some limiting factor as
		 * dirty_thresh, due to reasons
		 * - in JBOD setup, bdi_thresh can fluctuate a lot
		 * - in a system with HDD and USB key, the USB key may somehow
		 *   go into state (bdi_dirty >> bdi_thresh) either because
		 *   bdi_dirty starts high, or because bdi_thresh drops low.
		 *   In this case we don't want to hard throttle the USB key
		 *   dirtiers for 100 seconds until bdi_dirty drops under
		 *   bdi_thresh. Instead the auxiliary bdi control line in
		 *   bdi_position_ratio() will let the dirtier task progress
		 *   at some rate <= (write_bw / 2) for bringing down bdi_dirty.
		 */
		bdi_thresh = bdi_dirty_limit(bdi, dirty_thresh);

		/*
		 * In order to avoid the stacked BDI deadlock we need
		 * to ensure we accurately count the 'dirty' pages when
		 * the threshold is low.
		 *
		 * Otherwise it would be possible to get thresh+n pages
		 * reported dirty, even though there are thresh-m pages
		 * actually dirty; with m+n sitting in the percpu
		 * deltas.
		 */
		if (bdi_thresh < 2 * bdi_stat_error(bdi)) {
			bdi_reclaimable = bdi_stat_sum(bdi, BDI_RECLAIMABLE);
			bdi_dirty = bdi_reclaimable +
				    bdi_stat_sum(bdi, BDI_WRITEBACK);
		} else {
			bdi_reclaimable = bdi_stat(bdi, BDI_RECLAIMABLE);
			bdi_dirty = bdi_reclaimable +
				    bdi_stat(bdi, BDI_WRITEBACK);
		}

<<<<<<< HEAD
		dirty_exceeded = (bdi_dirty > bdi_thresh) ||
=======
		dirty_exceeded = (bdi_dirty > bdi_thresh) &&
>>>>>>> dcd6c922
				  (nr_dirty > dirty_thresh);
		if (dirty_exceeded && !bdi->dirty_exceeded)
			bdi->dirty_exceeded = 1;

		bdi_update_bandwidth(bdi, dirty_thresh, background_thresh,
				     nr_dirty, bdi_thresh, bdi_dirty,
				     start_time);

<<<<<<< HEAD
		max_pause = bdi_max_pause(bdi, bdi_dirty);

=======
>>>>>>> dcd6c922
		dirty_ratelimit = bdi->dirty_ratelimit;
		pos_ratio = bdi_position_ratio(bdi, dirty_thresh,
					       background_thresh, nr_dirty,
					       bdi_thresh, bdi_dirty);
		task_ratelimit = ((u64)dirty_ratelimit * pos_ratio) >>
							RATELIMIT_CALC_SHIFT;
<<<<<<< HEAD
		if (unlikely(task_ratelimit == 0)) {
			pause = max_pause;
			goto pause;
		}
		pause = HZ * pages_dirtied / task_ratelimit;
		if (unlikely(pause <= 0)) {
=======
		max_pause = bdi_max_pause(bdi, bdi_dirty);
		min_pause = bdi_min_pause(bdi, max_pause,
					  task_ratelimit, dirty_ratelimit,
					  &nr_dirtied_pause);

		if (unlikely(task_ratelimit == 0)) {
			period = max_pause;
			pause = max_pause;
			goto pause;
		}
		period = HZ * pages_dirtied / task_ratelimit;
		pause = period;
		if (current->dirty_paused_when)
			pause -= now - current->dirty_paused_when;
		/*
		 * For less than 1s think time (ext3/4 may block the dirtier
		 * for up to 800ms from time to time on 1-HDD; so does xfs,
		 * however at much less frequency), try to compensate it in
		 * future periods by updating the virtual time; otherwise just
		 * do a reset, as it may be a light dirtier.
		 */
		if (pause < min_pause) {
>>>>>>> dcd6c922
			trace_balance_dirty_pages(bdi,
						  dirty_thresh,
						  background_thresh,
						  nr_dirty,
						  bdi_thresh,
						  bdi_dirty,
						  dirty_ratelimit,
						  task_ratelimit,
						  pages_dirtied,
<<<<<<< HEAD
						  pause,
						  start_time);
			pause = 1; /* avoid resetting nr_dirtied_pause below */
			break;
		}
		pause = min(pause, max_pause);
=======
						  period,
						  min(pause, 0L),
						  start_time);
			if (pause < -HZ) {
				current->dirty_paused_when = now;
				current->nr_dirtied = 0;
			} else if (period) {
				current->dirty_paused_when += period;
				current->nr_dirtied = 0;
			} else if (current->nr_dirtied_pause <= pages_dirtied)
				current->nr_dirtied_pause += pages_dirtied;
			break;
		}
		if (unlikely(pause > max_pause)) {
			/* for occasional dropped task_ratelimit */
			now += min(pause - max_pause, max_pause);
			pause = max_pause;
		}
>>>>>>> dcd6c922

pause:
		trace_balance_dirty_pages(bdi,
					  dirty_thresh,
					  background_thresh,
					  nr_dirty,
					  bdi_thresh,
					  bdi_dirty,
					  dirty_ratelimit,
					  task_ratelimit,
					  pages_dirtied,
<<<<<<< HEAD
					  pause,
					  start_time);
		__set_current_state(TASK_UNINTERRUPTIBLE);
=======
					  period,
					  pause,
					  start_time);
		__set_current_state(TASK_KILLABLE);
>>>>>>> dcd6c922
		io_schedule_timeout(pause);

		current->dirty_paused_when = now + pause;
		current->nr_dirtied = 0;
		current->nr_dirtied_pause = nr_dirtied_pause;

		/*
		 * This is typically equal to (nr_dirty < dirty_thresh) and can
		 * also keep "1000+ dd on a slow USB stick" under control.
		 */
<<<<<<< HEAD
		if (nr_dirty < dirty_thresh)
			break;
=======
		if (task_ratelimit)
			break;

		/*
		 * In the case of an unresponding NFS server and the NFS dirty
		 * pages exceeds dirty_thresh, give the other good bdi's a pipe
		 * to go through, so that tasks on them still remain responsive.
		 *
		 * In theory 1 page is enough to keep the comsumer-producer
		 * pipe going: the flusher cleans 1 page => the task dirties 1
		 * more page. However bdi_dirty has accounting errors.  So use
		 * the larger and more IO friendly bdi_stat_error.
		 */
		if (bdi_dirty <= bdi_stat_error(bdi))
			break;

		if (fatal_signal_pending(current))
			break;
>>>>>>> dcd6c922
	}

	if (!dirty_exceeded && bdi->dirty_exceeded)
		bdi->dirty_exceeded = 0;

	current->nr_dirtied = 0;
	if (pause == 0) { /* in freerun area */
		current->nr_dirtied_pause =
				dirty_poll_interval(nr_dirty, dirty_thresh);
	} else if (pause <= max_pause / 4 &&
		   pages_dirtied >= current->nr_dirtied_pause) {
		current->nr_dirtied_pause = clamp_val(
					dirty_ratelimit * (max_pause / 2) / HZ,
					pages_dirtied + pages_dirtied / 8,
					pages_dirtied * 4);
	} else if (pause >= max_pause) {
		current->nr_dirtied_pause = 1 | clamp_val(
					dirty_ratelimit * (max_pause / 2) / HZ,
					pages_dirtied / 4,
					pages_dirtied - pages_dirtied / 8);
	}

	if (writeback_in_progress(bdi))
		return;

	/*
	 * In laptop mode, we wait until hitting the higher threshold before
	 * starting background writeout, and then write out all the way down
	 * to the lower threshold.  So slow writers cause minimal disk activity.
	 *
	 * In normal mode, we start background writeout at the lower
	 * background_thresh, to keep the amount of dirty memory low.
	 */
	if (laptop_mode)
		return;

	if (nr_reclaimable > background_thresh)
		bdi_start_background_writeback(bdi);
}

void set_page_dirty_balance(struct page *page, int page_mkwrite)
{
	if (set_page_dirty(page) || page_mkwrite) {
		struct address_space *mapping = page_mapping(page);

		if (mapping)
			balance_dirty_pages_ratelimited(mapping);
	}
}

static DEFINE_PER_CPU(int, bdp_ratelimits);
<<<<<<< HEAD
=======

/*
 * Normal tasks are throttled by
 *	loop {
 *		dirty tsk->nr_dirtied_pause pages;
 *		take a snap in balance_dirty_pages();
 *	}
 * However there is a worst case. If every task exit immediately when dirtied
 * (tsk->nr_dirtied_pause - 1) pages, balance_dirty_pages() will never be
 * called to throttle the page dirties. The solution is to save the not yet
 * throttled page dirties in dirty_throttle_leaks on task exit and charge them
 * randomly into the running tasks. This works well for the above worst case,
 * as the new task will pick up and accumulate the old task's leaked dirty
 * count and eventually get throttled.
 */
DEFINE_PER_CPU(int, dirty_throttle_leaks) = 0;
>>>>>>> dcd6c922

/**
 * balance_dirty_pages_ratelimited_nr - balance dirty memory state
 * @mapping: address_space which was dirtied
 * @nr_pages_dirtied: number of pages which the caller has just dirtied
 *
 * Processes which are dirtying memory should call in here once for each page
 * which was newly dirtied.  The function will periodically check the system's
 * dirty state and will initiate writeback if needed.
 *
 * On really big machines, get_writeback_state is expensive, so try to avoid
 * calling it too often (ratelimiting).  But once we're over the dirty memory
 * limit we decrease the ratelimiting by a lot, to prevent individual processes
 * from overshooting the limit by (ratelimit_pages) each.
 */
void balance_dirty_pages_ratelimited_nr(struct address_space *mapping,
					unsigned long nr_pages_dirtied)
{
	struct backing_dev_info *bdi = mapping->backing_dev_info;
	int ratelimit;
	int *p;

	if (!bdi_cap_account_dirty(bdi))
		return;

	ratelimit = current->nr_dirtied_pause;
	if (bdi->dirty_exceeded)
		ratelimit = min(ratelimit, 32 >> (PAGE_SHIFT - 10));
<<<<<<< HEAD

	current->nr_dirtied += nr_pages_dirtied;
=======
>>>>>>> dcd6c922

	preempt_disable();
	/*
	 * This prevents one CPU to accumulate too many dirtied pages without
	 * calling into balance_dirty_pages(), which can happen when there are
	 * 1000+ tasks, all of them start dirtying pages at exactly the same
	 * time, hence all honoured too large initial task->nr_dirtied_pause.
	 */
	p =  &__get_cpu_var(bdp_ratelimits);
	if (unlikely(current->nr_dirtied >= ratelimit))
		*p = 0;
<<<<<<< HEAD
	else {
		*p += nr_pages_dirtied;
		if (unlikely(*p >= ratelimit_pages)) {
			*p = 0;
			ratelimit = 0;
		}
=======
	else if (unlikely(*p >= ratelimit_pages)) {
		*p = 0;
		ratelimit = 0;
	}
	/*
	 * Pick up the dirtied pages by the exited tasks. This avoids lots of
	 * short-lived tasks (eg. gcc invocations in a kernel build) escaping
	 * the dirty throttling and livelock other long-run dirtiers.
	 */
	p = &__get_cpu_var(dirty_throttle_leaks);
	if (*p > 0 && current->nr_dirtied < ratelimit) {
		nr_pages_dirtied = min(*p, ratelimit - current->nr_dirtied);
		*p -= nr_pages_dirtied;
		current->nr_dirtied += nr_pages_dirtied;
>>>>>>> dcd6c922
	}
	preempt_enable();

	if (unlikely(current->nr_dirtied >= ratelimit))
		balance_dirty_pages(mapping, current->nr_dirtied);
}
EXPORT_SYMBOL(balance_dirty_pages_ratelimited_nr);

void throttle_vm_writeout(gfp_t gfp_mask)
{
	unsigned long background_thresh;
	unsigned long dirty_thresh;

        for ( ; ; ) {
		global_dirty_limits(&background_thresh, &dirty_thresh);

                /*
                 * Boost the allowable dirty threshold a bit for page
                 * allocators so they don't get DoS'ed by heavy writers
                 */
                dirty_thresh += dirty_thresh / 10;      /* wheeee... */

                if (global_page_state(NR_UNSTABLE_NFS) +
			global_page_state(NR_WRITEBACK) <= dirty_thresh)
                        	break;
                congestion_wait(BLK_RW_ASYNC, HZ/10);

		/*
		 * The caller might hold locks which can prevent IO completion
		 * or progress in the filesystem.  So we cannot just sit here
		 * waiting for IO to complete.
		 */
		if ((gfp_mask & (__GFP_FS|__GFP_IO)) != (__GFP_FS|__GFP_IO))
			break;
        }
}

/*
 * sysctl handler for /proc/sys/vm/dirty_writeback_centisecs
 */
int dirty_writeback_centisecs_handler(ctl_table *table, int write,
	void __user *buffer, size_t *length, loff_t *ppos)
{
	proc_dointvec(table, write, buffer, length, ppos);
	bdi_arm_supers_timer();
	return 0;
}

#ifdef CONFIG_BLOCK
void laptop_mode_timer_fn(unsigned long data)
{
	struct request_queue *q = (struct request_queue *)data;
	int nr_pages = global_page_state(NR_FILE_DIRTY) +
		global_page_state(NR_UNSTABLE_NFS);

	/*
	 * We want to write everything out, not just down to the dirty
	 * threshold
	 */
	if (bdi_has_dirty_io(&q->backing_dev_info))
		bdi_start_writeback(&q->backing_dev_info, nr_pages,
					WB_REASON_LAPTOP_TIMER);
}

/*
 * We've spun up the disk and we're in laptop mode: schedule writeback
 * of all dirty data a few seconds from now.  If the flush is already scheduled
 * then push it back - the user is still using the disk.
 */
void laptop_io_completion(struct backing_dev_info *info)
{
	mod_timer(&info->laptop_mode_wb_timer, jiffies + laptop_mode);
}

/*
 * We're in laptop mode and we've just synced. The sync's writes will have
 * caused another writeback to be scheduled by laptop_io_completion.
 * Nothing needs to be written back anymore, so we unschedule the writeback.
 */
void laptop_sync_completion(void)
{
	struct backing_dev_info *bdi;

	rcu_read_lock();

	list_for_each_entry_rcu(bdi, &bdi_list, bdi_list)
		del_timer(&bdi->laptop_mode_wb_timer);

	rcu_read_unlock();
}
#endif

/*
 * If ratelimit_pages is too high then we can get into dirty-data overload
 * if a large number of processes all perform writes at the same time.
 * If it is too low then SMP machines will call the (expensive)
 * get_writeback_state too often.
 *
 * Here we set ratelimit_pages to a level which ensures that when all CPUs are
 * dirtying in parallel, we cannot go more than 3% (1/32) over the dirty memory
 * thresholds.
 */

void writeback_set_ratelimit(void)
{
	unsigned long background_thresh;
	unsigned long dirty_thresh;
	global_dirty_limits(&background_thresh, &dirty_thresh);
	ratelimit_pages = dirty_thresh / (num_online_cpus() * 32);
	if (ratelimit_pages < 16)
		ratelimit_pages = 16;
}

static int __cpuinit
ratelimit_handler(struct notifier_block *self, unsigned long u, void *v)
{
	writeback_set_ratelimit();
	return NOTIFY_DONE;
}

static struct notifier_block __cpuinitdata ratelimit_nb = {
	.notifier_call	= ratelimit_handler,
	.next		= NULL,
};

/*
 * Called early on to tune the page writeback dirty limits.
 *
 * We used to scale dirty pages according to how total memory
 * related to pages that could be allocated for buffers (by
 * comparing nr_free_buffer_pages() to vm_total_pages.
 *
 * However, that was when we used "dirty_ratio" to scale with
 * all memory, and we don't do that any more. "dirty_ratio"
 * is now applied to total non-HIGHPAGE memory (by subtracting
 * totalhigh_pages from vm_total_pages), and as such we can't
 * get into the old insane situation any more where we had
 * large amounts of dirty pages compared to a small amount of
 * non-HIGHMEM memory.
 *
 * But we might still want to scale the dirty_ratio by how
 * much memory the box has..
 */
void __init page_writeback_init(void)
{
	int shift;

	writeback_set_ratelimit();
	register_cpu_notifier(&ratelimit_nb);

	shift = calc_period_shift();
	prop_descriptor_init(&vm_completions, shift);
}

/**
 * tag_pages_for_writeback - tag pages to be written by write_cache_pages
 * @mapping: address space structure to write
 * @start: starting page index
 * @end: ending page index (inclusive)
 *
 * This function scans the page range from @start to @end (inclusive) and tags
 * all pages that have DIRTY tag set with a special TOWRITE tag. The idea is
 * that write_cache_pages (or whoever calls this function) will then use
 * TOWRITE tag to identify pages eligible for writeback.  This mechanism is
 * used to avoid livelocking of writeback by a process steadily creating new
 * dirty pages in the file (thus it is important for this function to be quick
 * so that it can tag pages faster than a dirtying process can create them).
 */
/*
 * We tag pages in batches of WRITEBACK_TAG_BATCH to reduce tree_lock latency.
 */
void tag_pages_for_writeback(struct address_space *mapping,
			     pgoff_t start, pgoff_t end)
{
#define WRITEBACK_TAG_BATCH 4096
	unsigned long tagged;

	do {
		spin_lock_irq(&mapping->tree_lock);
		tagged = radix_tree_range_tag_if_tagged(&mapping->page_tree,
				&start, end, WRITEBACK_TAG_BATCH,
				PAGECACHE_TAG_DIRTY, PAGECACHE_TAG_TOWRITE);
		spin_unlock_irq(&mapping->tree_lock);
		WARN_ON_ONCE(tagged > WRITEBACK_TAG_BATCH);
		cond_resched();
		/* We check 'start' to handle wrapping when end == ~0UL */
	} while (tagged >= WRITEBACK_TAG_BATCH && start);
}
EXPORT_SYMBOL(tag_pages_for_writeback);

/**
 * write_cache_pages - walk the list of dirty pages of the given address space and write all of them.
 * @mapping: address space structure to write
 * @wbc: subtract the number of written pages from *@wbc->nr_to_write
 * @writepage: function called for each page
 * @data: data passed to writepage function
 *
 * If a page is already under I/O, write_cache_pages() skips it, even
 * if it's dirty.  This is desirable behaviour for memory-cleaning writeback,
 * but it is INCORRECT for data-integrity system calls such as fsync().  fsync()
 * and msync() need to guarantee that all the data which was dirty at the time
 * the call was made get new I/O started against them.  If wbc->sync_mode is
 * WB_SYNC_ALL then we were called for data integrity and we must wait for
 * existing IO to complete.
 *
 * To avoid livelocks (when other process dirties new pages), we first tag
 * pages which should be written back with TOWRITE tag and only then start
 * writing them. For data-integrity sync we have to be careful so that we do
 * not miss some pages (e.g., because some other process has cleared TOWRITE
 * tag we set). The rule we follow is that TOWRITE tag can be cleared only
 * by the process clearing the DIRTY tag (and submitting the page for IO).
 */
int write_cache_pages(struct address_space *mapping,
		      struct writeback_control *wbc, writepage_t writepage,
		      void *data)
{
	int ret = 0;
	int done = 0;
	struct pagevec pvec;
	int nr_pages;
	pgoff_t uninitialized_var(writeback_index);
	pgoff_t index;
	pgoff_t end;		/* Inclusive */
	pgoff_t done_index;
	int cycled;
	int range_whole = 0;
	int tag;

	pagevec_init(&pvec, 0);
	if (wbc->range_cyclic) {
		writeback_index = mapping->writeback_index; /* prev offset */
		index = writeback_index;
		if (index == 0)
			cycled = 1;
		else
			cycled = 0;
		end = -1;
	} else {
		index = wbc->range_start >> PAGE_CACHE_SHIFT;
		end = wbc->range_end >> PAGE_CACHE_SHIFT;
		if (wbc->range_start == 0 && wbc->range_end == LLONG_MAX)
			range_whole = 1;
		cycled = 1; /* ignore range_cyclic tests */
	}
	if (wbc->sync_mode == WB_SYNC_ALL || wbc->tagged_writepages)
		tag = PAGECACHE_TAG_TOWRITE;
	else
		tag = PAGECACHE_TAG_DIRTY;
retry:
	if (wbc->sync_mode == WB_SYNC_ALL || wbc->tagged_writepages)
		tag_pages_for_writeback(mapping, index, end);
	done_index = index;
	while (!done && (index <= end)) {
		int i;

		nr_pages = pagevec_lookup_tag(&pvec, mapping, &index, tag,
			      min(end - index, (pgoff_t)PAGEVEC_SIZE-1) + 1);
		if (nr_pages == 0)
			break;

		for (i = 0; i < nr_pages; i++) {
			struct page *page = pvec.pages[i];

			/*
			 * At this point, the page may be truncated or
			 * invalidated (changing page->mapping to NULL), or
			 * even swizzled back from swapper_space to tmpfs file
			 * mapping. However, page->index will not change
			 * because we have a reference on the page.
			 */
			if (page->index > end) {
				/*
				 * can't be range_cyclic (1st pass) because
				 * end == -1 in that case.
				 */
				done = 1;
				break;
			}

			done_index = page->index;

			lock_page(page);

			/*
			 * Page truncated or invalidated. We can freely skip it
			 * then, even for data integrity operations: the page
			 * has disappeared concurrently, so there could be no
			 * real expectation of this data interity operation
			 * even if there is now a new, dirty page at the same
			 * pagecache address.
			 */
			if (unlikely(page->mapping != mapping)) {
continue_unlock:
				unlock_page(page);
				continue;
			}

			if (!PageDirty(page)) {
				/* someone wrote it for us */
				goto continue_unlock;
			}

			if (PageWriteback(page)) {
				if (wbc->sync_mode != WB_SYNC_NONE)
					wait_on_page_writeback(page);
				else
					goto continue_unlock;
			}

			BUG_ON(PageWriteback(page));
			if (!clear_page_dirty_for_io(page))
				goto continue_unlock;

			trace_wbc_writepage(wbc, mapping->backing_dev_info);
			ret = (*writepage)(page, wbc, data);
			if (unlikely(ret)) {
				if (ret == AOP_WRITEPAGE_ACTIVATE) {
					unlock_page(page);
					ret = 0;
				} else {
					/*
					 * done_index is set past this page,
					 * so media errors will not choke
					 * background writeout for the entire
					 * file. This has consequences for
					 * range_cyclic semantics (ie. it may
					 * not be suitable for data integrity
					 * writeout).
					 */
					done_index = page->index + 1;
					done = 1;
					break;
				}
			}

			/*
			 * We stop writing back only if we are not doing
			 * integrity sync. In case of integrity sync we have to
			 * keep going until we have written all the pages
			 * we tagged for writeback prior to entering this loop.
			 */
			if (--wbc->nr_to_write <= 0 &&
			    wbc->sync_mode == WB_SYNC_NONE) {
				done = 1;
				break;
			}
		}
		pagevec_release(&pvec);
		cond_resched();
	}
	if (!cycled && !done) {
		/*
		 * range_cyclic:
		 * We hit the last page and there is more work to be done: wrap
		 * back to the start of the file
		 */
		cycled = 1;
		index = 0;
		end = writeback_index - 1;
		goto retry;
	}
	if (wbc->range_cyclic || (range_whole && wbc->nr_to_write > 0))
		mapping->writeback_index = done_index;

	return ret;
}
EXPORT_SYMBOL(write_cache_pages);

/*
 * Function used by generic_writepages to call the real writepage
 * function and set the mapping flags on error
 */
static int __writepage(struct page *page, struct writeback_control *wbc,
		       void *data)
{
	struct address_space *mapping = data;
	int ret = mapping->a_ops->writepage(page, wbc);
	mapping_set_error(mapping, ret);
	return ret;
}

/**
 * generic_writepages - walk the list of dirty pages of the given address space and writepage() all of them.
 * @mapping: address space structure to write
 * @wbc: subtract the number of written pages from *@wbc->nr_to_write
 *
 * This is a library function, which implements the writepages()
 * address_space_operation.
 */
int generic_writepages(struct address_space *mapping,
		       struct writeback_control *wbc)
{
	struct blk_plug plug;
	int ret;

	/* deal with chardevs and other special file */
	if (!mapping->a_ops->writepage)
		return 0;

	blk_start_plug(&plug);
	ret = write_cache_pages(mapping, wbc, __writepage, mapping);
	blk_finish_plug(&plug);
	return ret;
}

EXPORT_SYMBOL(generic_writepages);

int do_writepages(struct address_space *mapping, struct writeback_control *wbc)
{
	int ret;

	if (wbc->nr_to_write <= 0)
		return 0;
	if (mapping->a_ops->writepages)
		ret = mapping->a_ops->writepages(mapping, wbc);
	else
		ret = generic_writepages(mapping, wbc);
	return ret;
}

/**
 * write_one_page - write out a single page and optionally wait on I/O
 * @page: the page to write
 * @wait: if true, wait on writeout
 *
 * The page must be locked by the caller and will be unlocked upon return.
 *
 * write_one_page() returns a negative error code if I/O failed.
 */
int write_one_page(struct page *page, int wait)
{
	struct address_space *mapping = page->mapping;
	int ret = 0;
	struct writeback_control wbc = {
		.sync_mode = WB_SYNC_ALL,
		.nr_to_write = 1,
	};

	BUG_ON(!PageLocked(page));

	if (wait)
		wait_on_page_writeback(page);

	if (clear_page_dirty_for_io(page)) {
		page_cache_get(page);
		ret = mapping->a_ops->writepage(page, &wbc);
		if (ret == 0 && wait) {
			wait_on_page_writeback(page);
			if (PageError(page))
				ret = -EIO;
		}
		page_cache_release(page);
	} else {
		unlock_page(page);
	}
	return ret;
}
EXPORT_SYMBOL(write_one_page);

/*
 * For address_spaces which do not use buffers nor write back.
 */
int __set_page_dirty_no_writeback(struct page *page)
{
	if (!PageDirty(page))
		return !TestSetPageDirty(page);
	return 0;
}

/*
 * Helper function for set_page_dirty family.
 * NOTE: This relies on being atomic wrt interrupts.
 */
void account_page_dirtied(struct page *page, struct address_space *mapping)
{
	if (mapping_cap_account_dirty(mapping)) {
		__inc_zone_page_state(page, NR_FILE_DIRTY);
		__inc_zone_page_state(page, NR_DIRTIED);
		__inc_bdi_stat(mapping->backing_dev_info, BDI_RECLAIMABLE);
		__inc_bdi_stat(mapping->backing_dev_info, BDI_DIRTIED);
<<<<<<< HEAD
		task_dirty_inc(current);
=======
>>>>>>> dcd6c922
		task_io_account_write(PAGE_CACHE_SIZE);
		current->nr_dirtied++;
		this_cpu_inc(bdp_ratelimits);
	}
}
EXPORT_SYMBOL(account_page_dirtied);

/*
 * Helper function for set_page_writeback family.
 * NOTE: Unlike account_page_dirtied this does not rely on being atomic
 * wrt interrupts.
 */
void account_page_writeback(struct page *page)
{
	inc_zone_page_state(page, NR_WRITEBACK);
}
EXPORT_SYMBOL(account_page_writeback);

/*
 * For address_spaces which do not use buffers.  Just tag the page as dirty in
 * its radix tree.
 *
 * This is also used when a single buffer is being dirtied: we want to set the
 * page dirty in that case, but not all the buffers.  This is a "bottom-up"
 * dirtying, whereas __set_page_dirty_buffers() is a "top-down" dirtying.
 *
 * Most callers have locked the page, which pins the address_space in memory.
 * But zap_pte_range() does not lock the page, however in that case the
 * mapping is pinned by the vma's ->vm_file reference.
 *
 * We take care to handle the case where the page was truncated from the
 * mapping by re-checking page_mapping() inside tree_lock.
 */
int __set_page_dirty_nobuffers(struct page *page)
{
	if (!TestSetPageDirty(page)) {
		struct address_space *mapping = page_mapping(page);
		struct address_space *mapping2;

		if (!mapping)
			return 1;

		spin_lock_irq(&mapping->tree_lock);
		mapping2 = page_mapping(page);
		if (mapping2) { /* Race with truncate? */
			BUG_ON(mapping2 != mapping);
			WARN_ON_ONCE(!PagePrivate(page) && !PageUptodate(page));
			account_page_dirtied(page, mapping);
			radix_tree_tag_set(&mapping->page_tree,
				page_index(page), PAGECACHE_TAG_DIRTY);
		}
		spin_unlock_irq(&mapping->tree_lock);
		if (mapping->host) {
			/* !PageAnon && !swapper_space */
			__mark_inode_dirty(mapping->host, I_DIRTY_PAGES);
		}
		return 1;
	}
	return 0;
}
EXPORT_SYMBOL(__set_page_dirty_nobuffers);

/*
 * Call this whenever redirtying a page, to de-account the dirty counters
 * (NR_DIRTIED, BDI_DIRTIED, tsk->nr_dirtied), so that they match the written
 * counters (NR_WRITTEN, BDI_WRITTEN) in long term. The mismatches will lead to
 * systematic errors in balanced_dirty_ratelimit and the dirty pages position
 * control.
 */
void account_page_redirty(struct page *page)
{
	struct address_space *mapping = page->mapping;
	if (mapping && mapping_cap_account_dirty(mapping)) {
		current->nr_dirtied--;
		dec_zone_page_state(page, NR_DIRTIED);
		dec_bdi_stat(mapping->backing_dev_info, BDI_DIRTIED);
	}
}
EXPORT_SYMBOL(account_page_redirty);

/*
 * When a writepage implementation decides that it doesn't want to write this
 * page for some reason, it should redirty the locked page via
 * redirty_page_for_writepage() and it should then unlock the page and return 0
 */
int redirty_page_for_writepage(struct writeback_control *wbc, struct page *page)
{
	wbc->pages_skipped++;
	account_page_redirty(page);
	return __set_page_dirty_nobuffers(page);
}
EXPORT_SYMBOL(redirty_page_for_writepage);

/*
 * Dirty a page.
 *
 * For pages with a mapping this should be done under the page lock
 * for the benefit of asynchronous memory errors who prefer a consistent
 * dirty state. This rule can be broken in some special cases,
 * but should be better not to.
 *
 * If the mapping doesn't provide a set_page_dirty a_op, then
 * just fall through and assume that it wants buffer_heads.
 */
int set_page_dirty(struct page *page)
{
	struct address_space *mapping = page_mapping(page);

	if (likely(mapping)) {
		int (*spd)(struct page *) = mapping->a_ops->set_page_dirty;
		/*
		 * readahead/lru_deactivate_page could remain
		 * PG_readahead/PG_reclaim due to race with end_page_writeback
		 * About readahead, if the page is written, the flags would be
		 * reset. So no problem.
		 * About lru_deactivate_page, if the page is redirty, the flag
		 * will be reset. So no problem. but if the page is used by readahead
		 * it will confuse readahead and make it restart the size rampup
		 * process. But it's a trivial problem.
		 */
		ClearPageReclaim(page);
#ifdef CONFIG_BLOCK
		if (!spd)
			spd = __set_page_dirty_buffers;
#endif
		return (*spd)(page);
	}
	if (!PageDirty(page)) {
		if (!TestSetPageDirty(page))
			return 1;
	}
	return 0;
}
EXPORT_SYMBOL(set_page_dirty);

/*
 * set_page_dirty() is racy if the caller has no reference against
 * page->mapping->host, and if the page is unlocked.  This is because another
 * CPU could truncate the page off the mapping and then free the mapping.
 *
 * Usually, the page _is_ locked, or the caller is a user-space process which
 * holds a reference on the inode by having an open file.
 *
 * In other cases, the page should be locked before running set_page_dirty().
 */
int set_page_dirty_lock(struct page *page)
{
	int ret;

	lock_page(page);
	ret = set_page_dirty(page);
	unlock_page(page);
	return ret;
}
EXPORT_SYMBOL(set_page_dirty_lock);

/*
 * Clear a page's dirty flag, while caring for dirty memory accounting.
 * Returns true if the page was previously dirty.
 *
 * This is for preparing to put the page under writeout.  We leave the page
 * tagged as dirty in the radix tree so that a concurrent write-for-sync
 * can discover it via a PAGECACHE_TAG_DIRTY walk.  The ->writepage
 * implementation will run either set_page_writeback() or set_page_dirty(),
 * at which stage we bring the page's dirty flag and radix-tree dirty tag
 * back into sync.
 *
 * This incoherency between the page's dirty flag and radix-tree tag is
 * unfortunate, but it only exists while the page is locked.
 */
int clear_page_dirty_for_io(struct page *page)
{
	struct address_space *mapping = page_mapping(page);

	BUG_ON(!PageLocked(page));

	if (mapping && mapping_cap_account_dirty(mapping)) {
		/*
		 * Yes, Virginia, this is indeed insane.
		 *
		 * We use this sequence to make sure that
		 *  (a) we account for dirty stats properly
		 *  (b) we tell the low-level filesystem to
		 *      mark the whole page dirty if it was
		 *      dirty in a pagetable. Only to then
		 *  (c) clean the page again and return 1 to
		 *      cause the writeback.
		 *
		 * This way we avoid all nasty races with the
		 * dirty bit in multiple places and clearing
		 * them concurrently from different threads.
		 *
		 * Note! Normally the "set_page_dirty(page)"
		 * has no effect on the actual dirty bit - since
		 * that will already usually be set. But we
		 * need the side effects, and it can help us
		 * avoid races.
		 *
		 * We basically use the page "master dirty bit"
		 * as a serialization point for all the different
		 * threads doing their things.
		 */
		if (page_mkclean(page))
			set_page_dirty(page);
		/*
		 * We carefully synchronise fault handlers against
		 * installing a dirty pte and marking the page dirty
		 * at this point. We do this by having them hold the
		 * page lock at some point after installing their
		 * pte, but before marking the page dirty.
		 * Pages are always locked coming in here, so we get
		 * the desired exclusion. See mm/memory.c:do_wp_page()
		 * for more comments.
		 */
		if (TestClearPageDirty(page)) {
			dec_zone_page_state(page, NR_FILE_DIRTY);
			dec_bdi_stat(mapping->backing_dev_info,
					BDI_RECLAIMABLE);
			return 1;
		}
		return 0;
	}
	return TestClearPageDirty(page);
}
EXPORT_SYMBOL(clear_page_dirty_for_io);

int test_clear_page_writeback(struct page *page)
{
	struct address_space *mapping = page_mapping(page);
	int ret;

	if (mapping) {
		struct backing_dev_info *bdi = mapping->backing_dev_info;
		unsigned long flags;

		spin_lock_irqsave(&mapping->tree_lock, flags);
		ret = TestClearPageWriteback(page);
		if (ret) {
			radix_tree_tag_clear(&mapping->page_tree,
						page_index(page),
						PAGECACHE_TAG_WRITEBACK);
			if (bdi_cap_account_writeback(bdi)) {
				__dec_bdi_stat(bdi, BDI_WRITEBACK);
				__bdi_writeout_inc(bdi);
			}
		}
		spin_unlock_irqrestore(&mapping->tree_lock, flags);
	} else {
		ret = TestClearPageWriteback(page);
	}
	if (ret) {
		dec_zone_page_state(page, NR_WRITEBACK);
		inc_zone_page_state(page, NR_WRITTEN);
	}
	return ret;
}

int test_set_page_writeback(struct page *page)
{
	struct address_space *mapping = page_mapping(page);
	int ret;

	if (mapping) {
		struct backing_dev_info *bdi = mapping->backing_dev_info;
		unsigned long flags;

		spin_lock_irqsave(&mapping->tree_lock, flags);
		ret = TestSetPageWriteback(page);
		if (!ret) {
			radix_tree_tag_set(&mapping->page_tree,
						page_index(page),
						PAGECACHE_TAG_WRITEBACK);
			if (bdi_cap_account_writeback(bdi))
				__inc_bdi_stat(bdi, BDI_WRITEBACK);
		}
		if (!PageDirty(page))
			radix_tree_tag_clear(&mapping->page_tree,
						page_index(page),
						PAGECACHE_TAG_DIRTY);
		radix_tree_tag_clear(&mapping->page_tree,
				     page_index(page),
				     PAGECACHE_TAG_TOWRITE);
		spin_unlock_irqrestore(&mapping->tree_lock, flags);
	} else {
		ret = TestSetPageWriteback(page);
	}
	if (!ret)
		account_page_writeback(page);
	return ret;

}
EXPORT_SYMBOL(test_set_page_writeback);

/*
 * Return true if any of the pages in the mapping are marked with the
 * passed tag.
 */
int mapping_tagged(struct address_space *mapping, int tag)
{
	return radix_tree_tagged(&mapping->page_tree, tag);
}
EXPORT_SYMBOL(mapping_tagged);<|MERGE_RESOLUTION|>--- conflicted
+++ resolved
@@ -344,10 +344,6 @@
 {
 	int shift = calc_period_shift();
 	prop_change_shift(&vm_completions, shift);
-<<<<<<< HEAD
-	prop_change_shift(&vm_dirties, shift);
-=======
->>>>>>> dcd6c922
 
 	writeback_set_ratelimit();
 }
@@ -484,12 +480,6 @@
 	return ret;
 }
 EXPORT_SYMBOL(bdi_set_max_ratio);
-
-static unsigned long dirty_freerun_ceiling(unsigned long thresh,
-					   unsigned long bg_thresh)
-{
-	return (thresh + bg_thresh) / 2;
-}
 
 static unsigned long dirty_freerun_ceiling(unsigned long thresh,
 					   unsigned long bg_thresh)
@@ -697,8 +687,6 @@
 	 */
 	if (unlikely(bdi_thresh > thresh))
 		bdi_thresh = thresh;
-<<<<<<< HEAD
-=======
 	/*
 	 * It's very possible that bdi_thresh is close to 0 not because the
 	 * device is slow, but that it has remained inactive for long time.
@@ -706,7 +694,6 @@
 	 * threshold, so that the occasional writes won't be blocked and active
 	 * writes can rampup the threshold quickly.
 	 */
->>>>>>> dcd6c922
 	bdi_thresh = max(bdi_thresh, (limit - dirty) / 8);
 	/*
 	 * scale global setpoint to bdi's:
@@ -917,14 +904,11 @@
 	 */
 	balanced_dirty_ratelimit = div_u64((u64)task_ratelimit * write_bw,
 					   dirty_rate | 1);
-<<<<<<< HEAD
-=======
 	/*
 	 * balanced_dirty_ratelimit ~= (write_bw / N) <= write_bw
 	 */
 	if (unlikely(balanced_dirty_ratelimit > write_bw))
 		balanced_dirty_ratelimit = write_bw;
->>>>>>> dcd6c922
 
 	/*
 	 * We could safely do this and return immediately:
@@ -1071,18 +1055,6 @@
 	return 1;
 }
 
-<<<<<<< HEAD
-static unsigned long bdi_max_pause(struct backing_dev_info *bdi,
-				   unsigned long bdi_dirty)
-{
-	unsigned long bw = bdi->avg_write_bandwidth;
-	unsigned long hi = ilog2(bw);
-	unsigned long lo = ilog2(bdi->dirty_ratelimit);
-	unsigned long t;
-
-	/* target for 20ms max pause on 1-dd case */
-	t = HZ / 50;
-=======
 static long bdi_max_pause(struct backing_dev_info *bdi,
 			  unsigned long bdi_dirty)
 {
@@ -1116,34 +1088,11 @@
 
 	/* target for 10ms pause on 1-dd case */
 	t = max(1, HZ / 100);
->>>>>>> dcd6c922
 
 	/*
 	 * Scale up pause time for concurrent dirtiers in order to reduce CPU
 	 * overheads.
 	 *
-<<<<<<< HEAD
-	 * (N * 20ms) on 2^N concurrent tasks.
-	 */
-	if (hi > lo)
-		t += (hi - lo) * (20 * HZ) / 1024;
-
-	/*
-	 * Limit pause time for small memory systems. If sleeping for too long
-	 * time, a small pool of dirty/writeback pages may go empty and disk go
-	 * idle.
-	 *
-	 * 8 serves as the safety ratio.
-	 */
-	if (bdi_dirty)
-		t = min(t, bdi_dirty * HZ / (8 * bw + 1));
-
-	/*
-	 * The pause time will be settled within range (max_pause/4, max_pause).
-	 * Apply a minimal value of 4 to get a non-zero max_pause/4.
-	 */
-	return clamp_val(t, 4, MAX_PAUSE);
-=======
 	 * (N * 10ms) on 2^N concurrent tasks.
 	 */
 	if (hi > lo)
@@ -1198,7 +1147,6 @@
 	 * The minimal pause time will normally be half the target pause time.
 	 */
 	return pages >= DIRTY_POLL_THRESH ? 1 + t / 2 : t;
->>>>>>> dcd6c922
 }
 
 /*
@@ -1219,13 +1167,6 @@
 	unsigned long background_thresh;
 	unsigned long dirty_thresh;
 	unsigned long bdi_thresh;
-<<<<<<< HEAD
-	long pause = 0;
-	long uninitialized_var(max_pause);
-	bool dirty_exceeded = false;
-	unsigned long task_ratelimit;
-	unsigned long uninitialized_var(dirty_ratelimit);
-=======
 	long period;
 	long pause;
 	long max_pause;
@@ -1234,17 +1175,13 @@
 	bool dirty_exceeded = false;
 	unsigned long task_ratelimit;
 	unsigned long dirty_ratelimit;
->>>>>>> dcd6c922
 	unsigned long pos_ratio;
 	struct backing_dev_info *bdi = mapping->backing_dev_info;
 	unsigned long start_time = jiffies;
 
 	for (;;) {
-<<<<<<< HEAD
-=======
 		unsigned long now = jiffies;
 
->>>>>>> dcd6c922
 		/*
 		 * Unstable writes are a feature of certain networked
 		 * filesystems (i.e. NFS) in which data may have been
@@ -1264,15 +1201,11 @@
 		 */
 		freerun = dirty_freerun_ceiling(dirty_thresh,
 						background_thresh);
-<<<<<<< HEAD
-		if (nr_dirty <= freerun)
-=======
 		if (nr_dirty <= freerun) {
 			current->dirty_paused_when = now;
 			current->nr_dirtied = 0;
 			current->nr_dirtied_pause =
 				dirty_poll_interval(nr_dirty, dirty_thresh);
->>>>>>> dcd6c922
 			break;
 		}
 
@@ -1314,11 +1247,7 @@
 				    bdi_stat(bdi, BDI_WRITEBACK);
 		}
 
-<<<<<<< HEAD
-		dirty_exceeded = (bdi_dirty > bdi_thresh) ||
-=======
 		dirty_exceeded = (bdi_dirty > bdi_thresh) &&
->>>>>>> dcd6c922
 				  (nr_dirty > dirty_thresh);
 		if (dirty_exceeded && !bdi->dirty_exceeded)
 			bdi->dirty_exceeded = 1;
@@ -1327,25 +1256,12 @@
 				     nr_dirty, bdi_thresh, bdi_dirty,
 				     start_time);
 
-<<<<<<< HEAD
-		max_pause = bdi_max_pause(bdi, bdi_dirty);
-
-=======
->>>>>>> dcd6c922
 		dirty_ratelimit = bdi->dirty_ratelimit;
 		pos_ratio = bdi_position_ratio(bdi, dirty_thresh,
 					       background_thresh, nr_dirty,
 					       bdi_thresh, bdi_dirty);
 		task_ratelimit = ((u64)dirty_ratelimit * pos_ratio) >>
 							RATELIMIT_CALC_SHIFT;
-<<<<<<< HEAD
-		if (unlikely(task_ratelimit == 0)) {
-			pause = max_pause;
-			goto pause;
-		}
-		pause = HZ * pages_dirtied / task_ratelimit;
-		if (unlikely(pause <= 0)) {
-=======
 		max_pause = bdi_max_pause(bdi, bdi_dirty);
 		min_pause = bdi_min_pause(bdi, max_pause,
 					  task_ratelimit, dirty_ratelimit,
@@ -1368,7 +1284,6 @@
 		 * do a reset, as it may be a light dirtier.
 		 */
 		if (pause < min_pause) {
->>>>>>> dcd6c922
 			trace_balance_dirty_pages(bdi,
 						  dirty_thresh,
 						  background_thresh,
@@ -1378,14 +1293,6 @@
 						  dirty_ratelimit,
 						  task_ratelimit,
 						  pages_dirtied,
-<<<<<<< HEAD
-						  pause,
-						  start_time);
-			pause = 1; /* avoid resetting nr_dirtied_pause below */
-			break;
-		}
-		pause = min(pause, max_pause);
-=======
 						  period,
 						  min(pause, 0L),
 						  start_time);
@@ -1404,7 +1311,6 @@
 			now += min(pause - max_pause, max_pause);
 			pause = max_pause;
 		}
->>>>>>> dcd6c922
 
 pause:
 		trace_balance_dirty_pages(bdi,
@@ -1416,16 +1322,10 @@
 					  dirty_ratelimit,
 					  task_ratelimit,
 					  pages_dirtied,
-<<<<<<< HEAD
-					  pause,
-					  start_time);
-		__set_current_state(TASK_UNINTERRUPTIBLE);
-=======
 					  period,
 					  pause,
 					  start_time);
 		__set_current_state(TASK_KILLABLE);
->>>>>>> dcd6c922
 		io_schedule_timeout(pause);
 
 		current->dirty_paused_when = now + pause;
@@ -1436,10 +1336,6 @@
 		 * This is typically equal to (nr_dirty < dirty_thresh) and can
 		 * also keep "1000+ dd on a slow USB stick" under control.
 		 */
-<<<<<<< HEAD
-		if (nr_dirty < dirty_thresh)
-			break;
-=======
 		if (task_ratelimit)
 			break;
 
@@ -1458,28 +1354,10 @@
 
 		if (fatal_signal_pending(current))
 			break;
->>>>>>> dcd6c922
 	}
 
 	if (!dirty_exceeded && bdi->dirty_exceeded)
 		bdi->dirty_exceeded = 0;
-
-	current->nr_dirtied = 0;
-	if (pause == 0) { /* in freerun area */
-		current->nr_dirtied_pause =
-				dirty_poll_interval(nr_dirty, dirty_thresh);
-	} else if (pause <= max_pause / 4 &&
-		   pages_dirtied >= current->nr_dirtied_pause) {
-		current->nr_dirtied_pause = clamp_val(
-					dirty_ratelimit * (max_pause / 2) / HZ,
-					pages_dirtied + pages_dirtied / 8,
-					pages_dirtied * 4);
-	} else if (pause >= max_pause) {
-		current->nr_dirtied_pause = 1 | clamp_val(
-					dirty_ratelimit * (max_pause / 2) / HZ,
-					pages_dirtied / 4,
-					pages_dirtied - pages_dirtied / 8);
-	}
 
 	if (writeback_in_progress(bdi))
 		return;
@@ -1510,8 +1388,6 @@
 }
 
 static DEFINE_PER_CPU(int, bdp_ratelimits);
-<<<<<<< HEAD
-=======
 
 /*
  * Normal tasks are throttled by
@@ -1528,7 +1404,6 @@
  * count and eventually get throttled.
  */
 DEFINE_PER_CPU(int, dirty_throttle_leaks) = 0;
->>>>>>> dcd6c922
 
 /**
  * balance_dirty_pages_ratelimited_nr - balance dirty memory state
@@ -1557,11 +1432,6 @@
 	ratelimit = current->nr_dirtied_pause;
 	if (bdi->dirty_exceeded)
 		ratelimit = min(ratelimit, 32 >> (PAGE_SHIFT - 10));
-<<<<<<< HEAD
-
-	current->nr_dirtied += nr_pages_dirtied;
-=======
->>>>>>> dcd6c922
 
 	preempt_disable();
 	/*
@@ -1573,14 +1443,6 @@
 	p =  &__get_cpu_var(bdp_ratelimits);
 	if (unlikely(current->nr_dirtied >= ratelimit))
 		*p = 0;
-<<<<<<< HEAD
-	else {
-		*p += nr_pages_dirtied;
-		if (unlikely(*p >= ratelimit_pages)) {
-			*p = 0;
-			ratelimit = 0;
-		}
-=======
 	else if (unlikely(*p >= ratelimit_pages)) {
 		*p = 0;
 		ratelimit = 0;
@@ -1595,7 +1457,6 @@
 		nr_pages_dirtied = min(*p, ratelimit - current->nr_dirtied);
 		*p -= nr_pages_dirtied;
 		current->nr_dirtied += nr_pages_dirtied;
->>>>>>> dcd6c922
 	}
 	preempt_enable();
 
@@ -2076,10 +1937,6 @@
 		__inc_zone_page_state(page, NR_DIRTIED);
 		__inc_bdi_stat(mapping->backing_dev_info, BDI_RECLAIMABLE);
 		__inc_bdi_stat(mapping->backing_dev_info, BDI_DIRTIED);
-<<<<<<< HEAD
-		task_dirty_inc(current);
-=======
->>>>>>> dcd6c922
 		task_io_account_write(PAGE_CACHE_SIZE);
 		current->nr_dirtied++;
 		this_cpu_inc(bdp_ratelimits);
