--- conflicted
+++ resolved
@@ -1388,16 +1388,6 @@
 	mm = get_task_mm(task);
 	put_task_struct(task);
 
-<<<<<<< HEAD
-	if (mm) {
-		if (nodes)
-			err = do_pages_move(mm, task_nodes, nr_pages, pages,
-					    nodes, status, flags);
-		else
-			err = do_pages_stat(mm, nr_pages, pages, status);
-	} else
-		err = -EINVAL;
-=======
 	if (!mm)
 		return -EINVAL;
 
@@ -1406,7 +1396,6 @@
 				    nodes, status, flags);
 	else
 		err = do_pages_stat(mm, nr_pages, pages, status);
->>>>>>> 711e1bfb
 
 	mmput(mm);
 	return err;
