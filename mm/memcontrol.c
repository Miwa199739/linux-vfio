--- conflicted
+++ resolved
@@ -2115,11 +2115,7 @@
 	 */
 	if (!mutex_trylock(&percpu_charge_mutex))
 		return;
-<<<<<<< HEAD
-	drain_all_stock(root_mem, false);
-=======
 	drain_all_stock(root_memcg, false);
->>>>>>> 0dacb764
 	mutex_unlock(&percpu_charge_mutex);
 }
 
@@ -2128,11 +2124,7 @@
 {
 	/* called when force_empty is called */
 	mutex_lock(&percpu_charge_mutex);
-<<<<<<< HEAD
-	drain_all_stock(root_mem, true);
-=======
 	drain_all_stock(root_memcg, true);
->>>>>>> 0dacb764
 	mutex_unlock(&percpu_charge_mutex);
 }
 
