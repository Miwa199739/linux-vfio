/*
 * Copyright (c) 2008-2009 Atheros Communications Inc.
 *
 *  This program is free software; you can redistribute it and/or modify
 *  it under the terms of the GNU General Public License as published by
 *  the Free Software Foundation; either version 2 of the License, or
 *  (at your option) any later version.
 *
 *  This program is distributed in the hope that it will be useful,
 *  but WITHOUT ANY WARRANTY; without even the implied warranty of
 *  MERCHANTABILITY or FITNESS FOR A PARTICULAR PURPOSE.  See the
 *  GNU General Public License for more details.
 *
 *  You should have received a copy of the GNU General Public License
 *  along with this program; if not, write to the Free Software
 *  Foundation, Inc., 59 Temple Place, Suite 330, Boston, MA  02111-1307  USA
 *
 */


#include <linux/module.h>
#include <linux/kernel.h>
#include <linux/init.h>
#include <linux/slab.h>
#include <linux/types.h>
#include <linux/errno.h>
#include <linux/device.h>
#include <linux/firmware.h>
#include <linux/usb.h>
#include <net/bluetooth/bluetooth.h>

#define VERSION "1.0"

#define ATH3K_DNLOAD				0x01
#define ATH3K_GETSTATE				0x05
#define ATH3K_SET_NORMAL_MODE			0x07
#define ATH3K_GETVERSION			0x09
#define USB_REG_SWITCH_VID_PID			0x0a

#define ATH3K_MODE_MASK				0x3F
#define ATH3K_NORMAL_MODE			0x0E

#define ATH3K_PATCH_UPDATE			0x80
#define ATH3K_SYSCFG_UPDATE			0x40

#define ATH3K_XTAL_FREQ_26M			0x00
#define ATH3K_XTAL_FREQ_40M			0x01
#define ATH3K_XTAL_FREQ_19P2			0x02
#define ATH3K_NAME_LEN				0xFF

struct ath3k_version {
	unsigned int	rom_version;
	unsigned int	build_version;
	unsigned int	ram_version;
	unsigned char	ref_clock;
	unsigned char	reserved[0x07];
};

static struct usb_device_id ath3k_table[] = {
	/* Atheros AR3011 */
	{ USB_DEVICE(0x0CF3, 0x3000) },

	/* Atheros AR3011 with sflash firmware*/
	{ USB_DEVICE(0x0CF3, 0x3002) },

	/* Atheros AR9285 Malbec with sflash firmware */
	{ USB_DEVICE(0x03F0, 0x311D) },

<<<<<<< HEAD
	/* Atheros AR5BBU12 with sflash firmware */
	{ USB_DEVICE(0x0489, 0xE02C) },
=======
	/* Atheros AR3012 with sflash firmware*/
	{ USB_DEVICE(0x0CF3, 0x3004) },

	/* Atheros AR5BBU12 with sflash firmware */
	{ USB_DEVICE(0x0489, 0xE02C) },

>>>>>>> 0ce790e7
	{ }	/* Terminating entry */
};

MODULE_DEVICE_TABLE(usb, ath3k_table);

#define BTUSB_ATH3012		0x80
/* This table is to load patch and sysconfig files
 * for AR3012 */
static struct usb_device_id ath3k_blist_tbl[] = {

	/* Atheros AR3012 with sflash firmware*/
	{ USB_DEVICE(0x0cf3, 0x3004), .driver_info = BTUSB_ATH3012 },

<<<<<<< HEAD
=======
	{ }	/* Terminating entry */
};

#define USB_REQ_DFU_DNLOAD	1
#define BULK_SIZE		4096
#define FW_HDR_SIZE		20

>>>>>>> 0ce790e7
static int ath3k_load_firmware(struct usb_device *udev,
				const struct firmware *firmware)
{
	u8 *send_buf;
	int err, pipe, len, size, sent = 0;
	int count = firmware->size;

	BT_DBG("udev %p", udev);

	pipe = usb_sndctrlpipe(udev, 0);
<<<<<<< HEAD

	send_buf = kmalloc(BULK_SIZE, GFP_ATOMIC);
	if (!send_buf) {
		BT_ERR("Can't allocate memory chunk for firmware");
		return -ENOMEM;
	}

=======

	send_buf = kmalloc(BULK_SIZE, GFP_ATOMIC);
	if (!send_buf) {
		BT_ERR("Can't allocate memory chunk for firmware");
		return -ENOMEM;
	}

>>>>>>> 0ce790e7
	memcpy(send_buf, firmware->data, 20);
	if ((err = usb_control_msg(udev, pipe,
				USB_REQ_DFU_DNLOAD,
				USB_TYPE_VENDOR, 0, 0,
				send_buf, 20, USB_CTRL_SET_TIMEOUT)) < 0) {
		BT_ERR("Can't change to loading configuration err");
		goto error;
	}
	sent += 20;
	count -= 20;

	while (count) {
		size = min_t(uint, count, BULK_SIZE);
		pipe = usb_sndbulkpipe(udev, 0x02);
		memcpy(send_buf, firmware->data + sent, size);

		err = usb_bulk_msg(udev, pipe, send_buf, size,
					&len, 3000);

		if (err || (len != size)) {
			BT_ERR("Error in firmware loading err = %d,"
				"len = %d, size = %d", err, len, size);
			goto error;
		}

		sent  += size;
		count -= size;
	}

	kfree(send_buf);
	return 0;

error:
	kfree(send_buf);
	return err;
}

static int ath3k_get_state(struct usb_device *udev, unsigned char *state)
{
	int pipe = 0;

	pipe = usb_rcvctrlpipe(udev, 0);
	return usb_control_msg(udev, pipe, ATH3K_GETSTATE,
			USB_TYPE_VENDOR | USB_DIR_IN, 0, 0,
			state, 0x01, USB_CTRL_SET_TIMEOUT);
}

static int ath3k_get_version(struct usb_device *udev,
			struct ath3k_version *version)
{
	int pipe = 0;

	pipe = usb_rcvctrlpipe(udev, 0);
	return usb_control_msg(udev, pipe, ATH3K_GETVERSION,
			USB_TYPE_VENDOR | USB_DIR_IN, 0, 0, version,
			sizeof(struct ath3k_version),
			USB_CTRL_SET_TIMEOUT);
}

static int ath3k_load_fwfile(struct usb_device *udev,
		const struct firmware *firmware)
{
	u8 *send_buf;
	int err, pipe, len, size, count, sent = 0;
	int ret;

	count = firmware->size;

	send_buf = kmalloc(BULK_SIZE, GFP_ATOMIC);
	if (!send_buf) {
		BT_ERR("Can't allocate memory chunk for firmware");
		return -ENOMEM;
	}

	size = min_t(uint, count, FW_HDR_SIZE);
	memcpy(send_buf, firmware->data, size);

	pipe = usb_sndctrlpipe(udev, 0);
	ret = usb_control_msg(udev, pipe, ATH3K_DNLOAD,
			USB_TYPE_VENDOR, 0, 0, send_buf,
			size, USB_CTRL_SET_TIMEOUT);
	if (ret < 0) {
		BT_ERR("Can't change to loading configuration err");
		kfree(send_buf);
		return ret;
	}

	sent += size;
	count -= size;

	while (count) {
		size = min_t(uint, count, BULK_SIZE);
		pipe = usb_sndbulkpipe(udev, 0x02);

		memcpy(send_buf, firmware->data + sent, size);

		err = usb_bulk_msg(udev, pipe, send_buf, size,
					&len, 3000);
		if (err || (len != size)) {
			BT_ERR("Error in firmware loading err = %d,"
				"len = %d, size = %d", err, len, size);
			kfree(send_buf);
			return err;
		}
		sent  += size;
		count -= size;
	}

	kfree(send_buf);
	return 0;
}

static int ath3k_switch_pid(struct usb_device *udev)
{
	int pipe = 0;

	pipe = usb_sndctrlpipe(udev, 0);
	return usb_control_msg(udev, pipe, USB_REG_SWITCH_VID_PID,
			USB_TYPE_VENDOR, 0, 0,
			NULL, 0, USB_CTRL_SET_TIMEOUT);
}

static int ath3k_set_normal_mode(struct usb_device *udev)
{
	unsigned char fw_state;
	int pipe = 0, ret;

	ret = ath3k_get_state(udev, &fw_state);
	if (ret < 0) {
		BT_ERR("Can't get state to change to normal mode err");
		return ret;
	}

	if ((fw_state & ATH3K_MODE_MASK) == ATH3K_NORMAL_MODE) {
		BT_DBG("firmware was already in normal mode");
		return 0;
	}

	pipe = usb_sndctrlpipe(udev, 0);
	return usb_control_msg(udev, pipe, ATH3K_SET_NORMAL_MODE,
			USB_TYPE_VENDOR, 0, 0,
			NULL, 0, USB_CTRL_SET_TIMEOUT);
}

static int ath3k_load_patch(struct usb_device *udev)
{
	unsigned char fw_state;
	char filename[ATH3K_NAME_LEN] = {0};
	const struct firmware *firmware;
	struct ath3k_version fw_version, pt_version;
	int ret;

	ret = ath3k_get_state(udev, &fw_state);
	if (ret < 0) {
		BT_ERR("Can't get state to change to load ram patch err");
		return ret;
	}

	if (fw_state & ATH3K_PATCH_UPDATE) {
		BT_DBG("Patch was already downloaded");
		return 0;
	}

	ret = ath3k_get_version(udev, &fw_version);
	if (ret < 0) {
		BT_ERR("Can't get version to change to load ram patch err");
		return ret;
	}

	snprintf(filename, ATH3K_NAME_LEN, "ar3k/AthrBT_0x%08x.dfu",
		fw_version.rom_version);

	ret = request_firmware(&firmware, filename, &udev->dev);
	if (ret < 0) {
		BT_ERR("Patch file not found %s", filename);
		return ret;
	}

	pt_version.rom_version = *(int *)(firmware->data + firmware->size - 8);
	pt_version.build_version = *(int *)
		(firmware->data + firmware->size - 4);

	if ((pt_version.rom_version != fw_version.rom_version) ||
		(pt_version.build_version <= fw_version.build_version)) {
		BT_ERR("Patch file version did not match with firmware");
		release_firmware(firmware);
		return -EINVAL;
	}

	ret = ath3k_load_fwfile(udev, firmware);
	release_firmware(firmware);

	return ret;
}

static int ath3k_load_syscfg(struct usb_device *udev)
{
	unsigned char fw_state;
	char filename[ATH3K_NAME_LEN] = {0};
	const struct firmware *firmware;
	struct ath3k_version fw_version;
	int clk_value, ret;

	ret = ath3k_get_state(udev, &fw_state);
	if (ret < 0) {
		BT_ERR("Can't get state to change to load configration err");
		return -EBUSY;
	}

	ret = ath3k_get_version(udev, &fw_version);
	if (ret < 0) {
		BT_ERR("Can't get version to change to load ram patch err");
		return ret;
	}

	switch (fw_version.ref_clock) {

	case ATH3K_XTAL_FREQ_26M:
		clk_value = 26;
		break;
	case ATH3K_XTAL_FREQ_40M:
		clk_value = 40;
		break;
	case ATH3K_XTAL_FREQ_19P2:
		clk_value = 19;
		break;
	default:
		clk_value = 0;
		break;
	}

	snprintf(filename, ATH3K_NAME_LEN, "ar3k/ramps_0x%08x_%d%s",
		fw_version.rom_version, clk_value, ".dfu");

	ret = request_firmware(&firmware, filename, &udev->dev);
	if (ret < 0) {
		BT_ERR("Configuration file not found %s", filename);
		return ret;
	}

	ret = ath3k_load_fwfile(udev, firmware);
	release_firmware(firmware);

	return ret;
}

static int ath3k_probe(struct usb_interface *intf,
			const struct usb_device_id *id)
{
	const struct firmware *firmware;
	struct usb_device *udev = interface_to_usbdev(intf);
<<<<<<< HEAD
=======
	int ret;
>>>>>>> 0ce790e7

	BT_DBG("intf %p id %p", intf, id);

	if (intf->cur_altsetting->desc.bInterfaceNumber != 0)
		return -ENODEV;

<<<<<<< HEAD
	if (request_firmware(&firmware, "ath3k-1.fw", &udev->dev) < 0) {
		return -EIO;
	}

	if (ath3k_load_firmware(udev, firmware)) {
		release_firmware(firmware);
		return -EIO;
	}
	release_firmware(firmware);

	return 0;
=======
	/* match device ID in ath3k blacklist table */
	if (!id->driver_info) {
		const struct usb_device_id *match;
		match = usb_match_id(intf, ath3k_blist_tbl);
		if (match)
			id = match;
	}

	/* load patch and sysconfig files for AR3012 */
	if (id->driver_info & BTUSB_ATH3012) {
		ret = ath3k_load_patch(udev);
		if (ret < 0) {
			BT_ERR("Loading patch file failed");
			return ret;
		}
		ret = ath3k_load_syscfg(udev);
		if (ret < 0) {
			BT_ERR("Loading sysconfig file failed");
			return ret;
		}
		ret = ath3k_set_normal_mode(udev);
		if (ret < 0) {
			BT_ERR("Set normal mode failed");
			return ret;
		}
		ath3k_switch_pid(udev);
		return 0;
	}

	if (request_firmware(&firmware, "ath3k-1.fw", &udev->dev) < 0) {
		BT_ERR("Error loading firmware");
		return -EIO;
	}

	ret = ath3k_load_firmware(udev, firmware);
	release_firmware(firmware);

	return ret;
>>>>>>> 0ce790e7
}

static void ath3k_disconnect(struct usb_interface *intf)
{
	BT_DBG("ath3k_disconnect intf %p", intf);
}

static struct usb_driver ath3k_driver = {
	.name		= "ath3k",
	.probe		= ath3k_probe,
	.disconnect	= ath3k_disconnect,
	.id_table	= ath3k_table,
};

static int __init ath3k_init(void)
{
	BT_INFO("Atheros AR30xx firmware driver ver %s", VERSION);
	return usb_register(&ath3k_driver);
}

static void __exit ath3k_exit(void)
{
	usb_deregister(&ath3k_driver);
}

module_init(ath3k_init);
module_exit(ath3k_exit);

MODULE_AUTHOR("Atheros Communications");
MODULE_DESCRIPTION("Atheros AR30xx firmware driver");
MODULE_VERSION(VERSION);
MODULE_LICENSE("GPL");
MODULE_FIRMWARE("ath3k-1.fw");<|MERGE_RESOLUTION|>--- conflicted
+++ resolved
@@ -66,17 +66,12 @@
 	/* Atheros AR9285 Malbec with sflash firmware */
 	{ USB_DEVICE(0x03F0, 0x311D) },
 
-<<<<<<< HEAD
+	/* Atheros AR3012 with sflash firmware*/
+	{ USB_DEVICE(0x0CF3, 0x3004) },
+
 	/* Atheros AR5BBU12 with sflash firmware */
 	{ USB_DEVICE(0x0489, 0xE02C) },
-=======
-	/* Atheros AR3012 with sflash firmware*/
-	{ USB_DEVICE(0x0CF3, 0x3004) },
-
-	/* Atheros AR5BBU12 with sflash firmware */
-	{ USB_DEVICE(0x0489, 0xE02C) },
-
->>>>>>> 0ce790e7
+
 	{ }	/* Terminating entry */
 };
 
@@ -90,8 +85,6 @@
 	/* Atheros AR3012 with sflash firmware*/
 	{ USB_DEVICE(0x0cf3, 0x3004), .driver_info = BTUSB_ATH3012 },
 
-<<<<<<< HEAD
-=======
 	{ }	/* Terminating entry */
 };
 
@@ -99,7 +92,6 @@
 #define BULK_SIZE		4096
 #define FW_HDR_SIZE		20
 
->>>>>>> 0ce790e7
 static int ath3k_load_firmware(struct usb_device *udev,
 				const struct firmware *firmware)
 {
@@ -110,7 +102,6 @@
 	BT_DBG("udev %p", udev);
 
 	pipe = usb_sndctrlpipe(udev, 0);
-<<<<<<< HEAD
 
 	send_buf = kmalloc(BULK_SIZE, GFP_ATOMIC);
 	if (!send_buf) {
@@ -118,15 +109,6 @@
 		return -ENOMEM;
 	}
 
-=======
-
-	send_buf = kmalloc(BULK_SIZE, GFP_ATOMIC);
-	if (!send_buf) {
-		BT_ERR("Can't allocate memory chunk for firmware");
-		return -ENOMEM;
-	}
-
->>>>>>> 0ce790e7
 	memcpy(send_buf, firmware->data, 20);
 	if ((err = usb_control_msg(udev, pipe,
 				USB_REQ_DFU_DNLOAD,
@@ -378,29 +360,13 @@
 {
 	const struct firmware *firmware;
 	struct usb_device *udev = interface_to_usbdev(intf);
-<<<<<<< HEAD
-=======
 	int ret;
->>>>>>> 0ce790e7
 
 	BT_DBG("intf %p id %p", intf, id);
 
 	if (intf->cur_altsetting->desc.bInterfaceNumber != 0)
 		return -ENODEV;
 
-<<<<<<< HEAD
-	if (request_firmware(&firmware, "ath3k-1.fw", &udev->dev) < 0) {
-		return -EIO;
-	}
-
-	if (ath3k_load_firmware(udev, firmware)) {
-		release_firmware(firmware);
-		return -EIO;
-	}
-	release_firmware(firmware);
-
-	return 0;
-=======
 	/* match device ID in ath3k blacklist table */
 	if (!id->driver_info) {
 		const struct usb_device_id *match;
@@ -439,7 +405,6 @@
 	release_firmware(firmware);
 
 	return ret;
->>>>>>> 0ce790e7
 }
 
 static void ath3k_disconnect(struct usb_interface *intf)
