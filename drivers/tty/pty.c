--- conflicted
+++ resolved
@@ -633,10 +633,6 @@
 	mutex_unlock(&devpts_mutex);
 
 	mutex_lock(&tty_mutex);
-<<<<<<< HEAD
-	mutex_lock(&devpts_mutex);
-=======
->>>>>>> 47e1993d
 	tty = tty_init_dev(ptm_driver, index);
 
 	if (IS_ERR(tty)) {
@@ -646,10 +642,6 @@
 
 	/* The tty returned here is locked so we can safely
 	   drop the mutex */
-<<<<<<< HEAD
-	mutex_unlock(&devpts_mutex);
-=======
->>>>>>> 47e1993d
 	mutex_unlock(&tty_mutex);
 
 	set_bit(TTY_PTY_LOCK, &tty->flags); /* LOCK THE SLAVE */
