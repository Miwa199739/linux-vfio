#
# Serial device configuration
#

menu "Serial drivers"
	depends on HAS_IOMEM

source "drivers/tty/serial/8250/Kconfig"

comment "Non-8250 serial port support"

config SERIAL_AMBA_PL010
	tristate "ARM AMBA PL010 serial port support"
	depends on ARM_AMBA && (BROKEN || !ARCH_VERSATILE)
	select SERIAL_CORE
	help
	  This selects the ARM(R) AMBA(R) PrimeCell PL010 UART.  If you have
	  an Integrator/AP or Integrator/PP2 platform, or if you have a
	  Cirrus Logic EP93xx CPU, say Y or M here.

	  If unsure, say N.

config SERIAL_AMBA_PL010_CONSOLE
	bool "Support for console on AMBA serial port"
	depends on SERIAL_AMBA_PL010=y
	select SERIAL_CORE_CONSOLE
	---help---
	  Say Y here if you wish to use an AMBA PrimeCell UART as the system
	  console (the system console is the device which receives all kernel
	  messages and warnings and which allows logins in single user mode).

	  Even if you say Y here, the currently visible framebuffer console
	  (/dev/tty0) will still be used as the system console by default, but
	  you can alter that using a kernel command line option such as
	  "console=ttyAM0". (Try "man bootparam" or see the documentation of
	  your boot loader (lilo or loadlin) about how to pass options to the
	  kernel at boot time.)

config SERIAL_AMBA_PL011
	tristate "ARM AMBA PL011 serial port support"
	depends on ARM_AMBA
	select SERIAL_CORE
	help
	  This selects the ARM(R) AMBA(R) PrimeCell PL011 UART.  If you have
	  an Integrator/PP2, Integrator/CP or Versatile platform, say Y or M
	  here.

	  If unsure, say N.

config SERIAL_AMBA_PL011_CONSOLE
	bool "Support for console on AMBA serial port"
	depends on SERIAL_AMBA_PL011=y
	select SERIAL_CORE_CONSOLE
	---help---
	  Say Y here if you wish to use an AMBA PrimeCell UART as the system
	  console (the system console is the device which receives all kernel
	  messages and warnings and which allows logins in single user mode).

	  Even if you say Y here, the currently visible framebuffer console
	  (/dev/tty0) will still be used as the system console by default, but
	  you can alter that using a kernel command line option such as
	  "console=ttyAMA0". (Try "man bootparam" or see the documentation of
	  your boot loader (lilo or loadlin) about how to pass options to the
	  kernel at boot time.)

config SERIAL_SB1250_DUART
	tristate "BCM1xxx on-chip DUART serial support"
	depends on SIBYTE_SB1xxx_SOC=y
	select SERIAL_CORE
	default y
	---help---
	  Support for the asynchronous serial interface (DUART) included in
	  the BCM1250 and derived System-On-a-Chip (SOC) devices.  Note that
	  the letter D in DUART stands for "dual", which is how the device
	  is implemented.  Depending on the SOC configuration there may be
	  one or more DUARTs available of which all are handled.

	  If unsure, say Y.  To compile this driver as a module, choose M here:
	  the module will be called sb1250-duart.

config SERIAL_SB1250_DUART_CONSOLE
	bool "Support for console on a BCM1xxx DUART serial port"
	depends on SERIAL_SB1250_DUART=y
	select SERIAL_CORE_CONSOLE
	default y
	---help---
	  If you say Y here, it will be possible to use a serial port as the
	  system console (the system console is the device which receives all
	  kernel messages and warnings and which allows logins in single user
	  mode).

	  If unsure, say Y.

config SERIAL_ATMEL
	bool "AT91 / AT32 on-chip serial port support"
	depends on (ARM && ARCH_AT91) || AVR32
	select SERIAL_CORE
	help
	  This enables the driver for the on-chip UARTs of the Atmel
	  AT91 and AT32 processors.

config SERIAL_ATMEL_CONSOLE
	bool "Support for console on AT91 / AT32 serial port"
	depends on SERIAL_ATMEL=y
	select SERIAL_CORE_CONSOLE
	help
	  Say Y here if you wish to use an on-chip UART on a Atmel
	  AT91 or AT32 processor as the system console (the system
	  console is the device which receives all kernel messages and
	  warnings and which allows logins in single user mode).

config SERIAL_ATMEL_PDC
	bool "Support DMA transfers on AT91 / AT32 serial port"
	depends on SERIAL_ATMEL
	default y
	help
	  Say Y here if you wish to use the PDC to do DMA transfers to
	  and from the Atmel AT91 / AT32 serial port. In order to
	  actually use DMA transfers, make sure that the use_dma_tx
	  and use_dma_rx members in the atmel_uart_data struct is set
	  appropriately for each port.

	  Note that break and error handling currently doesn't work
	  properly when DMA is enabled. Make sure that ports where
	  this matters don't use DMA.

config SERIAL_ATMEL_TTYAT
	bool "Install as device ttyATn instead of ttySn"
	depends on SERIAL_ATMEL=y
	help
	  Say Y here if you wish to have the internal AT91 / AT32 UARTs
	  appear as /dev/ttyATn (major 204, minor starting at 154)
	  instead of the normal /dev/ttySn (major 4, minor starting at
	  64). This is necessary if you also want other UARTs, such as
	  external 8250/16C550 compatible UARTs.
	  The ttySn nodes are legally reserved for the 8250 serial driver
	  but are often misused by other serial drivers.

	  To use this, you should create suitable ttyATn device nodes in
	  /dev/, and pass "console=ttyATn" to the kernel.

	  Say Y if you have an external 8250/16C550 UART.  If unsure, say N.

config SERIAL_KS8695
	bool "Micrel KS8695 (Centaur) serial port support"
	depends on ARCH_KS8695
	select SERIAL_CORE
	help
	  This selects the Micrel Centaur KS8695 UART.  Say Y here.

config SERIAL_KS8695_CONSOLE
	bool "Support for console on KS8695 (Centaur) serial port"
	depends on SERIAL_KS8695=y
	select SERIAL_CORE_CONSOLE
	help
	  Say Y here if you wish to use a KS8695 (Centaur) UART as the
	  system console (the system console is the device which
	  receives all kernel messages and warnings and which allows
	  logins in single user mode).

config SERIAL_CLPS711X
	tristate "CLPS711X serial port support"
	depends on ARM && ARCH_CLPS711X
	select SERIAL_CORE
	help
	  ::: To be written :::

config SERIAL_CLPS711X_CONSOLE
	bool "Support for console on CLPS711X serial port"
	depends on SERIAL_CLPS711X=y
	select SERIAL_CORE_CONSOLE
	help
	  Even if you say Y here, the currently visible virtual console
	  (/dev/tty0) will still be used as the system console by default, but
	  you can alter that using a kernel command line option such as
	  "console=ttyCL1". (Try "man bootparam" or see the documentation of
	  your boot loader (lilo or loadlin) about how to pass options to the
	  kernel at boot time.)

config SERIAL_SAMSUNG
	tristate "Samsung SoC serial support"
	depends on ARM && PLAT_SAMSUNG
	select SERIAL_CORE
	help
	  Support for the on-chip UARTs on the Samsung S3C24XX series CPUs,
	  providing /dev/ttySAC0, 1 and 2 (note, some machines may not
	  provide all of these ports, depending on how the serial port
	  pins are configured.

config SERIAL_SAMSUNG_UARTS_4
	bool
	depends on ARM && PLAT_SAMSUNG
	default y if !(CPU_S3C2410 || SERIAL_S3C2412 || CPU_S3C2440 || CPU_S3C2442)
	help
	  Internal node for the common case of 4 Samsung compatible UARTs

config SERIAL_SAMSUNG_UARTS
	int
	depends on ARM && PLAT_SAMSUNG
	default 6 if ARCH_S5P6450
	default 4 if SERIAL_SAMSUNG_UARTS_4 || CPU_S3C2416
	default 3
	help
	  Select the number of available UART ports for the Samsung S3C
	  serial driver
	
config SERIAL_SAMSUNG_DEBUG
	bool "Samsung SoC serial debug"
	depends on SERIAL_SAMSUNG && DEBUG_LL
	help
	  Add support for debugging the serial driver. Since this is
	  generally being used as a console, we use our own output
	  routines that go via the low-level debug printascii()
	  function.

config SERIAL_SAMSUNG_CONSOLE
	bool "Support for console on Samsung SoC serial port"
	depends on SERIAL_SAMSUNG=y
	select SERIAL_CORE_CONSOLE
	help
	  Allow selection of the S3C24XX on-board serial ports for use as
	  an virtual console.

	  Even if you say Y here, the currently visible virtual console
	  (/dev/tty0) will still be used as the system console by default, but
	  you can alter that using a kernel command line option such as
	  "console=ttySACx". (Try "man bootparam" or see the documentation of
	  your boot loader about how to pass options to the kernel at
	  boot time.)

config SERIAL_SIRFSOC
        tristate "SiRF SoC Platform Serial port support"
        depends on ARM && ARCH_PRIMA2
        select SERIAL_CORE
        help
          Support for the on-chip UART on the CSR SiRFprimaII series,
          providing /dev/ttySiRF0, 1 and 2 (note, some machines may not
          provide all of these ports, depending on how the serial port
          pins are configured).

config SERIAL_SIRFSOC_CONSOLE
        bool "Support for console on SiRF SoC serial port"
        depends on SERIAL_SIRFSOC=y
        select SERIAL_CORE_CONSOLE
        help
          Even if you say Y here, the currently visible virtual console
          (/dev/tty0) will still be used as the system console by default, but
          you can alter that using a kernel command line option such as
          "console=ttySiRFx". (Try "man bootparam" or see the documentation of
          your boot loader about how to pass options to the kernel at
          boot time.)

config SERIAL_MAX3100
	tristate "MAX3100 support"
	depends on SPI
	select SERIAL_CORE
	help
	  MAX3100 chip support

config SERIAL_MAX3107
	tristate "MAX3107 support"
	depends on SPI
	select SERIAL_CORE
	help
	  MAX3107 chip support

config SERIAL_DZ
	bool "DECstation DZ serial driver"
	depends on MACH_DECSTATION && 32BIT
	select SERIAL_CORE
	default y
	---help---
	  DZ11-family serial controllers for DECstations and VAXstations,
	  including the DC7085, M7814, and M7819.

config SERIAL_DZ_CONSOLE
	bool "Support console on DECstation DZ serial driver"
	depends on SERIAL_DZ=y
	select SERIAL_CORE_CONSOLE
	default y
	---help---
	  If you say Y here, it will be possible to use a serial port as the
	  system console (the system console is the device which receives all
	  kernel messages and warnings and which allows logins in single user
	  mode).

	  Note that the firmware uses ttyS3 as the serial console on
	  DECstations that use this driver.

	  If unsure, say Y.

config SERIAL_ZS
	tristate "DECstation Z85C30 serial support"
	depends on MACH_DECSTATION
	select SERIAL_CORE
	default y
	---help---
	  Support for the Zilog 85C350 serial communications controller used
	  for serial ports in newer DECstation systems.  These include the
	  DECsystem 5900 and all models of the DECstation and DECsystem 5000
	  systems except from model 200.

	  If unsure, say Y.  To compile this driver as a module, choose M here:
	  the module will be called zs.

config SERIAL_ZS_CONSOLE
	bool "Support for console on a DECstation Z85C30 serial port"
	depends on SERIAL_ZS=y
	select SERIAL_CORE_CONSOLE
	default y
	---help---
	  If you say Y here, it will be possible to use a serial port as the
	  system console (the system console is the device which receives all
	  kernel messages and warnings and which allows logins in single user
	  mode).

	  Note that the firmware uses ttyS1 as the serial console on the
	  Maxine and ttyS3 on the others using this driver.

	  If unsure, say Y.

config SERIAL_21285
	tristate "DC21285 serial port support"
	depends on ARM && FOOTBRIDGE
	select SERIAL_CORE
	help
	  If you have a machine based on a 21285 (Footbridge) StrongARM(R)/
	  PCI bridge you can enable its onboard serial port by enabling this
	  option.

config SERIAL_21285_CONSOLE
	bool "Console on DC21285 serial port"
	depends on SERIAL_21285=y
	select SERIAL_CORE_CONSOLE
	help
	  If you have enabled the serial port on the 21285 footbridge you can
	  make it the console by answering Y to this option.

	  Even if you say Y here, the currently visible virtual console
	  (/dev/tty0) will still be used as the system console by default, but
	  you can alter that using a kernel command line option such as
	  "console=ttyFB". (Try "man bootparam" or see the documentation of
	  your boot loader (lilo or loadlin) about how to pass options to the
	  kernel at boot time.)

config SERIAL_MPSC
	bool "Marvell MPSC serial port support"
	depends on PPC32 && MV64X60
	select SERIAL_CORE
	help
	  Say Y here if you want to use the Marvell MPSC serial controller.

config SERIAL_MPSC_CONSOLE
	bool "Support for console on Marvell MPSC serial port"
	depends on SERIAL_MPSC
	select SERIAL_CORE_CONSOLE
	help
	  Say Y here if you want to support a serial console on a Marvell MPSC.

config SERIAL_PXA
	bool "PXA serial port support"
	depends on ARCH_PXA || ARCH_MMP
	select SERIAL_CORE
	help
	  If you have a machine based on an Intel XScale PXA2xx CPU you
	  can enable its onboard serial ports by enabling this option.

config SERIAL_PXA_CONSOLE
	bool "Console on PXA serial port"
	depends on SERIAL_PXA
	select SERIAL_CORE_CONSOLE
	help
	  If you have enabled the serial port on the Intel XScale PXA
	  CPU you can make it the console by answering Y to this option.

	  Even if you say Y here, the currently visible virtual console
	  (/dev/tty0) will still be used as the system console by default, but
	  you can alter that using a kernel command line option such as
	  "console=ttySA0". (Try "man bootparam" or see the documentation of
	  your boot loader (lilo or loadlin) about how to pass options to the
	  kernel at boot time.)

config SERIAL_SA1100
	bool "SA1100 serial port support"
	depends on ARM && ARCH_SA1100
	select SERIAL_CORE
	help
	  If you have a machine based on a SA1100/SA1110 StrongARM(R) CPU you
	  can enable its onboard serial port by enabling this option.
	  Please read <file:Documentation/arm/SA1100/serial_UART> for further
	  info.

config SERIAL_SA1100_CONSOLE
	bool "Console on SA1100 serial port"
	depends on SERIAL_SA1100
	select SERIAL_CORE_CONSOLE
	help
	  If you have enabled the serial port on the SA1100/SA1110 StrongARM
	  CPU you can make it the console by answering Y to this option.

	  Even if you say Y here, the currently visible virtual console
	  (/dev/tty0) will still be used as the system console by default, but
	  you can alter that using a kernel command line option such as
	  "console=ttySA0". (Try "man bootparam" or see the documentation of
	  your boot loader (lilo or loadlin) about how to pass options to the
	  kernel at boot time.)

config SERIAL_MRST_MAX3110
	tristate "SPI UART driver for Max3110"
	depends on SPI_DW_PCI
	select SERIAL_CORE
	select SERIAL_CORE_CONSOLE
	help
	  This is the UART protocol driver for the MAX3110 device on
	  the Intel Moorestown platform. On other systems use the max3100
	  driver.

config SERIAL_MFD_HSU
	tristate "Medfield High Speed UART support"
	depends on PCI
	select SERIAL_CORE

config SERIAL_MFD_HSU_CONSOLE
	boolean "Medfile HSU serial console support"
	depends on SERIAL_MFD_HSU=y
	select SERIAL_CORE_CONSOLE

config SERIAL_BFIN
	tristate "Blackfin serial port support"
	depends on BLACKFIN
	select SERIAL_CORE
	select SERIAL_BFIN_UART0 if (BF531 || BF532 || BF533 || BF561)
	help
	  Add support for the built-in UARTs on the Blackfin.

	  To compile this driver as a module, choose M here: the
	  module is named bfin_uart.ko.

config SERIAL_BFIN_CONSOLE
	bool "Console on Blackfin serial port"
	depends on SERIAL_BFIN=y
	select SERIAL_CORE_CONSOLE

choice
	prompt "UART Mode"
	depends on SERIAL_BFIN
	default SERIAL_BFIN_DMA
	help
	  This driver supports the built-in serial ports of the Blackfin family
	  of CPUs

config SERIAL_BFIN_DMA
	bool "DMA mode"
	depends on !DMA_UNCACHED_NONE && KGDB_SERIAL_CONSOLE=n
	help
	  This driver works under DMA mode. If this option is selected, the
	  blackfin simple dma driver is also enabled.

config SERIAL_BFIN_PIO
	bool "PIO mode"
	help
	  This driver works under PIO mode.

endchoice

config SERIAL_BFIN_UART0
	bool "Enable UART0"
	depends on SERIAL_BFIN
	help
	  Enable UART0

config BFIN_UART0_CTSRTS
	bool "Enable UART0 hardware flow control"
	depends on SERIAL_BFIN_UART0
	help
	  Enable hardware flow control in the driver.

config SERIAL_BFIN_UART1
	bool "Enable UART1"
	depends on SERIAL_BFIN && (!BF531 && !BF532 && !BF533 && !BF561)
	help
	  Enable UART1

config BFIN_UART1_CTSRTS
	bool "Enable UART1 hardware flow control"
	depends on SERIAL_BFIN_UART1
	help
	  Enable hardware flow control in the driver.

config SERIAL_BFIN_UART2
	bool "Enable UART2"
	depends on SERIAL_BFIN && (BF54x || BF538 || BF539)
	help
	  Enable UART2

config BFIN_UART2_CTSRTS
	bool "Enable UART2 hardware flow control"
	depends on SERIAL_BFIN_UART2
	help
	  Enable hardware flow control in the driver.

config SERIAL_BFIN_UART3
	bool "Enable UART3"
	depends on SERIAL_BFIN && (BF54x)
	help
	  Enable UART3

config BFIN_UART3_CTSRTS
	bool "Enable UART3 hardware flow control"
	depends on SERIAL_BFIN_UART3
	help
	  Enable hardware flow control in the driver.

config SERIAL_IMX
	bool "IMX serial port support"
	depends on ARCH_MXC
	select SERIAL_CORE
	select RATIONAL
	help
	  If you have a machine based on a Motorola IMX CPU you
	  can enable its onboard serial port by enabling this option.

config SERIAL_IMX_CONSOLE
	bool "Console on IMX serial port"
	depends on SERIAL_IMX
	select SERIAL_CORE_CONSOLE
	help
	  If you have enabled the serial port on the Motorola IMX
	  CPU you can make it the console by answering Y to this option.

	  Even if you say Y here, the currently visible virtual console
	  (/dev/tty0) will still be used as the system console by default, but
	  you can alter that using a kernel command line option such as
	  "console=ttySA0". (Try "man bootparam" or see the documentation of
	  your boot loader (lilo or loadlin) about how to pass options to the
	  kernel at boot time.)

config SERIAL_UARTLITE
	tristate "Xilinx uartlite serial port support"
	depends on PPC32 || MICROBLAZE || MFD_TIMBERDALE
	select SERIAL_CORE
	help
	  Say Y here if you want to use the Xilinx uartlite serial controller.

	  To compile this driver as a module, choose M here: the
	  module will be called uartlite.

config SERIAL_UARTLITE_CONSOLE
	bool "Support for console on Xilinx uartlite serial port"
	depends on SERIAL_UARTLITE=y
	select SERIAL_CORE_CONSOLE
	help
	  Say Y here if you wish to use a Xilinx uartlite as the system
	  console (the system console is the device which receives all kernel
	  messages and warnings and which allows logins in single user mode).

config SERIAL_SUNCORE
	bool
	depends on SPARC
	select SERIAL_CORE
	select SERIAL_CORE_CONSOLE
	default y

config SERIAL_SUNZILOG
	tristate "Sun Zilog8530 serial support"
	depends on SPARC
	help
	  This driver supports the Zilog8530 serial ports found on many Sparc
	  systems.  Say Y or M if you want to be able to these serial ports.

config SERIAL_SUNZILOG_CONSOLE
	bool "Console on Sun Zilog8530 serial port"
	depends on SERIAL_SUNZILOG=y
	help
	  If you would like to be able to use the Zilog8530 serial port
	  on your Sparc system as the console, you can do so by answering
	  Y to this option.

config SERIAL_SUNSU
	tristate "Sun SU serial support"
	depends on SPARC && PCI
	help
	  This driver supports the 8250 serial ports that run the keyboard and
	  mouse on (PCI) UltraSPARC systems.  Say Y or M if you want to be able
	  to these serial ports.

config SERIAL_SUNSU_CONSOLE
	bool "Console on Sun SU serial port"
	depends on SERIAL_SUNSU=y
	help
	  If you would like to be able to use the SU serial port
	  on your Sparc system as the console, you can do so by answering
	  Y to this option.

config SERIAL_MUX
	tristate "Serial MUX support"
	depends on GSC
	select SERIAL_CORE
	default y
	---help---
	  Saying Y here will enable the hardware MUX serial driver for
	  the Nova, K class systems and D class with a 'remote control card'.
	  The hardware MUX is not 8250/16550 compatible therefore the
	  /dev/ttyB0 device is shared between the Serial MUX and the PDC
	  software console. The following steps need to be completed to use
	  the Serial MUX:

	    1. create the device entry (mknod /dev/ttyB0 c 11 0)
	    2. Edit the /etc/inittab to start a getty listening on /dev/ttyB0
	    3. Add device ttyB0 to /etc/securetty (if you want to log on as
		 root on this console.)
	    4. Change the kernel command console parameter to: console=ttyB0

config SERIAL_MUX_CONSOLE
	bool "Support for console on serial MUX"
	depends on SERIAL_MUX=y
	select SERIAL_CORE_CONSOLE
	default y

config PDC_CONSOLE
	bool "PDC software console support"
	depends on PARISC && !SERIAL_MUX && VT
	default n
	help
	  Saying Y here will enable the software based PDC console to be 
	  used as the system console.  This is useful for machines in 
	  which the hardware based console has not been written yet.  The
	  following steps must be competed to use the PDC console:

	    1. create the device entry (mknod /dev/ttyB0 c 11 0)
	    2. Edit the /etc/inittab to start a getty listening on /dev/ttyB0
	    3. Add device ttyB0 to /etc/securetty (if you want to log on as
		 root on this console.)
	    4. Change the kernel command console parameter to: console=ttyB0

config SERIAL_SUNSAB
	tristate "Sun Siemens SAB82532 serial support"
	depends on SPARC && PCI
	help
	  This driver supports the Siemens SAB82532 DUSCC serial ports on newer
	  (PCI) UltraSPARC systems.  Say Y or M if you want to be able to these
	  serial ports.

config SERIAL_SUNSAB_CONSOLE
	bool "Console on Sun Siemens SAB82532 serial port"
	depends on SERIAL_SUNSAB=y
	help
	  If you would like to be able to use the SAB82532 serial port
	  on your Sparc system as the console, you can do so by answering
	  Y to this option.

config SERIAL_SUNHV
	bool "Sun4v Hypervisor Console support"
	depends on SPARC64
	help
	  This driver supports the console device found on SUN4V Sparc
	  systems.  Say Y if you want to be able to use this device.

config SERIAL_IP22_ZILOG
	tristate "SGI Zilog8530 serial support"
	depends on SGI_HAS_ZILOG
	select SERIAL_CORE
	help
	  This driver supports the Zilog8530 serial ports found on SGI
	  systems.  Say Y or M if you want to be able to these serial ports.

config SERIAL_IP22_ZILOG_CONSOLE
	bool "Console on SGI Zilog8530 serial port"
	depends on SERIAL_IP22_ZILOG=y
	select SERIAL_CORE_CONSOLE

config SERIAL_SH_SCI
	tristate "SuperH SCI(F) serial port support"
	depends on HAVE_CLK && (SUPERH || ARCH_SHMOBILE)
	select SERIAL_CORE

config SERIAL_SH_SCI_NR_UARTS
	int "Maximum number of SCI(F) serial ports"
	depends on SERIAL_SH_SCI
	default "2"

config SERIAL_SH_SCI_CONSOLE
	bool "Support for console on SuperH SCI(F)"
	depends on SERIAL_SH_SCI=y
	select SERIAL_CORE_CONSOLE

config SERIAL_SH_SCI_DMA
	bool "DMA support"
	depends on SERIAL_SH_SCI && SH_DMAE && EXPERIMENTAL

config SERIAL_PNX8XXX
	bool "Enable PNX8XXX SoCs' UART Support"
	depends on MIPS && (SOC_PNX8550 || SOC_PNX833X)
	select SERIAL_CORE
	help
	  If you have a MIPS-based Philips SoC such as PNX8550 or PNX8330
	  and you want to use serial ports, say Y.  Otherwise, say N.

config SERIAL_PNX8XXX_CONSOLE
	bool "Enable PNX8XX0 serial console"
	depends on SERIAL_PNX8XXX
	select SERIAL_CORE_CONSOLE
	help
	  If you have a MIPS-based Philips SoC such as PNX8550 or PNX8330
	  and you want to use serial console, say Y. Otherwise, say N.

config SERIAL_CORE
	tristate

config SERIAL_CORE_CONSOLE
	bool

config CONSOLE_POLL
	bool

config SERIAL_68328
	bool "68328 serial support"
	depends on M68328 || M68EZ328 || M68VZ328
	help
	  This driver supports the built-in serial port of the Motorola 68328
	  (standard, EZ and VZ varieties).

config SERIAL_68328_RTS_CTS
	bool "Support RTS/CTS on 68328 serial port"
	depends on SERIAL_68328

config SERIAL_MCF
	bool "Coldfire serial support"
	depends on COLDFIRE
	select SERIAL_CORE
	help
	  This serial driver supports the Freescale Coldfire serial ports.

config SERIAL_MCF_BAUDRATE
	int "Default baudrate for Coldfire serial ports"
	depends on SERIAL_MCF
	default 19200
	help
	  This setting lets you define what the default baudrate is for the
	  ColdFire serial ports. The usual default varies from board to board,
	  and this setting is a way of catering for that.

config SERIAL_MCF_CONSOLE
	bool "Coldfire serial console support"
	depends on SERIAL_MCF
	select SERIAL_CORE_CONSOLE
	help
	  Enable a ColdFire internal serial port to be the system console.

config SERIAL_PMACZILOG
	tristate "Mac or PowerMac z85c30 ESCC support"
	depends on (M68K && MAC) || (PPC_OF && PPC_PMAC)
	select SERIAL_CORE
	help
	  This driver supports the Zilog z85C30 serial ports found on
	  (Power)Mac machines.
	  Say Y or M if you want to be able to these serial ports.

config SERIAL_PMACZILOG_TTYS
	bool "Use ttySn device nodes for Zilog z85c30"
	depends on SERIAL_PMACZILOG
	help
	  The pmac_zilog driver for the z85C30 chip on many powermacs
	  historically used the device numbers for /dev/ttySn.  The
	  8250 serial port driver also uses these numbers, which means
	  the two drivers being unable to coexist; you could not use
	  both z85C30 and 8250 type ports at the same time.

	  If this option is not selected, the pmac_zilog driver will
	  use the device numbers allocated for /dev/ttyPZn.  This allows
	  the pmac_zilog and 8250 drivers to co-exist, but may cause
	  existing userspace setups to break.  Programs that need to
	  access the built-in serial ports on powermacs will need to
	  be reconfigured to use /dev/ttyPZn instead of /dev/ttySn.

	  If you enable this option, any z85c30 ports in the system will
	  be registered as ttyS0 onwards as in the past, and you will be
	  unable to use the 8250 module for PCMCIA or other 16C550-style
	  UARTs.

	  Say N unless you need the z85c30 ports on your (Power)Mac
	  to appear as /dev/ttySn.

config SERIAL_PMACZILOG_CONSOLE
	bool "Console on Mac or PowerMac z85c30 serial port"
	depends on SERIAL_PMACZILOG=y
	select SERIAL_CORE_CONSOLE
	help
	  If you would like to be able to use the z85c30 serial port
	  on your (Power)Mac as the console, you can do so by answering
	  Y to this option.

config SERIAL_CPM
	tristate "CPM SCC/SMC serial port support"
	depends on CPM2 || 8xx
	select SERIAL_CORE
	help
	  This driver supports the SCC and SMC serial ports on Motorola 
	  embedded PowerPC that contain a CPM1 (8xx) or CPM2 (8xxx)

config SERIAL_CPM_CONSOLE
	bool "Support for console on CPM SCC/SMC serial port"
	depends on SERIAL_CPM=y
	select SERIAL_CORE_CONSOLE
	help
	  Say Y here if you wish to use a SCC or SMC CPM UART as the system
	  console (the system console is the device which receives all kernel
	  messages and warnings and which allows logins in single user mode).

	  Even if you say Y here, the currently visible framebuffer console
	  (/dev/tty0) will still be used as the system console by default, but
	  you can alter that using a kernel command line option such as
	  "console=ttyCPM0". (Try "man bootparam" or see the documentation of
	  your boot loader (lilo or loadlin) about how to pass options to the
	  kernel at boot time.)

config SERIAL_SGI_L1_CONSOLE
	bool "SGI Altix L1 serial console support"
	depends on IA64_GENERIC || IA64_SGI_SN2
	select SERIAL_CORE
	select SERIAL_CORE_CONSOLE
	help
		If you have an SGI Altix and you would like to use the system
		controller serial port as your console (you want this!),
		say Y.  Otherwise, say N.

config SERIAL_MPC52xx
	tristate "Freescale MPC52xx/MPC512x family PSC serial support"
	depends on PPC_MPC52xx || PPC_MPC512x
	select SERIAL_CORE
	help
	  This driver supports MPC52xx and MPC512x PSC serial ports. If you would
	  like to use them, you must answer Y or M to this option. Note that
	  for use as console, it must be included in kernel and not as a
	  module.

config SERIAL_MPC52xx_CONSOLE
	bool "Console on a Freescale MPC52xx/MPC512x family PSC serial port"
	depends on SERIAL_MPC52xx=y
	select SERIAL_CORE_CONSOLE
	help
	  Select this options if you'd like to use one of the PSC serial port
	  of the Freescale MPC52xx family as a console.

config SERIAL_MPC52xx_CONSOLE_BAUD
	int "Freescale MPC52xx/MPC512x family PSC serial port baud"
	depends on SERIAL_MPC52xx_CONSOLE=y
	default "9600"
	help
	  Select the MPC52xx console baud rate.
	  This value is only used if the bootloader doesn't pass in the
	  console baudrate

config SERIAL_ICOM
	tristate "IBM Multiport Serial Adapter"
	depends on PCI && PPC_PSERIES
	select SERIAL_CORE
	select FW_LOADER
	help
	  This driver is for a family of multiport serial adapters
	  including 2 port RVX, 2 port internal modem, 4 port internal
	  modem and a split 1 port RVX and 1 port internal modem.

	  This driver can also be built as a module.  If so, the module
	  will be called icom.

config SERIAL_M32R_SIO
	bool "M32R SIO I/F"
	depends on M32R
	default y
	select SERIAL_CORE
	help
	  Say Y here if you want to use the M32R serial controller.

config SERIAL_M32R_SIO_CONSOLE
	bool "use SIO console"
	depends on SERIAL_M32R_SIO=y
	select SERIAL_CORE_CONSOLE
	help
	  Say Y here if you want to support a serial console.

	  If you use an M3T-M32700UT or an OPSPUT platform,
	  please say also y for SERIAL_M32R_PLDSIO.

config SERIAL_M32R_PLDSIO
	bool "M32R SIO I/F on a PLD"
	depends on SERIAL_M32R_SIO=y && (PLAT_OPSPUT || PLAT_USRV || PLAT_M32700UT)
	default n
	help
	  Say Y here if you want to use the M32R serial controller
	  on a PLD (Programmable Logic Device).

	  If you use an M3T-M32700UT or an OPSPUT platform,
	  please say Y.

config SERIAL_TXX9
	bool "TMPTX39XX/49XX SIO support"
	depends on HAS_TXX9_SERIAL
	select SERIAL_CORE
	default y

config HAS_TXX9_SERIAL
	bool

config SERIAL_TXX9_NR_UARTS
	int "Maximum number of TMPTX39XX/49XX SIO ports"
	depends on SERIAL_TXX9
	default "6"

config SERIAL_TXX9_CONSOLE
	bool "TMPTX39XX/49XX SIO Console support"
	depends on SERIAL_TXX9=y
	select SERIAL_CORE_CONSOLE

config SERIAL_TXX9_STDSERIAL
	bool "TX39XX/49XX SIO act as standard serial"
	depends on !SERIAL_8250 && SERIAL_TXX9

config SERIAL_VR41XX
	tristate "NEC VR4100 series Serial Interface Unit support"
	depends on CPU_VR41XX
	select SERIAL_CORE
	help
	  If you have a NEC VR4100 series processor and you want to use
	  Serial Interface Unit(SIU) or Debug Serial Interface Unit(DSIU)
	  (not include VR4111/VR4121 DSIU), say Y.  Otherwise, say N.

config SERIAL_VR41XX_CONSOLE
	bool "Enable NEC VR4100 series Serial Interface Unit console"
	depends on SERIAL_VR41XX=y
	select SERIAL_CORE_CONSOLE
	help
	  If you have a NEC VR4100 series processor and you want to use
	  a console on a serial port, say Y.  Otherwise, say N.

config SERIAL_JSM
	tristate "Digi International NEO PCI Support"
	depends on PCI
	select SERIAL_CORE
	help
	  This is a driver for Digi International's Neo series
	  of cards which provide multiple serial ports. You would need
	  something like this to connect more than two modems to your Linux
	  box, for instance in order to become a dial-in server. This driver
	  supports PCI boards only.

	  If you have a card like this, say Y here, otherwise say N.

	  To compile this driver as a module, choose M here: the
	  module will be called jsm.

config SERIAL_SGI_IOC4
	tristate "SGI IOC4 controller serial support"
	depends on (IA64_GENERIC || IA64_SGI_SN2) && SGI_IOC4
	select SERIAL_CORE
	help
		If you have an SGI Altix with an IOC4 based Base IO card
		and wish to use the serial ports on this card, say Y.
		Otherwise, say N.

config SERIAL_SGI_IOC3
	tristate "SGI Altix IOC3 serial support"
	depends on (IA64_GENERIC || IA64_SGI_SN2) && SGI_IOC3
	select SERIAL_CORE
	help
	  If you have an SGI Altix with an IOC3 serial card,
	  say Y or M.  Otherwise, say N.

config SERIAL_MSM
	bool "MSM on-chip serial port support"
	depends on ARM && ARCH_MSM
	select SERIAL_CORE

config SERIAL_MSM_CONSOLE
	bool "MSM serial console support"
	depends on SERIAL_MSM=y
	select SERIAL_CORE_CONSOLE

config SERIAL_MSM_HS
	tristate "MSM UART High Speed: Serial Driver"
	depends on ARCH_MSM
	select SERIAL_CORE
	help
	  If you have a machine based on MSM family of SoCs, you
	  can enable its onboard high speed serial port by enabling
	  this option.

	  Choose M here to compile it as a module. The module will be
	  called msm_serial_hs.

config SERIAL_VT8500
	bool "VIA VT8500 on-chip serial port support"
	depends on ARM && ARCH_VT8500
	select SERIAL_CORE

config SERIAL_VT8500_CONSOLE
	bool "VIA VT8500 serial console support"
	depends on SERIAL_VT8500=y
	select SERIAL_CORE_CONSOLE

config SERIAL_NETX
	tristate "NetX serial port support"
	depends on ARM && ARCH_NETX
	select SERIAL_CORE
	help
	  If you have a machine based on a Hilscher NetX SoC you
	  can enable its onboard serial port by enabling this option.

          To compile this driver as a module, choose M here: the
          module will be called netx-serial.

config SERIAL_NETX_CONSOLE
	bool "Console on NetX serial port"
	depends on SERIAL_NETX=y
	select SERIAL_CORE_CONSOLE
	help
	  If you have enabled the serial port on the Hilscher NetX SoC
	  you can make it the console by answering Y to this option.

config SERIAL_OF_PLATFORM
	tristate "Serial port on Open Firmware platform bus"
	depends on OF
	depends on SERIAL_8250 || SERIAL_OF_PLATFORM_NWPSERIAL
	help
	  If you have a PowerPC based system that has serial ports
	  on a platform specific bus, you should enable this option.
	  Currently, only 8250 compatible ports are supported, but
	  others can easily be added.

config SERIAL_OMAP
	tristate "OMAP serial port support"
	depends on ARCH_OMAP2PLUS
	select SERIAL_CORE
	help
	  If you have a machine based on an Texas Instruments OMAP CPU you
	  can enable its onboard serial ports by enabling this option.

	  By enabling this option you take advantage of dma feature available
	  with the omap-serial driver. DMA support can be enabled from platform
	  data.

config SERIAL_OMAP_CONSOLE
	bool "Console on OMAP serial port"
	depends on SERIAL_OMAP=y
	select SERIAL_CORE_CONSOLE
	help
	  Select this option if you would like to use omap serial port as
	  console.

	  Even if you say Y here, the currently visible virtual console
	  (/dev/tty0) will still be used as the system console by default, but
	  you can alter that using a kernel command line option such as
	  "console=ttyOx". (Try "man bootparam" or see the documentation of
	  your boot loader about how to pass options to the kernel at
	  boot time.)

config SERIAL_OF_PLATFORM_NWPSERIAL
	tristate "NWP serial port driver"
	depends on PPC_OF && PPC_DCR
	select SERIAL_OF_PLATFORM
	select SERIAL_CORE_CONSOLE
	select SERIAL_CORE
	help
	  This driver supports the cell network processor nwp serial
	  device.

config SERIAL_OF_PLATFORM_NWPSERIAL_CONSOLE
	bool "Console on NWP serial port"
	depends on SERIAL_OF_PLATFORM_NWPSERIAL=y
	select SERIAL_CORE_CONSOLE
	help
	  Support for Console on the NWP serial ports.

config SERIAL_LANTIQ
	bool "Lantiq serial driver"
	depends on LANTIQ
	select SERIAL_CORE
	select SERIAL_CORE_CONSOLE
	help
	  Support for console and UART on Lantiq SoCs.

config SERIAL_QE
	tristate "Freescale QUICC Engine serial port support"
	depends on QUICC_ENGINE
	select SERIAL_CORE
	select FW_LOADER
	default n
	help
	  This driver supports the QE serial ports on Freescale embedded
	  PowerPC that contain a QUICC Engine.

config SERIAL_SC26XX
	tristate "SC2681/SC2692 serial port support"
	depends on SNI_RM
	select SERIAL_CORE
	help
	  This is a driver for the onboard serial ports of
	  older RM400 machines.

config SERIAL_SC26XX_CONSOLE
	bool "Console on SC2681/SC2692 serial port"
	depends on SERIAL_SC26XX=y
	select SERIAL_CORE_CONSOLE
	help
	  Support for Console on SC2681/SC2692 serial ports.

config SERIAL_BFIN_SPORT
	tristate "Blackfin SPORT emulate UART"
	depends on BLACKFIN
	select SERIAL_CORE
	help
	  Enable SPORT emulate UART on Blackfin series.

	  To compile this driver as a module, choose M here: the
	  module will be called bfin_sport_uart.

config SERIAL_BFIN_SPORT_CONSOLE
	bool "Console on Blackfin sport emulated uart"
	depends on SERIAL_BFIN_SPORT=y
	select SERIAL_CORE_CONSOLE

config SERIAL_BFIN_SPORT0_UART
	bool "Enable UART over SPORT0"
	depends on SERIAL_BFIN_SPORT && !(BF542 || BF544)
	help
	  Enable UART over SPORT0

config SERIAL_BFIN_SPORT0_UART_CTSRTS
	bool "Enable UART over SPORT0 hardware flow control"
	depends on SERIAL_BFIN_SPORT0_UART
	help
	  Enable hardware flow control in the driver.

config SERIAL_BFIN_SPORT1_UART
	bool "Enable UART over SPORT1"
	depends on SERIAL_BFIN_SPORT
	help
	  Enable UART over SPORT1

config SERIAL_BFIN_SPORT1_UART_CTSRTS
	bool "Enable UART over SPORT1 hardware flow control"
	depends on SERIAL_BFIN_SPORT1_UART
	help
	  Enable hardware flow control in the driver.

config SERIAL_BFIN_SPORT2_UART
	bool "Enable UART over SPORT2"
	depends on SERIAL_BFIN_SPORT && (BF54x || BF538 || BF539)
	help
	  Enable UART over SPORT2

config SERIAL_BFIN_SPORT2_UART_CTSRTS
	bool "Enable UART over SPORT2 hardware flow control"
	depends on SERIAL_BFIN_SPORT2_UART
	help
	  Enable hardware flow control in the driver.

config SERIAL_BFIN_SPORT3_UART
	bool "Enable UART over SPORT3"
	depends on SERIAL_BFIN_SPORT && (BF54x || BF538 || BF539)
	help
	  Enable UART over SPORT3

config SERIAL_BFIN_SPORT3_UART_CTSRTS
	bool "Enable UART over SPORT3 hardware flow control"
	depends on SERIAL_BFIN_SPORT3_UART
	help
	  Enable hardware flow control in the driver.

config SERIAL_TIMBERDALE
	tristate "Support for timberdale UART"
	select SERIAL_CORE
	---help---
	Add support for UART controller on timberdale.

config SERIAL_BCM63XX
	tristate "bcm63xx serial port support"
	select SERIAL_CORE
	depends on BCM63XX
	help
	  If you have a bcm63xx CPU, you can enable its onboard
	  serial port by enabling this options.

          To compile this driver as a module, choose M here: the
          module will be called bcm963xx_uart.

config SERIAL_BCM63XX_CONSOLE
	bool "Console on bcm63xx serial port"
	depends on SERIAL_BCM63XX=y
	select SERIAL_CORE_CONSOLE
	help
	  If you have enabled the serial port on the bcm63xx CPU
	  you can make it the console by answering Y to this option.

config SERIAL_GRLIB_GAISLER_APBUART
	tristate "GRLIB APBUART serial support"
	depends on OF && SPARC
	select SERIAL_CORE
	---help---
	Add support for the GRLIB APBUART serial port.

config SERIAL_GRLIB_GAISLER_APBUART_CONSOLE
	bool "Console on GRLIB APBUART serial port"
	depends on SERIAL_GRLIB_GAISLER_APBUART=y
	select SERIAL_CORE_CONSOLE
	help
	Support for running a console on the GRLIB APBUART

config SERIAL_ALTERA_JTAGUART
	tristate "Altera JTAG UART support"
	select SERIAL_CORE
	help
	  This driver supports the Altera JTAG UART port.

config SERIAL_ALTERA_JTAGUART_CONSOLE
	bool "Altera JTAG UART console support"
	depends on SERIAL_ALTERA_JTAGUART=y
	select SERIAL_CORE_CONSOLE
	help
	  Enable a Altera JTAG UART port to be the system console.

config SERIAL_ALTERA_JTAGUART_CONSOLE_BYPASS
	bool "Bypass output when no connection"
	depends on SERIAL_ALTERA_JTAGUART_CONSOLE
	select SERIAL_CORE_CONSOLE
	help
	  Bypass console output and keep going even if there is no
	  JTAG terminal connection with the host.

config SERIAL_ALTERA_UART
	tristate "Altera UART support"
	select SERIAL_CORE
	help
	  This driver supports the Altera softcore UART port.

config SERIAL_ALTERA_UART_MAXPORTS
	int "Maximum number of Altera UART ports"
	depends on SERIAL_ALTERA_UART
	default 4
	help
	  This setting lets you define the maximum number of the Altera
	  UART ports. The usual default varies from board to board, and
	  this setting is a way of catering for that.

config SERIAL_ALTERA_UART_BAUDRATE
	int "Default baudrate for Altera UART ports"
	depends on SERIAL_ALTERA_UART
	default 115200
	help
	  This setting lets you define what the default baudrate is for the
	  Altera UART ports. The usual default varies from board to board,
	  and this setting is a way of catering for that.

config SERIAL_ALTERA_UART_CONSOLE
	bool "Altera UART console support"
	depends on SERIAL_ALTERA_UART=y
	select SERIAL_CORE_CONSOLE
	help
	  Enable a Altera UART port to be the system console.

config SERIAL_IFX6X60
        tristate "SPI protocol driver for Infineon 6x60 modem (EXPERIMENTAL)"
	depends on GPIOLIB && SPI && EXPERIMENTAL
	help
	  Support for the IFX6x60 modem devices on Intel MID platforms.

config SERIAL_PCH_UART
	tristate "Intel EG20T PCH/LAPIS Semicon IOH(ML7213/ML7223/ML7831) UART"
	depends on PCI
	select SERIAL_CORE
	help
	  This driver is for PCH(Platform controller Hub) UART of Intel EG20T
	  which is an IOH(Input/Output Hub) for x86 embedded processor.
	  Enabling PCH_DMA, this PCH UART works as DMA mode.

	  This driver also can be used for LAPIS Semiconductor IOH(Input/
	  Output Hub), ML7213, ML7223 and ML7831.
	  ML7213 IOH is for IVI(In-Vehicle Infotainment) use, ML7223 IOH is
	  for MP(Media Phone) use and ML7831 IOH is for general purpose use.
	  ML7213/ML7223/ML7831 is companion chip for Intel Atom E6xx series.
	  ML7213/ML7223/ML7831 is completely compatible for Intel EG20T PCH.

config SERIAL_PCH_UART_CONSOLE
	bool "Support for console on Intel EG20T PCH UART/OKI SEMICONDUCTOR ML7213 IOH"
	depends on SERIAL_PCH_UART=y
	select SERIAL_CORE_CONSOLE
	help
	  Say Y here if you wish to use the PCH UART as the system console
	  (the system  console is the device which receives all kernel messages and
	  warnings and which allows logins in single user mode).

config SERIAL_MSM_SMD
	bool "Enable tty device interface for some SMD ports"
	default n
	depends on MSM_SMD
	help
	  Enables userspace clients to read and write to some streaming SMD
	  ports via tty device interface for MSM chipset.

config SERIAL_MXS_AUART
	depends on ARCH_MXS
	tristate "MXS AUART support"
	select SERIAL_CORE
	help
	  This driver supports the MXS Application UART (AUART) port.

config SERIAL_MXS_AUART_CONSOLE
	bool "MXS AUART console support"
	depends on SERIAL_MXS_AUART=y
	select SERIAL_CORE_CONSOLE
	help
	  Enable a MXS AUART port to be the system console.

config SERIAL_XILINX_PS_UART
	tristate "Xilinx PS UART support"
	select SERIAL_CORE
	help
	  This driver supports the Xilinx PS UART port.

config SERIAL_XILINX_PS_UART_CONSOLE
	bool "Xilinx PS UART console support"
	depends on SERIAL_XILINX_PS_UART=y
	select SERIAL_CORE_CONSOLE
	help
	  Enable a Xilinx PS UART port to be the system console.

config SERIAL_AR933X
	bool "AR933X serial port support"
	depends on SOC_AR933X
	select SERIAL_CORE
	help
	  If you have an Atheros AR933X SOC based board and want to use the
	  built-in UART of the SoC, say Y to this option.

config SERIAL_AR933X_CONSOLE
	bool "Console on AR933X serial port"
	depends on SERIAL_AR933X=y
	select SERIAL_CORE_CONSOLE
	help
	  Enable a built-in UART port of the AR933X to be the system console.

config SERIAL_AR933X_NR_UARTS
	int "Maximum number of AR933X serial ports"
	depends on SERIAL_AR933X
	default "2"
	help
	  Set this to the number of serial ports you want the driver
	  to support.

<<<<<<< HEAD
=======
config SERIAL_EFM32_UART
	tristate "EFM32 UART/USART port."
	depends on ARCH_EFM32
	select SERIAL_CORE
	help
	  This driver support the USART and UART ports on
	  Energy Micro's efm32 SoCs.

config SERIAL_EFM32_UART_CONSOLE
	bool "EFM32 UART/USART console support"
	depends on SERIAL_EFM32_UART=y
	select SERIAL_CORE_CONSOLE

>>>>>>> e816b57a
endmenu<|MERGE_RESOLUTION|>--- conflicted
+++ resolved
@@ -1347,8 +1347,6 @@
 	  Set this to the number of serial ports you want the driver
 	  to support.
 
-<<<<<<< HEAD
-=======
 config SERIAL_EFM32_UART
 	tristate "EFM32 UART/USART port."
 	depends on ARCH_EFM32
@@ -1362,5 +1360,4 @@
 	depends on SERIAL_EFM32_UART=y
 	select SERIAL_CORE_CONSOLE
 
->>>>>>> e816b57a
 endmenu