--- conflicted
+++ resolved
@@ -212,10 +212,7 @@
 		},
 		.driver_data = &quirk_dell_vostro_v130,
 	},
-<<<<<<< HEAD
-=======
 	{ }
->>>>>>> 711e1bfb
 };
 
 static struct calling_interface_buffer *buffer;
