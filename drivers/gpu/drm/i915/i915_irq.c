/* i915_irq.c -- IRQ support for the I915 -*- linux-c -*-
 */
/*
 * Copyright 2003 Tungsten Graphics, Inc., Cedar Park, Texas.
 * All Rights Reserved.
 *
 * Permission is hereby granted, free of charge, to any person obtaining a
 * copy of this software and associated documentation files (the
 * "Software"), to deal in the Software without restriction, including
 * without limitation the rights to use, copy, modify, merge, publish,
 * distribute, sub license, and/or sell copies of the Software, and to
 * permit persons to whom the Software is furnished to do so, subject to
 * the following conditions:
 *
 * The above copyright notice and this permission notice (including the
 * next paragraph) shall be included in all copies or substantial portions
 * of the Software.
 *
 * THE SOFTWARE IS PROVIDED "AS IS", WITHOUT WARRANTY OF ANY KIND, EXPRESS
 * OR IMPLIED, INCLUDING BUT NOT LIMITED TO THE WARRANTIES OF
 * MERCHANTABILITY, FITNESS FOR A PARTICULAR PURPOSE AND NON-INFRINGEMENT.
 * IN NO EVENT SHALL TUNGSTEN GRAPHICS AND/OR ITS SUPPLIERS BE LIABLE FOR
 * ANY CLAIM, DAMAGES OR OTHER LIABILITY, WHETHER IN AN ACTION OF CONTRACT,
 * TORT OR OTHERWISE, ARISING FROM, OUT OF OR IN CONNECTION WITH THE
 * SOFTWARE OR THE USE OR OTHER DEALINGS IN THE SOFTWARE.
 *
 */

#include <linux/sysrq.h>
#include <linux/slab.h>
#include "drmP.h"
#include "drm.h"
#include "i915_drm.h"
#include "i915_drv.h"
#include "i915_trace.h"
#include "intel_drv.h"

#define MAX_NOPID ((u32)~0)

/**
 * Interrupts that are always left unmasked.
 *
 * Since pipe events are edge-triggered from the PIPESTAT register to IIR,
 * we leave them always unmasked in IMR and then control enabling them through
 * PIPESTAT alone.
 */
#define I915_INTERRUPT_ENABLE_FIX			\
	(I915_ASLE_INTERRUPT |				\
	 I915_DISPLAY_PIPE_A_EVENT_INTERRUPT |		\
	 I915_DISPLAY_PIPE_B_EVENT_INTERRUPT |		\
	 I915_DISPLAY_PLANE_A_FLIP_PENDING_INTERRUPT |	\
	 I915_DISPLAY_PLANE_B_FLIP_PENDING_INTERRUPT |	\
	 I915_RENDER_COMMAND_PARSER_ERROR_INTERRUPT)

/** Interrupts that we mask and unmask at runtime. */
#define I915_INTERRUPT_ENABLE_VAR (I915_USER_INTERRUPT | I915_BSD_USER_INTERRUPT)

#define I915_PIPE_VBLANK_STATUS	(PIPE_START_VBLANK_INTERRUPT_STATUS |\
				 PIPE_VBLANK_INTERRUPT_STATUS)

#define I915_PIPE_VBLANK_ENABLE	(PIPE_START_VBLANK_INTERRUPT_ENABLE |\
				 PIPE_VBLANK_INTERRUPT_ENABLE)

#define DRM_I915_VBLANK_PIPE_ALL	(DRM_I915_VBLANK_PIPE_A | \
					 DRM_I915_VBLANK_PIPE_B)

<<<<<<< HEAD
void
ironlake_enable_graphics_irq(drm_i915_private_t *dev_priv, u32 mask)
{
	if ((dev_priv->gt_irq_mask_reg & mask) != 0) {
		dev_priv->gt_irq_mask_reg &= ~mask;
		I915_WRITE(GTIMR, dev_priv->gt_irq_mask_reg);
		(void) I915_READ(GTIMR);
	}
}

void
ironlake_disable_graphics_irq(drm_i915_private_t *dev_priv, u32 mask)
{
	if ((dev_priv->gt_irq_mask_reg & mask) != mask) {
		dev_priv->gt_irq_mask_reg |= mask;
		I915_WRITE(GTIMR, dev_priv->gt_irq_mask_reg);
		(void) I915_READ(GTIMR);
	}
}

=======
>>>>>>> 3cbea436
/* For display hotplug interrupt */
static void
ironlake_enable_display_irq(drm_i915_private_t *dev_priv, u32 mask)
{
	if ((dev_priv->irq_mask & mask) != 0) {
		dev_priv->irq_mask &= ~mask;
		I915_WRITE(DEIMR, dev_priv->irq_mask);
		POSTING_READ(DEIMR);
	}
}

static inline void
ironlake_disable_display_irq(drm_i915_private_t *dev_priv, u32 mask)
{
<<<<<<< HEAD
	if ((dev_priv->irq_mask_reg & mask) != mask) {
		dev_priv->irq_mask_reg |= mask;
		I915_WRITE(DEIMR, dev_priv->irq_mask_reg);
		(void) I915_READ(DEIMR);
	}
}

void
i915_enable_irq(drm_i915_private_t *dev_priv, u32 mask)
{
	if ((dev_priv->irq_mask_reg & mask) != 0) {
		dev_priv->irq_mask_reg &= ~mask;
		I915_WRITE(IMR, dev_priv->irq_mask_reg);
		(void) I915_READ(IMR);
	}
}

void
i915_disable_irq(drm_i915_private_t *dev_priv, u32 mask)
{
	if ((dev_priv->irq_mask_reg & mask) != mask) {
		dev_priv->irq_mask_reg |= mask;
		I915_WRITE(IMR, dev_priv->irq_mask_reg);
		(void) I915_READ(IMR);
=======
	if ((dev_priv->irq_mask & mask) != mask) {
		dev_priv->irq_mask |= mask;
		I915_WRITE(DEIMR, dev_priv->irq_mask);
		POSTING_READ(DEIMR);
>>>>>>> 3cbea436
	}
}

static inline u32
i915_pipestat(int pipe)
{
	if (pipe == 0)
		return PIPEASTAT;
	if (pipe == 1)
		return PIPEBSTAT;
	BUG();
}

void
i915_enable_pipestat(drm_i915_private_t *dev_priv, int pipe, u32 mask)
{
	if ((dev_priv->pipestat[pipe] & mask) != mask) {
		u32 reg = i915_pipestat(pipe);

		dev_priv->pipestat[pipe] |= mask;
		/* Enable the interrupt, clear any pending status */
		I915_WRITE(reg, dev_priv->pipestat[pipe] | (mask >> 16));
		POSTING_READ(reg);
	}
}

void
i915_disable_pipestat(drm_i915_private_t *dev_priv, int pipe, u32 mask)
{
	if ((dev_priv->pipestat[pipe] & mask) != 0) {
		u32 reg = i915_pipestat(pipe);

		dev_priv->pipestat[pipe] &= ~mask;
		I915_WRITE(reg, dev_priv->pipestat[pipe]);
		POSTING_READ(reg);
	}
}

/**
 * intel_enable_asle - enable ASLE interrupt for OpRegion
 */
void intel_enable_asle(struct drm_device *dev)
{
	drm_i915_private_t *dev_priv = dev->dev_private;
	unsigned long irqflags;

	spin_lock_irqsave(&dev_priv->irq_lock, irqflags);

	if (HAS_PCH_SPLIT(dev))
		ironlake_enable_display_irq(dev_priv, DE_GSE);
	else {
		i915_enable_pipestat(dev_priv, 1,
				     PIPE_LEGACY_BLC_EVENT_ENABLE);
		if (INTEL_INFO(dev)->gen >= 4)
			i915_enable_pipestat(dev_priv, 0,
					     PIPE_LEGACY_BLC_EVENT_ENABLE);
	}
<<<<<<< HEAD
=======

	spin_unlock_irqrestore(&dev_priv->irq_lock, irqflags);
>>>>>>> 3cbea436
}

/**
 * i915_pipe_enabled - check if a pipe is enabled
 * @dev: DRM device
 * @pipe: pipe to check
 *
 * Reading certain registers when the pipe is disabled can hang the chip.
 * Use this routine to make sure the PLL is running and the pipe is active
 * before reading such registers if unsure.
 */
static int
i915_pipe_enabled(struct drm_device *dev, int pipe)
{
	drm_i915_private_t *dev_priv = (drm_i915_private_t *) dev->dev_private;
	return I915_READ(PIPECONF(pipe)) & PIPECONF_ENABLE;
}

/* Called from drm generic code, passed a 'crtc', which
 * we use as a pipe index
 */
u32 i915_get_vblank_counter(struct drm_device *dev, int pipe)
{
	drm_i915_private_t *dev_priv = (drm_i915_private_t *) dev->dev_private;
	unsigned long high_frame;
	unsigned long low_frame;
	u32 high1, high2, low;

	if (!i915_pipe_enabled(dev, pipe)) {
		DRM_DEBUG_DRIVER("trying to get vblank count for disabled "
				"pipe %d\n", pipe);
		return 0;
	}

	high_frame = pipe ? PIPEBFRAMEHIGH : PIPEAFRAMEHIGH;
	low_frame = pipe ? PIPEBFRAMEPIXEL : PIPEAFRAMEPIXEL;

	/*
	 * High & low register fields aren't synchronized, so make sure
	 * we get a low value that's stable across two reads of the high
	 * register.
	 */
	do {
		high1 = I915_READ(high_frame) & PIPE_FRAME_HIGH_MASK;
		low   = I915_READ(low_frame)  & PIPE_FRAME_LOW_MASK;
		high2 = I915_READ(high_frame) & PIPE_FRAME_HIGH_MASK;
	} while (high1 != high2);

	high1 >>= PIPE_FRAME_HIGH_SHIFT;
	low >>= PIPE_FRAME_LOW_SHIFT;
	return (high1 << 8) | low;
}

u32 gm45_get_vblank_counter(struct drm_device *dev, int pipe)
{
	drm_i915_private_t *dev_priv = (drm_i915_private_t *) dev->dev_private;
	int reg = pipe ? PIPEB_FRMCOUNT_GM45 : PIPEA_FRMCOUNT_GM45;

	if (!i915_pipe_enabled(dev, pipe)) {
		DRM_DEBUG_DRIVER("trying to get vblank count for disabled "
					"pipe %d\n", pipe);
		return 0;
	}

	return I915_READ(reg);
}

int i915_get_crtc_scanoutpos(struct drm_device *dev, int pipe,
			     int *vpos, int *hpos)
{
	drm_i915_private_t *dev_priv = (drm_i915_private_t *) dev->dev_private;
	u32 vbl = 0, position = 0;
	int vbl_start, vbl_end, htotal, vtotal;
	bool in_vbl = true;
	int ret = 0;

	if (!i915_pipe_enabled(dev, pipe)) {
		DRM_DEBUG_DRIVER("trying to get scanoutpos for disabled "
					"pipe %d\n", pipe);
		return 0;
	}

	/* Get vtotal. */
	vtotal = 1 + ((I915_READ(VTOTAL(pipe)) >> 16) & 0x1fff);

	if (INTEL_INFO(dev)->gen >= 4) {
		/* No obvious pixelcount register. Only query vertical
		 * scanout position from Display scan line register.
		 */
		position = I915_READ(PIPEDSL(pipe));

		/* Decode into vertical scanout position. Don't have
		 * horizontal scanout position.
		 */
		*vpos = position & 0x1fff;
		*hpos = 0;
	} else {
		/* Have access to pixelcount since start of frame.
		 * We can split this into vertical and horizontal
		 * scanout position.
		 */
		position = (I915_READ(PIPEFRAMEPIXEL(pipe)) & PIPE_PIXEL_MASK) >> PIPE_PIXEL_SHIFT;

		htotal = 1 + ((I915_READ(HTOTAL(pipe)) >> 16) & 0x1fff);
		*vpos = position / htotal;
		*hpos = position - (*vpos * htotal);
	}

	/* Query vblank area. */
	vbl = I915_READ(VBLANK(pipe));

	/* Test position against vblank region. */
	vbl_start = vbl & 0x1fff;
	vbl_end = (vbl >> 16) & 0x1fff;

	if ((*vpos < vbl_start) || (*vpos > vbl_end))
		in_vbl = false;

	/* Inside "upper part" of vblank area? Apply corrective offset: */
	if (in_vbl && (*vpos >= vbl_start))
		*vpos = *vpos - vtotal;

	/* Readouts valid? */
	if (vbl > 0)
		ret |= DRM_SCANOUTPOS_VALID | DRM_SCANOUTPOS_ACCURATE;

	/* In vblank? */
	if (in_vbl)
		ret |= DRM_SCANOUTPOS_INVBL;

	return ret;
}

int i915_get_vblank_timestamp(struct drm_device *dev, int crtc,
			      int *max_error,
			      struct timeval *vblank_time,
			      unsigned flags)
{
	struct drm_crtc *drmcrtc;

	if (crtc < 0 || crtc >= dev->num_crtcs) {
		DRM_ERROR("Invalid crtc %d\n", crtc);
		return -EINVAL;
	}

	/* Get drm_crtc to timestamp: */
	drmcrtc = intel_get_crtc_for_pipe(dev, crtc);

	/* Helper routine in DRM core does all the work: */
	return drm_calc_vbltimestamp_from_scanoutpos(dev, crtc, max_error,
						     vblank_time, flags, drmcrtc);
}

/*
 * Handle hotplug events outside the interrupt handler proper.
 */
static void i915_hotplug_work_func(struct work_struct *work)
{
	drm_i915_private_t *dev_priv = container_of(work, drm_i915_private_t,
						    hotplug_work);
	struct drm_device *dev = dev_priv->dev;
	struct drm_mode_config *mode_config = &dev->mode_config;
	struct intel_encoder *encoder;

	list_for_each_entry(encoder, &mode_config->encoder_list, base.head)
		if (encoder->hot_plug)
			encoder->hot_plug(encoder);

	/* Just fire off a uevent and let userspace tell us what to do */
	drm_helper_hpd_irq_event(dev);
}

static void i915_handle_rps_change(struct drm_device *dev)
{
	drm_i915_private_t *dev_priv = dev->dev_private;
	u32 busy_up, busy_down, max_avg, min_avg;
	u8 new_delay = dev_priv->cur_delay;

	I915_WRITE16(MEMINTRSTS, MEMINT_EVAL_CHG);
	busy_up = I915_READ(RCPREVBSYTUPAVG);
	busy_down = I915_READ(RCPREVBSYTDNAVG);
	max_avg = I915_READ(RCBMAXAVG);
	min_avg = I915_READ(RCBMINAVG);

	/* Handle RCS change request from hw */
	if (busy_up > max_avg) {
		if (dev_priv->cur_delay != dev_priv->max_delay)
			new_delay = dev_priv->cur_delay - 1;
		if (new_delay < dev_priv->max_delay)
			new_delay = dev_priv->max_delay;
	} else if (busy_down < min_avg) {
		if (dev_priv->cur_delay != dev_priv->min_delay)
			new_delay = dev_priv->cur_delay + 1;
		if (new_delay > dev_priv->min_delay)
			new_delay = dev_priv->min_delay;
	}

	if (ironlake_set_drps(dev, new_delay))
		dev_priv->cur_delay = new_delay;

	return;
}

static void notify_ring(struct drm_device *dev,
			struct intel_ring_buffer *ring)
{
	struct drm_i915_private *dev_priv = dev->dev_private;
<<<<<<< HEAD
	u32 seqno = ring->get_seqno(dev, ring);
	ring->irq_gem_seqno = seqno;
	trace_i915_gem_request_complete(dev, seqno);
	wake_up_all(&ring->irq_queue);
	dev_priv->hangcheck_count = 0;
	mod_timer(&dev_priv->hangcheck_timer,
		  jiffies + msecs_to_jiffies(DRM_I915_HANGCHECK_PERIOD));
=======
	u32 seqno = ring->get_seqno(ring);

	trace_i915_gem_request_complete(dev, seqno);

	ring->irq_seqno = seqno;
	wake_up_all(&ring->irq_queue);

	dev_priv->hangcheck_count = 0;
	mod_timer(&dev_priv->hangcheck_timer,
		  jiffies + msecs_to_jiffies(DRM_I915_HANGCHECK_PERIOD));
}

static void gen6_pm_irq_handler(struct drm_device *dev)
{
	drm_i915_private_t *dev_priv = (drm_i915_private_t *) dev->dev_private;
	u8 new_delay = dev_priv->cur_delay;
	u32 pm_iir;

	pm_iir = I915_READ(GEN6_PMIIR);
	if (!pm_iir)
		return;

	if (pm_iir & GEN6_PM_RP_UP_THRESHOLD) {
		if (dev_priv->cur_delay != dev_priv->max_delay)
			new_delay = dev_priv->cur_delay + 1;
		if (new_delay > dev_priv->max_delay)
			new_delay = dev_priv->max_delay;
	} else if (pm_iir & (GEN6_PM_RP_DOWN_THRESHOLD | GEN6_PM_RP_DOWN_TIMEOUT)) {
		if (dev_priv->cur_delay != dev_priv->min_delay)
			new_delay = dev_priv->cur_delay - 1;
		if (new_delay < dev_priv->min_delay) {
			new_delay = dev_priv->min_delay;
			I915_WRITE(GEN6_RP_INTERRUPT_LIMITS,
				   I915_READ(GEN6_RP_INTERRUPT_LIMITS) |
				   ((new_delay << 16) & 0x3f0000));
		} else {
			/* Make sure we continue to get down interrupts
			 * until we hit the minimum frequency */
			I915_WRITE(GEN6_RP_INTERRUPT_LIMITS,
				   I915_READ(GEN6_RP_INTERRUPT_LIMITS) & ~0x3f0000);
		}

	}

	gen6_set_rps(dev, new_delay);
	dev_priv->cur_delay = new_delay;

	I915_WRITE(GEN6_PMIIR, pm_iir);
}

static void pch_irq_handler(struct drm_device *dev)
{
	drm_i915_private_t *dev_priv = (drm_i915_private_t *) dev->dev_private;
	u32 pch_iir;

	pch_iir = I915_READ(SDEIIR);

	if (pch_iir & SDE_AUDIO_POWER_MASK)
		DRM_DEBUG_DRIVER("PCH audio power change on port %d\n",
				 (pch_iir & SDE_AUDIO_POWER_MASK) >>
				 SDE_AUDIO_POWER_SHIFT);

	if (pch_iir & SDE_GMBUS)
		DRM_DEBUG_DRIVER("PCH GMBUS interrupt\n");

	if (pch_iir & SDE_AUDIO_HDCP_MASK)
		DRM_DEBUG_DRIVER("PCH HDCP audio interrupt\n");

	if (pch_iir & SDE_AUDIO_TRANS_MASK)
		DRM_DEBUG_DRIVER("PCH transcoder audio interrupt\n");

	if (pch_iir & SDE_POISON)
		DRM_ERROR("PCH poison interrupt\n");

	if (pch_iir & SDE_FDI_MASK) {
		u32 fdia, fdib;

		fdia = I915_READ(FDI_RXA_IIR);
		fdib = I915_READ(FDI_RXB_IIR);
		DRM_DEBUG_DRIVER("PCH FDI RX interrupt; FDI RXA IIR: 0x%08x, FDI RXB IIR: 0x%08x\n", fdia, fdib);
	}

	if (pch_iir & (SDE_TRANSB_CRC_DONE | SDE_TRANSA_CRC_DONE))
		DRM_DEBUG_DRIVER("PCH transcoder CRC done interrupt\n");

	if (pch_iir & (SDE_TRANSB_CRC_ERR | SDE_TRANSA_CRC_ERR))
		DRM_DEBUG_DRIVER("PCH transcoder CRC error interrupt\n");

	if (pch_iir & SDE_TRANSB_FIFO_UNDER)
		DRM_DEBUG_DRIVER("PCH transcoder B underrun interrupt\n");
	if (pch_iir & SDE_TRANSA_FIFO_UNDER)
		DRM_DEBUG_DRIVER("PCH transcoder A underrun interrupt\n");
>>>>>>> 3cbea436
}

static irqreturn_t ironlake_irq_handler(struct drm_device *dev)
{
	drm_i915_private_t *dev_priv = (drm_i915_private_t *) dev->dev_private;
	int ret = IRQ_NONE;
<<<<<<< HEAD
	u32 de_iir, gt_iir, de_ier, pch_iir;
=======
	u32 de_iir, gt_iir, de_ier, pch_iir, pm_iir;
>>>>>>> 3cbea436
	u32 hotplug_mask;
	struct drm_i915_master_private *master_priv;
	u32 bsd_usr_interrupt = GT_BSD_USER_INTERRUPT;

	if (IS_GEN6(dev))
		bsd_usr_interrupt = GT_GEN6_BSD_USER_INTERRUPT;

	/* disable master interrupt before clearing iir  */
	de_ier = I915_READ(DEIER);
	I915_WRITE(DEIER, de_ier & ~DE_MASTER_IRQ_CONTROL);
	POSTING_READ(DEIER);

	de_iir = I915_READ(DEIIR);
	gt_iir = I915_READ(GTIIR);
	pch_iir = I915_READ(SDEIIR);
	pm_iir = I915_READ(GEN6_PMIIR);

	if (de_iir == 0 && gt_iir == 0 && pch_iir == 0 &&
	    (!IS_GEN6(dev) || pm_iir == 0))
		goto done;

	if (HAS_PCH_CPT(dev))
		hotplug_mask = SDE_HOTPLUG_MASK_CPT;
	else
		hotplug_mask = SDE_HOTPLUG_MASK;

	ret = IRQ_HANDLED;

	if (dev->primary->master) {
		master_priv = dev->primary->master->driver_priv;
		if (master_priv->sarea_priv)
			master_priv->sarea_priv->last_dispatch =
				READ_BREADCRUMB(dev_priv);
	}

<<<<<<< HEAD
	if (gt_iir & GT_PIPE_NOTIFY)
		notify_ring(dev, &dev_priv->render_ring);
	if (gt_iir & bsd_usr_interrupt)
		notify_ring(dev, &dev_priv->bsd_ring);
	if (HAS_BLT(dev) && gt_iir & GT_BLT_USER_INTERRUPT)
		notify_ring(dev, &dev_priv->blt_ring);
=======
	if (gt_iir & (GT_USER_INTERRUPT | GT_PIPE_NOTIFY))
		notify_ring(dev, &dev_priv->ring[RCS]);
	if (gt_iir & bsd_usr_interrupt)
		notify_ring(dev, &dev_priv->ring[VCS]);
	if (gt_iir & GT_BLT_USER_INTERRUPT)
		notify_ring(dev, &dev_priv->ring[BCS]);
>>>>>>> 3cbea436

	if (de_iir & DE_GSE)
		intel_opregion_gse_intr(dev);

	if (de_iir & DE_PLANEA_FLIP_DONE) {
		intel_prepare_page_flip(dev, 0);
		intel_finish_page_flip_plane(dev, 0);
	}

	if (de_iir & DE_PLANEB_FLIP_DONE) {
		intel_prepare_page_flip(dev, 1);
		intel_finish_page_flip_plane(dev, 1);
	}

	if (de_iir & DE_PIPEA_VBLANK)
		drm_handle_vblank(dev, 0);

	if (de_iir & DE_PIPEB_VBLANK)
		drm_handle_vblank(dev, 1);

	/* check event from PCH */
<<<<<<< HEAD
	if ((de_iir & DE_PCH_EVENT) && (pch_iir & hotplug_mask))
		queue_work(dev_priv->wq, &dev_priv->hotplug_work);

	if (de_iir & DE_PCU_EVENT) {
		I915_WRITE16(MEMINTRSTS, I915_READ(MEMINTRSTS));
		i915_handle_rps_change(dev);
=======
	if (de_iir & DE_PCH_EVENT) {
		if (pch_iir & hotplug_mask)
			queue_work(dev_priv->wq, &dev_priv->hotplug_work);
		pch_irq_handler(dev);
>>>>>>> 3cbea436
	}

	if (de_iir & DE_PCU_EVENT) {
		I915_WRITE16(MEMINTRSTS, I915_READ(MEMINTRSTS));
		i915_handle_rps_change(dev);
	}

	if (IS_GEN6(dev))
		gen6_pm_irq_handler(dev);

	/* should clear PCH hotplug event before clear CPU irq */
	I915_WRITE(SDEIIR, pch_iir);
	I915_WRITE(GTIIR, gt_iir);
	I915_WRITE(DEIIR, de_iir);

done:
	I915_WRITE(DEIER, de_ier);
	POSTING_READ(DEIER);

	return ret;
}

/**
 * i915_error_work_func - do process context error handling work
 * @work: work struct
 *
 * Fire an error uevent so userspace can see that a hang or error
 * was detected.
 */
static void i915_error_work_func(struct work_struct *work)
{
	drm_i915_private_t *dev_priv = container_of(work, drm_i915_private_t,
						    error_work);
	struct drm_device *dev = dev_priv->dev;
	char *error_event[] = { "ERROR=1", NULL };
	char *reset_event[] = { "RESET=1", NULL };
	char *reset_done_event[] = { "ERROR=0", NULL };

	kobject_uevent_env(&dev->primary->kdev.kobj, KOBJ_CHANGE, error_event);

	if (atomic_read(&dev_priv->mm.wedged)) {
		DRM_DEBUG_DRIVER("resetting chip\n");
		kobject_uevent_env(&dev->primary->kdev.kobj, KOBJ_CHANGE, reset_event);
		if (!i915_reset(dev, GRDOM_RENDER)) {
			atomic_set(&dev_priv->mm.wedged, 0);
			kobject_uevent_env(&dev->primary->kdev.kobj, KOBJ_CHANGE, reset_done_event);
		}
		complete_all(&dev_priv->error_completion);
<<<<<<< HEAD
	}
}

#ifdef CONFIG_DEBUG_FS
static struct drm_i915_error_object *
i915_error_object_create(struct drm_device *dev,
			 struct drm_gem_object *src)
{
	drm_i915_private_t *dev_priv = dev->dev_private;
	struct drm_i915_error_object *dst;
	struct drm_i915_gem_object *src_priv;
	int page, page_count;
	u32 reloc_offset;

	if (src == NULL)
		return NULL;

	src_priv = to_intel_bo(src);
	if (src_priv->pages == NULL)
		return NULL;

	page_count = src->size / PAGE_SIZE;

	dst = kmalloc(sizeof(*dst) + page_count * sizeof (u32 *), GFP_ATOMIC);
	if (dst == NULL)
		return NULL;

	reloc_offset = src_priv->gtt_offset;
	for (page = 0; page < page_count; page++) {
		unsigned long flags;
		void __iomem *s;
		void *d;

		d = kmalloc(PAGE_SIZE, GFP_ATOMIC);
		if (d == NULL)
			goto unwind;

		local_irq_save(flags);
		s = io_mapping_map_atomic_wc(dev_priv->mm.gtt_mapping,
					     reloc_offset);
		memcpy_fromio(d, s, PAGE_SIZE);
		io_mapping_unmap_atomic(s);
		local_irq_restore(flags);

		dst->pages[page] = d;

		reloc_offset += PAGE_SIZE;
	}
	dst->page_count = page_count;
	dst->gtt_offset = src_priv->gtt_offset;

	return dst;

unwind:
	while (page--)
		kfree(dst->pages[page]);
	kfree(dst);
	return NULL;
}

static void
i915_error_object_free(struct drm_i915_error_object *obj)
{
	int page;

	if (obj == NULL)
		return;

	for (page = 0; page < obj->page_count; page++)
		kfree(obj->pages[page]);

	kfree(obj);
}

static void
i915_error_state_free(struct drm_device *dev,
		      struct drm_i915_error_state *error)
{
	i915_error_object_free(error->batchbuffer[0]);
	i915_error_object_free(error->batchbuffer[1]);
	i915_error_object_free(error->ringbuffer);
	kfree(error->active_bo);
	kfree(error->overlay);
	kfree(error);
}

static u32
i915_get_bbaddr(struct drm_device *dev, u32 *ring)
{
	u32 cmd;

	if (IS_I830(dev) || IS_845G(dev))
		cmd = MI_BATCH_BUFFER;
	else if (INTEL_INFO(dev)->gen >= 4)
		cmd = (MI_BATCH_BUFFER_START | (2 << 6) |
		       MI_BATCH_NON_SECURE_I965);
	else
		cmd = (MI_BATCH_BUFFER_START | (2 << 6));

	return ring[0] == cmd ? ring[1] : 0;
}

static u32
i915_ringbuffer_last_batch(struct drm_device *dev)
{
	struct drm_i915_private *dev_priv = dev->dev_private;
	u32 head, bbaddr;
	u32 *ring;

	/* Locate the current position in the ringbuffer and walk back
	 * to find the most recently dispatched batch buffer.
	 */
	bbaddr = 0;
	head = I915_READ(PRB0_HEAD) & HEAD_ADDR;
	ring = (u32 *)(dev_priv->render_ring.virtual_start + head);

	while (--ring >= (u32 *)dev_priv->render_ring.virtual_start) {
		bbaddr = i915_get_bbaddr(dev, ring);
		if (bbaddr)
			break;
	}

	if (bbaddr == 0) {
		ring = (u32 *)(dev_priv->render_ring.virtual_start
				+ dev_priv->render_ring.size);
		while (--ring >= (u32 *)dev_priv->render_ring.virtual_start) {
			bbaddr = i915_get_bbaddr(dev, ring);
			if (bbaddr)
				break;
		}
	}

	return bbaddr;
}

=======
	}
}

#ifdef CONFIG_DEBUG_FS
static struct drm_i915_error_object *
i915_error_object_create(struct drm_i915_private *dev_priv,
			 struct drm_i915_gem_object *src)
{
	struct drm_i915_error_object *dst;
	int page, page_count;
	u32 reloc_offset;

	if (src == NULL || src->pages == NULL)
		return NULL;

	page_count = src->base.size / PAGE_SIZE;

	dst = kmalloc(sizeof(*dst) + page_count * sizeof (u32 *), GFP_ATOMIC);
	if (dst == NULL)
		return NULL;

	reloc_offset = src->gtt_offset;
	for (page = 0; page < page_count; page++) {
		unsigned long flags;
		void __iomem *s;
		void *d;

		d = kmalloc(PAGE_SIZE, GFP_ATOMIC);
		if (d == NULL)
			goto unwind;

		local_irq_save(flags);
		s = io_mapping_map_atomic_wc(dev_priv->mm.gtt_mapping,
					     reloc_offset);
		memcpy_fromio(d, s, PAGE_SIZE);
		io_mapping_unmap_atomic(s);
		local_irq_restore(flags);

		dst->pages[page] = d;

		reloc_offset += PAGE_SIZE;
	}
	dst->page_count = page_count;
	dst->gtt_offset = src->gtt_offset;

	return dst;

unwind:
	while (page--)
		kfree(dst->pages[page]);
	kfree(dst);
	return NULL;
}

static void
i915_error_object_free(struct drm_i915_error_object *obj)
{
	int page;

	if (obj == NULL)
		return;

	for (page = 0; page < obj->page_count; page++)
		kfree(obj->pages[page]);

	kfree(obj);
}

static void
i915_error_state_free(struct drm_device *dev,
		      struct drm_i915_error_state *error)
{
	i915_error_object_free(error->batchbuffer[0]);
	i915_error_object_free(error->batchbuffer[1]);
	i915_error_object_free(error->ringbuffer);
	kfree(error->active_bo);
	kfree(error->overlay);
	kfree(error);
}

static u32 capture_bo_list(struct drm_i915_error_buffer *err,
			   int count,
			   struct list_head *head)
{
	struct drm_i915_gem_object *obj;
	int i = 0;

	list_for_each_entry(obj, head, mm_list) {
		err->size = obj->base.size;
		err->name = obj->base.name;
		err->seqno = obj->last_rendering_seqno;
		err->gtt_offset = obj->gtt_offset;
		err->read_domains = obj->base.read_domains;
		err->write_domain = obj->base.write_domain;
		err->fence_reg = obj->fence_reg;
		err->pinned = 0;
		if (obj->pin_count > 0)
			err->pinned = 1;
		if (obj->user_pin_count > 0)
			err->pinned = -1;
		err->tiling = obj->tiling_mode;
		err->dirty = obj->dirty;
		err->purgeable = obj->madv != I915_MADV_WILLNEED;
		err->ring = obj->ring ? obj->ring->id : 0;
		err->agp_type = obj->agp_type == AGP_USER_CACHED_MEMORY;

		if (++i == count)
			break;

		err++;
	}

	return i;
}

static void i915_gem_record_fences(struct drm_device *dev,
				   struct drm_i915_error_state *error)
{
	struct drm_i915_private *dev_priv = dev->dev_private;
	int i;

	/* Fences */
	switch (INTEL_INFO(dev)->gen) {
	case 6:
		for (i = 0; i < 16; i++)
			error->fence[i] = I915_READ64(FENCE_REG_SANDYBRIDGE_0 + (i * 8));
		break;
	case 5:
	case 4:
		for (i = 0; i < 16; i++)
			error->fence[i] = I915_READ64(FENCE_REG_965_0 + (i * 8));
		break;
	case 3:
		if (IS_I945G(dev) || IS_I945GM(dev) || IS_G33(dev))
			for (i = 0; i < 8; i++)
				error->fence[i+8] = I915_READ(FENCE_REG_945_8 + (i * 4));
	case 2:
		for (i = 0; i < 8; i++)
			error->fence[i] = I915_READ(FENCE_REG_830_0 + (i * 4));
		break;

	}
}

static struct drm_i915_error_object *
i915_error_first_batchbuffer(struct drm_i915_private *dev_priv,
			     struct intel_ring_buffer *ring)
{
	struct drm_i915_gem_object *obj;
	u32 seqno;

	if (!ring->get_seqno)
		return NULL;

	seqno = ring->get_seqno(ring);
	list_for_each_entry(obj, &dev_priv->mm.active_list, mm_list) {
		if (obj->ring != ring)
			continue;

		if (i915_seqno_passed(seqno, obj->last_rendering_seqno))
			continue;

		if ((obj->base.read_domains & I915_GEM_DOMAIN_COMMAND) == 0)
			continue;

		/* We need to copy these to an anonymous buffer as the simplest
		 * method to avoid being overwritten by userspace.
		 */
		return i915_error_object_create(dev_priv, obj);
	}

	return NULL;
}

>>>>>>> 3cbea436
/**
 * i915_capture_error_state - capture an error record for later analysis
 * @dev: drm device
 *
 * Should be called when an error is detected (either a hang or an error
 * interrupt) to capture error state from the time of the error.  Fills
 * out a structure which becomes available in debugfs for user level tools
 * to pick up.
 */
static void i915_capture_error_state(struct drm_device *dev)
{
	struct drm_i915_private *dev_priv = dev->dev_private;
<<<<<<< HEAD
	struct drm_i915_gem_object *obj_priv;
=======
	struct drm_i915_gem_object *obj;
>>>>>>> 3cbea436
	struct drm_i915_error_state *error;
	struct drm_gem_object *batchbuffer[2];
	unsigned long flags;
<<<<<<< HEAD
	u32 bbaddr;
	int count;
=======
	int i;
>>>>>>> 3cbea436

	spin_lock_irqsave(&dev_priv->error_lock, flags);
	error = dev_priv->first_error;
	spin_unlock_irqrestore(&dev_priv->error_lock, flags);
	if (error)
		return;

	error = kmalloc(sizeof(*error), GFP_ATOMIC);
	if (!error) {
		DRM_DEBUG_DRIVER("out of memory, not capturing error state\n");
		return;
	}

	DRM_DEBUG_DRIVER("generating error event\n");

<<<<<<< HEAD
	error->seqno =
		dev_priv->render_ring.get_seqno(dev, &dev_priv->render_ring);
=======
	error->seqno = dev_priv->ring[RCS].get_seqno(&dev_priv->ring[RCS]);
>>>>>>> 3cbea436
	error->eir = I915_READ(EIR);
	error->pgtbl_er = I915_READ(PGTBL_ER);
	error->pipeastat = I915_READ(PIPEASTAT);
	error->pipebstat = I915_READ(PIPEBSTAT);
	error->instpm = I915_READ(INSTPM);
<<<<<<< HEAD
	if (INTEL_INFO(dev)->gen < 4) {
		error->ipeir = I915_READ(IPEIR);
		error->ipehr = I915_READ(IPEHR);
		error->instdone = I915_READ(INSTDONE);
		error->acthd = I915_READ(ACTHD);
		error->bbaddr = 0;
	} else {
=======
	error->error = 0;
	if (INTEL_INFO(dev)->gen >= 6) {
		error->error = I915_READ(ERROR_GEN6);

		error->bcs_acthd = I915_READ(BCS_ACTHD);
		error->bcs_ipehr = I915_READ(BCS_IPEHR);
		error->bcs_ipeir = I915_READ(BCS_IPEIR);
		error->bcs_instdone = I915_READ(BCS_INSTDONE);
		error->bcs_seqno = 0;
		if (dev_priv->ring[BCS].get_seqno)
			error->bcs_seqno = dev_priv->ring[BCS].get_seqno(&dev_priv->ring[BCS]);

		error->vcs_acthd = I915_READ(VCS_ACTHD);
		error->vcs_ipehr = I915_READ(VCS_IPEHR);
		error->vcs_ipeir = I915_READ(VCS_IPEIR);
		error->vcs_instdone = I915_READ(VCS_INSTDONE);
		error->vcs_seqno = 0;
		if (dev_priv->ring[VCS].get_seqno)
			error->vcs_seqno = dev_priv->ring[VCS].get_seqno(&dev_priv->ring[VCS]);
	}
	if (INTEL_INFO(dev)->gen >= 4) {
>>>>>>> 3cbea436
		error->ipeir = I915_READ(IPEIR_I965);
		error->ipehr = I915_READ(IPEHR_I965);
		error->instdone = I915_READ(INSTDONE_I965);
		error->instps = I915_READ(INSTPS);
		error->instdone1 = I915_READ(INSTDONE1);
		error->acthd = I915_READ(ACTHD_I965);
		error->bbaddr = I915_READ64(BB_ADDR);
<<<<<<< HEAD
	}

	bbaddr = i915_ringbuffer_last_batch(dev);

	/* Grab the current batchbuffer, most likely to have crashed. */
	batchbuffer[0] = NULL;
	batchbuffer[1] = NULL;
	count = 0;
	list_for_each_entry(obj_priv, &dev_priv->mm.active_list, mm_list) {
		struct drm_gem_object *obj = &obj_priv->base;

		if (batchbuffer[0] == NULL &&
		    bbaddr >= obj_priv->gtt_offset &&
		    bbaddr < obj_priv->gtt_offset + obj->size)
			batchbuffer[0] = obj;

		if (batchbuffer[1] == NULL &&
		    error->acthd >= obj_priv->gtt_offset &&
		    error->acthd < obj_priv->gtt_offset + obj->size)
			batchbuffer[1] = obj;

		count++;
	}
	/* Scan the other lists for completeness for those bizarre errors. */
	if (batchbuffer[0] == NULL || batchbuffer[1] == NULL) {
		list_for_each_entry(obj_priv, &dev_priv->mm.flushing_list, mm_list) {
			struct drm_gem_object *obj = &obj_priv->base;

			if (batchbuffer[0] == NULL &&
			    bbaddr >= obj_priv->gtt_offset &&
			    bbaddr < obj_priv->gtt_offset + obj->size)
				batchbuffer[0] = obj;

			if (batchbuffer[1] == NULL &&
			    error->acthd >= obj_priv->gtt_offset &&
			    error->acthd < obj_priv->gtt_offset + obj->size)
				batchbuffer[1] = obj;

			if (batchbuffer[0] && batchbuffer[1])
				break;
		}
	}
	if (batchbuffer[0] == NULL || batchbuffer[1] == NULL) {
		list_for_each_entry(obj_priv, &dev_priv->mm.inactive_list, mm_list) {
			struct drm_gem_object *obj = &obj_priv->base;

			if (batchbuffer[0] == NULL &&
			    bbaddr >= obj_priv->gtt_offset &&
			    bbaddr < obj_priv->gtt_offset + obj->size)
				batchbuffer[0] = obj;

			if (batchbuffer[1] == NULL &&
			    error->acthd >= obj_priv->gtt_offset &&
			    error->acthd < obj_priv->gtt_offset + obj->size)
				batchbuffer[1] = obj;

			if (batchbuffer[0] && batchbuffer[1])
				break;
		}
	}

	/* We need to copy these to an anonymous buffer as the simplest
	 * method to avoid being overwritten by userspace.
	 */
	error->batchbuffer[0] = i915_error_object_create(dev, batchbuffer[0]);
	if (batchbuffer[1] != batchbuffer[0])
		error->batchbuffer[1] = i915_error_object_create(dev, batchbuffer[1]);
	else
		error->batchbuffer[1] = NULL;

	/* Record the ringbuffer */
	error->ringbuffer = i915_error_object_create(dev,
			dev_priv->render_ring.gem_object);

	/* Record buffers on the active list. */
	error->active_bo = NULL;
	error->active_bo_count = 0;

	if (count)
		error->active_bo = kmalloc(sizeof(*error->active_bo)*count,
					   GFP_ATOMIC);

	if (error->active_bo) {
		int i = 0;
		list_for_each_entry(obj_priv, &dev_priv->mm.active_list, mm_list) {
			struct drm_gem_object *obj = &obj_priv->base;

			error->active_bo[i].size = obj->size;
			error->active_bo[i].name = obj->name;
			error->active_bo[i].seqno = obj_priv->last_rendering_seqno;
			error->active_bo[i].gtt_offset = obj_priv->gtt_offset;
			error->active_bo[i].read_domains = obj->read_domains;
			error->active_bo[i].write_domain = obj->write_domain;
			error->active_bo[i].fence_reg = obj_priv->fence_reg;
			error->active_bo[i].pinned = 0;
			if (obj_priv->pin_count > 0)
				error->active_bo[i].pinned = 1;
			if (obj_priv->user_pin_count > 0)
				error->active_bo[i].pinned = -1;
			error->active_bo[i].tiling = obj_priv->tiling_mode;
			error->active_bo[i].dirty = obj_priv->dirty;
			error->active_bo[i].purgeable = obj_priv->madv != I915_MADV_WILLNEED;

			if (++i == count)
				break;
		}
		error->active_bo_count = i;
=======
	} else {
		error->ipeir = I915_READ(IPEIR);
		error->ipehr = I915_READ(IPEHR);
		error->instdone = I915_READ(INSTDONE);
		error->acthd = I915_READ(ACTHD);
		error->bbaddr = 0;
	}
	i915_gem_record_fences(dev, error);

	/* Record the active batchbuffers */
	for (i = 0; i < I915_NUM_RINGS; i++)
		error->batchbuffer[i] =
			i915_error_first_batchbuffer(dev_priv,
						     &dev_priv->ring[i]);

	/* Record the ringbuffer */
	error->ringbuffer = i915_error_object_create(dev_priv,
						     dev_priv->ring[RCS].obj);

	/* Record buffers on the active and pinned lists. */
	error->active_bo = NULL;
	error->pinned_bo = NULL;

	i = 0;
	list_for_each_entry(obj, &dev_priv->mm.active_list, mm_list)
		i++;
	error->active_bo_count = i;
	list_for_each_entry(obj, &dev_priv->mm.pinned_list, mm_list)
		i++;
	error->pinned_bo_count = i - error->active_bo_count;

	if (i) {
		error->active_bo = kmalloc(sizeof(*error->active_bo)*i,
					   GFP_ATOMIC);
		if (error->active_bo)
			error->pinned_bo =
				error->active_bo + error->active_bo_count;
>>>>>>> 3cbea436
	}

	if (error->active_bo)
		error->active_bo_count =
			capture_bo_list(error->active_bo,
					error->active_bo_count,
					&dev_priv->mm.active_list);

	if (error->pinned_bo)
		error->pinned_bo_count =
			capture_bo_list(error->pinned_bo,
					error->pinned_bo_count,
					&dev_priv->mm.pinned_list);

	do_gettimeofday(&error->time);

	error->overlay = intel_overlay_capture_error_state(dev);
<<<<<<< HEAD
=======
	error->display = intel_display_capture_error_state(dev);
>>>>>>> 3cbea436

	spin_lock_irqsave(&dev_priv->error_lock, flags);
	if (dev_priv->first_error == NULL) {
		dev_priv->first_error = error;
		error = NULL;
	}
	spin_unlock_irqrestore(&dev_priv->error_lock, flags);

	if (error)
		i915_error_state_free(dev, error);
}

void i915_destroy_error_state(struct drm_device *dev)
{
	struct drm_i915_private *dev_priv = dev->dev_private;
	struct drm_i915_error_state *error;

	spin_lock(&dev_priv->error_lock);
	error = dev_priv->first_error;
	dev_priv->first_error = NULL;
	spin_unlock(&dev_priv->error_lock);

	if (error)
		i915_error_state_free(dev, error);
}
#else
#define i915_capture_error_state(x)
#endif

static void i915_report_and_clear_eir(struct drm_device *dev)
{
	struct drm_i915_private *dev_priv = dev->dev_private;
	u32 eir = I915_READ(EIR);

	if (!eir)
		return;

	printk(KERN_ERR "render error detected, EIR: 0x%08x\n",
	       eir);

	if (IS_G4X(dev)) {
		if (eir & (GM45_ERROR_MEM_PRIV | GM45_ERROR_CP_PRIV)) {
			u32 ipeir = I915_READ(IPEIR_I965);

			printk(KERN_ERR "  IPEIR: 0x%08x\n",
			       I915_READ(IPEIR_I965));
			printk(KERN_ERR "  IPEHR: 0x%08x\n",
			       I915_READ(IPEHR_I965));
			printk(KERN_ERR "  INSTDONE: 0x%08x\n",
			       I915_READ(INSTDONE_I965));
			printk(KERN_ERR "  INSTPS: 0x%08x\n",
			       I915_READ(INSTPS));
			printk(KERN_ERR "  INSTDONE1: 0x%08x\n",
			       I915_READ(INSTDONE1));
			printk(KERN_ERR "  ACTHD: 0x%08x\n",
			       I915_READ(ACTHD_I965));
			I915_WRITE(IPEIR_I965, ipeir);
			POSTING_READ(IPEIR_I965);
		}
		if (eir & GM45_ERROR_PAGE_TABLE) {
			u32 pgtbl_err = I915_READ(PGTBL_ER);
			printk(KERN_ERR "page table error\n");
			printk(KERN_ERR "  PGTBL_ER: 0x%08x\n",
			       pgtbl_err);
			I915_WRITE(PGTBL_ER, pgtbl_err);
			POSTING_READ(PGTBL_ER);
		}
	}

	if (!IS_GEN2(dev)) {
		if (eir & I915_ERROR_PAGE_TABLE) {
			u32 pgtbl_err = I915_READ(PGTBL_ER);
			printk(KERN_ERR "page table error\n");
			printk(KERN_ERR "  PGTBL_ER: 0x%08x\n",
			       pgtbl_err);
			I915_WRITE(PGTBL_ER, pgtbl_err);
			POSTING_READ(PGTBL_ER);
		}
	}

	if (eir & I915_ERROR_MEMORY_REFRESH) {
		u32 pipea_stats = I915_READ(PIPEASTAT);
		u32 pipeb_stats = I915_READ(PIPEBSTAT);

		printk(KERN_ERR "memory refresh error\n");
		printk(KERN_ERR "PIPEASTAT: 0x%08x\n",
		       pipea_stats);
		printk(KERN_ERR "PIPEBSTAT: 0x%08x\n",
		       pipeb_stats);
		/* pipestat has already been acked */
	}
	if (eir & I915_ERROR_INSTRUCTION) {
		printk(KERN_ERR "instruction error\n");
		printk(KERN_ERR "  INSTPM: 0x%08x\n",
		       I915_READ(INSTPM));
		if (INTEL_INFO(dev)->gen < 4) {
			u32 ipeir = I915_READ(IPEIR);

			printk(KERN_ERR "  IPEIR: 0x%08x\n",
			       I915_READ(IPEIR));
			printk(KERN_ERR "  IPEHR: 0x%08x\n",
			       I915_READ(IPEHR));
			printk(KERN_ERR "  INSTDONE: 0x%08x\n",
			       I915_READ(INSTDONE));
			printk(KERN_ERR "  ACTHD: 0x%08x\n",
			       I915_READ(ACTHD));
			I915_WRITE(IPEIR, ipeir);
			POSTING_READ(IPEIR);
		} else {
			u32 ipeir = I915_READ(IPEIR_I965);

			printk(KERN_ERR "  IPEIR: 0x%08x\n",
			       I915_READ(IPEIR_I965));
			printk(KERN_ERR "  IPEHR: 0x%08x\n",
			       I915_READ(IPEHR_I965));
			printk(KERN_ERR "  INSTDONE: 0x%08x\n",
			       I915_READ(INSTDONE_I965));
			printk(KERN_ERR "  INSTPS: 0x%08x\n",
			       I915_READ(INSTPS));
			printk(KERN_ERR "  INSTDONE1: 0x%08x\n",
			       I915_READ(INSTDONE1));
			printk(KERN_ERR "  ACTHD: 0x%08x\n",
			       I915_READ(ACTHD_I965));
			I915_WRITE(IPEIR_I965, ipeir);
			POSTING_READ(IPEIR_I965);
		}
	}

	I915_WRITE(EIR, eir);
	POSTING_READ(EIR);
	eir = I915_READ(EIR);
	if (eir) {
		/*
		 * some errors might have become stuck,
		 * mask them.
		 */
		DRM_ERROR("EIR stuck: 0x%08x, masking\n", eir);
		I915_WRITE(EMR, I915_READ(EMR) | eir);
		I915_WRITE(IIR, I915_RENDER_COMMAND_PARSER_ERROR_INTERRUPT);
	}
}

/**
 * i915_handle_error - handle an error interrupt
 * @dev: drm device
 *
 * Do some basic checking of regsiter state at error interrupt time and
 * dump it to the syslog.  Also call i915_capture_error_state() to make
 * sure we get a record and make it available in debugfs.  Fire a uevent
 * so userspace knows something bad happened (should trigger collection
 * of a ring dump etc.).
 */
<<<<<<< HEAD
static void i915_handle_error(struct drm_device *dev, bool wedged)
=======
void i915_handle_error(struct drm_device *dev, bool wedged)
>>>>>>> 3cbea436
{
	struct drm_i915_private *dev_priv = dev->dev_private;

	i915_capture_error_state(dev);
	i915_report_and_clear_eir(dev);

	if (wedged) {
		INIT_COMPLETION(dev_priv->error_completion);
		atomic_set(&dev_priv->mm.wedged, 1);

		/*
		 * Wakeup waiting processes so they don't hang
		 */
<<<<<<< HEAD
		wake_up_all(&dev_priv->render_ring.irq_queue);
		if (HAS_BSD(dev))
			wake_up_all(&dev_priv->bsd_ring.irq_queue);
		if (HAS_BLT(dev))
			wake_up_all(&dev_priv->blt_ring.irq_queue);
=======
		wake_up_all(&dev_priv->ring[RCS].irq_queue);
		if (HAS_BSD(dev))
			wake_up_all(&dev_priv->ring[VCS].irq_queue);
		if (HAS_BLT(dev))
			wake_up_all(&dev_priv->ring[BCS].irq_queue);
>>>>>>> 3cbea436
	}

	queue_work(dev_priv->wq, &dev_priv->error_work);
}

static void i915_pageflip_stall_check(struct drm_device *dev, int pipe)
{
	drm_i915_private_t *dev_priv = dev->dev_private;
	struct drm_crtc *crtc = dev_priv->pipe_to_crtc_mapping[pipe];
	struct intel_crtc *intel_crtc = to_intel_crtc(crtc);
<<<<<<< HEAD
	struct drm_i915_gem_object *obj_priv;
=======
	struct drm_i915_gem_object *obj;
>>>>>>> 3cbea436
	struct intel_unpin_work *work;
	unsigned long flags;
	bool stall_detected;

	/* Ignore early vblank irqs */
	if (intel_crtc == NULL)
		return;

	spin_lock_irqsave(&dev->event_lock, flags);
	work = intel_crtc->unpin_work;

	if (work == NULL || work->pending || !work->enable_stall_check) {
		/* Either the pending flip IRQ arrived, or we're too early. Don't check */
		spin_unlock_irqrestore(&dev->event_lock, flags);
		return;
	}

	/* Potential stall - if we see that the flip has happened, assume a missed interrupt */
<<<<<<< HEAD
	obj_priv = to_intel_bo(work->pending_flip_obj);
	if (INTEL_INFO(dev)->gen >= 4) {
		int dspsurf = intel_crtc->plane == 0 ? DSPASURF : DSPBSURF;
		stall_detected = I915_READ(dspsurf) == obj_priv->gtt_offset;
	} else {
		int dspaddr = intel_crtc->plane == 0 ? DSPAADDR : DSPBADDR;
		stall_detected = I915_READ(dspaddr) == (obj_priv->gtt_offset +
=======
	obj = work->pending_flip_obj;
	if (INTEL_INFO(dev)->gen >= 4) {
		int dspsurf = intel_crtc->plane == 0 ? DSPASURF : DSPBSURF;
		stall_detected = I915_READ(dspsurf) == obj->gtt_offset;
	} else {
		int dspaddr = intel_crtc->plane == 0 ? DSPAADDR : DSPBADDR;
		stall_detected = I915_READ(dspaddr) == (obj->gtt_offset +
>>>>>>> 3cbea436
							crtc->y * crtc->fb->pitch +
							crtc->x * crtc->fb->bits_per_pixel/8);
	}

	spin_unlock_irqrestore(&dev->event_lock, flags);

	if (stall_detected) {
		DRM_DEBUG_DRIVER("Pageflip stall detected\n");
		intel_prepare_page_flip(dev, intel_crtc->plane);
	}
}

irqreturn_t i915_driver_irq_handler(DRM_IRQ_ARGS)
{
	struct drm_device *dev = (struct drm_device *) arg;
	drm_i915_private_t *dev_priv = (drm_i915_private_t *) dev->dev_private;
	struct drm_i915_master_private *master_priv;
	u32 iir, new_iir;
	u32 pipea_stats, pipeb_stats;
	u32 vblank_status;
	int vblank = 0;
	unsigned long irqflags;
	int irq_received;
	int ret = IRQ_NONE;

	atomic_inc(&dev_priv->irq_received);

	if (HAS_PCH_SPLIT(dev))
		return ironlake_irq_handler(dev);

	iir = I915_READ(IIR);

	if (INTEL_INFO(dev)->gen >= 4)
		vblank_status = PIPE_START_VBLANK_INTERRUPT_STATUS;
	else
		vblank_status = PIPE_VBLANK_INTERRUPT_STATUS;

	for (;;) {
		irq_received = iir != 0;

		/* Can't rely on pipestat interrupt bit in iir as it might
		 * have been cleared after the pipestat interrupt was received.
		 * It doesn't set the bit in iir again, but it still produces
		 * interrupts (for non-MSI).
		 */
		spin_lock_irqsave(&dev_priv->irq_lock, irqflags);
		pipea_stats = I915_READ(PIPEASTAT);
		pipeb_stats = I915_READ(PIPEBSTAT);

		if (iir & I915_RENDER_COMMAND_PARSER_ERROR_INTERRUPT)
			i915_handle_error(dev, false);

		/*
		 * Clear the PIPE(A|B)STAT regs before the IIR
		 */
		if (pipea_stats & 0x8000ffff) {
			if (pipea_stats &  PIPE_FIFO_UNDERRUN_STATUS)
				DRM_DEBUG_DRIVER("pipe a underrun\n");
			I915_WRITE(PIPEASTAT, pipea_stats);
			irq_received = 1;
		}

		if (pipeb_stats & 0x8000ffff) {
			if (pipeb_stats &  PIPE_FIFO_UNDERRUN_STATUS)
				DRM_DEBUG_DRIVER("pipe b underrun\n");
			I915_WRITE(PIPEBSTAT, pipeb_stats);
			irq_received = 1;
		}
		spin_unlock_irqrestore(&dev_priv->irq_lock, irqflags);

		if (!irq_received)
			break;

		ret = IRQ_HANDLED;

		/* Consume port.  Then clear IIR or we'll miss events */
		if ((I915_HAS_HOTPLUG(dev)) &&
		    (iir & I915_DISPLAY_PORT_INTERRUPT)) {
			u32 hotplug_status = I915_READ(PORT_HOTPLUG_STAT);

			DRM_DEBUG_DRIVER("hotplug event received, stat 0x%08x\n",
				  hotplug_status);
			if (hotplug_status & dev_priv->hotplug_supported_mask)
				queue_work(dev_priv->wq,
					   &dev_priv->hotplug_work);

			I915_WRITE(PORT_HOTPLUG_STAT, hotplug_status);
			I915_READ(PORT_HOTPLUG_STAT);
		}

		I915_WRITE(IIR, iir);
		new_iir = I915_READ(IIR); /* Flush posted writes */

		if (dev->primary->master) {
			master_priv = dev->primary->master->driver_priv;
			if (master_priv->sarea_priv)
				master_priv->sarea_priv->last_dispatch =
					READ_BREADCRUMB(dev_priv);
		}

		if (iir & I915_USER_INTERRUPT)
<<<<<<< HEAD
			notify_ring(dev, &dev_priv->render_ring);
		if (HAS_BSD(dev) && (iir & I915_BSD_USER_INTERRUPT))
			notify_ring(dev, &dev_priv->bsd_ring);
=======
			notify_ring(dev, &dev_priv->ring[RCS]);
		if (iir & I915_BSD_USER_INTERRUPT)
			notify_ring(dev, &dev_priv->ring[VCS]);
>>>>>>> 3cbea436

		if (iir & I915_DISPLAY_PLANE_A_FLIP_PENDING_INTERRUPT) {
			intel_prepare_page_flip(dev, 0);
			if (dev_priv->flip_pending_is_done)
				intel_finish_page_flip_plane(dev, 0);
		}

		if (iir & I915_DISPLAY_PLANE_B_FLIP_PENDING_INTERRUPT) {
			intel_prepare_page_flip(dev, 1);
			if (dev_priv->flip_pending_is_done)
				intel_finish_page_flip_plane(dev, 1);
		}

		if (pipea_stats & vblank_status) {
			vblank++;
			drm_handle_vblank(dev, 0);
			if (!dev_priv->flip_pending_is_done) {
				i915_pageflip_stall_check(dev, 0);
				intel_finish_page_flip(dev, 0);
			}
		}

		if (pipeb_stats & vblank_status) {
			vblank++;
			drm_handle_vblank(dev, 1);
			if (!dev_priv->flip_pending_is_done) {
				i915_pageflip_stall_check(dev, 1);
				intel_finish_page_flip(dev, 1);
			}
		}

		if ((pipea_stats & PIPE_LEGACY_BLC_EVENT_STATUS) ||
		    (pipeb_stats & PIPE_LEGACY_BLC_EVENT_STATUS) ||
		    (iir & I915_ASLE_INTERRUPT))
			intel_opregion_asle_intr(dev);

		/* With MSI, interrupts are only generated when iir
		 * transitions from zero to nonzero.  If another bit got
		 * set while we were handling the existing iir bits, then
		 * we would never get another interrupt.
		 *
		 * This is fine on non-MSI as well, as if we hit this path
		 * we avoid exiting the interrupt handler only to generate
		 * another one.
		 *
		 * Note that for MSI this could cause a stray interrupt report
		 * if an interrupt landed in the time between writing IIR and
		 * the posting read.  This should be rare enough to never
		 * trigger the 99% of 100,000 interrupts test for disabling
		 * stray interrupts.
		 */
		iir = new_iir;
	}

	return ret;
}

static int i915_emit_irq(struct drm_device * dev)
{
	drm_i915_private_t *dev_priv = dev->dev_private;
	struct drm_i915_master_private *master_priv = dev->primary->master->driver_priv;

	i915_kernel_lost_context(dev);

	DRM_DEBUG_DRIVER("\n");

	dev_priv->counter++;
	if (dev_priv->counter > 0x7FFFFFFFUL)
		dev_priv->counter = 1;
	if (master_priv->sarea_priv)
		master_priv->sarea_priv->last_enqueue = dev_priv->counter;

<<<<<<< HEAD
	BEGIN_LP_RING(4);
	OUT_RING(MI_STORE_DWORD_INDEX);
	OUT_RING(I915_BREADCRUMB_INDEX << MI_STORE_DWORD_INDEX_SHIFT);
	OUT_RING(dev_priv->counter);
	OUT_RING(MI_USER_INTERRUPT);
	ADVANCE_LP_RING();
=======
	if (BEGIN_LP_RING(4) == 0) {
		OUT_RING(MI_STORE_DWORD_INDEX);
		OUT_RING(I915_BREADCRUMB_INDEX << MI_STORE_DWORD_INDEX_SHIFT);
		OUT_RING(dev_priv->counter);
		OUT_RING(MI_USER_INTERRUPT);
		ADVANCE_LP_RING();
	}
>>>>>>> 3cbea436

	return dev_priv->counter;
}

void i915_trace_irq_get(struct drm_device *dev, u32 seqno)
{
	drm_i915_private_t *dev_priv = (drm_i915_private_t *) dev->dev_private;
<<<<<<< HEAD
	struct intel_ring_buffer *render_ring = &dev_priv->render_ring;

	if (dev_priv->trace_irq_seqno == 0)
		render_ring->user_irq_get(dev, render_ring);

	dev_priv->trace_irq_seqno = seqno;
=======
	struct intel_ring_buffer *ring = LP_RING(dev_priv);

	if (dev_priv->trace_irq_seqno == 0 &&
	    ring->irq_get(ring))
		dev_priv->trace_irq_seqno = seqno;
>>>>>>> 3cbea436
}

static int i915_wait_irq(struct drm_device * dev, int irq_nr)
{
	drm_i915_private_t *dev_priv = (drm_i915_private_t *) dev->dev_private;
	struct drm_i915_master_private *master_priv = dev->primary->master->driver_priv;
	int ret = 0;
<<<<<<< HEAD
	struct intel_ring_buffer *render_ring = &dev_priv->render_ring;
=======
	struct intel_ring_buffer *ring = LP_RING(dev_priv);
>>>>>>> 3cbea436

	DRM_DEBUG_DRIVER("irq_nr=%d breadcrumb=%d\n", irq_nr,
		  READ_BREADCRUMB(dev_priv));

	if (READ_BREADCRUMB(dev_priv) >= irq_nr) {
		if (master_priv->sarea_priv)
			master_priv->sarea_priv->last_dispatch = READ_BREADCRUMB(dev_priv);
		return 0;
	}

	if (master_priv->sarea_priv)
		master_priv->sarea_priv->perf_boxes |= I915_BOX_WAIT;

<<<<<<< HEAD
	render_ring->user_irq_get(dev, render_ring);
	DRM_WAIT_ON(ret, dev_priv->render_ring.irq_queue, 3 * DRM_HZ,
		    READ_BREADCRUMB(dev_priv) >= irq_nr);
	render_ring->user_irq_put(dev, render_ring);
=======
	ret = -ENODEV;
	if (ring->irq_get(ring)) {
		DRM_WAIT_ON(ret, ring->irq_queue, 3 * DRM_HZ,
			    READ_BREADCRUMB(dev_priv) >= irq_nr);
		ring->irq_put(ring);
	}
>>>>>>> 3cbea436

	if (ret == -EBUSY) {
		DRM_ERROR("EBUSY -- rec: %d emitted: %d\n",
			  READ_BREADCRUMB(dev_priv), (int)dev_priv->counter);
	}

	return ret;
}

/* Needs the lock as it touches the ring.
 */
int i915_irq_emit(struct drm_device *dev, void *data,
			 struct drm_file *file_priv)
{
	drm_i915_private_t *dev_priv = dev->dev_private;
	drm_i915_irq_emit_t *emit = data;
	int result;

<<<<<<< HEAD
	if (!dev_priv || !dev_priv->render_ring.virtual_start) {
=======
	if (!dev_priv || !LP_RING(dev_priv)->virtual_start) {
>>>>>>> 3cbea436
		DRM_ERROR("called with no initialization\n");
		return -EINVAL;
	}

	RING_LOCK_TEST_WITH_RETURN(dev, file_priv);

	mutex_lock(&dev->struct_mutex);
	result = i915_emit_irq(dev);
	mutex_unlock(&dev->struct_mutex);

	if (DRM_COPY_TO_USER(emit->irq_seq, &result, sizeof(int))) {
		DRM_ERROR("copy_to_user\n");
		return -EFAULT;
	}

	return 0;
}

/* Doesn't need the hardware lock.
 */
int i915_irq_wait(struct drm_device *dev, void *data,
			 struct drm_file *file_priv)
{
	drm_i915_private_t *dev_priv = dev->dev_private;
	drm_i915_irq_wait_t *irqwait = data;

	if (!dev_priv) {
		DRM_ERROR("called with no initialization\n");
		return -EINVAL;
	}

	return i915_wait_irq(dev, irqwait->irq_seq);
}

/* Called from drm generic code, passed 'crtc' which
 * we use as a pipe index
 */
int i915_enable_vblank(struct drm_device *dev, int pipe)
{
	drm_i915_private_t *dev_priv = (drm_i915_private_t *) dev->dev_private;
	unsigned long irqflags;

	if (!i915_pipe_enabled(dev, pipe))
		return -EINVAL;

<<<<<<< HEAD
	spin_lock_irqsave(&dev_priv->user_irq_lock, irqflags);
	if (HAS_PCH_SPLIT(dev))
		ironlake_enable_display_irq(dev_priv, (pipe == 0) ? 
=======
	spin_lock_irqsave(&dev_priv->irq_lock, irqflags);
	if (HAS_PCH_SPLIT(dev))
		ironlake_enable_display_irq(dev_priv, (pipe == 0) ?
>>>>>>> 3cbea436
					    DE_PIPEA_VBLANK: DE_PIPEB_VBLANK);
	else if (INTEL_INFO(dev)->gen >= 4)
		i915_enable_pipestat(dev_priv, pipe,
				     PIPE_START_VBLANK_INTERRUPT_ENABLE);
	else
		i915_enable_pipestat(dev_priv, pipe,
				     PIPE_VBLANK_INTERRUPT_ENABLE);
	spin_unlock_irqrestore(&dev_priv->irq_lock, irqflags);
	return 0;
}

/* Called from drm generic code, passed 'crtc' which
 * we use as a pipe index
 */
void i915_disable_vblank(struct drm_device *dev, int pipe)
{
	drm_i915_private_t *dev_priv = (drm_i915_private_t *) dev->dev_private;
	unsigned long irqflags;

<<<<<<< HEAD
	spin_lock_irqsave(&dev_priv->user_irq_lock, irqflags);
	if (HAS_PCH_SPLIT(dev))
		ironlake_disable_display_irq(dev_priv, (pipe == 0) ? 
=======
	spin_lock_irqsave(&dev_priv->irq_lock, irqflags);
	if (HAS_PCH_SPLIT(dev))
		ironlake_disable_display_irq(dev_priv, (pipe == 0) ?
>>>>>>> 3cbea436
					     DE_PIPEA_VBLANK: DE_PIPEB_VBLANK);
	else
		i915_disable_pipestat(dev_priv, pipe,
				      PIPE_VBLANK_INTERRUPT_ENABLE |
				      PIPE_START_VBLANK_INTERRUPT_ENABLE);
<<<<<<< HEAD
	spin_unlock_irqrestore(&dev_priv->user_irq_lock, irqflags);
=======
	spin_unlock_irqrestore(&dev_priv->irq_lock, irqflags);
>>>>>>> 3cbea436
}

void i915_enable_interrupt (struct drm_device *dev)
{
	struct drm_i915_private *dev_priv = dev->dev_private;

	if (!HAS_PCH_SPLIT(dev))
		intel_opregion_enable_asle(dev);
	dev_priv->irq_enabled = 1;
}


/* Set the vblank monitor pipe
 */
int i915_vblank_pipe_set(struct drm_device *dev, void *data,
			 struct drm_file *file_priv)
{
	drm_i915_private_t *dev_priv = dev->dev_private;

	if (!dev_priv) {
		DRM_ERROR("called with no initialization\n");
		return -EINVAL;
	}

	return 0;
}

int i915_vblank_pipe_get(struct drm_device *dev, void *data,
			 struct drm_file *file_priv)
{
	drm_i915_private_t *dev_priv = dev->dev_private;
	drm_i915_vblank_pipe_t *pipe = data;

	if (!dev_priv) {
		DRM_ERROR("called with no initialization\n");
		return -EINVAL;
	}

	pipe->pipe = DRM_I915_VBLANK_PIPE_A | DRM_I915_VBLANK_PIPE_B;

	return 0;
}

/**
 * Schedule buffer swap at given vertical blank.
 */
int i915_vblank_swap(struct drm_device *dev, void *data,
		     struct drm_file *file_priv)
{
	/* The delayed swap mechanism was fundamentally racy, and has been
	 * removed.  The model was that the client requested a delayed flip/swap
	 * from the kernel, then waited for vblank before continuing to perform
	 * rendering.  The problem was that the kernel might wake the client
	 * up before it dispatched the vblank swap (since the lock has to be
	 * held while touching the ringbuffer), in which case the client would
	 * clear and start the next frame before the swap occurred, and
	 * flicker would occur in addition to likely missing the vblank.
	 *
	 * In the absence of this ioctl, userland falls back to a correct path
	 * of waiting for a vblank, then dispatching the swap on its own.
	 * Context switching to userland and back is plenty fast enough for
	 * meeting the requirements of vblank swapping.
	 */
	return -EINVAL;
}

<<<<<<< HEAD
static struct drm_i915_gem_request *
i915_get_tail_request(struct drm_device *dev)
{
	drm_i915_private_t *dev_priv = dev->dev_private;
	return list_entry(dev_priv->render_ring.request_list.prev,
			struct drm_i915_gem_request, list);
=======
static u32
ring_last_seqno(struct intel_ring_buffer *ring)
{
	return list_entry(ring->request_list.prev,
			  struct drm_i915_gem_request, list)->seqno;
}

static bool i915_hangcheck_ring_idle(struct intel_ring_buffer *ring, bool *err)
{
	if (list_empty(&ring->request_list) ||
	    i915_seqno_passed(ring->get_seqno(ring), ring_last_seqno(ring))) {
		/* Issue a wake-up to catch stuck h/w. */
		if (ring->waiting_seqno && waitqueue_active(&ring->irq_queue)) {
			DRM_ERROR("Hangcheck timer elapsed... %s idle [waiting on %d, at %d], missed IRQ?\n",
				  ring->name,
				  ring->waiting_seqno,
				  ring->get_seqno(ring));
			wake_up_all(&ring->irq_queue);
			*err = true;
		}
		return true;
	}
	return false;
}

static bool kick_ring(struct intel_ring_buffer *ring)
{
	struct drm_device *dev = ring->dev;
	struct drm_i915_private *dev_priv = dev->dev_private;
	u32 tmp = I915_READ_CTL(ring);
	if (tmp & RING_WAIT) {
		DRM_ERROR("Kicking stuck wait on %s\n",
			  ring->name);
		I915_WRITE_CTL(ring, tmp);
		return true;
	}
	if (IS_GEN6(dev) &&
	    (tmp & RING_WAIT_SEMAPHORE)) {
		DRM_ERROR("Kicking stuck semaphore on %s\n",
			  ring->name);
		I915_WRITE_CTL(ring, tmp);
		return true;
	}
	return false;
>>>>>>> 3cbea436
}

/**
 * This is called when the chip hasn't reported back with completed
 * batchbuffers in a long time. The first time this is called we simply record
 * ACTHD. If ACTHD hasn't changed by the time the hangcheck timer elapses
 * again, we assume the chip is wedged and try to fix it.
 */
void i915_hangcheck_elapsed(unsigned long data)
{
	struct drm_device *dev = (struct drm_device *)data;
	drm_i915_private_t *dev_priv = dev->dev_private;
	uint32_t acthd, instdone, instdone1;
<<<<<<< HEAD

	if (INTEL_INFO(dev)->gen < 4) {
		acthd = I915_READ(ACTHD);
		instdone = I915_READ(INSTDONE);
		instdone1 = 0;
	} else {
		acthd = I915_READ(ACTHD_I965);
		instdone = I915_READ(INSTDONE_I965);
		instdone1 = I915_READ(INSTDONE1);
	}

	/* If all work is done then ACTHD clearly hasn't advanced. */
	if (list_empty(&dev_priv->render_ring.request_list) ||
		i915_seqno_passed(dev_priv->render_ring.get_seqno(dev, &dev_priv->render_ring),
				  i915_get_tail_request(dev)->seqno)) {
		bool missed_wakeup = false;

		dev_priv->hangcheck_count = 0;

		/* Issue a wake-up to catch stuck h/w. */
		if (dev_priv->render_ring.waiting_gem_seqno &&
		    waitqueue_active(&dev_priv->render_ring.irq_queue)) {
			wake_up_all(&dev_priv->render_ring.irq_queue);
			missed_wakeup = true;
		}

		if (dev_priv->bsd_ring.waiting_gem_seqno &&
		    waitqueue_active(&dev_priv->bsd_ring.irq_queue)) {
			wake_up_all(&dev_priv->bsd_ring.irq_queue);
			missed_wakeup = true;
		}

		if (dev_priv->blt_ring.waiting_gem_seqno &&
		    waitqueue_active(&dev_priv->blt_ring.irq_queue)) {
			wake_up_all(&dev_priv->blt_ring.irq_queue);
			missed_wakeup = true;
		}

		if (missed_wakeup)
			DRM_ERROR("Hangcheck timer elapsed... GPU idle, missed IRQ.\n");
		return;
=======
	bool err = false;

	/* If all work is done then ACTHD clearly hasn't advanced. */
	if (i915_hangcheck_ring_idle(&dev_priv->ring[RCS], &err) &&
	    i915_hangcheck_ring_idle(&dev_priv->ring[VCS], &err) &&
	    i915_hangcheck_ring_idle(&dev_priv->ring[BCS], &err)) {
		dev_priv->hangcheck_count = 0;
		if (err)
			goto repeat;
		return;
	}

	if (INTEL_INFO(dev)->gen < 4) {
		acthd = I915_READ(ACTHD);
		instdone = I915_READ(INSTDONE);
		instdone1 = 0;
	} else {
		acthd = I915_READ(ACTHD_I965);
		instdone = I915_READ(INSTDONE_I965);
		instdone1 = I915_READ(INSTDONE1);
>>>>>>> 3cbea436
	}

	if (dev_priv->last_acthd == acthd &&
	    dev_priv->last_instdone == instdone &&
	    dev_priv->last_instdone1 == instdone1) {
		if (dev_priv->hangcheck_count++ > 1) {
			DRM_ERROR("Hangcheck timer elapsed... GPU hung\n");

			if (!IS_GEN2(dev)) {
				/* Is the chip hanging on a WAIT_FOR_EVENT?
				 * If so we can simply poke the RB_WAIT bit
				 * and break the hang. This should work on
				 * all but the second generation chipsets.
				 */
<<<<<<< HEAD
				u32 tmp = I915_READ(PRB0_CTL);
				if (tmp & RING_WAIT) {
					I915_WRITE(PRB0_CTL, tmp);
					POSTING_READ(PRB0_CTL);
					goto out;
				}
=======

				if (kick_ring(&dev_priv->ring[RCS]))
					goto repeat;

				if (HAS_BSD(dev) &&
				    kick_ring(&dev_priv->ring[VCS]))
					goto repeat;

				if (HAS_BLT(dev) &&
				    kick_ring(&dev_priv->ring[BCS]))
					goto repeat;
>>>>>>> 3cbea436
			}

			i915_handle_error(dev, true);
			return;
		}
	} else {
		dev_priv->hangcheck_count = 0;

		dev_priv->last_acthd = acthd;
		dev_priv->last_instdone = instdone;
		dev_priv->last_instdone1 = instdone1;
	}

<<<<<<< HEAD
out:
=======
repeat:
>>>>>>> 3cbea436
	/* Reset timer case chip hangs without another request being added */
	mod_timer(&dev_priv->hangcheck_timer,
		  jiffies + msecs_to_jiffies(DRM_I915_HANGCHECK_PERIOD));
}

/* drm_dma.h hooks
*/
static void ironlake_irq_preinstall(struct drm_device *dev)
{
	drm_i915_private_t *dev_priv = (drm_i915_private_t *) dev->dev_private;

	I915_WRITE(HWSTAM, 0xeffe);

	/* XXX hotplug from PCH */

	I915_WRITE(DEIMR, 0xffffffff);
	I915_WRITE(DEIER, 0x0);
	POSTING_READ(DEIER);

	/* and GT */
	I915_WRITE(GTIMR, 0xffffffff);
	I915_WRITE(GTIER, 0x0);
	POSTING_READ(GTIER);

	/* south display irq */
	I915_WRITE(SDEIMR, 0xffffffff);
	I915_WRITE(SDEIER, 0x0);
	POSTING_READ(SDEIER);
}

static int ironlake_irq_postinstall(struct drm_device *dev)
{
	drm_i915_private_t *dev_priv = (drm_i915_private_t *) dev->dev_private;
	/* enable kind of interrupts always enabled */
	u32 display_mask = DE_MASTER_IRQ_CONTROL | DE_GSE | DE_PCH_EVENT |
			   DE_PLANEA_FLIP_DONE | DE_PLANEB_FLIP_DONE;
<<<<<<< HEAD
	u32 render_mask = GT_PIPE_NOTIFY | GT_BSD_USER_INTERRUPT;
	u32 hotplug_mask;

	dev_priv->irq_mask_reg = ~display_mask;
	dev_priv->de_irq_enable_reg = display_mask | DE_PIPEA_VBLANK | DE_PIPEB_VBLANK;
=======
	u32 render_irqs;
	u32 hotplug_mask;

	dev_priv->irq_mask = ~display_mask;
>>>>>>> 3cbea436

	/* should always can generate irq */
	I915_WRITE(DEIIR, I915_READ(DEIIR));
	I915_WRITE(DEIMR, dev_priv->irq_mask);
	I915_WRITE(DEIER, display_mask | DE_PIPEA_VBLANK | DE_PIPEB_VBLANK);
	POSTING_READ(DEIER);

<<<<<<< HEAD
	if (IS_GEN6(dev)) {
		render_mask =
			GT_PIPE_NOTIFY |
			GT_GEN6_BSD_USER_INTERRUPT |
			GT_BLT_USER_INTERRUPT;
	}

	dev_priv->gt_irq_mask_reg = ~render_mask;
	dev_priv->gt_irq_enable_reg = render_mask;

	I915_WRITE(GTIIR, I915_READ(GTIIR));
	I915_WRITE(GTIMR, dev_priv->gt_irq_mask_reg);
	if (IS_GEN6(dev)) {
		I915_WRITE(GEN6_RENDER_IMR, ~GEN6_RENDER_PIPE_CONTROL_NOTIFY_INTERRUPT);
		I915_WRITE(GEN6_BSD_IMR, ~GEN6_BSD_IMR_USER_INTERRUPT);
		I915_WRITE(GEN6_BLITTER_IMR, ~GEN6_BLITTER_USER_INTERRUPT);
	}

	I915_WRITE(GTIER, dev_priv->gt_irq_enable_reg);
	(void) I915_READ(GTIER);

	if (HAS_PCH_CPT(dev)) {
		hotplug_mask = SDE_CRT_HOTPLUG_CPT | SDE_PORTB_HOTPLUG_CPT  |
			       SDE_PORTC_HOTPLUG_CPT | SDE_PORTD_HOTPLUG_CPT ;
	} else {
		hotplug_mask = SDE_CRT_HOTPLUG | SDE_PORTB_HOTPLUG |
			       SDE_PORTC_HOTPLUG | SDE_PORTD_HOTPLUG;
	}

	dev_priv->pch_irq_mask_reg = ~hotplug_mask;
	dev_priv->pch_irq_enable_reg = hotplug_mask;
=======
	dev_priv->gt_irq_mask = ~0;

	I915_WRITE(GTIIR, I915_READ(GTIIR));
	I915_WRITE(GTIMR, dev_priv->gt_irq_mask);

	if (IS_GEN6(dev))
		render_irqs =
			GT_USER_INTERRUPT |
			GT_GEN6_BSD_USER_INTERRUPT |
			GT_BLT_USER_INTERRUPT;
	else
		render_irqs =
			GT_USER_INTERRUPT |
			GT_PIPE_NOTIFY |
			GT_BSD_USER_INTERRUPT;
	I915_WRITE(GTIER, render_irqs);
	POSTING_READ(GTIER);

	if (HAS_PCH_CPT(dev)) {
		hotplug_mask = SDE_CRT_HOTPLUG_CPT | SDE_PORTB_HOTPLUG_CPT  |
			       SDE_PORTC_HOTPLUG_CPT | SDE_PORTD_HOTPLUG_CPT ;
	} else {
		hotplug_mask = SDE_CRT_HOTPLUG | SDE_PORTB_HOTPLUG |
			       SDE_PORTC_HOTPLUG | SDE_PORTD_HOTPLUG;
		hotplug_mask |= SDE_AUX_MASK | SDE_FDI_MASK | SDE_TRANS_MASK;
		I915_WRITE(FDI_RXA_IMR, 0);
		I915_WRITE(FDI_RXB_IMR, 0);
	}

	dev_priv->pch_irq_mask = ~hotplug_mask;
>>>>>>> 3cbea436

	I915_WRITE(SDEIIR, I915_READ(SDEIIR));
	I915_WRITE(SDEIMR, dev_priv->pch_irq_mask);
	I915_WRITE(SDEIER, hotplug_mask);
	POSTING_READ(SDEIER);

	if (IS_IRONLAKE_M(dev)) {
		/* Clear & enable PCU event interrupts */
		I915_WRITE(DEIIR, DE_PCU_EVENT);
		I915_WRITE(DEIER, I915_READ(DEIER) | DE_PCU_EVENT);
		ironlake_enable_display_irq(dev_priv, DE_PCU_EVENT);
	}

	if (IS_IRONLAKE_M(dev)) {
		/* Clear & enable PCU event interrupts */
		I915_WRITE(DEIIR, DE_PCU_EVENT);
		I915_WRITE(DEIER, I915_READ(DEIER) | DE_PCU_EVENT);
		ironlake_enable_display_irq(dev_priv, DE_PCU_EVENT);
	}

	return 0;
}

void i915_driver_irq_preinstall(struct drm_device * dev)
{
	drm_i915_private_t *dev_priv = (drm_i915_private_t *) dev->dev_private;

	atomic_set(&dev_priv->irq_received, 0);

	INIT_WORK(&dev_priv->hotplug_work, i915_hotplug_work_func);
	INIT_WORK(&dev_priv->error_work, i915_error_work_func);

	if (HAS_PCH_SPLIT(dev)) {
		ironlake_irq_preinstall(dev);
		return;
	}

	if (I915_HAS_HOTPLUG(dev)) {
		I915_WRITE(PORT_HOTPLUG_EN, 0);
		I915_WRITE(PORT_HOTPLUG_STAT, I915_READ(PORT_HOTPLUG_STAT));
	}

	I915_WRITE(HWSTAM, 0xeffe);
	I915_WRITE(PIPEASTAT, 0);
	I915_WRITE(PIPEBSTAT, 0);
	I915_WRITE(IMR, 0xffffffff);
	I915_WRITE(IER, 0x0);
	POSTING_READ(IER);
}

/*
 * Must be called after intel_modeset_init or hotplug interrupts won't be
 * enabled correctly.
 */
int i915_driver_irq_postinstall(struct drm_device *dev)
{
	drm_i915_private_t *dev_priv = (drm_i915_private_t *) dev->dev_private;
	u32 enable_mask = I915_INTERRUPT_ENABLE_FIX | I915_INTERRUPT_ENABLE_VAR;
	u32 error_mask;

<<<<<<< HEAD
	DRM_INIT_WAITQUEUE(&dev_priv->render_ring.irq_queue);
	if (HAS_BSD(dev))
		DRM_INIT_WAITQUEUE(&dev_priv->bsd_ring.irq_queue);
	if (HAS_BLT(dev))
		DRM_INIT_WAITQUEUE(&dev_priv->blt_ring.irq_queue);
=======
	DRM_INIT_WAITQUEUE(&dev_priv->ring[RCS].irq_queue);
	if (HAS_BSD(dev))
		DRM_INIT_WAITQUEUE(&dev_priv->ring[VCS].irq_queue);
	if (HAS_BLT(dev))
		DRM_INIT_WAITQUEUE(&dev_priv->ring[BCS].irq_queue);
>>>>>>> 3cbea436

	dev_priv->vblank_pipe = DRM_I915_VBLANK_PIPE_A | DRM_I915_VBLANK_PIPE_B;

	if (HAS_PCH_SPLIT(dev))
		return ironlake_irq_postinstall(dev);

	/* Unmask the interrupts that we always want on. */
	dev_priv->irq_mask = ~I915_INTERRUPT_ENABLE_FIX;

	dev_priv->pipestat[0] = 0;
	dev_priv->pipestat[1] = 0;

	if (I915_HAS_HOTPLUG(dev)) {
		/* Enable in IER... */
		enable_mask |= I915_DISPLAY_PORT_INTERRUPT;
		/* and unmask in IMR */
<<<<<<< HEAD
		dev_priv->irq_mask_reg &= ~I915_DISPLAY_PORT_INTERRUPT;
=======
		dev_priv->irq_mask &= ~I915_DISPLAY_PORT_INTERRUPT;
>>>>>>> 3cbea436
	}

	/*
	 * Enable some error detection, note the instruction error mask
	 * bit is reserved, so we leave it masked.
	 */
	if (IS_G4X(dev)) {
		error_mask = ~(GM45_ERROR_PAGE_TABLE |
			       GM45_ERROR_MEM_PRIV |
			       GM45_ERROR_CP_PRIV |
			       I915_ERROR_MEMORY_REFRESH);
	} else {
		error_mask = ~(I915_ERROR_PAGE_TABLE |
			       I915_ERROR_MEMORY_REFRESH);
	}
	I915_WRITE(EMR, error_mask);

<<<<<<< HEAD
	I915_WRITE(IMR, dev_priv->irq_mask_reg);
	I915_WRITE(IER, enable_mask);
	(void) I915_READ(IER);

	if (I915_HAS_HOTPLUG(dev)) {
		u32 hotplug_en = I915_READ(PORT_HOTPLUG_EN);

		/* Note HDMI and DP share bits */
		if (dev_priv->hotplug_supported_mask & HDMIB_HOTPLUG_INT_STATUS)
			hotplug_en |= HDMIB_HOTPLUG_INT_EN;
		if (dev_priv->hotplug_supported_mask & HDMIC_HOTPLUG_INT_STATUS)
			hotplug_en |= HDMIC_HOTPLUG_INT_EN;
		if (dev_priv->hotplug_supported_mask & HDMID_HOTPLUG_INT_STATUS)
			hotplug_en |= HDMID_HOTPLUG_INT_EN;
		if (dev_priv->hotplug_supported_mask & SDVOC_HOTPLUG_INT_STATUS)
			hotplug_en |= SDVOC_HOTPLUG_INT_EN;
		if (dev_priv->hotplug_supported_mask & SDVOB_HOTPLUG_INT_STATUS)
			hotplug_en |= SDVOB_HOTPLUG_INT_EN;
		if (dev_priv->hotplug_supported_mask & CRT_HOTPLUG_INT_STATUS) {
			hotplug_en |= CRT_HOTPLUG_INT_EN;

			/* Programming the CRT detection parameters tends
			   to generate a spurious hotplug event about three
			   seconds later.  So just do it once.
			*/
			if (IS_G4X(dev))
				hotplug_en |= CRT_HOTPLUG_ACTIVATION_PERIOD_64;
			hotplug_en |= CRT_HOTPLUG_VOLTAGE_COMPARE_50;
		}

		/* Ignore TV since it's buggy */

		I915_WRITE(PORT_HOTPLUG_EN, hotplug_en);
	}

=======
	I915_WRITE(IMR, dev_priv->irq_mask);
	I915_WRITE(IER, enable_mask);
	POSTING_READ(IER);

	if (I915_HAS_HOTPLUG(dev)) {
		u32 hotplug_en = I915_READ(PORT_HOTPLUG_EN);

		/* Note HDMI and DP share bits */
		if (dev_priv->hotplug_supported_mask & HDMIB_HOTPLUG_INT_STATUS)
			hotplug_en |= HDMIB_HOTPLUG_INT_EN;
		if (dev_priv->hotplug_supported_mask & HDMIC_HOTPLUG_INT_STATUS)
			hotplug_en |= HDMIC_HOTPLUG_INT_EN;
		if (dev_priv->hotplug_supported_mask & HDMID_HOTPLUG_INT_STATUS)
			hotplug_en |= HDMID_HOTPLUG_INT_EN;
		if (dev_priv->hotplug_supported_mask & SDVOC_HOTPLUG_INT_STATUS)
			hotplug_en |= SDVOC_HOTPLUG_INT_EN;
		if (dev_priv->hotplug_supported_mask & SDVOB_HOTPLUG_INT_STATUS)
			hotplug_en |= SDVOB_HOTPLUG_INT_EN;
		if (dev_priv->hotplug_supported_mask & CRT_HOTPLUG_INT_STATUS) {
			hotplug_en |= CRT_HOTPLUG_INT_EN;

			/* Programming the CRT detection parameters tends
			   to generate a spurious hotplug event about three
			   seconds later.  So just do it once.
			*/
			if (IS_G4X(dev))
				hotplug_en |= CRT_HOTPLUG_ACTIVATION_PERIOD_64;
			hotplug_en |= CRT_HOTPLUG_VOLTAGE_COMPARE_50;
		}

		/* Ignore TV since it's buggy */

		I915_WRITE(PORT_HOTPLUG_EN, hotplug_en);
	}

>>>>>>> 3cbea436
	intel_opregion_enable_asle(dev);

	return 0;
}

static void ironlake_irq_uninstall(struct drm_device *dev)
{
	drm_i915_private_t *dev_priv = (drm_i915_private_t *) dev->dev_private;
	I915_WRITE(HWSTAM, 0xffffffff);

	I915_WRITE(DEIMR, 0xffffffff);
	I915_WRITE(DEIER, 0x0);
	I915_WRITE(DEIIR, I915_READ(DEIIR));

	I915_WRITE(GTIMR, 0xffffffff);
	I915_WRITE(GTIER, 0x0);
	I915_WRITE(GTIIR, I915_READ(GTIIR));
}

void i915_driver_irq_uninstall(struct drm_device * dev)
{
	drm_i915_private_t *dev_priv = (drm_i915_private_t *) dev->dev_private;

	if (!dev_priv)
		return;

	dev_priv->vblank_pipe = 0;

	if (HAS_PCH_SPLIT(dev)) {
		ironlake_irq_uninstall(dev);
		return;
	}

	if (I915_HAS_HOTPLUG(dev)) {
		I915_WRITE(PORT_HOTPLUG_EN, 0);
		I915_WRITE(PORT_HOTPLUG_STAT, I915_READ(PORT_HOTPLUG_STAT));
	}

	I915_WRITE(HWSTAM, 0xffffffff);
	I915_WRITE(PIPEASTAT, 0);
	I915_WRITE(PIPEBSTAT, 0);
	I915_WRITE(IMR, 0xffffffff);
	I915_WRITE(IER, 0x0);

	I915_WRITE(PIPEASTAT, I915_READ(PIPEASTAT) & 0x8000ffff);
	I915_WRITE(PIPEBSTAT, I915_READ(PIPEBSTAT) & 0x8000ffff);
	I915_WRITE(IIR, I915_READ(IIR));
}<|MERGE_RESOLUTION|>--- conflicted
+++ resolved
@@ -64,29 +64,6 @@
 #define DRM_I915_VBLANK_PIPE_ALL	(DRM_I915_VBLANK_PIPE_A | \
 					 DRM_I915_VBLANK_PIPE_B)
 
-<<<<<<< HEAD
-void
-ironlake_enable_graphics_irq(drm_i915_private_t *dev_priv, u32 mask)
-{
-	if ((dev_priv->gt_irq_mask_reg & mask) != 0) {
-		dev_priv->gt_irq_mask_reg &= ~mask;
-		I915_WRITE(GTIMR, dev_priv->gt_irq_mask_reg);
-		(void) I915_READ(GTIMR);
-	}
-}
-
-void
-ironlake_disable_graphics_irq(drm_i915_private_t *dev_priv, u32 mask)
-{
-	if ((dev_priv->gt_irq_mask_reg & mask) != mask) {
-		dev_priv->gt_irq_mask_reg |= mask;
-		I915_WRITE(GTIMR, dev_priv->gt_irq_mask_reg);
-		(void) I915_READ(GTIMR);
-	}
-}
-
-=======
->>>>>>> 3cbea436
 /* For display hotplug interrupt */
 static void
 ironlake_enable_display_irq(drm_i915_private_t *dev_priv, u32 mask)
@@ -101,37 +78,10 @@
 static inline void
 ironlake_disable_display_irq(drm_i915_private_t *dev_priv, u32 mask)
 {
-<<<<<<< HEAD
-	if ((dev_priv->irq_mask_reg & mask) != mask) {
-		dev_priv->irq_mask_reg |= mask;
-		I915_WRITE(DEIMR, dev_priv->irq_mask_reg);
-		(void) I915_READ(DEIMR);
-	}
-}
-
-void
-i915_enable_irq(drm_i915_private_t *dev_priv, u32 mask)
-{
-	if ((dev_priv->irq_mask_reg & mask) != 0) {
-		dev_priv->irq_mask_reg &= ~mask;
-		I915_WRITE(IMR, dev_priv->irq_mask_reg);
-		(void) I915_READ(IMR);
-	}
-}
-
-void
-i915_disable_irq(drm_i915_private_t *dev_priv, u32 mask)
-{
-	if ((dev_priv->irq_mask_reg & mask) != mask) {
-		dev_priv->irq_mask_reg |= mask;
-		I915_WRITE(IMR, dev_priv->irq_mask_reg);
-		(void) I915_READ(IMR);
-=======
 	if ((dev_priv->irq_mask & mask) != mask) {
 		dev_priv->irq_mask |= mask;
 		I915_WRITE(DEIMR, dev_priv->irq_mask);
 		POSTING_READ(DEIMR);
->>>>>>> 3cbea436
 	}
 }
 
@@ -189,11 +139,8 @@
 			i915_enable_pipestat(dev_priv, 0,
 					     PIPE_LEGACY_BLC_EVENT_ENABLE);
 	}
-<<<<<<< HEAD
-=======
 
 	spin_unlock_irqrestore(&dev_priv->irq_lock, irqflags);
->>>>>>> 3cbea436
 }
 
 /**
@@ -401,15 +348,6 @@
 			struct intel_ring_buffer *ring)
 {
 	struct drm_i915_private *dev_priv = dev->dev_private;
-<<<<<<< HEAD
-	u32 seqno = ring->get_seqno(dev, ring);
-	ring->irq_gem_seqno = seqno;
-	trace_i915_gem_request_complete(dev, seqno);
-	wake_up_all(&ring->irq_queue);
-	dev_priv->hangcheck_count = 0;
-	mod_timer(&dev_priv->hangcheck_timer,
-		  jiffies + msecs_to_jiffies(DRM_I915_HANGCHECK_PERIOD));
-=======
 	u32 seqno = ring->get_seqno(ring);
 
 	trace_i915_gem_request_complete(dev, seqno);
@@ -502,18 +440,13 @@
 		DRM_DEBUG_DRIVER("PCH transcoder B underrun interrupt\n");
 	if (pch_iir & SDE_TRANSA_FIFO_UNDER)
 		DRM_DEBUG_DRIVER("PCH transcoder A underrun interrupt\n");
->>>>>>> 3cbea436
 }
 
 static irqreturn_t ironlake_irq_handler(struct drm_device *dev)
 {
 	drm_i915_private_t *dev_priv = (drm_i915_private_t *) dev->dev_private;
 	int ret = IRQ_NONE;
-<<<<<<< HEAD
-	u32 de_iir, gt_iir, de_ier, pch_iir;
-=======
 	u32 de_iir, gt_iir, de_ier, pch_iir, pm_iir;
->>>>>>> 3cbea436
 	u32 hotplug_mask;
 	struct drm_i915_master_private *master_priv;
 	u32 bsd_usr_interrupt = GT_BSD_USER_INTERRUPT;
@@ -549,21 +482,12 @@
 				READ_BREADCRUMB(dev_priv);
 	}
 
-<<<<<<< HEAD
-	if (gt_iir & GT_PIPE_NOTIFY)
-		notify_ring(dev, &dev_priv->render_ring);
-	if (gt_iir & bsd_usr_interrupt)
-		notify_ring(dev, &dev_priv->bsd_ring);
-	if (HAS_BLT(dev) && gt_iir & GT_BLT_USER_INTERRUPT)
-		notify_ring(dev, &dev_priv->blt_ring);
-=======
 	if (gt_iir & (GT_USER_INTERRUPT | GT_PIPE_NOTIFY))
 		notify_ring(dev, &dev_priv->ring[RCS]);
 	if (gt_iir & bsd_usr_interrupt)
 		notify_ring(dev, &dev_priv->ring[VCS]);
 	if (gt_iir & GT_BLT_USER_INTERRUPT)
 		notify_ring(dev, &dev_priv->ring[BCS]);
->>>>>>> 3cbea436
 
 	if (de_iir & DE_GSE)
 		intel_opregion_gse_intr(dev);
@@ -585,19 +509,10 @@
 		drm_handle_vblank(dev, 1);
 
 	/* check event from PCH */
-<<<<<<< HEAD
-	if ((de_iir & DE_PCH_EVENT) && (pch_iir & hotplug_mask))
-		queue_work(dev_priv->wq, &dev_priv->hotplug_work);
-
-	if (de_iir & DE_PCU_EVENT) {
-		I915_WRITE16(MEMINTRSTS, I915_READ(MEMINTRSTS));
-		i915_handle_rps_change(dev);
-=======
 	if (de_iir & DE_PCH_EVENT) {
 		if (pch_iir & hotplug_mask)
 			queue_work(dev_priv->wq, &dev_priv->hotplug_work);
 		pch_irq_handler(dev);
->>>>>>> 3cbea436
 	}
 
 	if (de_iir & DE_PCU_EVENT) {
@@ -646,143 +561,6 @@
 			kobject_uevent_env(&dev->primary->kdev.kobj, KOBJ_CHANGE, reset_done_event);
 		}
 		complete_all(&dev_priv->error_completion);
-<<<<<<< HEAD
-	}
-}
-
-#ifdef CONFIG_DEBUG_FS
-static struct drm_i915_error_object *
-i915_error_object_create(struct drm_device *dev,
-			 struct drm_gem_object *src)
-{
-	drm_i915_private_t *dev_priv = dev->dev_private;
-	struct drm_i915_error_object *dst;
-	struct drm_i915_gem_object *src_priv;
-	int page, page_count;
-	u32 reloc_offset;
-
-	if (src == NULL)
-		return NULL;
-
-	src_priv = to_intel_bo(src);
-	if (src_priv->pages == NULL)
-		return NULL;
-
-	page_count = src->size / PAGE_SIZE;
-
-	dst = kmalloc(sizeof(*dst) + page_count * sizeof (u32 *), GFP_ATOMIC);
-	if (dst == NULL)
-		return NULL;
-
-	reloc_offset = src_priv->gtt_offset;
-	for (page = 0; page < page_count; page++) {
-		unsigned long flags;
-		void __iomem *s;
-		void *d;
-
-		d = kmalloc(PAGE_SIZE, GFP_ATOMIC);
-		if (d == NULL)
-			goto unwind;
-
-		local_irq_save(flags);
-		s = io_mapping_map_atomic_wc(dev_priv->mm.gtt_mapping,
-					     reloc_offset);
-		memcpy_fromio(d, s, PAGE_SIZE);
-		io_mapping_unmap_atomic(s);
-		local_irq_restore(flags);
-
-		dst->pages[page] = d;
-
-		reloc_offset += PAGE_SIZE;
-	}
-	dst->page_count = page_count;
-	dst->gtt_offset = src_priv->gtt_offset;
-
-	return dst;
-
-unwind:
-	while (page--)
-		kfree(dst->pages[page]);
-	kfree(dst);
-	return NULL;
-}
-
-static void
-i915_error_object_free(struct drm_i915_error_object *obj)
-{
-	int page;
-
-	if (obj == NULL)
-		return;
-
-	for (page = 0; page < obj->page_count; page++)
-		kfree(obj->pages[page]);
-
-	kfree(obj);
-}
-
-static void
-i915_error_state_free(struct drm_device *dev,
-		      struct drm_i915_error_state *error)
-{
-	i915_error_object_free(error->batchbuffer[0]);
-	i915_error_object_free(error->batchbuffer[1]);
-	i915_error_object_free(error->ringbuffer);
-	kfree(error->active_bo);
-	kfree(error->overlay);
-	kfree(error);
-}
-
-static u32
-i915_get_bbaddr(struct drm_device *dev, u32 *ring)
-{
-	u32 cmd;
-
-	if (IS_I830(dev) || IS_845G(dev))
-		cmd = MI_BATCH_BUFFER;
-	else if (INTEL_INFO(dev)->gen >= 4)
-		cmd = (MI_BATCH_BUFFER_START | (2 << 6) |
-		       MI_BATCH_NON_SECURE_I965);
-	else
-		cmd = (MI_BATCH_BUFFER_START | (2 << 6));
-
-	return ring[0] == cmd ? ring[1] : 0;
-}
-
-static u32
-i915_ringbuffer_last_batch(struct drm_device *dev)
-{
-	struct drm_i915_private *dev_priv = dev->dev_private;
-	u32 head, bbaddr;
-	u32 *ring;
-
-	/* Locate the current position in the ringbuffer and walk back
-	 * to find the most recently dispatched batch buffer.
-	 */
-	bbaddr = 0;
-	head = I915_READ(PRB0_HEAD) & HEAD_ADDR;
-	ring = (u32 *)(dev_priv->render_ring.virtual_start + head);
-
-	while (--ring >= (u32 *)dev_priv->render_ring.virtual_start) {
-		bbaddr = i915_get_bbaddr(dev, ring);
-		if (bbaddr)
-			break;
-	}
-
-	if (bbaddr == 0) {
-		ring = (u32 *)(dev_priv->render_ring.virtual_start
-				+ dev_priv->render_ring.size);
-		while (--ring >= (u32 *)dev_priv->render_ring.virtual_start) {
-			bbaddr = i915_get_bbaddr(dev, ring);
-			if (bbaddr)
-				break;
-		}
-	}
-
-	return bbaddr;
-}
-
-=======
 	}
 }
 
@@ -957,7 +735,6 @@
 	return NULL;
 }
 
->>>>>>> 3cbea436
 /**
  * i915_capture_error_state - capture an error record for later analysis
  * @dev: drm device
@@ -970,20 +747,10 @@
 static void i915_capture_error_state(struct drm_device *dev)
 {
 	struct drm_i915_private *dev_priv = dev->dev_private;
-<<<<<<< HEAD
-	struct drm_i915_gem_object *obj_priv;
-=======
 	struct drm_i915_gem_object *obj;
->>>>>>> 3cbea436
 	struct drm_i915_error_state *error;
-	struct drm_gem_object *batchbuffer[2];
 	unsigned long flags;
-<<<<<<< HEAD
-	u32 bbaddr;
-	int count;
-=======
 	int i;
->>>>>>> 3cbea436
 
 	spin_lock_irqsave(&dev_priv->error_lock, flags);
 	error = dev_priv->first_error;
@@ -999,26 +766,12 @@
 
 	DRM_DEBUG_DRIVER("generating error event\n");
 
-<<<<<<< HEAD
-	error->seqno =
-		dev_priv->render_ring.get_seqno(dev, &dev_priv->render_ring);
-=======
 	error->seqno = dev_priv->ring[RCS].get_seqno(&dev_priv->ring[RCS]);
->>>>>>> 3cbea436
 	error->eir = I915_READ(EIR);
 	error->pgtbl_er = I915_READ(PGTBL_ER);
 	error->pipeastat = I915_READ(PIPEASTAT);
 	error->pipebstat = I915_READ(PIPEBSTAT);
 	error->instpm = I915_READ(INSTPM);
-<<<<<<< HEAD
-	if (INTEL_INFO(dev)->gen < 4) {
-		error->ipeir = I915_READ(IPEIR);
-		error->ipehr = I915_READ(IPEHR);
-		error->instdone = I915_READ(INSTDONE);
-		error->acthd = I915_READ(ACTHD);
-		error->bbaddr = 0;
-	} else {
-=======
 	error->error = 0;
 	if (INTEL_INFO(dev)->gen >= 6) {
 		error->error = I915_READ(ERROR_GEN6);
@@ -1040,7 +793,6 @@
 			error->vcs_seqno = dev_priv->ring[VCS].get_seqno(&dev_priv->ring[VCS]);
 	}
 	if (INTEL_INFO(dev)->gen >= 4) {
->>>>>>> 3cbea436
 		error->ipeir = I915_READ(IPEIR_I965);
 		error->ipehr = I915_READ(IPEHR_I965);
 		error->instdone = I915_READ(INSTDONE_I965);
@@ -1048,115 +800,6 @@
 		error->instdone1 = I915_READ(INSTDONE1);
 		error->acthd = I915_READ(ACTHD_I965);
 		error->bbaddr = I915_READ64(BB_ADDR);
-<<<<<<< HEAD
-	}
-
-	bbaddr = i915_ringbuffer_last_batch(dev);
-
-	/* Grab the current batchbuffer, most likely to have crashed. */
-	batchbuffer[0] = NULL;
-	batchbuffer[1] = NULL;
-	count = 0;
-	list_for_each_entry(obj_priv, &dev_priv->mm.active_list, mm_list) {
-		struct drm_gem_object *obj = &obj_priv->base;
-
-		if (batchbuffer[0] == NULL &&
-		    bbaddr >= obj_priv->gtt_offset &&
-		    bbaddr < obj_priv->gtt_offset + obj->size)
-			batchbuffer[0] = obj;
-
-		if (batchbuffer[1] == NULL &&
-		    error->acthd >= obj_priv->gtt_offset &&
-		    error->acthd < obj_priv->gtt_offset + obj->size)
-			batchbuffer[1] = obj;
-
-		count++;
-	}
-	/* Scan the other lists for completeness for those bizarre errors. */
-	if (batchbuffer[0] == NULL || batchbuffer[1] == NULL) {
-		list_for_each_entry(obj_priv, &dev_priv->mm.flushing_list, mm_list) {
-			struct drm_gem_object *obj = &obj_priv->base;
-
-			if (batchbuffer[0] == NULL &&
-			    bbaddr >= obj_priv->gtt_offset &&
-			    bbaddr < obj_priv->gtt_offset + obj->size)
-				batchbuffer[0] = obj;
-
-			if (batchbuffer[1] == NULL &&
-			    error->acthd >= obj_priv->gtt_offset &&
-			    error->acthd < obj_priv->gtt_offset + obj->size)
-				batchbuffer[1] = obj;
-
-			if (batchbuffer[0] && batchbuffer[1])
-				break;
-		}
-	}
-	if (batchbuffer[0] == NULL || batchbuffer[1] == NULL) {
-		list_for_each_entry(obj_priv, &dev_priv->mm.inactive_list, mm_list) {
-			struct drm_gem_object *obj = &obj_priv->base;
-
-			if (batchbuffer[0] == NULL &&
-			    bbaddr >= obj_priv->gtt_offset &&
-			    bbaddr < obj_priv->gtt_offset + obj->size)
-				batchbuffer[0] = obj;
-
-			if (batchbuffer[1] == NULL &&
-			    error->acthd >= obj_priv->gtt_offset &&
-			    error->acthd < obj_priv->gtt_offset + obj->size)
-				batchbuffer[1] = obj;
-
-			if (batchbuffer[0] && batchbuffer[1])
-				break;
-		}
-	}
-
-	/* We need to copy these to an anonymous buffer as the simplest
-	 * method to avoid being overwritten by userspace.
-	 */
-	error->batchbuffer[0] = i915_error_object_create(dev, batchbuffer[0]);
-	if (batchbuffer[1] != batchbuffer[0])
-		error->batchbuffer[1] = i915_error_object_create(dev, batchbuffer[1]);
-	else
-		error->batchbuffer[1] = NULL;
-
-	/* Record the ringbuffer */
-	error->ringbuffer = i915_error_object_create(dev,
-			dev_priv->render_ring.gem_object);
-
-	/* Record buffers on the active list. */
-	error->active_bo = NULL;
-	error->active_bo_count = 0;
-
-	if (count)
-		error->active_bo = kmalloc(sizeof(*error->active_bo)*count,
-					   GFP_ATOMIC);
-
-	if (error->active_bo) {
-		int i = 0;
-		list_for_each_entry(obj_priv, &dev_priv->mm.active_list, mm_list) {
-			struct drm_gem_object *obj = &obj_priv->base;
-
-			error->active_bo[i].size = obj->size;
-			error->active_bo[i].name = obj->name;
-			error->active_bo[i].seqno = obj_priv->last_rendering_seqno;
-			error->active_bo[i].gtt_offset = obj_priv->gtt_offset;
-			error->active_bo[i].read_domains = obj->read_domains;
-			error->active_bo[i].write_domain = obj->write_domain;
-			error->active_bo[i].fence_reg = obj_priv->fence_reg;
-			error->active_bo[i].pinned = 0;
-			if (obj_priv->pin_count > 0)
-				error->active_bo[i].pinned = 1;
-			if (obj_priv->user_pin_count > 0)
-				error->active_bo[i].pinned = -1;
-			error->active_bo[i].tiling = obj_priv->tiling_mode;
-			error->active_bo[i].dirty = obj_priv->dirty;
-			error->active_bo[i].purgeable = obj_priv->madv != I915_MADV_WILLNEED;
-
-			if (++i == count)
-				break;
-		}
-		error->active_bo_count = i;
-=======
 	} else {
 		error->ipeir = I915_READ(IPEIR);
 		error->ipehr = I915_READ(IPEHR);
@@ -1194,7 +837,6 @@
 		if (error->active_bo)
 			error->pinned_bo =
 				error->active_bo + error->active_bo_count;
->>>>>>> 3cbea436
 	}
 
 	if (error->active_bo)
@@ -1212,10 +854,7 @@
 	do_gettimeofday(&error->time);
 
 	error->overlay = intel_overlay_capture_error_state(dev);
-<<<<<<< HEAD
-=======
 	error->display = intel_display_capture_error_state(dev);
->>>>>>> 3cbea436
 
 	spin_lock_irqsave(&dev_priv->error_lock, flags);
 	if (dev_priv->first_error == NULL) {
@@ -1368,11 +1007,7 @@
  * so userspace knows something bad happened (should trigger collection
  * of a ring dump etc.).
  */
-<<<<<<< HEAD
-static void i915_handle_error(struct drm_device *dev, bool wedged)
-=======
 void i915_handle_error(struct drm_device *dev, bool wedged)
->>>>>>> 3cbea436
 {
 	struct drm_i915_private *dev_priv = dev->dev_private;
 
@@ -1386,19 +1021,11 @@
 		/*
 		 * Wakeup waiting processes so they don't hang
 		 */
-<<<<<<< HEAD
-		wake_up_all(&dev_priv->render_ring.irq_queue);
-		if (HAS_BSD(dev))
-			wake_up_all(&dev_priv->bsd_ring.irq_queue);
-		if (HAS_BLT(dev))
-			wake_up_all(&dev_priv->blt_ring.irq_queue);
-=======
 		wake_up_all(&dev_priv->ring[RCS].irq_queue);
 		if (HAS_BSD(dev))
 			wake_up_all(&dev_priv->ring[VCS].irq_queue);
 		if (HAS_BLT(dev))
 			wake_up_all(&dev_priv->ring[BCS].irq_queue);
->>>>>>> 3cbea436
 	}
 
 	queue_work(dev_priv->wq, &dev_priv->error_work);
@@ -1409,11 +1036,7 @@
 	drm_i915_private_t *dev_priv = dev->dev_private;
 	struct drm_crtc *crtc = dev_priv->pipe_to_crtc_mapping[pipe];
 	struct intel_crtc *intel_crtc = to_intel_crtc(crtc);
-<<<<<<< HEAD
-	struct drm_i915_gem_object *obj_priv;
-=======
 	struct drm_i915_gem_object *obj;
->>>>>>> 3cbea436
 	struct intel_unpin_work *work;
 	unsigned long flags;
 	bool stall_detected;
@@ -1432,15 +1055,6 @@
 	}
 
 	/* Potential stall - if we see that the flip has happened, assume a missed interrupt */
-<<<<<<< HEAD
-	obj_priv = to_intel_bo(work->pending_flip_obj);
-	if (INTEL_INFO(dev)->gen >= 4) {
-		int dspsurf = intel_crtc->plane == 0 ? DSPASURF : DSPBSURF;
-		stall_detected = I915_READ(dspsurf) == obj_priv->gtt_offset;
-	} else {
-		int dspaddr = intel_crtc->plane == 0 ? DSPAADDR : DSPBADDR;
-		stall_detected = I915_READ(dspaddr) == (obj_priv->gtt_offset +
-=======
 	obj = work->pending_flip_obj;
 	if (INTEL_INFO(dev)->gen >= 4) {
 		int dspsurf = intel_crtc->plane == 0 ? DSPASURF : DSPBSURF;
@@ -1448,7 +1062,6 @@
 	} else {
 		int dspaddr = intel_crtc->plane == 0 ? DSPAADDR : DSPBADDR;
 		stall_detected = I915_READ(dspaddr) == (obj->gtt_offset +
->>>>>>> 3cbea436
 							crtc->y * crtc->fb->pitch +
 							crtc->x * crtc->fb->bits_per_pixel/8);
 	}
@@ -1550,15 +1163,9 @@
 		}
 
 		if (iir & I915_USER_INTERRUPT)
-<<<<<<< HEAD
-			notify_ring(dev, &dev_priv->render_ring);
-		if (HAS_BSD(dev) && (iir & I915_BSD_USER_INTERRUPT))
-			notify_ring(dev, &dev_priv->bsd_ring);
-=======
 			notify_ring(dev, &dev_priv->ring[RCS]);
 		if (iir & I915_BSD_USER_INTERRUPT)
 			notify_ring(dev, &dev_priv->ring[VCS]);
->>>>>>> 3cbea436
 
 		if (iir & I915_DISPLAY_PLANE_A_FLIP_PENDING_INTERRUPT) {
 			intel_prepare_page_flip(dev, 0);
@@ -1631,14 +1238,6 @@
 	if (master_priv->sarea_priv)
 		master_priv->sarea_priv->last_enqueue = dev_priv->counter;
 
-<<<<<<< HEAD
-	BEGIN_LP_RING(4);
-	OUT_RING(MI_STORE_DWORD_INDEX);
-	OUT_RING(I915_BREADCRUMB_INDEX << MI_STORE_DWORD_INDEX_SHIFT);
-	OUT_RING(dev_priv->counter);
-	OUT_RING(MI_USER_INTERRUPT);
-	ADVANCE_LP_RING();
-=======
 	if (BEGIN_LP_RING(4) == 0) {
 		OUT_RING(MI_STORE_DWORD_INDEX);
 		OUT_RING(I915_BREADCRUMB_INDEX << MI_STORE_DWORD_INDEX_SHIFT);
@@ -1646,7 +1245,6 @@
 		OUT_RING(MI_USER_INTERRUPT);
 		ADVANCE_LP_RING();
 	}
->>>>>>> 3cbea436
 
 	return dev_priv->counter;
 }
@@ -1654,20 +1252,11 @@
 void i915_trace_irq_get(struct drm_device *dev, u32 seqno)
 {
 	drm_i915_private_t *dev_priv = (drm_i915_private_t *) dev->dev_private;
-<<<<<<< HEAD
-	struct intel_ring_buffer *render_ring = &dev_priv->render_ring;
-
-	if (dev_priv->trace_irq_seqno == 0)
-		render_ring->user_irq_get(dev, render_ring);
-
-	dev_priv->trace_irq_seqno = seqno;
-=======
 	struct intel_ring_buffer *ring = LP_RING(dev_priv);
 
 	if (dev_priv->trace_irq_seqno == 0 &&
 	    ring->irq_get(ring))
 		dev_priv->trace_irq_seqno = seqno;
->>>>>>> 3cbea436
 }
 
 static int i915_wait_irq(struct drm_device * dev, int irq_nr)
@@ -1675,11 +1264,7 @@
 	drm_i915_private_t *dev_priv = (drm_i915_private_t *) dev->dev_private;
 	struct drm_i915_master_private *master_priv = dev->primary->master->driver_priv;
 	int ret = 0;
-<<<<<<< HEAD
-	struct intel_ring_buffer *render_ring = &dev_priv->render_ring;
-=======
 	struct intel_ring_buffer *ring = LP_RING(dev_priv);
->>>>>>> 3cbea436
 
 	DRM_DEBUG_DRIVER("irq_nr=%d breadcrumb=%d\n", irq_nr,
 		  READ_BREADCRUMB(dev_priv));
@@ -1693,19 +1278,12 @@
 	if (master_priv->sarea_priv)
 		master_priv->sarea_priv->perf_boxes |= I915_BOX_WAIT;
 
-<<<<<<< HEAD
-	render_ring->user_irq_get(dev, render_ring);
-	DRM_WAIT_ON(ret, dev_priv->render_ring.irq_queue, 3 * DRM_HZ,
-		    READ_BREADCRUMB(dev_priv) >= irq_nr);
-	render_ring->user_irq_put(dev, render_ring);
-=======
 	ret = -ENODEV;
 	if (ring->irq_get(ring)) {
 		DRM_WAIT_ON(ret, ring->irq_queue, 3 * DRM_HZ,
 			    READ_BREADCRUMB(dev_priv) >= irq_nr);
 		ring->irq_put(ring);
 	}
->>>>>>> 3cbea436
 
 	if (ret == -EBUSY) {
 		DRM_ERROR("EBUSY -- rec: %d emitted: %d\n",
@@ -1724,11 +1302,7 @@
 	drm_i915_irq_emit_t *emit = data;
 	int result;
 
-<<<<<<< HEAD
-	if (!dev_priv || !dev_priv->render_ring.virtual_start) {
-=======
 	if (!dev_priv || !LP_RING(dev_priv)->virtual_start) {
->>>>>>> 3cbea436
 		DRM_ERROR("called with no initialization\n");
 		return -EINVAL;
 	}
@@ -1774,15 +1348,9 @@
 	if (!i915_pipe_enabled(dev, pipe))
 		return -EINVAL;
 
-<<<<<<< HEAD
-	spin_lock_irqsave(&dev_priv->user_irq_lock, irqflags);
-	if (HAS_PCH_SPLIT(dev))
-		ironlake_enable_display_irq(dev_priv, (pipe == 0) ? 
-=======
 	spin_lock_irqsave(&dev_priv->irq_lock, irqflags);
 	if (HAS_PCH_SPLIT(dev))
 		ironlake_enable_display_irq(dev_priv, (pipe == 0) ?
->>>>>>> 3cbea436
 					    DE_PIPEA_VBLANK: DE_PIPEB_VBLANK);
 	else if (INTEL_INFO(dev)->gen >= 4)
 		i915_enable_pipestat(dev_priv, pipe,
@@ -1802,25 +1370,15 @@
 	drm_i915_private_t *dev_priv = (drm_i915_private_t *) dev->dev_private;
 	unsigned long irqflags;
 
-<<<<<<< HEAD
-	spin_lock_irqsave(&dev_priv->user_irq_lock, irqflags);
-	if (HAS_PCH_SPLIT(dev))
-		ironlake_disable_display_irq(dev_priv, (pipe == 0) ? 
-=======
 	spin_lock_irqsave(&dev_priv->irq_lock, irqflags);
 	if (HAS_PCH_SPLIT(dev))
 		ironlake_disable_display_irq(dev_priv, (pipe == 0) ?
->>>>>>> 3cbea436
 					     DE_PIPEA_VBLANK: DE_PIPEB_VBLANK);
 	else
 		i915_disable_pipestat(dev_priv, pipe,
 				      PIPE_VBLANK_INTERRUPT_ENABLE |
 				      PIPE_START_VBLANK_INTERRUPT_ENABLE);
-<<<<<<< HEAD
-	spin_unlock_irqrestore(&dev_priv->user_irq_lock, irqflags);
-=======
 	spin_unlock_irqrestore(&dev_priv->irq_lock, irqflags);
->>>>>>> 3cbea436
 }
 
 void i915_enable_interrupt (struct drm_device *dev)
@@ -1887,14 +1445,6 @@
 	return -EINVAL;
 }
 
-<<<<<<< HEAD
-static struct drm_i915_gem_request *
-i915_get_tail_request(struct drm_device *dev)
-{
-	drm_i915_private_t *dev_priv = dev->dev_private;
-	return list_entry(dev_priv->render_ring.request_list.prev,
-			struct drm_i915_gem_request, list);
-=======
 static u32
 ring_last_seqno(struct intel_ring_buffer *ring)
 {
@@ -1939,7 +1489,6 @@
 		return true;
 	}
 	return false;
->>>>>>> 3cbea436
 }
 
 /**
@@ -1953,7 +1502,17 @@
 	struct drm_device *dev = (struct drm_device *)data;
 	drm_i915_private_t *dev_priv = dev->dev_private;
 	uint32_t acthd, instdone, instdone1;
-<<<<<<< HEAD
+	bool err = false;
+
+	/* If all work is done then ACTHD clearly hasn't advanced. */
+	if (i915_hangcheck_ring_idle(&dev_priv->ring[RCS], &err) &&
+	    i915_hangcheck_ring_idle(&dev_priv->ring[VCS], &err) &&
+	    i915_hangcheck_ring_idle(&dev_priv->ring[BCS], &err)) {
+		dev_priv->hangcheck_count = 0;
+		if (err)
+			goto repeat;
+		return;
+	}
 
 	if (INTEL_INFO(dev)->gen < 4) {
 		acthd = I915_READ(ACTHD);
@@ -1965,60 +1524,6 @@
 		instdone1 = I915_READ(INSTDONE1);
 	}
 
-	/* If all work is done then ACTHD clearly hasn't advanced. */
-	if (list_empty(&dev_priv->render_ring.request_list) ||
-		i915_seqno_passed(dev_priv->render_ring.get_seqno(dev, &dev_priv->render_ring),
-				  i915_get_tail_request(dev)->seqno)) {
-		bool missed_wakeup = false;
-
-		dev_priv->hangcheck_count = 0;
-
-		/* Issue a wake-up to catch stuck h/w. */
-		if (dev_priv->render_ring.waiting_gem_seqno &&
-		    waitqueue_active(&dev_priv->render_ring.irq_queue)) {
-			wake_up_all(&dev_priv->render_ring.irq_queue);
-			missed_wakeup = true;
-		}
-
-		if (dev_priv->bsd_ring.waiting_gem_seqno &&
-		    waitqueue_active(&dev_priv->bsd_ring.irq_queue)) {
-			wake_up_all(&dev_priv->bsd_ring.irq_queue);
-			missed_wakeup = true;
-		}
-
-		if (dev_priv->blt_ring.waiting_gem_seqno &&
-		    waitqueue_active(&dev_priv->blt_ring.irq_queue)) {
-			wake_up_all(&dev_priv->blt_ring.irq_queue);
-			missed_wakeup = true;
-		}
-
-		if (missed_wakeup)
-			DRM_ERROR("Hangcheck timer elapsed... GPU idle, missed IRQ.\n");
-		return;
-=======
-	bool err = false;
-
-	/* If all work is done then ACTHD clearly hasn't advanced. */
-	if (i915_hangcheck_ring_idle(&dev_priv->ring[RCS], &err) &&
-	    i915_hangcheck_ring_idle(&dev_priv->ring[VCS], &err) &&
-	    i915_hangcheck_ring_idle(&dev_priv->ring[BCS], &err)) {
-		dev_priv->hangcheck_count = 0;
-		if (err)
-			goto repeat;
-		return;
-	}
-
-	if (INTEL_INFO(dev)->gen < 4) {
-		acthd = I915_READ(ACTHD);
-		instdone = I915_READ(INSTDONE);
-		instdone1 = 0;
-	} else {
-		acthd = I915_READ(ACTHD_I965);
-		instdone = I915_READ(INSTDONE_I965);
-		instdone1 = I915_READ(INSTDONE1);
->>>>>>> 3cbea436
-	}
-
 	if (dev_priv->last_acthd == acthd &&
 	    dev_priv->last_instdone == instdone &&
 	    dev_priv->last_instdone1 == instdone1) {
@@ -2031,14 +1536,6 @@
 				 * and break the hang. This should work on
 				 * all but the second generation chipsets.
 				 */
-<<<<<<< HEAD
-				u32 tmp = I915_READ(PRB0_CTL);
-				if (tmp & RING_WAIT) {
-					I915_WRITE(PRB0_CTL, tmp);
-					POSTING_READ(PRB0_CTL);
-					goto out;
-				}
-=======
 
 				if (kick_ring(&dev_priv->ring[RCS]))
 					goto repeat;
@@ -2050,7 +1547,6 @@
 				if (HAS_BLT(dev) &&
 				    kick_ring(&dev_priv->ring[BCS]))
 					goto repeat;
->>>>>>> 3cbea436
 			}
 
 			i915_handle_error(dev, true);
@@ -2064,11 +1560,7 @@
 		dev_priv->last_instdone1 = instdone1;
 	}
 
-<<<<<<< HEAD
-out:
-=======
 repeat:
->>>>>>> 3cbea436
 	/* Reset timer case chip hangs without another request being added */
 	mod_timer(&dev_priv->hangcheck_timer,
 		  jiffies + msecs_to_jiffies(DRM_I915_HANGCHECK_PERIOD));
@@ -2105,18 +1597,10 @@
 	/* enable kind of interrupts always enabled */
 	u32 display_mask = DE_MASTER_IRQ_CONTROL | DE_GSE | DE_PCH_EVENT |
 			   DE_PLANEA_FLIP_DONE | DE_PLANEB_FLIP_DONE;
-<<<<<<< HEAD
-	u32 render_mask = GT_PIPE_NOTIFY | GT_BSD_USER_INTERRUPT;
-	u32 hotplug_mask;
-
-	dev_priv->irq_mask_reg = ~display_mask;
-	dev_priv->de_irq_enable_reg = display_mask | DE_PIPEA_VBLANK | DE_PIPEB_VBLANK;
-=======
 	u32 render_irqs;
 	u32 hotplug_mask;
 
 	dev_priv->irq_mask = ~display_mask;
->>>>>>> 3cbea436
 
 	/* should always can generate irq */
 	I915_WRITE(DEIIR, I915_READ(DEIIR));
@@ -2124,39 +1608,6 @@
 	I915_WRITE(DEIER, display_mask | DE_PIPEA_VBLANK | DE_PIPEB_VBLANK);
 	POSTING_READ(DEIER);
 
-<<<<<<< HEAD
-	if (IS_GEN6(dev)) {
-		render_mask =
-			GT_PIPE_NOTIFY |
-			GT_GEN6_BSD_USER_INTERRUPT |
-			GT_BLT_USER_INTERRUPT;
-	}
-
-	dev_priv->gt_irq_mask_reg = ~render_mask;
-	dev_priv->gt_irq_enable_reg = render_mask;
-
-	I915_WRITE(GTIIR, I915_READ(GTIIR));
-	I915_WRITE(GTIMR, dev_priv->gt_irq_mask_reg);
-	if (IS_GEN6(dev)) {
-		I915_WRITE(GEN6_RENDER_IMR, ~GEN6_RENDER_PIPE_CONTROL_NOTIFY_INTERRUPT);
-		I915_WRITE(GEN6_BSD_IMR, ~GEN6_BSD_IMR_USER_INTERRUPT);
-		I915_WRITE(GEN6_BLITTER_IMR, ~GEN6_BLITTER_USER_INTERRUPT);
-	}
-
-	I915_WRITE(GTIER, dev_priv->gt_irq_enable_reg);
-	(void) I915_READ(GTIER);
-
-	if (HAS_PCH_CPT(dev)) {
-		hotplug_mask = SDE_CRT_HOTPLUG_CPT | SDE_PORTB_HOTPLUG_CPT  |
-			       SDE_PORTC_HOTPLUG_CPT | SDE_PORTD_HOTPLUG_CPT ;
-	} else {
-		hotplug_mask = SDE_CRT_HOTPLUG | SDE_PORTB_HOTPLUG |
-			       SDE_PORTC_HOTPLUG | SDE_PORTD_HOTPLUG;
-	}
-
-	dev_priv->pch_irq_mask_reg = ~hotplug_mask;
-	dev_priv->pch_irq_enable_reg = hotplug_mask;
-=======
 	dev_priv->gt_irq_mask = ~0;
 
 	I915_WRITE(GTIIR, I915_READ(GTIIR));
@@ -2187,19 +1638,11 @@
 	}
 
 	dev_priv->pch_irq_mask = ~hotplug_mask;
->>>>>>> 3cbea436
 
 	I915_WRITE(SDEIIR, I915_READ(SDEIIR));
 	I915_WRITE(SDEIMR, dev_priv->pch_irq_mask);
 	I915_WRITE(SDEIER, hotplug_mask);
 	POSTING_READ(SDEIER);
-
-	if (IS_IRONLAKE_M(dev)) {
-		/* Clear & enable PCU event interrupts */
-		I915_WRITE(DEIIR, DE_PCU_EVENT);
-		I915_WRITE(DEIER, I915_READ(DEIER) | DE_PCU_EVENT);
-		ironlake_enable_display_irq(dev_priv, DE_PCU_EVENT);
-	}
 
 	if (IS_IRONLAKE_M(dev)) {
 		/* Clear & enable PCU event interrupts */
@@ -2248,19 +1691,11 @@
 	u32 enable_mask = I915_INTERRUPT_ENABLE_FIX | I915_INTERRUPT_ENABLE_VAR;
 	u32 error_mask;
 
-<<<<<<< HEAD
-	DRM_INIT_WAITQUEUE(&dev_priv->render_ring.irq_queue);
-	if (HAS_BSD(dev))
-		DRM_INIT_WAITQUEUE(&dev_priv->bsd_ring.irq_queue);
-	if (HAS_BLT(dev))
-		DRM_INIT_WAITQUEUE(&dev_priv->blt_ring.irq_queue);
-=======
 	DRM_INIT_WAITQUEUE(&dev_priv->ring[RCS].irq_queue);
 	if (HAS_BSD(dev))
 		DRM_INIT_WAITQUEUE(&dev_priv->ring[VCS].irq_queue);
 	if (HAS_BLT(dev))
 		DRM_INIT_WAITQUEUE(&dev_priv->ring[BCS].irq_queue);
->>>>>>> 3cbea436
 
 	dev_priv->vblank_pipe = DRM_I915_VBLANK_PIPE_A | DRM_I915_VBLANK_PIPE_B;
 
@@ -2277,11 +1712,7 @@
 		/* Enable in IER... */
 		enable_mask |= I915_DISPLAY_PORT_INTERRUPT;
 		/* and unmask in IMR */
-<<<<<<< HEAD
-		dev_priv->irq_mask_reg &= ~I915_DISPLAY_PORT_INTERRUPT;
-=======
 		dev_priv->irq_mask &= ~I915_DISPLAY_PORT_INTERRUPT;
->>>>>>> 3cbea436
 	}
 
 	/*
@@ -2299,10 +1730,9 @@
 	}
 	I915_WRITE(EMR, error_mask);
 
-<<<<<<< HEAD
-	I915_WRITE(IMR, dev_priv->irq_mask_reg);
+	I915_WRITE(IMR, dev_priv->irq_mask);
 	I915_WRITE(IER, enable_mask);
-	(void) I915_READ(IER);
+	POSTING_READ(IER);
 
 	if (I915_HAS_HOTPLUG(dev)) {
 		u32 hotplug_en = I915_READ(PORT_HOTPLUG_EN);
@@ -2335,43 +1765,6 @@
 		I915_WRITE(PORT_HOTPLUG_EN, hotplug_en);
 	}
 
-=======
-	I915_WRITE(IMR, dev_priv->irq_mask);
-	I915_WRITE(IER, enable_mask);
-	POSTING_READ(IER);
-
-	if (I915_HAS_HOTPLUG(dev)) {
-		u32 hotplug_en = I915_READ(PORT_HOTPLUG_EN);
-
-		/* Note HDMI and DP share bits */
-		if (dev_priv->hotplug_supported_mask & HDMIB_HOTPLUG_INT_STATUS)
-			hotplug_en |= HDMIB_HOTPLUG_INT_EN;
-		if (dev_priv->hotplug_supported_mask & HDMIC_HOTPLUG_INT_STATUS)
-			hotplug_en |= HDMIC_HOTPLUG_INT_EN;
-		if (dev_priv->hotplug_supported_mask & HDMID_HOTPLUG_INT_STATUS)
-			hotplug_en |= HDMID_HOTPLUG_INT_EN;
-		if (dev_priv->hotplug_supported_mask & SDVOC_HOTPLUG_INT_STATUS)
-			hotplug_en |= SDVOC_HOTPLUG_INT_EN;
-		if (dev_priv->hotplug_supported_mask & SDVOB_HOTPLUG_INT_STATUS)
-			hotplug_en |= SDVOB_HOTPLUG_INT_EN;
-		if (dev_priv->hotplug_supported_mask & CRT_HOTPLUG_INT_STATUS) {
-			hotplug_en |= CRT_HOTPLUG_INT_EN;
-
-			/* Programming the CRT detection parameters tends
-			   to generate a spurious hotplug event about three
-			   seconds later.  So just do it once.
-			*/
-			if (IS_G4X(dev))
-				hotplug_en |= CRT_HOTPLUG_ACTIVATION_PERIOD_64;
-			hotplug_en |= CRT_HOTPLUG_VOLTAGE_COMPARE_50;
-		}
-
-		/* Ignore TV since it's buggy */
-
-		I915_WRITE(PORT_HOTPLUG_EN, hotplug_en);
-	}
-
->>>>>>> 3cbea436
 	intel_opregion_enable_asle(dev);
 
 	return 0;
