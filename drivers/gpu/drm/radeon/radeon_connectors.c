/*
 * Copyright 2007-8 Advanced Micro Devices, Inc.
 * Copyright 2008 Red Hat Inc.
 *
 * Permission is hereby granted, free of charge, to any person obtaining a
 * copy of this software and associated documentation files (the "Software"),
 * to deal in the Software without restriction, including without limitation
 * the rights to use, copy, modify, merge, publish, distribute, sublicense,
 * and/or sell copies of the Software, and to permit persons to whom the
 * Software is furnished to do so, subject to the following conditions:
 *
 * The above copyright notice and this permission notice shall be included in
 * all copies or substantial portions of the Software.
 *
 * THE SOFTWARE IS PROVIDED "AS IS", WITHOUT WARRANTY OF ANY KIND, EXPRESS OR
 * IMPLIED, INCLUDING BUT NOT LIMITED TO THE WARRANTIES OF MERCHANTABILITY,
 * FITNESS FOR A PARTICULAR PURPOSE AND NONINFRINGEMENT.  IN NO EVENT SHALL
 * THE COPYRIGHT HOLDER(S) OR AUTHOR(S) BE LIABLE FOR ANY CLAIM, DAMAGES OR
 * OTHER LIABILITY, WHETHER IN AN ACTION OF CONTRACT, TORT OR OTHERWISE,
 * ARISING FROM, OUT OF OR IN CONNECTION WITH THE SOFTWARE OR THE USE OR
 * OTHER DEALINGS IN THE SOFTWARE.
 *
 * Authors: Dave Airlie
 *          Alex Deucher
 */
#include "drmP.h"
#include "drm_edid.h"
#include "drm_crtc_helper.h"
#include "drm_fb_helper.h"
#include "radeon_drm.h"
#include "radeon.h"
#include "atom.h"

extern void
radeon_combios_connected_scratch_regs(struct drm_connector *connector,
				      struct drm_encoder *encoder,
				      bool connected);
extern void
radeon_atombios_connected_scratch_regs(struct drm_connector *connector,
				       struct drm_encoder *encoder,
				       bool connected);

extern void
radeon_legacy_backlight_init(struct radeon_encoder *radeon_encoder,
			     struct drm_connector *drm_connector);

void radeon_connector_hotplug(struct drm_connector *connector)
{
	struct drm_device *dev = connector->dev;
	struct radeon_device *rdev = dev->dev_private;
	struct radeon_connector *radeon_connector = to_radeon_connector(connector);

	/* bail if the connector does not have hpd pin, e.g.,
	 * VGA, TV, etc.
	 */
	if (radeon_connector->hpd.hpd == RADEON_HPD_NONE)
		return;

	radeon_hpd_set_polarity(rdev, radeon_connector->hpd.hpd);

	/* if the connector is already off, don't turn it back on */
	if (connector->dpms != DRM_MODE_DPMS_ON)
		return;

	/* just deal with DP (not eDP) here. */
	if (connector->connector_type == DRM_MODE_CONNECTOR_DisplayPort) {
		int saved_dpms = connector->dpms;

		/* Only turn off the display it it's physically disconnected */
		if (!radeon_hpd_sense(rdev, radeon_connector->hpd.hpd))
			drm_helper_connector_dpms(connector, DRM_MODE_DPMS_OFF);
		else if (radeon_dp_needs_link_train(radeon_connector))
			drm_helper_connector_dpms(connector, DRM_MODE_DPMS_ON);
		connector->dpms = saved_dpms;
	}
}

static void radeon_property_change_mode(struct drm_encoder *encoder)
{
	struct drm_crtc *crtc = encoder->crtc;

	if (crtc && crtc->enabled) {
		drm_crtc_helper_set_mode(crtc, &crtc->mode,
					 crtc->x, crtc->y, crtc->fb);
	}
}
static void
radeon_connector_update_scratch_regs(struct drm_connector *connector, enum drm_connector_status status)
{
	struct drm_device *dev = connector->dev;
	struct radeon_device *rdev = dev->dev_private;
	struct drm_encoder *best_encoder = NULL;
	struct drm_encoder *encoder = NULL;
	struct drm_connector_helper_funcs *connector_funcs = connector->helper_private;
	struct drm_mode_object *obj;
	bool connected;
	int i;

	best_encoder = connector_funcs->best_encoder(connector);

	for (i = 0; i < DRM_CONNECTOR_MAX_ENCODER; i++) {
		if (connector->encoder_ids[i] == 0)
			break;

		obj = drm_mode_object_find(connector->dev,
					   connector->encoder_ids[i],
					   DRM_MODE_OBJECT_ENCODER);
		if (!obj)
			continue;

		encoder = obj_to_encoder(obj);

		if ((encoder == best_encoder) && (status == connector_status_connected))
			connected = true;
		else
			connected = false;

		if (rdev->is_atom_bios)
			radeon_atombios_connected_scratch_regs(connector, encoder, connected);
		else
			radeon_combios_connected_scratch_regs(connector, encoder, connected);

	}
}

struct drm_encoder *radeon_find_encoder(struct drm_connector *connector, int encoder_type)
{
	struct drm_mode_object *obj;
	struct drm_encoder *encoder;
	int i;

	for (i = 0; i < DRM_CONNECTOR_MAX_ENCODER; i++) {
		if (connector->encoder_ids[i] == 0)
			break;

		obj = drm_mode_object_find(connector->dev, connector->encoder_ids[i], DRM_MODE_OBJECT_ENCODER);
		if (!obj)
			continue;

		encoder = obj_to_encoder(obj);
		if (encoder->encoder_type == encoder_type)
			return encoder;
	}
	return NULL;
}

struct drm_encoder *radeon_best_single_encoder(struct drm_connector *connector)
{
	int enc_id = connector->encoder_ids[0];
	struct drm_mode_object *obj;
	struct drm_encoder *encoder;

	/* pick the encoder ids */
	if (enc_id) {
		obj = drm_mode_object_find(connector->dev, enc_id, DRM_MODE_OBJECT_ENCODER);
		if (!obj)
			return NULL;
		encoder = obj_to_encoder(obj);
		return encoder;
	}
	return NULL;
}

/*
 * radeon_connector_analog_encoder_conflict_solve
 * - search for other connectors sharing this encoder
 *   if priority is true, then set them disconnected if this is connected
 *   if priority is false, set us disconnected if they are connected
 */
static enum drm_connector_status
radeon_connector_analog_encoder_conflict_solve(struct drm_connector *connector,
					       struct drm_encoder *encoder,
					       enum drm_connector_status current_status,
					       bool priority)
{
	struct drm_device *dev = connector->dev;
	struct drm_connector *conflict;
	struct radeon_connector *radeon_conflict;
	int i;

	list_for_each_entry(conflict, &dev->mode_config.connector_list, head) {
		if (conflict == connector)
			continue;

		radeon_conflict = to_radeon_connector(conflict);
		for (i = 0; i < DRM_CONNECTOR_MAX_ENCODER; i++) {
			if (conflict->encoder_ids[i] == 0)
				break;

			/* if the IDs match */
			if (conflict->encoder_ids[i] == encoder->base.id) {
				if (conflict->status != connector_status_connected)
					continue;

				if (radeon_conflict->use_digital)
					continue;

				if (priority == true) {
					DRM_DEBUG_KMS("1: conflicting encoders switching off %s\n", drm_get_connector_name(conflict));
					DRM_DEBUG_KMS("in favor of %s\n", drm_get_connector_name(connector));
					conflict->status = connector_status_disconnected;
					radeon_connector_update_scratch_regs(conflict, connector_status_disconnected);
				} else {
					DRM_DEBUG_KMS("2: conflicting encoders switching off %s\n", drm_get_connector_name(connector));
					DRM_DEBUG_KMS("in favor of %s\n", drm_get_connector_name(conflict));
					current_status = connector_status_disconnected;
				}
				break;
			}
		}
	}
	return current_status;

}

static struct drm_display_mode *radeon_fp_native_mode(struct drm_encoder *encoder)
{
	struct drm_device *dev = encoder->dev;
	struct radeon_encoder *radeon_encoder = to_radeon_encoder(encoder);
	struct drm_display_mode *mode = NULL;
	struct drm_display_mode *native_mode = &radeon_encoder->native_mode;

	if (native_mode->hdisplay != 0 &&
	    native_mode->vdisplay != 0 &&
	    native_mode->clock != 0) {
		mode = drm_mode_duplicate(dev, native_mode);
		mode->type = DRM_MODE_TYPE_PREFERRED | DRM_MODE_TYPE_DRIVER;
		drm_mode_set_name(mode);

		DRM_DEBUG_KMS("Adding native panel mode %s\n", mode->name);
	} else if (native_mode->hdisplay != 0 &&
		   native_mode->vdisplay != 0) {
		/* mac laptops without an edid */
		/* Note that this is not necessarily the exact panel mode,
		 * but an approximation based on the cvt formula.  For these
		 * systems we should ideally read the mode info out of the
		 * registers or add a mode table, but this works and is much
		 * simpler.
		 */
		mode = drm_cvt_mode(dev, native_mode->hdisplay, native_mode->vdisplay, 60, true, false, false);
		mode->type = DRM_MODE_TYPE_PREFERRED | DRM_MODE_TYPE_DRIVER;
		DRM_DEBUG_KMS("Adding cvt approximation of native panel mode %s\n", mode->name);
	}
	return mode;
}

static void radeon_add_common_modes(struct drm_encoder *encoder, struct drm_connector *connector)
{
	struct drm_device *dev = encoder->dev;
	struct radeon_encoder *radeon_encoder = to_radeon_encoder(encoder);
	struct drm_display_mode *mode = NULL;
	struct drm_display_mode *native_mode = &radeon_encoder->native_mode;
	int i;
	struct mode_size {
		int w;
		int h;
	} common_modes[17] = {
		{ 640,  480},
		{ 720,  480},
		{ 800,  600},
		{ 848,  480},
		{1024,  768},
		{1152,  768},
		{1280,  720},
		{1280,  800},
		{1280,  854},
		{1280,  960},
		{1280, 1024},
		{1440,  900},
		{1400, 1050},
		{1680, 1050},
		{1600, 1200},
		{1920, 1080},
		{1920, 1200}
	};

	for (i = 0; i < 17; i++) {
		if (radeon_encoder->devices & (ATOM_DEVICE_TV_SUPPORT)) {
			if (common_modes[i].w > 1024 ||
			    common_modes[i].h > 768)
				continue;
		}
		if (radeon_encoder->devices & (ATOM_DEVICE_LCD_SUPPORT)) {
			if (common_modes[i].w > native_mode->hdisplay ||
			    common_modes[i].h > native_mode->vdisplay ||
			    (common_modes[i].w == native_mode->hdisplay &&
			     common_modes[i].h == native_mode->vdisplay))
				continue;
		}
		if (common_modes[i].w < 320 || common_modes[i].h < 200)
			continue;

		mode = drm_cvt_mode(dev, common_modes[i].w, common_modes[i].h, 60, false, false, false);
		drm_mode_probed_add(connector, mode);
	}
}

int radeon_connector_set_property(struct drm_connector *connector, struct drm_property *property,
				  uint64_t val)
{
	struct drm_device *dev = connector->dev;
	struct radeon_device *rdev = dev->dev_private;
	struct drm_encoder *encoder;
	struct radeon_encoder *radeon_encoder;

	if (property == rdev->mode_info.coherent_mode_property) {
		struct radeon_encoder_atom_dig *dig;
		bool new_coherent_mode;

		/* need to find digital encoder on connector */
		encoder = radeon_find_encoder(connector, DRM_MODE_ENCODER_TMDS);
		if (!encoder)
			return 0;

		radeon_encoder = to_radeon_encoder(encoder);

		if (!radeon_encoder->enc_priv)
			return 0;

		dig = radeon_encoder->enc_priv;
		new_coherent_mode = val ? true : false;
		if (dig->coherent_mode != new_coherent_mode) {
			dig->coherent_mode = new_coherent_mode;
			radeon_property_change_mode(&radeon_encoder->base);
		}
	}

	if (property == rdev->mode_info.underscan_property) {
		/* need to find digital encoder on connector */
		encoder = radeon_find_encoder(connector, DRM_MODE_ENCODER_TMDS);
		if (!encoder)
			return 0;

		radeon_encoder = to_radeon_encoder(encoder);

		if (radeon_encoder->underscan_type != val) {
			radeon_encoder->underscan_type = val;
			radeon_property_change_mode(&radeon_encoder->base);
		}
	}

	if (property == rdev->mode_info.underscan_hborder_property) {
		/* need to find digital encoder on connector */
		encoder = radeon_find_encoder(connector, DRM_MODE_ENCODER_TMDS);
		if (!encoder)
			return 0;

		radeon_encoder = to_radeon_encoder(encoder);

		if (radeon_encoder->underscan_hborder != val) {
			radeon_encoder->underscan_hborder = val;
			radeon_property_change_mode(&radeon_encoder->base);
		}
	}

	if (property == rdev->mode_info.underscan_vborder_property) {
		/* need to find digital encoder on connector */
		encoder = radeon_find_encoder(connector, DRM_MODE_ENCODER_TMDS);
		if (!encoder)
			return 0;

		radeon_encoder = to_radeon_encoder(encoder);

		if (radeon_encoder->underscan_vborder != val) {
			radeon_encoder->underscan_vborder = val;
			radeon_property_change_mode(&radeon_encoder->base);
		}
	}

	if (property == rdev->mode_info.tv_std_property) {
		encoder = radeon_find_encoder(connector, DRM_MODE_ENCODER_TVDAC);
		if (!encoder) {
			encoder = radeon_find_encoder(connector, DRM_MODE_ENCODER_DAC);
		}

		if (!encoder)
			return 0;

		radeon_encoder = to_radeon_encoder(encoder);
		if (!radeon_encoder->enc_priv)
			return 0;
		if (ASIC_IS_AVIVO(rdev) || radeon_r4xx_atom) {
			struct radeon_encoder_atom_dac *dac_int;
			dac_int = radeon_encoder->enc_priv;
			dac_int->tv_std = val;
		} else {
			struct radeon_encoder_tv_dac *dac_int;
			dac_int = radeon_encoder->enc_priv;
			dac_int->tv_std = val;
		}
		radeon_property_change_mode(&radeon_encoder->base);
	}

	if (property == rdev->mode_info.load_detect_property) {
		struct radeon_connector *radeon_connector =
			to_radeon_connector(connector);

		if (val == 0)
			radeon_connector->dac_load_detect = false;
		else
			radeon_connector->dac_load_detect = true;
	}

	if (property == rdev->mode_info.tmds_pll_property) {
		struct radeon_encoder_int_tmds *tmds = NULL;
		bool ret = false;
		/* need to find digital encoder on connector */
		encoder = radeon_find_encoder(connector, DRM_MODE_ENCODER_TMDS);
		if (!encoder)
			return 0;

		radeon_encoder = to_radeon_encoder(encoder);

		tmds = radeon_encoder->enc_priv;
		if (!tmds)
			return 0;

		if (val == 0) {
			if (rdev->is_atom_bios)
				ret = radeon_atombios_get_tmds_info(radeon_encoder, tmds);
			else
				ret = radeon_legacy_get_tmds_info_from_combios(radeon_encoder, tmds);
		}
		if (val == 1 || ret == false) {
			radeon_legacy_get_tmds_info_from_table(radeon_encoder, tmds);
		}
		radeon_property_change_mode(&radeon_encoder->base);
	}

	return 0;
}

static void radeon_fixup_lvds_native_mode(struct drm_encoder *encoder,
					  struct drm_connector *connector)
{
	struct radeon_encoder *radeon_encoder =	to_radeon_encoder(encoder);
	struct drm_display_mode *native_mode = &radeon_encoder->native_mode;
	struct drm_display_mode *t, *mode;

	/* If the EDID preferred mode doesn't match the native mode, use it */
	list_for_each_entry_safe(mode, t, &connector->probed_modes, head) {
		if (mode->type & DRM_MODE_TYPE_PREFERRED) {
			if (mode->hdisplay != native_mode->hdisplay ||
			    mode->vdisplay != native_mode->vdisplay)
				memcpy(native_mode, mode, sizeof(*mode));
		}
	}

	/* Try to get native mode details from EDID if necessary */
	if (!native_mode->clock) {
		list_for_each_entry_safe(mode, t, &connector->probed_modes, head) {
			if (mode->hdisplay == native_mode->hdisplay &&
			    mode->vdisplay == native_mode->vdisplay) {
				*native_mode = *mode;
				drm_mode_set_crtcinfo(native_mode, CRTC_INTERLACE_HALVE_V);
				DRM_DEBUG_KMS("Determined LVDS native mode details from EDID\n");
				break;
			}
		}
	}

	if (!native_mode->clock) {
		DRM_DEBUG_KMS("No LVDS native mode details, disabling RMX\n");
		radeon_encoder->rmx_type = RMX_OFF;
	}
}

static int radeon_lvds_get_modes(struct drm_connector *connector)
{
	struct radeon_connector *radeon_connector = to_radeon_connector(connector);
	struct drm_encoder *encoder;
	int ret = 0;
	struct drm_display_mode *mode;

	if (radeon_connector->ddc_bus) {
		ret = radeon_ddc_get_modes(radeon_connector);
		if (ret > 0) {
			encoder = radeon_best_single_encoder(connector);
			if (encoder) {
				radeon_fixup_lvds_native_mode(encoder, connector);
				/* add scaled modes */
				radeon_add_common_modes(encoder, connector);
			}
			return ret;
		}
	}

	encoder = radeon_best_single_encoder(connector);
	if (!encoder)
		return 0;

	/* we have no EDID modes */
	mode = radeon_fp_native_mode(encoder);
	if (mode) {
		ret = 1;
		drm_mode_probed_add(connector, mode);
		/* add the width/height from vbios tables if available */
		connector->display_info.width_mm = mode->width_mm;
		connector->display_info.height_mm = mode->height_mm;
		/* add scaled modes */
		radeon_add_common_modes(encoder, connector);
	}

	return ret;
}

static int radeon_lvds_mode_valid(struct drm_connector *connector,
				  struct drm_display_mode *mode)
{
	struct drm_encoder *encoder = radeon_best_single_encoder(connector);

	if ((mode->hdisplay < 320) || (mode->vdisplay < 240))
		return MODE_PANEL;

	if (encoder) {
		struct radeon_encoder *radeon_encoder = to_radeon_encoder(encoder);
		struct drm_display_mode *native_mode = &radeon_encoder->native_mode;

		/* AVIVO hardware supports downscaling modes larger than the panel
		 * to the panel size, but I'm not sure this is desirable.
		 */
		if ((mode->hdisplay > native_mode->hdisplay) ||
		    (mode->vdisplay > native_mode->vdisplay))
			return MODE_PANEL;

		/* if scaling is disabled, block non-native modes */
		if (radeon_encoder->rmx_type == RMX_OFF) {
			if ((mode->hdisplay != native_mode->hdisplay) ||
			    (mode->vdisplay != native_mode->vdisplay))
				return MODE_PANEL;
		}
	}

	return MODE_OK;
}

static enum drm_connector_status
radeon_lvds_detect(struct drm_connector *connector, bool force)
{
	struct radeon_connector *radeon_connector = to_radeon_connector(connector);
	struct drm_encoder *encoder = radeon_best_single_encoder(connector);
	enum drm_connector_status ret = connector_status_disconnected;

	if (encoder) {
		struct radeon_encoder *radeon_encoder = to_radeon_encoder(encoder);
		struct drm_display_mode *native_mode = &radeon_encoder->native_mode;

		/* check if panel is valid */
		if (native_mode->hdisplay >= 320 && native_mode->vdisplay >= 240)
			ret = connector_status_connected;

	}

	/* check for edid as well */
	if (radeon_connector->edid)
		ret = connector_status_connected;
	else {
		if (radeon_connector->ddc_bus) {
			radeon_connector->edid = drm_get_edid(&radeon_connector->base,
							      &radeon_connector->ddc_bus->adapter);
			if (radeon_connector->edid)
				ret = connector_status_connected;
		}
	}
	/* check acpi lid status ??? */

	radeon_connector_update_scratch_regs(connector, ret);
	return ret;
}

static void radeon_connector_destroy(struct drm_connector *connector)
{
	struct radeon_connector *radeon_connector = to_radeon_connector(connector);

	if (radeon_connector->edid)
		kfree(radeon_connector->edid);
	kfree(radeon_connector->con_priv);
	drm_sysfs_connector_remove(connector);
	drm_connector_cleanup(connector);
	kfree(connector);
}

static int radeon_lvds_set_property(struct drm_connector *connector,
				    struct drm_property *property,
				    uint64_t value)
{
	struct drm_device *dev = connector->dev;
	struct radeon_encoder *radeon_encoder;
	enum radeon_rmx_type rmx_type;

	DRM_DEBUG_KMS("\n");
	if (property != dev->mode_config.scaling_mode_property)
		return 0;

	if (connector->encoder)
		radeon_encoder = to_radeon_encoder(connector->encoder);
	else {
		struct drm_connector_helper_funcs *connector_funcs = connector->helper_private;
		radeon_encoder = to_radeon_encoder(connector_funcs->best_encoder(connector));
	}

	switch (value) {
	case DRM_MODE_SCALE_NONE: rmx_type = RMX_OFF; break;
	case DRM_MODE_SCALE_CENTER: rmx_type = RMX_CENTER; break;
	case DRM_MODE_SCALE_ASPECT: rmx_type = RMX_ASPECT; break;
	default:
	case DRM_MODE_SCALE_FULLSCREEN: rmx_type = RMX_FULL; break;
	}
	if (radeon_encoder->rmx_type == rmx_type)
		return 0;

	radeon_encoder->rmx_type = rmx_type;

	radeon_property_change_mode(&radeon_encoder->base);
	return 0;
}


struct drm_connector_helper_funcs radeon_lvds_connector_helper_funcs = {
	.get_modes = radeon_lvds_get_modes,
	.mode_valid = radeon_lvds_mode_valid,
	.best_encoder = radeon_best_single_encoder,
};

struct drm_connector_funcs radeon_lvds_connector_funcs = {
	.dpms = drm_helper_connector_dpms,
	.detect = radeon_lvds_detect,
	.fill_modes = drm_helper_probe_single_connector_modes,
	.destroy = radeon_connector_destroy,
	.set_property = radeon_lvds_set_property,
};

static int radeon_vga_get_modes(struct drm_connector *connector)
{
	struct radeon_connector *radeon_connector = to_radeon_connector(connector);
	int ret;

	ret = radeon_ddc_get_modes(radeon_connector);

	return ret;
}

static int radeon_vga_mode_valid(struct drm_connector *connector,
				  struct drm_display_mode *mode)
{
	struct drm_device *dev = connector->dev;
	struct radeon_device *rdev = dev->dev_private;

	/* XXX check mode bandwidth */

	if ((mode->clock / 10) > rdev->clock.max_pixel_clock)
		return MODE_CLOCK_HIGH;

	return MODE_OK;
}

static enum drm_connector_status
radeon_vga_detect(struct drm_connector *connector, bool force)
{
	struct drm_device *dev = connector->dev;
	struct radeon_device *rdev = dev->dev_private;
	struct radeon_connector *radeon_connector = to_radeon_connector(connector);
	struct drm_encoder *encoder;
	struct drm_encoder_helper_funcs *encoder_funcs;
	bool dret = false;
	enum drm_connector_status ret = connector_status_disconnected;

	encoder = radeon_best_single_encoder(connector);
	if (!encoder)
		ret = connector_status_disconnected;

	if (radeon_connector->ddc_bus)
		dret = radeon_ddc_probe(radeon_connector);
	if (dret) {
		radeon_connector->detected_by_load = false;
		if (radeon_connector->edid) {
			kfree(radeon_connector->edid);
			radeon_connector->edid = NULL;
		}
		radeon_connector->edid = drm_get_edid(&radeon_connector->base, &radeon_connector->ddc_bus->adapter);

		if (!radeon_connector->edid) {
			DRM_ERROR("%s: probed a monitor but no|invalid EDID\n",
					drm_get_connector_name(connector));
			ret = connector_status_connected;
		} else {
			radeon_connector->use_digital = !!(radeon_connector->edid->input & DRM_EDID_INPUT_DIGITAL);

			/* some oems have boards with separate digital and analog connectors
			 * with a shared ddc line (often vga + hdmi)
			 */
			if (radeon_connector->use_digital && radeon_connector->shared_ddc) {
				kfree(radeon_connector->edid);
				radeon_connector->edid = NULL;
				ret = connector_status_disconnected;
			} else
				ret = connector_status_connected;
		}
	} else {

		/* if we aren't forcing don't do destructive polling */
		if (!force) {
			/* only return the previous status if we last
			 * detected a monitor via load.
			 */
			if (radeon_connector->detected_by_load)
				return connector->status;
			else
				return ret;
		}

		if (radeon_connector->dac_load_detect && encoder) {
			encoder_funcs = encoder->helper_private;
			ret = encoder_funcs->detect(encoder, connector);
			if (ret != connector_status_disconnected)
				radeon_connector->detected_by_load = true;
		}
	}

	if (ret == connector_status_connected)
		ret = radeon_connector_analog_encoder_conflict_solve(connector, encoder, ret, true);

	/* RN50 and some RV100 asics in servers often have a hardcoded EDID in the
	 * vbios to deal with KVMs. If we have one and are not able to detect a monitor
	 * by other means, assume the CRT is connected and use that EDID.
	 */
	if ((!rdev->is_atom_bios) &&
	    (ret == connector_status_disconnected) &&
	    rdev->mode_info.bios_hardcoded_edid_size) {
		ret = connector_status_connected;
	}

	radeon_connector_update_scratch_regs(connector, ret);
	return ret;
}

struct drm_connector_helper_funcs radeon_vga_connector_helper_funcs = {
	.get_modes = radeon_vga_get_modes,
	.mode_valid = radeon_vga_mode_valid,
	.best_encoder = radeon_best_single_encoder,
};

struct drm_connector_funcs radeon_vga_connector_funcs = {
	.dpms = drm_helper_connector_dpms,
	.detect = radeon_vga_detect,
	.fill_modes = drm_helper_probe_single_connector_modes,
	.destroy = radeon_connector_destroy,
	.set_property = radeon_connector_set_property,
};

static int radeon_tv_get_modes(struct drm_connector *connector)
{
	struct drm_device *dev = connector->dev;
	struct radeon_device *rdev = dev->dev_private;
	struct drm_display_mode *tv_mode;
	struct drm_encoder *encoder;

	encoder = radeon_best_single_encoder(connector);
	if (!encoder)
		return 0;

	/* avivo chips can scale any mode */
	if (rdev->family >= CHIP_RS600)
		/* add scaled modes */
		radeon_add_common_modes(encoder, connector);
	else {
		/* only 800x600 is supported right now on pre-avivo chips */
		tv_mode = drm_cvt_mode(dev, 800, 600, 60, false, false, false);
		tv_mode->type = DRM_MODE_TYPE_DRIVER | DRM_MODE_TYPE_PREFERRED;
		drm_mode_probed_add(connector, tv_mode);
	}
	return 1;
}

static int radeon_tv_mode_valid(struct drm_connector *connector,
				struct drm_display_mode *mode)
{
	if ((mode->hdisplay > 1024) || (mode->vdisplay > 768))
		return MODE_CLOCK_RANGE;
	return MODE_OK;
}

static enum drm_connector_status
radeon_tv_detect(struct drm_connector *connector, bool force)
{
	struct drm_encoder *encoder;
	struct drm_encoder_helper_funcs *encoder_funcs;
	struct radeon_connector *radeon_connector = to_radeon_connector(connector);
	enum drm_connector_status ret = connector_status_disconnected;

	if (!radeon_connector->dac_load_detect)
		return ret;

	encoder = radeon_best_single_encoder(connector);
	if (!encoder)
		ret = connector_status_disconnected;
	else {
		encoder_funcs = encoder->helper_private;
		ret = encoder_funcs->detect(encoder, connector);
	}
	if (ret == connector_status_connected)
		ret = radeon_connector_analog_encoder_conflict_solve(connector, encoder, ret, false);
	radeon_connector_update_scratch_regs(connector, ret);
	return ret;
}

struct drm_connector_helper_funcs radeon_tv_connector_helper_funcs = {
	.get_modes = radeon_tv_get_modes,
	.mode_valid = radeon_tv_mode_valid,
	.best_encoder = radeon_best_single_encoder,
};

struct drm_connector_funcs radeon_tv_connector_funcs = {
	.dpms = drm_helper_connector_dpms,
	.detect = radeon_tv_detect,
	.fill_modes = drm_helper_probe_single_connector_modes,
	.destroy = radeon_connector_destroy,
	.set_property = radeon_connector_set_property,
};

static int radeon_dvi_get_modes(struct drm_connector *connector)
{
	struct radeon_connector *radeon_connector = to_radeon_connector(connector);
	int ret;

	ret = radeon_ddc_get_modes(radeon_connector);
	return ret;
}

static bool radeon_check_hpd_status_unchanged(struct drm_connector *connector)
{
	struct drm_device *dev = connector->dev;
	struct radeon_device *rdev = dev->dev_private;
	struct radeon_connector *radeon_connector = to_radeon_connector(connector);
	enum drm_connector_status status;

	/* We only trust HPD on R600 and newer ASICS. */
	if (rdev->family >= CHIP_R600
	  && radeon_connector->hpd.hpd != RADEON_HPD_NONE) {
		if (radeon_hpd_sense(rdev, radeon_connector->hpd.hpd))
			status = connector_status_connected;
		else
			status = connector_status_disconnected;
		if (connector->status == status)
			return true;
	}

	return false;
}

/*
 * DVI is complicated
 * Do a DDC probe, if DDC probe passes, get the full EDID so
 * we can do analog/digital monitor detection at this point.
 * If the monitor is an analog monitor or we got no DDC,
 * we need to find the DAC encoder object for this connector.
 * If we got no DDC, we do load detection on the DAC encoder object.
 * If we got analog DDC or load detection passes on the DAC encoder
 * we have to check if this analog encoder is shared with anyone else (TV)
 * if its shared we have to set the other connector to disconnected.
 */
static enum drm_connector_status
radeon_dvi_detect(struct drm_connector *connector, bool force)
{
	struct drm_device *dev = connector->dev;
	struct radeon_device *rdev = dev->dev_private;
	struct radeon_connector *radeon_connector = to_radeon_connector(connector);
	struct drm_encoder *encoder = NULL;
	struct drm_encoder_helper_funcs *encoder_funcs;
	struct drm_mode_object *obj;
	int i;
	enum drm_connector_status ret = connector_status_disconnected;
	bool dret = false;

	if (!force && radeon_check_hpd_status_unchanged(connector))
		return connector->status;

	if (radeon_connector->ddc_bus)
		dret = radeon_ddc_probe(radeon_connector);
	if (dret) {
		radeon_connector->detected_by_load = false;
		if (radeon_connector->edid) {
			kfree(radeon_connector->edid);
			radeon_connector->edid = NULL;
		}
		radeon_connector->edid = drm_get_edid(&radeon_connector->base, &radeon_connector->ddc_bus->adapter);

		if (!radeon_connector->edid) {
			DRM_ERROR("%s: probed a monitor but no|invalid EDID\n",
					drm_get_connector_name(connector));
			/* rs690 seems to have a problem with connectors not existing and always
			 * return a block of 0's. If we see this just stop polling on this output */
			if ((rdev->family == CHIP_RS690 || rdev->family == CHIP_RS740) && radeon_connector->base.null_edid_counter) {
				ret = connector_status_disconnected;
				DRM_ERROR("%s: detected RS690 floating bus bug, stopping ddc detect\n", drm_get_connector_name(connector));
				radeon_connector->ddc_bus = NULL;
			}
		} else {
			radeon_connector->use_digital = !!(radeon_connector->edid->input & DRM_EDID_INPUT_DIGITAL);

			/* some oems have boards with separate digital and analog connectors
			 * with a shared ddc line (often vga + hdmi)
			 */
			if ((!radeon_connector->use_digital) && radeon_connector->shared_ddc) {
				kfree(radeon_connector->edid);
				radeon_connector->edid = NULL;
				ret = connector_status_disconnected;
			} else
				ret = connector_status_connected;

			/* This gets complicated.  We have boards with VGA + HDMI with a
			 * shared DDC line and we have boards with DVI-D + HDMI with a shared
			 * DDC line.  The latter is more complex because with DVI<->HDMI adapters
			 * you don't really know what's connected to which port as both are digital.
			 */
			if (radeon_connector->shared_ddc && (ret == connector_status_connected)) {
				struct drm_connector *list_connector;
				struct radeon_connector *list_radeon_connector;
				list_for_each_entry(list_connector, &dev->mode_config.connector_list, head) {
					if (connector == list_connector)
						continue;
					list_radeon_connector = to_radeon_connector(list_connector);
					if (list_radeon_connector->shared_ddc &&
					    (list_radeon_connector->ddc_bus->rec.i2c_id ==
					     radeon_connector->ddc_bus->rec.i2c_id)) {
						/* cases where both connectors are digital */
						if (list_connector->connector_type != DRM_MODE_CONNECTOR_VGA) {
							/* hpd is our only option in this case */
							if (!radeon_hpd_sense(rdev, radeon_connector->hpd.hpd)) {
								kfree(radeon_connector->edid);
								radeon_connector->edid = NULL;
								ret = connector_status_disconnected;
							}
						}
					}
				}
			}
		}
	}

	if ((ret == connector_status_connected) && (radeon_connector->use_digital == true))
		goto out;

	/* DVI-D and HDMI-A are digital only */
	if ((connector->connector_type == DRM_MODE_CONNECTOR_DVID) ||
	    (connector->connector_type == DRM_MODE_CONNECTOR_HDMIA))
		goto out;

	/* if we aren't forcing don't do destructive polling */
	if (!force) {
		/* only return the previous status if we last
		 * detected a monitor via load.
		 */
		if (radeon_connector->detected_by_load)
			ret = connector->status;
		goto out;
	}

	/* find analog encoder */
	if (radeon_connector->dac_load_detect) {
		for (i = 0; i < DRM_CONNECTOR_MAX_ENCODER; i++) {
			if (connector->encoder_ids[i] == 0)
				break;

			obj = drm_mode_object_find(connector->dev,
						   connector->encoder_ids[i],
						   DRM_MODE_OBJECT_ENCODER);
			if (!obj)
				continue;

			encoder = obj_to_encoder(obj);

			if (encoder->encoder_type != DRM_MODE_ENCODER_DAC ||
			    encoder->encoder_type != DRM_MODE_ENCODER_TVDAC)
				continue;

			encoder_funcs = encoder->helper_private;
			if (encoder_funcs->detect) {
				if (ret != connector_status_connected) {
					ret = encoder_funcs->detect(encoder, connector);
					if (ret == connector_status_connected) {
						radeon_connector->use_digital = false;
					}
					if (ret != connector_status_disconnected)
						radeon_connector->detected_by_load = true;
				}
				break;
			}
		}
	}

	if ((ret == connector_status_connected) && (radeon_connector->use_digital == false) &&
	    encoder) {
		ret = radeon_connector_analog_encoder_conflict_solve(connector, encoder, ret, true);
	}

	/* RN50 and some RV100 asics in servers often have a hardcoded EDID in the
	 * vbios to deal with KVMs. If we have one and are not able to detect a monitor
	 * by other means, assume the DFP is connected and use that EDID.  In most
	 * cases the DVI port is actually a virtual KVM port connected to the service
	 * processor.
	 */
	if ((!rdev->is_atom_bios) &&
	    (ret == connector_status_disconnected) &&
	    rdev->mode_info.bios_hardcoded_edid_size) {
		radeon_connector->use_digital = true;
		ret = connector_status_connected;
	}

out:
	/* updated in get modes as well since we need to know if it's analog or digital */
	radeon_connector_update_scratch_regs(connector, ret);
	return ret;
}

/* okay need to be smart in here about which encoder to pick */
struct drm_encoder *radeon_dvi_encoder(struct drm_connector *connector)
{
	int enc_id = connector->encoder_ids[0];
	struct radeon_connector *radeon_connector = to_radeon_connector(connector);
	struct drm_mode_object *obj;
	struct drm_encoder *encoder;
	int i;
	for (i = 0; i < DRM_CONNECTOR_MAX_ENCODER; i++) {
		if (connector->encoder_ids[i] == 0)
			break;

		obj = drm_mode_object_find(connector->dev, connector->encoder_ids[i], DRM_MODE_OBJECT_ENCODER);
		if (!obj)
			continue;

		encoder = obj_to_encoder(obj);

		if (radeon_connector->use_digital == true) {
			if (encoder->encoder_type == DRM_MODE_ENCODER_TMDS)
				return encoder;
		} else {
			if (encoder->encoder_type == DRM_MODE_ENCODER_DAC ||
			    encoder->encoder_type == DRM_MODE_ENCODER_TVDAC)
				return encoder;
		}
	}

	/* see if we have a default encoder  TODO */

	/* then check use digitial */
	/* pick the first one */
	if (enc_id) {
		obj = drm_mode_object_find(connector->dev, enc_id, DRM_MODE_OBJECT_ENCODER);
		if (!obj)
			return NULL;
		encoder = obj_to_encoder(obj);
		return encoder;
	}
	return NULL;
}

static void radeon_dvi_force(struct drm_connector *connector)
{
	struct radeon_connector *radeon_connector = to_radeon_connector(connector);
	if (connector->force == DRM_FORCE_ON)
		radeon_connector->use_digital = false;
	if (connector->force == DRM_FORCE_ON_DIGITAL)
		radeon_connector->use_digital = true;
}

static int radeon_dvi_mode_valid(struct drm_connector *connector,
				  struct drm_display_mode *mode)
{
	struct drm_device *dev = connector->dev;
	struct radeon_device *rdev = dev->dev_private;
	struct radeon_connector *radeon_connector = to_radeon_connector(connector);

	/* XXX check mode bandwidth */

	/* clocks over 135 MHz have heat issues with DVI on RV100 */
	if (radeon_connector->use_digital &&
	    (rdev->family == CHIP_RV100) &&
	    (mode->clock > 135000))
		return MODE_CLOCK_HIGH;

	if (radeon_connector->use_digital && (mode->clock > 165000)) {
		if ((radeon_connector->connector_object_id == CONNECTOR_OBJECT_ID_DUAL_LINK_DVI_I) ||
		    (radeon_connector->connector_object_id == CONNECTOR_OBJECT_ID_DUAL_LINK_DVI_D) ||
		    (radeon_connector->connector_object_id == CONNECTOR_OBJECT_ID_HDMI_TYPE_B))
			return MODE_OK;
		else if (radeon_connector->connector_object_id == CONNECTOR_OBJECT_ID_HDMI_TYPE_A) {
<<<<<<< HEAD
			if (0) {
=======
			if (ASIC_IS_DCE6(rdev)) {
>>>>>>> e816b57a
				/* HDMI 1.3+ supports max clock of 340 Mhz */
				if (mode->clock > 340000)
					return MODE_CLOCK_HIGH;
				else
					return MODE_OK;
			} else
				return MODE_CLOCK_HIGH;
		} else
			return MODE_CLOCK_HIGH;
	}

	/* check against the max pixel clock */
	if ((mode->clock / 10) > rdev->clock.max_pixel_clock)
		return MODE_CLOCK_HIGH;

	return MODE_OK;
}

struct drm_connector_helper_funcs radeon_dvi_connector_helper_funcs = {
	.get_modes = radeon_dvi_get_modes,
	.mode_valid = radeon_dvi_mode_valid,
	.best_encoder = radeon_dvi_encoder,
};

struct drm_connector_funcs radeon_dvi_connector_funcs = {
	.dpms = drm_helper_connector_dpms,
	.detect = radeon_dvi_detect,
	.fill_modes = drm_helper_probe_single_connector_modes,
	.set_property = radeon_connector_set_property,
	.destroy = radeon_connector_destroy,
	.force = radeon_dvi_force,
};

static void radeon_dp_connector_destroy(struct drm_connector *connector)
{
	struct radeon_connector *radeon_connector = to_radeon_connector(connector);
	struct radeon_connector_atom_dig *radeon_dig_connector = radeon_connector->con_priv;

	if (radeon_connector->edid)
		kfree(radeon_connector->edid);
	if (radeon_dig_connector->dp_i2c_bus)
		radeon_i2c_destroy(radeon_dig_connector->dp_i2c_bus);
	kfree(radeon_connector->con_priv);
	drm_sysfs_connector_remove(connector);
	drm_connector_cleanup(connector);
	kfree(connector);
}

static int radeon_dp_get_modes(struct drm_connector *connector)
{
	struct radeon_connector *radeon_connector = to_radeon_connector(connector);
	struct radeon_connector_atom_dig *radeon_dig_connector = radeon_connector->con_priv;
	struct drm_encoder *encoder = radeon_best_single_encoder(connector);
	int ret;

	if ((connector->connector_type == DRM_MODE_CONNECTOR_eDP) ||
	    (connector->connector_type == DRM_MODE_CONNECTOR_LVDS)) {
		struct drm_display_mode *mode;

		if (connector->connector_type == DRM_MODE_CONNECTOR_eDP) {
			if (!radeon_dig_connector->edp_on)
				atombios_set_edp_panel_power(connector,
							     ATOM_TRANSMITTER_ACTION_POWER_ON);
			ret = radeon_ddc_get_modes(radeon_connector);
			if (!radeon_dig_connector->edp_on)
				atombios_set_edp_panel_power(connector,
							     ATOM_TRANSMITTER_ACTION_POWER_OFF);
		} else {
			/* need to setup ddc on the bridge */
			if (radeon_connector_encoder_get_dp_bridge_encoder_id(connector) !=
			    ENCODER_OBJECT_ID_NONE) {
				if (encoder)
					radeon_atom_ext_encoder_setup_ddc(encoder);
			}
			ret = radeon_ddc_get_modes(radeon_connector);
		}

		if (ret > 0) {
			if (encoder) {
				radeon_fixup_lvds_native_mode(encoder, connector);
				/* add scaled modes */
				radeon_add_common_modes(encoder, connector);
			}
			return ret;
		}

		if (!encoder)
			return 0;

		/* we have no EDID modes */
		mode = radeon_fp_native_mode(encoder);
		if (mode) {
			ret = 1;
			drm_mode_probed_add(connector, mode);
			/* add the width/height from vbios tables if available */
			connector->display_info.width_mm = mode->width_mm;
			connector->display_info.height_mm = mode->height_mm;
			/* add scaled modes */
			radeon_add_common_modes(encoder, connector);
		}
	} else {
		/* need to setup ddc on the bridge */
		if (radeon_connector_encoder_get_dp_bridge_encoder_id(connector) !=
			ENCODER_OBJECT_ID_NONE) {
			if (encoder)
				radeon_atom_ext_encoder_setup_ddc(encoder);
		}
		ret = radeon_ddc_get_modes(radeon_connector);
	}

	return ret;
}

u16 radeon_connector_encoder_get_dp_bridge_encoder_id(struct drm_connector *connector)
{
	struct drm_mode_object *obj;
	struct drm_encoder *encoder;
	struct radeon_encoder *radeon_encoder;
	int i;

	for (i = 0; i < DRM_CONNECTOR_MAX_ENCODER; i++) {
		if (connector->encoder_ids[i] == 0)
			break;

		obj = drm_mode_object_find(connector->dev, connector->encoder_ids[i], DRM_MODE_OBJECT_ENCODER);
		if (!obj)
			continue;

		encoder = obj_to_encoder(obj);
		radeon_encoder = to_radeon_encoder(encoder);

		switch (radeon_encoder->encoder_id) {
		case ENCODER_OBJECT_ID_TRAVIS:
		case ENCODER_OBJECT_ID_NUTMEG:
			return radeon_encoder->encoder_id;
		default:
			break;
		}
	}

	return ENCODER_OBJECT_ID_NONE;
}

bool radeon_connector_encoder_is_hbr2(struct drm_connector *connector)
{
	struct drm_mode_object *obj;
	struct drm_encoder *encoder;
	struct radeon_encoder *radeon_encoder;
	int i;
	bool found = false;

	for (i = 0; i < DRM_CONNECTOR_MAX_ENCODER; i++) {
		if (connector->encoder_ids[i] == 0)
			break;

		obj = drm_mode_object_find(connector->dev, connector->encoder_ids[i], DRM_MODE_OBJECT_ENCODER);
		if (!obj)
			continue;

		encoder = obj_to_encoder(obj);
		radeon_encoder = to_radeon_encoder(encoder);
		if (radeon_encoder->caps & ATOM_ENCODER_CAP_RECORD_HBR2)
			found = true;
	}

	return found;
}

bool radeon_connector_is_dp12_capable(struct drm_connector *connector)
{
	struct drm_device *dev = connector->dev;
	struct radeon_device *rdev = dev->dev_private;

	if (ASIC_IS_DCE5(rdev) &&
	    (rdev->clock.dp_extclk >= 53900) &&
	    radeon_connector_encoder_is_hbr2(connector)) {
		return true;
	}

	return false;
}

static enum drm_connector_status
radeon_dp_detect(struct drm_connector *connector, bool force)
{
	struct drm_device *dev = connector->dev;
	struct radeon_device *rdev = dev->dev_private;
	struct radeon_connector *radeon_connector = to_radeon_connector(connector);
	enum drm_connector_status ret = connector_status_disconnected;
	struct radeon_connector_atom_dig *radeon_dig_connector = radeon_connector->con_priv;
	struct drm_encoder *encoder = radeon_best_single_encoder(connector);

	if (!force && radeon_check_hpd_status_unchanged(connector))
		return connector->status;

	if (radeon_connector->edid) {
		kfree(radeon_connector->edid);
		radeon_connector->edid = NULL;
	}

	if ((connector->connector_type == DRM_MODE_CONNECTOR_eDP) ||
	    (connector->connector_type == DRM_MODE_CONNECTOR_LVDS)) {
		if (encoder) {
			struct radeon_encoder *radeon_encoder = to_radeon_encoder(encoder);
			struct drm_display_mode *native_mode = &radeon_encoder->native_mode;

			/* check if panel is valid */
			if (native_mode->hdisplay >= 320 && native_mode->vdisplay >= 240)
				ret = connector_status_connected;
		}
		/* eDP is always DP */
		radeon_dig_connector->dp_sink_type = CONNECTOR_OBJECT_ID_DISPLAYPORT;
		if (!radeon_dig_connector->edp_on)
			atombios_set_edp_panel_power(connector,
						     ATOM_TRANSMITTER_ACTION_POWER_ON);
		if (radeon_dp_getdpcd(radeon_connector))
			ret = connector_status_connected;
		if (!radeon_dig_connector->edp_on)
			atombios_set_edp_panel_power(connector,
						     ATOM_TRANSMITTER_ACTION_POWER_OFF);
	} else if (radeon_connector_encoder_get_dp_bridge_encoder_id(connector) !=
		   ENCODER_OBJECT_ID_NONE) {
		/* DP bridges are always DP */
		radeon_dig_connector->dp_sink_type = CONNECTOR_OBJECT_ID_DISPLAYPORT;
		/* get the DPCD from the bridge */
		radeon_dp_getdpcd(radeon_connector);

		if (encoder) {
			/* setup ddc on the bridge */
			radeon_atom_ext_encoder_setup_ddc(encoder);
			if (radeon_ddc_probe(radeon_connector)) /* try DDC */
				ret = connector_status_connected;
			else if (radeon_connector->dac_load_detect) { /* try load detection */
				struct drm_encoder_helper_funcs *encoder_funcs = encoder->helper_private;
				ret = encoder_funcs->detect(encoder, connector);
			}
		}
	} else {
		radeon_dig_connector->dp_sink_type = radeon_dp_getsinktype(radeon_connector);
		if (radeon_hpd_sense(rdev, radeon_connector->hpd.hpd)) {
			ret = connector_status_connected;
			if (radeon_dig_connector->dp_sink_type == CONNECTOR_OBJECT_ID_DISPLAYPORT)
				radeon_dp_getdpcd(radeon_connector);
		} else {
			if (radeon_dig_connector->dp_sink_type == CONNECTOR_OBJECT_ID_DISPLAYPORT) {
				if (radeon_dp_getdpcd(radeon_connector))
					ret = connector_status_connected;
			} else {
				if (radeon_ddc_probe(radeon_connector))
					ret = connector_status_connected;
			}
		}
	}

	radeon_connector_update_scratch_regs(connector, ret);
	return ret;
}

static int radeon_dp_mode_valid(struct drm_connector *connector,
				  struct drm_display_mode *mode)
{
	struct radeon_connector *radeon_connector = to_radeon_connector(connector);
	struct radeon_connector_atom_dig *radeon_dig_connector = radeon_connector->con_priv;

	/* XXX check mode bandwidth */

	if ((connector->connector_type == DRM_MODE_CONNECTOR_eDP) ||
	    (connector->connector_type == DRM_MODE_CONNECTOR_LVDS)) {
		struct drm_encoder *encoder = radeon_best_single_encoder(connector);

		if ((mode->hdisplay < 320) || (mode->vdisplay < 240))
			return MODE_PANEL;

		if (encoder) {
			struct radeon_encoder *radeon_encoder = to_radeon_encoder(encoder);
			struct drm_display_mode *native_mode = &radeon_encoder->native_mode;

			/* AVIVO hardware supports downscaling modes larger than the panel
			 * to the panel size, but I'm not sure this is desirable.
			 */
			if ((mode->hdisplay > native_mode->hdisplay) ||
			    (mode->vdisplay > native_mode->vdisplay))
				return MODE_PANEL;

			/* if scaling is disabled, block non-native modes */
			if (radeon_encoder->rmx_type == RMX_OFF) {
				if ((mode->hdisplay != native_mode->hdisplay) ||
				    (mode->vdisplay != native_mode->vdisplay))
					return MODE_PANEL;
			}
		}
		return MODE_OK;
	} else {
		if ((radeon_dig_connector->dp_sink_type == CONNECTOR_OBJECT_ID_DISPLAYPORT) ||
		    (radeon_dig_connector->dp_sink_type == CONNECTOR_OBJECT_ID_eDP))
			return radeon_dp_mode_valid_helper(connector, mode);
		else
			return MODE_OK;
	}
}

struct drm_connector_helper_funcs radeon_dp_connector_helper_funcs = {
	.get_modes = radeon_dp_get_modes,
	.mode_valid = radeon_dp_mode_valid,
	.best_encoder = radeon_dvi_encoder,
};

struct drm_connector_funcs radeon_dp_connector_funcs = {
	.dpms = drm_helper_connector_dpms,
	.detect = radeon_dp_detect,
	.fill_modes = drm_helper_probe_single_connector_modes,
	.set_property = radeon_connector_set_property,
	.destroy = radeon_dp_connector_destroy,
	.force = radeon_dvi_force,
};

void
radeon_add_atom_connector(struct drm_device *dev,
			  uint32_t connector_id,
			  uint32_t supported_device,
			  int connector_type,
			  struct radeon_i2c_bus_rec *i2c_bus,
			  uint32_t igp_lane_info,
			  uint16_t connector_object_id,
			  struct radeon_hpd *hpd,
			  struct radeon_router *router)
{
	struct radeon_device *rdev = dev->dev_private;
	struct drm_connector *connector;
	struct radeon_connector *radeon_connector;
	struct radeon_connector_atom_dig *radeon_dig_connector;
	struct drm_encoder *encoder;
	struct radeon_encoder *radeon_encoder;
	uint32_t subpixel_order = SubPixelNone;
	bool shared_ddc = false;
	bool is_dp_bridge = false;

	if (connector_type == DRM_MODE_CONNECTOR_Unknown)
		return;

	/* if the user selected tv=0 don't try and add the connector */
	if (((connector_type == DRM_MODE_CONNECTOR_SVIDEO) ||
	     (connector_type == DRM_MODE_CONNECTOR_Composite) ||
	     (connector_type == DRM_MODE_CONNECTOR_9PinDIN)) &&
	    (radeon_tv == 0))
		return;

	/* see if we already added it */
	list_for_each_entry(connector, &dev->mode_config.connector_list, head) {
		radeon_connector = to_radeon_connector(connector);
		if (radeon_connector->connector_id == connector_id) {
			radeon_connector->devices |= supported_device;
			return;
		}
		if (radeon_connector->ddc_bus && i2c_bus->valid) {
			if (radeon_connector->ddc_bus->rec.i2c_id == i2c_bus->i2c_id) {
				radeon_connector->shared_ddc = true;
				shared_ddc = true;
			}
			if (radeon_connector->router_bus && router->ddc_valid &&
			    (radeon_connector->router.router_id == router->router_id)) {
				radeon_connector->shared_ddc = false;
				shared_ddc = false;
			}
		}
	}

	/* check if it's a dp bridge */
	list_for_each_entry(encoder, &dev->mode_config.encoder_list, head) {
		radeon_encoder = to_radeon_encoder(encoder);
		if (radeon_encoder->devices & supported_device) {
			switch (radeon_encoder->encoder_id) {
			case ENCODER_OBJECT_ID_TRAVIS:
			case ENCODER_OBJECT_ID_NUTMEG:
				is_dp_bridge = true;
				break;
			default:
				break;
			}
		}
	}

	radeon_connector = kzalloc(sizeof(struct radeon_connector), GFP_KERNEL);
	if (!radeon_connector)
		return;

	connector = &radeon_connector->base;

	radeon_connector->connector_id = connector_id;
	radeon_connector->devices = supported_device;
	radeon_connector->shared_ddc = shared_ddc;
	radeon_connector->connector_object_id = connector_object_id;
	radeon_connector->hpd = *hpd;

	radeon_connector->router = *router;
	if (router->ddc_valid || router->cd_valid) {
		radeon_connector->router_bus = radeon_i2c_lookup(rdev, &router->i2c_info);
		if (!radeon_connector->router_bus)
			DRM_ERROR("Failed to assign router i2c bus! Check dmesg for i2c errors.\n");
	}

	if (is_dp_bridge) {
		radeon_dig_connector = kzalloc(sizeof(struct radeon_connector_atom_dig), GFP_KERNEL);
		if (!radeon_dig_connector)
			goto failed;
		radeon_dig_connector->igp_lane_info = igp_lane_info;
		radeon_connector->con_priv = radeon_dig_connector;
		drm_connector_init(dev, &radeon_connector->base, &radeon_dp_connector_funcs, connector_type);
		drm_connector_helper_add(&radeon_connector->base, &radeon_dp_connector_helper_funcs);
		if (i2c_bus->valid) {
			/* add DP i2c bus */
			if (connector_type == DRM_MODE_CONNECTOR_eDP)
				radeon_dig_connector->dp_i2c_bus = radeon_i2c_create_dp(dev, i2c_bus, "eDP-auxch");
			else
				radeon_dig_connector->dp_i2c_bus = radeon_i2c_create_dp(dev, i2c_bus, "DP-auxch");
			if (!radeon_dig_connector->dp_i2c_bus)
				DRM_ERROR("DP: Failed to assign dp ddc bus! Check dmesg for i2c errors.\n");
			radeon_connector->ddc_bus = radeon_i2c_lookup(rdev, i2c_bus);
			if (!radeon_connector->ddc_bus)
				DRM_ERROR("DP: Failed to assign ddc bus! Check dmesg for i2c errors.\n");
		}
		switch (connector_type) {
		case DRM_MODE_CONNECTOR_VGA:
		case DRM_MODE_CONNECTOR_DVIA:
		default:
			connector->interlace_allowed = true;
			connector->doublescan_allowed = true;
			radeon_connector->dac_load_detect = true;
			drm_connector_attach_property(&radeon_connector->base,
						      rdev->mode_info.load_detect_property,
						      1);
			break;
		case DRM_MODE_CONNECTOR_DVII:
		case DRM_MODE_CONNECTOR_DVID:
		case DRM_MODE_CONNECTOR_HDMIA:
		case DRM_MODE_CONNECTOR_HDMIB:
		case DRM_MODE_CONNECTOR_DisplayPort:
			drm_connector_attach_property(&radeon_connector->base,
						      rdev->mode_info.underscan_property,
						      UNDERSCAN_OFF);
			drm_connector_attach_property(&radeon_connector->base,
						      rdev->mode_info.underscan_hborder_property,
						      0);
			drm_connector_attach_property(&radeon_connector->base,
						      rdev->mode_info.underscan_vborder_property,
						      0);
			subpixel_order = SubPixelHorizontalRGB;
			connector->interlace_allowed = true;
			if (connector_type == DRM_MODE_CONNECTOR_HDMIB)
				connector->doublescan_allowed = true;
			else
				connector->doublescan_allowed = false;
			if (connector_type == DRM_MODE_CONNECTOR_DVII) {
				radeon_connector->dac_load_detect = true;
				drm_connector_attach_property(&radeon_connector->base,
							      rdev->mode_info.load_detect_property,
							      1);
			}
			break;
		case DRM_MODE_CONNECTOR_LVDS:
		case DRM_MODE_CONNECTOR_eDP:
			drm_connector_attach_property(&radeon_connector->base,
						      dev->mode_config.scaling_mode_property,
						      DRM_MODE_SCALE_FULLSCREEN);
			subpixel_order = SubPixelHorizontalRGB;
			connector->interlace_allowed = false;
			connector->doublescan_allowed = false;
			break;
		}
	} else {
		switch (connector_type) {
		case DRM_MODE_CONNECTOR_VGA:
			drm_connector_init(dev, &radeon_connector->base, &radeon_vga_connector_funcs, connector_type);
			drm_connector_helper_add(&radeon_connector->base, &radeon_vga_connector_helper_funcs);
			if (i2c_bus->valid) {
				radeon_connector->ddc_bus = radeon_i2c_lookup(rdev, i2c_bus);
				if (!radeon_connector->ddc_bus)
					DRM_ERROR("VGA: Failed to assign ddc bus! Check dmesg for i2c errors.\n");
			}
			radeon_connector->dac_load_detect = true;
			drm_connector_attach_property(&radeon_connector->base,
						      rdev->mode_info.load_detect_property,
						      1);
			/* no HPD on analog connectors */
			radeon_connector->hpd.hpd = RADEON_HPD_NONE;
			connector->polled = DRM_CONNECTOR_POLL_CONNECT;
			connector->interlace_allowed = true;
			connector->doublescan_allowed = true;
			break;
		case DRM_MODE_CONNECTOR_DVIA:
			drm_connector_init(dev, &radeon_connector->base, &radeon_vga_connector_funcs, connector_type);
			drm_connector_helper_add(&radeon_connector->base, &radeon_vga_connector_helper_funcs);
			if (i2c_bus->valid) {
				radeon_connector->ddc_bus = radeon_i2c_lookup(rdev, i2c_bus);
				if (!radeon_connector->ddc_bus)
					DRM_ERROR("DVIA: Failed to assign ddc bus! Check dmesg for i2c errors.\n");
			}
			radeon_connector->dac_load_detect = true;
			drm_connector_attach_property(&radeon_connector->base,
						      rdev->mode_info.load_detect_property,
						      1);
			/* no HPD on analog connectors */
			radeon_connector->hpd.hpd = RADEON_HPD_NONE;
			connector->interlace_allowed = true;
			connector->doublescan_allowed = true;
			break;
		case DRM_MODE_CONNECTOR_DVII:
		case DRM_MODE_CONNECTOR_DVID:
			radeon_dig_connector = kzalloc(sizeof(struct radeon_connector_atom_dig), GFP_KERNEL);
			if (!radeon_dig_connector)
				goto failed;
			radeon_dig_connector->igp_lane_info = igp_lane_info;
			radeon_connector->con_priv = radeon_dig_connector;
			drm_connector_init(dev, &radeon_connector->base, &radeon_dvi_connector_funcs, connector_type);
			drm_connector_helper_add(&radeon_connector->base, &radeon_dvi_connector_helper_funcs);
			if (i2c_bus->valid) {
				radeon_connector->ddc_bus = radeon_i2c_lookup(rdev, i2c_bus);
				if (!radeon_connector->ddc_bus)
					DRM_ERROR("DVI: Failed to assign ddc bus! Check dmesg for i2c errors.\n");
			}
			subpixel_order = SubPixelHorizontalRGB;
			drm_connector_attach_property(&radeon_connector->base,
						      rdev->mode_info.coherent_mode_property,
						      1);
			if (ASIC_IS_AVIVO(rdev)) {
				drm_connector_attach_property(&radeon_connector->base,
							      rdev->mode_info.underscan_property,
							      UNDERSCAN_OFF);
				drm_connector_attach_property(&radeon_connector->base,
							      rdev->mode_info.underscan_hborder_property,
							      0);
				drm_connector_attach_property(&radeon_connector->base,
							      rdev->mode_info.underscan_vborder_property,
							      0);
			}
			if (connector_type == DRM_MODE_CONNECTOR_DVII) {
				radeon_connector->dac_load_detect = true;
				drm_connector_attach_property(&radeon_connector->base,
							      rdev->mode_info.load_detect_property,
							      1);
			}
			connector->interlace_allowed = true;
			if (connector_type == DRM_MODE_CONNECTOR_DVII)
				connector->doublescan_allowed = true;
			else
				connector->doublescan_allowed = false;
			break;
		case DRM_MODE_CONNECTOR_HDMIA:
		case DRM_MODE_CONNECTOR_HDMIB:
			radeon_dig_connector = kzalloc(sizeof(struct radeon_connector_atom_dig), GFP_KERNEL);
			if (!radeon_dig_connector)
				goto failed;
			radeon_dig_connector->igp_lane_info = igp_lane_info;
			radeon_connector->con_priv = radeon_dig_connector;
			drm_connector_init(dev, &radeon_connector->base, &radeon_dvi_connector_funcs, connector_type);
			drm_connector_helper_add(&radeon_connector->base, &radeon_dvi_connector_helper_funcs);
			if (i2c_bus->valid) {
				radeon_connector->ddc_bus = radeon_i2c_lookup(rdev, i2c_bus);
				if (!radeon_connector->ddc_bus)
					DRM_ERROR("HDMI: Failed to assign ddc bus! Check dmesg for i2c errors.\n");
			}
			drm_connector_attach_property(&radeon_connector->base,
						      rdev->mode_info.coherent_mode_property,
						      1);
			if (ASIC_IS_AVIVO(rdev)) {
				drm_connector_attach_property(&radeon_connector->base,
							      rdev->mode_info.underscan_property,
							      UNDERSCAN_OFF);
				drm_connector_attach_property(&radeon_connector->base,
							      rdev->mode_info.underscan_hborder_property,
							      0);
				drm_connector_attach_property(&radeon_connector->base,
							      rdev->mode_info.underscan_vborder_property,
							      0);
			}
			subpixel_order = SubPixelHorizontalRGB;
			connector->interlace_allowed = true;
			if (connector_type == DRM_MODE_CONNECTOR_HDMIB)
				connector->doublescan_allowed = true;
			else
				connector->doublescan_allowed = false;
			break;
		case DRM_MODE_CONNECTOR_DisplayPort:
			radeon_dig_connector = kzalloc(sizeof(struct radeon_connector_atom_dig), GFP_KERNEL);
			if (!radeon_dig_connector)
				goto failed;
			radeon_dig_connector->igp_lane_info = igp_lane_info;
			radeon_connector->con_priv = radeon_dig_connector;
			drm_connector_init(dev, &radeon_connector->base, &radeon_dp_connector_funcs, connector_type);
			drm_connector_helper_add(&radeon_connector->base, &radeon_dp_connector_helper_funcs);
			if (i2c_bus->valid) {
				/* add DP i2c bus */
				radeon_dig_connector->dp_i2c_bus = radeon_i2c_create_dp(dev, i2c_bus, "DP-auxch");
				if (!radeon_dig_connector->dp_i2c_bus)
					DRM_ERROR("DP: Failed to assign dp ddc bus! Check dmesg for i2c errors.\n");
				radeon_connector->ddc_bus = radeon_i2c_lookup(rdev, i2c_bus);
				if (!radeon_connector->ddc_bus)
					DRM_ERROR("DP: Failed to assign ddc bus! Check dmesg for i2c errors.\n");
			}
			subpixel_order = SubPixelHorizontalRGB;
			drm_connector_attach_property(&radeon_connector->base,
						      rdev->mode_info.coherent_mode_property,
						      1);
			if (ASIC_IS_AVIVO(rdev)) {
				drm_connector_attach_property(&radeon_connector->base,
							      rdev->mode_info.underscan_property,
							      UNDERSCAN_OFF);
				drm_connector_attach_property(&radeon_connector->base,
							      rdev->mode_info.underscan_hborder_property,
							      0);
				drm_connector_attach_property(&radeon_connector->base,
							      rdev->mode_info.underscan_vborder_property,
							      0);
			}
			connector->interlace_allowed = true;
			/* in theory with a DP to VGA converter... */
			connector->doublescan_allowed = false;
			break;
		case DRM_MODE_CONNECTOR_eDP:
			radeon_dig_connector = kzalloc(sizeof(struct radeon_connector_atom_dig), GFP_KERNEL);
			if (!radeon_dig_connector)
				goto failed;
			radeon_dig_connector->igp_lane_info = igp_lane_info;
			radeon_connector->con_priv = radeon_dig_connector;
			drm_connector_init(dev, &radeon_connector->base, &radeon_dp_connector_funcs, connector_type);
			drm_connector_helper_add(&radeon_connector->base, &radeon_dp_connector_helper_funcs);
			if (i2c_bus->valid) {
				/* add DP i2c bus */
				radeon_dig_connector->dp_i2c_bus = radeon_i2c_create_dp(dev, i2c_bus, "eDP-auxch");
				if (!radeon_dig_connector->dp_i2c_bus)
					DRM_ERROR("DP: Failed to assign dp ddc bus! Check dmesg for i2c errors.\n");
				radeon_connector->ddc_bus = radeon_i2c_lookup(rdev, i2c_bus);
				if (!radeon_connector->ddc_bus)
					DRM_ERROR("DP: Failed to assign ddc bus! Check dmesg for i2c errors.\n");
			}
			drm_connector_attach_property(&radeon_connector->base,
						      dev->mode_config.scaling_mode_property,
						      DRM_MODE_SCALE_FULLSCREEN);
			subpixel_order = SubPixelHorizontalRGB;
			connector->interlace_allowed = false;
			connector->doublescan_allowed = false;
			break;
		case DRM_MODE_CONNECTOR_SVIDEO:
		case DRM_MODE_CONNECTOR_Composite:
		case DRM_MODE_CONNECTOR_9PinDIN:
			drm_connector_init(dev, &radeon_connector->base, &radeon_tv_connector_funcs, connector_type);
			drm_connector_helper_add(&radeon_connector->base, &radeon_tv_connector_helper_funcs);
			radeon_connector->dac_load_detect = true;
			drm_connector_attach_property(&radeon_connector->base,
						      rdev->mode_info.load_detect_property,
						      1);
			drm_connector_attach_property(&radeon_connector->base,
						      rdev->mode_info.tv_std_property,
						      radeon_atombios_get_tv_info(rdev));
			/* no HPD on analog connectors */
			radeon_connector->hpd.hpd = RADEON_HPD_NONE;
			connector->interlace_allowed = false;
			connector->doublescan_allowed = false;
			break;
		case DRM_MODE_CONNECTOR_LVDS:
			radeon_dig_connector = kzalloc(sizeof(struct radeon_connector_atom_dig), GFP_KERNEL);
			if (!radeon_dig_connector)
				goto failed;
			radeon_dig_connector->igp_lane_info = igp_lane_info;
			radeon_connector->con_priv = radeon_dig_connector;
			drm_connector_init(dev, &radeon_connector->base, &radeon_lvds_connector_funcs, connector_type);
			drm_connector_helper_add(&radeon_connector->base, &radeon_lvds_connector_helper_funcs);
			if (i2c_bus->valid) {
				radeon_connector->ddc_bus = radeon_i2c_lookup(rdev, i2c_bus);
				if (!radeon_connector->ddc_bus)
					DRM_ERROR("LVDS: Failed to assign ddc bus! Check dmesg for i2c errors.\n");
			}
			drm_connector_attach_property(&radeon_connector->base,
						      dev->mode_config.scaling_mode_property,
						      DRM_MODE_SCALE_FULLSCREEN);
			subpixel_order = SubPixelHorizontalRGB;
			connector->interlace_allowed = false;
			connector->doublescan_allowed = false;
			break;
		}
	}

	if (radeon_connector->hpd.hpd == RADEON_HPD_NONE) {
		if (i2c_bus->valid)
			connector->polled = DRM_CONNECTOR_POLL_CONNECT;
	} else
		connector->polled = DRM_CONNECTOR_POLL_HPD;

	connector->display_info.subpixel_order = subpixel_order;
	drm_sysfs_connector_add(connector);
	return;

failed:
	drm_connector_cleanup(connector);
	kfree(connector);
}

void
radeon_add_legacy_connector(struct drm_device *dev,
			    uint32_t connector_id,
			    uint32_t supported_device,
			    int connector_type,
			    struct radeon_i2c_bus_rec *i2c_bus,
			    uint16_t connector_object_id,
			    struct radeon_hpd *hpd)
{
	struct radeon_device *rdev = dev->dev_private;
	struct drm_connector *connector;
	struct radeon_connector *radeon_connector;
	uint32_t subpixel_order = SubPixelNone;

	if (connector_type == DRM_MODE_CONNECTOR_Unknown)
		return;

	/* if the user selected tv=0 don't try and add the connector */
	if (((connector_type == DRM_MODE_CONNECTOR_SVIDEO) ||
	     (connector_type == DRM_MODE_CONNECTOR_Composite) ||
	     (connector_type == DRM_MODE_CONNECTOR_9PinDIN)) &&
	    (radeon_tv == 0))
		return;

	/* see if we already added it */
	list_for_each_entry(connector, &dev->mode_config.connector_list, head) {
		radeon_connector = to_radeon_connector(connector);
		if (radeon_connector->connector_id == connector_id) {
			radeon_connector->devices |= supported_device;
			return;
		}
	}

	radeon_connector = kzalloc(sizeof(struct radeon_connector), GFP_KERNEL);
	if (!radeon_connector)
		return;

	connector = &radeon_connector->base;

	radeon_connector->connector_id = connector_id;
	radeon_connector->devices = supported_device;
	radeon_connector->connector_object_id = connector_object_id;
	radeon_connector->hpd = *hpd;

	switch (connector_type) {
	case DRM_MODE_CONNECTOR_VGA:
		drm_connector_init(dev, &radeon_connector->base, &radeon_vga_connector_funcs, connector_type);
		drm_connector_helper_add(&radeon_connector->base, &radeon_vga_connector_helper_funcs);
		if (i2c_bus->valid) {
			radeon_connector->ddc_bus = radeon_i2c_lookup(rdev, i2c_bus);
			if (!radeon_connector->ddc_bus)
				DRM_ERROR("VGA: Failed to assign ddc bus! Check dmesg for i2c errors.\n");
		}
		radeon_connector->dac_load_detect = true;
		drm_connector_attach_property(&radeon_connector->base,
					      rdev->mode_info.load_detect_property,
					      1);
		/* no HPD on analog connectors */
		radeon_connector->hpd.hpd = RADEON_HPD_NONE;
		connector->polled = DRM_CONNECTOR_POLL_CONNECT;
		connector->interlace_allowed = true;
		connector->doublescan_allowed = true;
		break;
	case DRM_MODE_CONNECTOR_DVIA:
		drm_connector_init(dev, &radeon_connector->base, &radeon_vga_connector_funcs, connector_type);
		drm_connector_helper_add(&radeon_connector->base, &radeon_vga_connector_helper_funcs);
		if (i2c_bus->valid) {
			radeon_connector->ddc_bus = radeon_i2c_lookup(rdev, i2c_bus);
			if (!radeon_connector->ddc_bus)
				DRM_ERROR("DVIA: Failed to assign ddc bus! Check dmesg for i2c errors.\n");
		}
		radeon_connector->dac_load_detect = true;
		drm_connector_attach_property(&radeon_connector->base,
					      rdev->mode_info.load_detect_property,
					      1);
		/* no HPD on analog connectors */
		radeon_connector->hpd.hpd = RADEON_HPD_NONE;
		connector->interlace_allowed = true;
		connector->doublescan_allowed = true;
		break;
	case DRM_MODE_CONNECTOR_DVII:
	case DRM_MODE_CONNECTOR_DVID:
		drm_connector_init(dev, &radeon_connector->base, &radeon_dvi_connector_funcs, connector_type);
		drm_connector_helper_add(&radeon_connector->base, &radeon_dvi_connector_helper_funcs);
		if (i2c_bus->valid) {
			radeon_connector->ddc_bus = radeon_i2c_lookup(rdev, i2c_bus);
			if (!radeon_connector->ddc_bus)
				DRM_ERROR("DVI: Failed to assign ddc bus! Check dmesg for i2c errors.\n");
		}
		if (connector_type == DRM_MODE_CONNECTOR_DVII) {
			radeon_connector->dac_load_detect = true;
			drm_connector_attach_property(&radeon_connector->base,
						      rdev->mode_info.load_detect_property,
						      1);
		}
		subpixel_order = SubPixelHorizontalRGB;
		connector->interlace_allowed = true;
		if (connector_type == DRM_MODE_CONNECTOR_DVII)
			connector->doublescan_allowed = true;
		else
			connector->doublescan_allowed = false;
		break;
	case DRM_MODE_CONNECTOR_SVIDEO:
	case DRM_MODE_CONNECTOR_Composite:
	case DRM_MODE_CONNECTOR_9PinDIN:
		drm_connector_init(dev, &radeon_connector->base, &radeon_tv_connector_funcs, connector_type);
		drm_connector_helper_add(&radeon_connector->base, &radeon_tv_connector_helper_funcs);
		radeon_connector->dac_load_detect = true;
		/* RS400,RC410,RS480 chipset seems to report a lot
		 * of false positive on load detect, we haven't yet
		 * found a way to make load detect reliable on those
		 * chipset, thus just disable it for TV.
		 */
		if (rdev->family == CHIP_RS400 || rdev->family == CHIP_RS480)
			radeon_connector->dac_load_detect = false;
		drm_connector_attach_property(&radeon_connector->base,
					      rdev->mode_info.load_detect_property,
					      radeon_connector->dac_load_detect);
		drm_connector_attach_property(&radeon_connector->base,
					      rdev->mode_info.tv_std_property,
					      radeon_combios_get_tv_info(rdev));
		/* no HPD on analog connectors */
		radeon_connector->hpd.hpd = RADEON_HPD_NONE;
		connector->interlace_allowed = false;
		connector->doublescan_allowed = false;
		break;
	case DRM_MODE_CONNECTOR_LVDS:
		drm_connector_init(dev, &radeon_connector->base, &radeon_lvds_connector_funcs, connector_type);
		drm_connector_helper_add(&radeon_connector->base, &radeon_lvds_connector_helper_funcs);
		if (i2c_bus->valid) {
			radeon_connector->ddc_bus = radeon_i2c_lookup(rdev, i2c_bus);
			if (!radeon_connector->ddc_bus)
				DRM_ERROR("LVDS: Failed to assign ddc bus! Check dmesg for i2c errors.\n");
		}
		drm_connector_attach_property(&radeon_connector->base,
					      dev->mode_config.scaling_mode_property,
					      DRM_MODE_SCALE_FULLSCREEN);
		subpixel_order = SubPixelHorizontalRGB;
		connector->interlace_allowed = false;
		connector->doublescan_allowed = false;
		break;
	}

	if (radeon_connector->hpd.hpd == RADEON_HPD_NONE) {
		if (i2c_bus->valid)
			connector->polled = DRM_CONNECTOR_POLL_CONNECT;
	} else
		connector->polled = DRM_CONNECTOR_POLL_HPD;
	connector->display_info.subpixel_order = subpixel_order;
	drm_sysfs_connector_add(connector);
	if (connector_type == DRM_MODE_CONNECTOR_LVDS) {
		struct drm_encoder *drm_encoder;

		list_for_each_entry(drm_encoder, &dev->mode_config.encoder_list, head) {
			struct radeon_encoder *radeon_encoder;

			radeon_encoder = to_radeon_encoder(drm_encoder);
			if (radeon_encoder->encoder_id == ENCODER_OBJECT_ID_INTERNAL_LVDS)
				radeon_legacy_backlight_init(radeon_encoder, connector);
		}
	}
}<|MERGE_RESOLUTION|>--- conflicted
+++ resolved
@@ -1085,11 +1085,7 @@
 		    (radeon_connector->connector_object_id == CONNECTOR_OBJECT_ID_HDMI_TYPE_B))
 			return MODE_OK;
 		else if (radeon_connector->connector_object_id == CONNECTOR_OBJECT_ID_HDMI_TYPE_A) {
-<<<<<<< HEAD
-			if (0) {
-=======
 			if (ASIC_IS_DCE6(rdev)) {
->>>>>>> e816b57a
 				/* HDMI 1.3+ supports max clock of 340 Mhz */
 				if (mode->clock > 340000)
 					return MODE_CLOCK_HIGH;
