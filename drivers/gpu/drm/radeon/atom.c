--- conflicted
+++ resolved
@@ -845,7 +845,6 @@
 }
 
 static void atom_op_shift_left(atom_exec_context *ctx, int *ptr, int arg)
-<<<<<<< HEAD
 {
 	uint8_t attr = U8((*ptr)++), shift;
 	uint32_t saved, dst;
@@ -878,46 +877,6 @@
 }
 
 static void atom_op_shl(atom_exec_context *ctx, int *ptr, int arg)
-=======
->>>>>>> 55c63bd2
-{
-	uint8_t attr = U8((*ptr)++), shift;
-	uint32_t saved, dst;
-	int dptr = *ptr;
-	attr &= 0x38;
-	attr |= atom_def_dst[attr >> 3] << 6;
-	SDEBUG("   dst: ");
-	dst = atom_get_dst(ctx, arg, attr, ptr, &saved, 1);
-<<<<<<< HEAD
-	shift = atom_get_src(ctx, attr, ptr);
-=======
-	shift = atom_get_src_direct(ctx, ATOM_SRC_BYTE0, ptr);
->>>>>>> 55c63bd2
-	SDEBUG("   shift: %d\n", shift);
-	dst <<= shift;
-	SDEBUG("   dst: ");
-	atom_put_dst(ctx, arg, attr, &dptr, dst, saved);
-}
-
-static void atom_op_shift_right(atom_exec_context *ctx, int *ptr, int arg)
-{
-	uint8_t attr = U8((*ptr)++), shift;
-	uint32_t saved, dst;
-	int dptr = *ptr;
-	attr &= 0x38;
-	attr |= atom_def_dst[attr >> 3] << 6;
-	SDEBUG("   dst: ");
-	dst = atom_get_dst(ctx, arg, attr, ptr, &saved, 1);
-<<<<<<< HEAD
-=======
-	shift = atom_get_src_direct(ctx, ATOM_SRC_BYTE0, ptr);
-	SDEBUG("   shift: %d\n", shift);
-	dst >>= shift;
-	SDEBUG("   dst: ");
-	atom_put_dst(ctx, arg, attr, &dptr, dst, saved);
-}
-
-static void atom_op_shl(atom_exec_context *ctx, int *ptr, int arg)
 {
 	uint8_t attr = U8((*ptr)++), shift;
 	uint32_t saved, dst;
@@ -938,7 +897,6 @@
 	int dptr = *ptr;
 	SDEBUG("   dst: ");
 	dst = atom_get_dst(ctx, arg, attr, ptr, &saved, 1);
->>>>>>> 55c63bd2
 	shift = atom_get_src(ctx, attr, ptr);
 	SDEBUG("   shift: %d\n", shift);
 	dst >>= shift;
