/* exynos_drm_gem.c
 *
 * Copyright (c) 2011 Samsung Electronics Co., Ltd.
 * Author: Inki Dae <inki.dae@samsung.com>
 *
 * Permission is hereby granted, free of charge, to any person obtaining a
 * copy of this software and associated documentation files (the "Software"),
 * to deal in the Software without restriction, including without limitation
 * the rights to use, copy, modify, merge, publish, distribute, sublicense,
 * and/or sell copies of the Software, and to permit persons to whom the
 * Software is furnished to do so, subject to the following conditions:
 *
 * The above copyright notice and this permission notice (including the next
 * paragraph) shall be included in all copies or substantial portions of the
 * Software.
 *
 * THE SOFTWARE IS PROVIDED "AS IS", WITHOUT WARRANTY OF ANY KIND, EXPRESS OR
 * IMPLIED, INCLUDING BUT NOT LIMITED TO THE WARRANTIES OF MERCHANTABILITY,
 * FITNESS FOR A PARTICULAR PURPOSE AND NONINFRINGEMENT.  IN NO EVENT SHALL
 * VA LINUX SYSTEMS AND/OR ITS SUPPLIERS BE LIABLE FOR ANY CLAIM, DAMAGES OR
 * OTHER LIABILITY, WHETHER IN AN ACTION OF CONTRACT, TORT OR OTHERWISE,
 * ARISING FROM, OUT OF OR IN CONNECTION WITH THE SOFTWARE OR THE USE OR
 * OTHER DEALINGS IN THE SOFTWARE.
 */

#include "drmP.h"
#include "drm.h"

#include <drm/exynos_drm.h>

#include "exynos_drm_drv.h"
#include "exynos_drm_gem.h"
#include "exynos_drm_buf.h"

static unsigned int convert_to_vm_err_msg(int msg)
{
	unsigned int out_msg;

	switch (msg) {
	case 0:
	case -ERESTARTSYS:
	case -EINTR:
		out_msg = VM_FAULT_NOPAGE;
		break;

	case -ENOMEM:
		out_msg = VM_FAULT_OOM;
		break;

	default:
		out_msg = VM_FAULT_SIGBUS;
		break;
	}

	return out_msg;
}

static int exynos_drm_gem_handle_create(struct drm_gem_object *obj,
					struct drm_file *file_priv,
					unsigned int *handle)
{
	int ret;

	/*
	 * allocate a id of idr table where the obj is registered
	 * and handle has the id what user can see.
	 */
	ret = drm_gem_handle_create(file_priv, obj, handle);
	if (ret)
		return ret;

	DRM_DEBUG_KMS("gem handle = 0x%x\n", *handle);

	/* drop reference from allocate - handle holds it now. */
	drm_gem_object_unreference_unlocked(obj);

	return 0;
}

<<<<<<< HEAD
static struct exynos_drm_gem_obj
		*exynos_drm_gem_init(struct drm_device *drm_dev,
			struct drm_file *file_priv, unsigned int *handle,
			unsigned int size)
{
	struct exynos_drm_gem_obj *exynos_gem_obj;
=======
void exynos_drm_gem_destroy(struct exynos_drm_gem_obj *exynos_gem_obj)
{
>>>>>>> dcd6c922
	struct drm_gem_object *obj;

<<<<<<< HEAD
=======
	DRM_DEBUG_KMS("%s\n", __FILE__);

	if (!exynos_gem_obj)
		return;

	obj = &exynos_gem_obj->base;

	DRM_DEBUG_KMS("handle count = %d\n", atomic_read(&obj->handle_count));

	exynos_drm_buf_destroy(obj->dev, exynos_gem_obj->buffer);

	if (obj->map_list.map)
		drm_gem_free_mmap_offset(obj);

	/* release file pointer to gem object. */
	drm_gem_object_release(obj);

	kfree(exynos_gem_obj);
}

static struct exynos_drm_gem_obj *exynos_drm_gem_init(struct drm_device *dev,
						      unsigned long size)
{
	struct exynos_drm_gem_obj *exynos_gem_obj;
	struct drm_gem_object *obj;
	int ret;

>>>>>>> dcd6c922
	exynos_gem_obj = kzalloc(sizeof(*exynos_gem_obj), GFP_KERNEL);
	if (!exynos_gem_obj) {
		DRM_ERROR("failed to allocate exynos gem object\n");
		return NULL;
	}

	obj = &exynos_gem_obj->base;

	ret = drm_gem_object_init(drm_dev, obj, size);
	if (ret < 0) {
<<<<<<< HEAD
		DRM_ERROR("failed to initialize gem object.\n");
		ret = -EINVAL;
		goto err_object_init;
=======
		DRM_ERROR("failed to initialize gem object\n");
		kfree(exynos_gem_obj);
		return NULL;
>>>>>>> dcd6c922
	}

	DRM_DEBUG_KMS("created file object = 0x%x\n", (unsigned int)obj->filp);

	return exynos_gem_obj;
}

struct exynos_drm_gem_obj *exynos_drm_gem_create(struct drm_device *dev,
						 unsigned long size)
{
	struct exynos_drm_gem_buf *buffer;
	struct exynos_drm_gem_obj *exynos_gem_obj;

	size = roundup(size, PAGE_SIZE);
	DRM_DEBUG_KMS("%s: size = 0x%lx\n", __FILE__, size);

<<<<<<< HEAD
err_object_init:
	kfree(exynos_gem_obj);
=======
	buffer = exynos_drm_buf_create(dev, size);
	if (!buffer)
		return ERR_PTR(-ENOMEM);

	exynos_gem_obj = exynos_drm_gem_init(dev, size);
	if (!exynos_gem_obj) {
		exynos_drm_buf_destroy(dev, buffer);
		return ERR_PTR(-ENOMEM);
	}

	exynos_gem_obj->buffer = buffer;
>>>>>>> dcd6c922

	return exynos_gem_obj;
}

struct exynos_drm_gem_obj *exynos_drm_gem_create(struct drm_device *dev,
				struct drm_file *file_priv,
				unsigned int *handle, unsigned long size)
{

	struct exynos_drm_gem_obj *exynos_gem_obj = NULL;
	struct exynos_drm_gem_buf *buffer;

	size = roundup(size, PAGE_SIZE);

	DRM_DEBUG_KMS("%s: size = 0x%lx\n", __FILE__, size);

	buffer = exynos_drm_buf_create(dev, size);
	if (IS_ERR(buffer)) {
		return ERR_CAST(buffer);
	}

	exynos_gem_obj = exynos_drm_gem_init(dev, file_priv, handle, size);
	if (IS_ERR(exynos_gem_obj)) {
		exynos_drm_buf_destroy(dev, buffer);
		return exynos_gem_obj;
	}

	exynos_gem_obj->buffer = buffer;

	return exynos_gem_obj;
}

int exynos_drm_gem_create_ioctl(struct drm_device *dev, void *data,
<<<<<<< HEAD
					struct drm_file *file_priv)
{
	struct drm_exynos_gem_create *args = data;
	struct exynos_drm_gem_obj *exynos_gem_obj = NULL;

	DRM_DEBUG_KMS("%s\n", __FILE__);

	exynos_gem_obj = exynos_drm_gem_create(dev, file_priv,
						&args->handle, args->size);
=======
				struct drm_file *file_priv)
{
	struct drm_exynos_gem_create *args = data;
	struct exynos_drm_gem_obj *exynos_gem_obj;
	int ret;

	DRM_DEBUG_KMS("%s\n", __FILE__);

	exynos_gem_obj = exynos_drm_gem_create(dev, args->size);
>>>>>>> dcd6c922
	if (IS_ERR(exynos_gem_obj))
		return PTR_ERR(exynos_gem_obj);

	ret = exynos_drm_gem_handle_create(&exynos_gem_obj->base, file_priv,
			&args->handle);
	if (ret) {
		exynos_drm_gem_destroy(exynos_gem_obj);
		return ret;
	}

	return 0;
}

int exynos_drm_gem_map_offset_ioctl(struct drm_device *dev, void *data,
				    struct drm_file *file_priv)
{
	struct drm_exynos_gem_map_off *args = data;

	DRM_DEBUG_KMS("%s\n", __FILE__);

	DRM_DEBUG_KMS("handle = 0x%x, offset = 0x%lx\n",
			args->handle, (unsigned long)args->offset);

	if (!(dev->driver->driver_features & DRIVER_GEM)) {
		DRM_ERROR("does not support GEM.\n");
		return -ENODEV;
	}

	return exynos_drm_gem_dumb_map_offset(file_priv, dev, args->handle,
			&args->offset);
}

static int exynos_drm_gem_mmap_buffer(struct file *filp,
				      struct vm_area_struct *vma)
{
	struct drm_gem_object *obj = filp->private_data;
	struct exynos_drm_gem_obj *exynos_gem_obj = to_exynos_gem_obj(obj);
	struct exynos_drm_gem_buf *buffer;
	unsigned long pfn, vm_size;

	DRM_DEBUG_KMS("%s\n", __FILE__);

	vma->vm_flags |= (VM_IO | VM_RESERVED);

	/* in case of direct mapping, always having non-cachable attribute */
	vma->vm_page_prot = pgprot_noncached(vma->vm_page_prot);
	vma->vm_file = filp;

	vm_size = vma->vm_end - vma->vm_start;
	/*
	 * a buffer contains information to physically continuous memory
	 * allocated by user request or at framebuffer creation.
	 */
	buffer = exynos_gem_obj->buffer;

	/* check if user-requested size is valid. */
	if (vm_size > buffer->size)
		return -EINVAL;

	/*
	 * get page frame number to physical memory to be mapped
	 * to user space.
	 */
	pfn = ((unsigned long)exynos_gem_obj->buffer->dma_addr) >> PAGE_SHIFT;

	DRM_DEBUG_KMS("pfn = 0x%lx\n", pfn);

	if (remap_pfn_range(vma, vma->vm_start, pfn, vm_size,
				vma->vm_page_prot)) {
		DRM_ERROR("failed to remap pfn range.\n");
		return -EAGAIN;
	}

	return 0;
}

static const struct file_operations exynos_drm_gem_fops = {
	.mmap = exynos_drm_gem_mmap_buffer,
};

int exynos_drm_gem_mmap_ioctl(struct drm_device *dev, void *data,
			      struct drm_file *file_priv)
{
	struct drm_exynos_gem_mmap *args = data;
	struct drm_gem_object *obj;
	unsigned int addr;

	DRM_DEBUG_KMS("%s\n", __FILE__);

	if (!(dev->driver->driver_features & DRIVER_GEM)) {
		DRM_ERROR("does not support GEM.\n");
		return -ENODEV;
	}

	obj = drm_gem_object_lookup(dev, file_priv, args->handle);
	if (!obj) {
		DRM_ERROR("failed to lookup gem object.\n");
		return -EINVAL;
	}

	obj->filp->f_op = &exynos_drm_gem_fops;
	obj->filp->private_data = obj;

	down_write(&current->mm->mmap_sem);
	addr = do_mmap(obj->filp, 0, args->size,
			PROT_READ | PROT_WRITE, MAP_SHARED, 0);
	up_write(&current->mm->mmap_sem);

	drm_gem_object_unreference_unlocked(obj);

	if (IS_ERR((void *)addr))
		return PTR_ERR((void *)addr);

	args->mapped = addr;

	DRM_DEBUG_KMS("mapped = 0x%lx\n", (unsigned long)args->mapped);

	return 0;
}

int exynos_drm_gem_init_object(struct drm_gem_object *obj)
{
	DRM_DEBUG_KMS("%s\n", __FILE__);

	return 0;
}

void exynos_drm_gem_free_object(struct drm_gem_object *obj)
{
	DRM_DEBUG_KMS("%s\n", __FILE__);

<<<<<<< HEAD
	DRM_DEBUG_KMS("handle count = %d\n",
			atomic_read(&gem_obj->handle_count));

	if (gem_obj->map_list.map)
		drm_gem_free_mmap_offset(gem_obj);

	/* release file pointer to gem object. */
	drm_gem_object_release(gem_obj);

	exynos_gem_obj = to_exynos_gem_obj(gem_obj);

	exynos_drm_buf_destroy(gem_obj->dev, exynos_gem_obj->buffer);

	kfree(exynos_gem_obj);
=======
	exynos_drm_gem_destroy(to_exynos_gem_obj(obj));
>>>>>>> dcd6c922
}

int exynos_drm_gem_dumb_create(struct drm_file *file_priv,
			       struct drm_device *dev,
			       struct drm_mode_create_dumb *args)
{
	struct exynos_drm_gem_obj *exynos_gem_obj;
	int ret;

	DRM_DEBUG_KMS("%s\n", __FILE__);

	/*
	 * alocate memory to be used for framebuffer.
	 * - this callback would be called by user application
	 *	with DRM_IOCTL_MODE_CREATE_DUMB command.
	 */

	args->pitch = args->width * args->bpp >> 3;
	args->size = args->pitch * args->height;

<<<<<<< HEAD
	exynos_gem_obj = exynos_drm_gem_create(dev, file_priv, &args->handle,
							args->size);
=======
	exynos_gem_obj = exynos_drm_gem_create(dev, args->size);
>>>>>>> dcd6c922
	if (IS_ERR(exynos_gem_obj))
		return PTR_ERR(exynos_gem_obj);

	ret = exynos_drm_gem_handle_create(&exynos_gem_obj->base, file_priv,
			&args->handle);
	if (ret) {
		exynos_drm_gem_destroy(exynos_gem_obj);
		return ret;
	}

	return 0;
}

int exynos_drm_gem_dumb_map_offset(struct drm_file *file_priv,
				   struct drm_device *dev, uint32_t handle,
				   uint64_t *offset)
{
	struct exynos_drm_gem_obj *exynos_gem_obj;
	struct drm_gem_object *obj;
	int ret = 0;

	DRM_DEBUG_KMS("%s\n", __FILE__);

	mutex_lock(&dev->struct_mutex);

	/*
	 * get offset of memory allocated for drm framebuffer.
	 * - this callback would be called by user application
	 *	with DRM_IOCTL_MODE_MAP_DUMB command.
	 */

	obj = drm_gem_object_lookup(dev, file_priv, handle);
	if (!obj) {
		DRM_ERROR("failed to lookup gem object.\n");
		ret = -EINVAL;
		goto unlock;
	}

	exynos_gem_obj = to_exynos_gem_obj(obj);

	if (!exynos_gem_obj->base.map_list.map) {
		ret = drm_gem_create_mmap_offset(&exynos_gem_obj->base);
		if (ret)
			goto out;
	}

	*offset = (u64)exynos_gem_obj->base.map_list.hash.key << PAGE_SHIFT;
	DRM_DEBUG_KMS("offset = 0x%lx\n", (unsigned long)*offset);

out:
	drm_gem_object_unreference(obj);
unlock:
	mutex_unlock(&dev->struct_mutex);
	return ret;
}

int exynos_drm_gem_dumb_destroy(struct drm_file *file_priv,
				struct drm_device *dev,
				unsigned int handle)
{
	int ret;

	DRM_DEBUG_KMS("%s\n", __FILE__);

	/*
	 * obj->refcount and obj->handle_count are decreased and
	 * if both them are 0 then exynos_drm_gem_free_object()
	 * would be called by callback to release resources.
	 */
	ret = drm_gem_handle_delete(file_priv, handle);
	if (ret < 0) {
		DRM_ERROR("failed to delete drm_gem_handle.\n");
		return ret;
	}

	return 0;
}

int exynos_drm_gem_fault(struct vm_area_struct *vma, struct vm_fault *vmf)
{
	struct drm_gem_object *obj = vma->vm_private_data;
	struct exynos_drm_gem_obj *exynos_gem_obj = to_exynos_gem_obj(obj);
	struct drm_device *dev = obj->dev;
	unsigned long pfn;
	pgoff_t page_offset;
	int ret;

	page_offset = ((unsigned long)vmf->virtual_address -
			vma->vm_start) >> PAGE_SHIFT;

	mutex_lock(&dev->struct_mutex);

	pfn = (((unsigned long)exynos_gem_obj->buffer->dma_addr) >>
			PAGE_SHIFT) + page_offset;

	ret = vm_insert_mixed(vma, (unsigned long)vmf->virtual_address, pfn);

	mutex_unlock(&dev->struct_mutex);

	return convert_to_vm_err_msg(ret);
}

int exynos_drm_gem_mmap(struct file *filp, struct vm_area_struct *vma)
{
	int ret;

	DRM_DEBUG_KMS("%s\n", __FILE__);

	/* set vm_area_struct. */
	ret = drm_gem_mmap(filp, vma);
	if (ret < 0) {
		DRM_ERROR("failed to mmap.\n");
		return ret;
	}

	vma->vm_flags &= ~VM_PFNMAP;
	vma->vm_flags |= VM_MIXEDMAP;

	return ret;
}

MODULE_AUTHOR("Inki Dae <inki.dae@samsung.com>");
MODULE_DESCRIPTION("Samsung SoC DRM GEM Module");
MODULE_LICENSE("GPL");<|MERGE_RESOLUTION|>--- conflicted
+++ resolved
@@ -77,21 +77,10 @@
 	return 0;
 }
 
-<<<<<<< HEAD
-static struct exynos_drm_gem_obj
-		*exynos_drm_gem_init(struct drm_device *drm_dev,
-			struct drm_file *file_priv, unsigned int *handle,
-			unsigned int size)
-{
-	struct exynos_drm_gem_obj *exynos_gem_obj;
-=======
 void exynos_drm_gem_destroy(struct exynos_drm_gem_obj *exynos_gem_obj)
 {
->>>>>>> dcd6c922
 	struct drm_gem_object *obj;
 
-<<<<<<< HEAD
-=======
 	DRM_DEBUG_KMS("%s\n", __FILE__);
 
 	if (!exynos_gem_obj)
@@ -119,7 +108,6 @@
 	struct drm_gem_object *obj;
 	int ret;
 
->>>>>>> dcd6c922
 	exynos_gem_obj = kzalloc(sizeof(*exynos_gem_obj), GFP_KERNEL);
 	if (!exynos_gem_obj) {
 		DRM_ERROR("failed to allocate exynos gem object\n");
@@ -128,17 +116,11 @@
 
 	obj = &exynos_gem_obj->base;
 
-	ret = drm_gem_object_init(drm_dev, obj, size);
+	ret = drm_gem_object_init(dev, obj, size);
 	if (ret < 0) {
-<<<<<<< HEAD
-		DRM_ERROR("failed to initialize gem object.\n");
-		ret = -EINVAL;
-		goto err_object_init;
-=======
 		DRM_ERROR("failed to initialize gem object\n");
 		kfree(exynos_gem_obj);
 		return NULL;
->>>>>>> dcd6c922
 	}
 
 	DRM_DEBUG_KMS("created file object = 0x%x\n", (unsigned int)obj->filp);
@@ -155,10 +137,6 @@
 	size = roundup(size, PAGE_SIZE);
 	DRM_DEBUG_KMS("%s: size = 0x%lx\n", __FILE__, size);
 
-<<<<<<< HEAD
-err_object_init:
-	kfree(exynos_gem_obj);
-=======
 	buffer = exynos_drm_buf_create(dev, size);
 	if (!buffer)
 		return ERR_PTR(-ENOMEM);
@@ -170,51 +148,11 @@
 	}
 
 	exynos_gem_obj->buffer = buffer;
->>>>>>> dcd6c922
 
 	return exynos_gem_obj;
 }
 
-struct exynos_drm_gem_obj *exynos_drm_gem_create(struct drm_device *dev,
-				struct drm_file *file_priv,
-				unsigned int *handle, unsigned long size)
-{
-
-	struct exynos_drm_gem_obj *exynos_gem_obj = NULL;
-	struct exynos_drm_gem_buf *buffer;
-
-	size = roundup(size, PAGE_SIZE);
-
-	DRM_DEBUG_KMS("%s: size = 0x%lx\n", __FILE__, size);
-
-	buffer = exynos_drm_buf_create(dev, size);
-	if (IS_ERR(buffer)) {
-		return ERR_CAST(buffer);
-	}
-
-	exynos_gem_obj = exynos_drm_gem_init(dev, file_priv, handle, size);
-	if (IS_ERR(exynos_gem_obj)) {
-		exynos_drm_buf_destroy(dev, buffer);
-		return exynos_gem_obj;
-	}
-
-	exynos_gem_obj->buffer = buffer;
-
-	return exynos_gem_obj;
-}
-
 int exynos_drm_gem_create_ioctl(struct drm_device *dev, void *data,
-<<<<<<< HEAD
-					struct drm_file *file_priv)
-{
-	struct drm_exynos_gem_create *args = data;
-	struct exynos_drm_gem_obj *exynos_gem_obj = NULL;
-
-	DRM_DEBUG_KMS("%s\n", __FILE__);
-
-	exynos_gem_obj = exynos_drm_gem_create(dev, file_priv,
-						&args->handle, args->size);
-=======
 				struct drm_file *file_priv)
 {
 	struct drm_exynos_gem_create *args = data;
@@ -224,7 +162,6 @@
 	DRM_DEBUG_KMS("%s\n", __FILE__);
 
 	exynos_gem_obj = exynos_drm_gem_create(dev, args->size);
->>>>>>> dcd6c922
 	if (IS_ERR(exynos_gem_obj))
 		return PTR_ERR(exynos_gem_obj);
 
@@ -356,24 +293,7 @@
 {
 	DRM_DEBUG_KMS("%s\n", __FILE__);
 
-<<<<<<< HEAD
-	DRM_DEBUG_KMS("handle count = %d\n",
-			atomic_read(&gem_obj->handle_count));
-
-	if (gem_obj->map_list.map)
-		drm_gem_free_mmap_offset(gem_obj);
-
-	/* release file pointer to gem object. */
-	drm_gem_object_release(gem_obj);
-
-	exynos_gem_obj = to_exynos_gem_obj(gem_obj);
-
-	exynos_drm_buf_destroy(gem_obj->dev, exynos_gem_obj->buffer);
-
-	kfree(exynos_gem_obj);
-=======
 	exynos_drm_gem_destroy(to_exynos_gem_obj(obj));
->>>>>>> dcd6c922
 }
 
 int exynos_drm_gem_dumb_create(struct drm_file *file_priv,
@@ -394,12 +314,7 @@
 	args->pitch = args->width * args->bpp >> 3;
 	args->size = args->pitch * args->height;
 
-<<<<<<< HEAD
-	exynos_gem_obj = exynos_drm_gem_create(dev, file_priv, &args->handle,
-							args->size);
-=======
 	exynos_gem_obj = exynos_drm_gem_create(dev, args->size);
->>>>>>> dcd6c922
 	if (IS_ERR(exynos_gem_obj))
 		return PTR_ERR(exynos_gem_obj);
 
