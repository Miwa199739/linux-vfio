--- conflicted
+++ resolved
@@ -32,10 +32,7 @@
 #include "drmP.h"
 #include "drm_crtc.h"
 #include "drm_crtc_helper.h"
-<<<<<<< HEAD
-=======
 #include "drm_fb_helper.h"
->>>>>>> 2a0f5cb3
 
 static void drm_mode_validate_flag(struct drm_connector *connector,
 				   int flags)
@@ -388,13 +385,8 @@
 			continue;
 		}
 
-<<<<<<< HEAD
-		DRM_DEBUG_KMS("looking for preferred mode on connector %d\n",
-			  connector->base.id);
-=======
 		DRM_DEBUG_KMS("looking for cmdline mode on connector %d\n",
 			      connector->base.id);
->>>>>>> 2a0f5cb3
 
 		/* got for command line mode first */
 		modes[i] = drm_pick_cmdline_mode(connector, width, height);
@@ -1036,11 +1028,7 @@
 	/*
 	 * we shouldn't end up with no modes here.
 	 */
-<<<<<<< HEAD
-	WARN(!count, "Connected connector with 0 modes\n");
-=======
 	WARN(!count, "No connectors reported connected with modes\n");
->>>>>>> 2a0f5cb3
 
 	drm_setup_crtcs(dev);
 
