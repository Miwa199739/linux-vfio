--- conflicted
+++ resolved
@@ -292,11 +292,6 @@
 	struct octeon_spi *p = spi_master_get_devdata(master);
 	u64 register_base = p->register_base;
 
-<<<<<<< HEAD
-	spi_unregister_master(master);
-
-=======
->>>>>>> d8ec26d7
 	/* Clear the CSENA* and put everything in a known state. */
 	cvmx_write_csr(register_base + OCTEON_SPI_CFG, 0);
 
