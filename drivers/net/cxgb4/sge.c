--- conflicted
+++ resolved
@@ -2249,11 +2249,7 @@
 {
 	unsigned int fl_id = fl ? fl->cntxt_id : 0xffff;
 
-<<<<<<< HEAD
-	adap->sge.ingr_map[rq->cntxt_id] = NULL;
-=======
 	adap->sge.ingr_map[rq->cntxt_id - adap->sge.ingr_start] = NULL;
->>>>>>> 45f53cc9
 	t4_iq_free(adap, adap->fn, adap->fn, 0, FW_IQ_TYPE_FL_INT_CAP,
 		   rq->cntxt_id, fl_id, 0xffff);
 	dma_free_coherent(adap->pdev_dev, (rq->size + 1) * rq->iqe_len,
