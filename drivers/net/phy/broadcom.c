/*
 *	drivers/net/phy/broadcom.c
 *
 *	Broadcom BCM5411, BCM5421 and BCM5461 Gigabit Ethernet
 *	transceivers.
 *
 *	Copyright (c) 2006  Maciej W. Rozycki
 *
 *	Inspired by code written by Amy Fong.
 *
 *	This program is free software; you can redistribute it and/or
 *	modify it under the terms of the GNU General Public License
 *	as published by the Free Software Foundation; either version
 *	2 of the License, or (at your option) any later version.
 */

#include <linux/module.h>
#include <linux/phy.h>
#include <linux/brcmphy.h>


#define BRCM_PHY_MODEL(phydev) \
	((phydev)->drv->phy_id & (phydev)->drv->phy_id_mask)

#define BRCM_PHY_REV(phydev) \
	((phydev)->drv->phy_id & ~((phydev)->drv->phy_id_mask))


#define MII_BCM54XX_ECR		0x10	/* BCM54xx extended control register */
#define MII_BCM54XX_ECR_IM	0x1000	/* Interrupt mask */
#define MII_BCM54XX_ECR_IF	0x0800	/* Interrupt force */

#define MII_BCM54XX_ESR		0x11	/* BCM54xx extended status register */
#define MII_BCM54XX_ESR_IS	0x1000	/* Interrupt status */

#define MII_BCM54XX_EXP_DATA	0x15	/* Expansion register data */
#define MII_BCM54XX_EXP_SEL	0x17	/* Expansion register select */
#define MII_BCM54XX_EXP_SEL_SSD	0x0e00	/* Secondary SerDes select */
#define MII_BCM54XX_EXP_SEL_ER	0x0f00	/* Expansion register select */

#define MII_BCM54XX_AUX_CTL	0x18	/* Auxiliary control register */
#define MII_BCM54XX_ISR		0x1a	/* BCM54xx interrupt status register */
#define MII_BCM54XX_IMR		0x1b	/* BCM54xx interrupt mask register */
#define MII_BCM54XX_INT_CRCERR	0x0001	/* CRC error */
#define MII_BCM54XX_INT_LINK	0x0002	/* Link status changed */
#define MII_BCM54XX_INT_SPEED	0x0004	/* Link speed change */
#define MII_BCM54XX_INT_DUPLEX	0x0008	/* Duplex mode changed */
#define MII_BCM54XX_INT_LRS	0x0010	/* Local receiver status changed */
#define MII_BCM54XX_INT_RRS	0x0020	/* Remote receiver status changed */
#define MII_BCM54XX_INT_SSERR	0x0040	/* Scrambler synchronization error */
#define MII_BCM54XX_INT_UHCD	0x0080	/* Unsupported HCD negotiated */
#define MII_BCM54XX_INT_NHCD	0x0100	/* No HCD */
#define MII_BCM54XX_INT_NHCDL	0x0200	/* No HCD link */
#define MII_BCM54XX_INT_ANPR	0x0400	/* Auto-negotiation page received */
#define MII_BCM54XX_INT_LC	0x0800	/* All counters below 128 */
#define MII_BCM54XX_INT_HC	0x1000	/* Counter above 32768 */
#define MII_BCM54XX_INT_MDIX	0x2000	/* MDIX status change */
#define MII_BCM54XX_INT_PSERR	0x4000	/* Pair swap error */

#define MII_BCM54XX_SHD		0x1c	/* 0x1c shadow registers */
#define MII_BCM54XX_SHD_WRITE	0x8000
#define MII_BCM54XX_SHD_VAL(x)	((x & 0x1f) << 10)
#define MII_BCM54XX_SHD_DATA(x)	((x & 0x3ff) << 0)

/*
 * AUXILIARY CONTROL SHADOW ACCESS REGISTERS.  (PHY REG 0x18)
 */
#define MII_BCM54XX_AUXCTL_SHDWSEL_AUXCTL	0x0000
#define MII_BCM54XX_AUXCTL_ACTL_TX_6DB		0x0400
#define MII_BCM54XX_AUXCTL_ACTL_SMDSP_ENA	0x0800

#define MII_BCM54XX_AUXCTL_MISC_WREN	0x8000
#define MII_BCM54XX_AUXCTL_MISC_FORCE_AMDIX	0x0200
#define MII_BCM54XX_AUXCTL_MISC_RDSEL_MISC	0x7000
#define MII_BCM54XX_AUXCTL_SHDWSEL_MISC	0x0007

#define MII_BCM54XX_AUXCTL_SHDWSEL_AUXCTL	0x0000


/*
 * Broadcom LED source encodings.  These are used in BCM5461, BCM5481,
 * BCM5482, and possibly some others.
 */
#define BCM_LED_SRC_LINKSPD1	0x0
#define BCM_LED_SRC_LINKSPD2	0x1
#define BCM_LED_SRC_XMITLED	0x2
#define BCM_LED_SRC_ACTIVITYLED	0x3
#define BCM_LED_SRC_FDXLED	0x4
#define BCM_LED_SRC_SLAVE	0x5
#define BCM_LED_SRC_INTR	0x6
#define BCM_LED_SRC_QUALITY	0x7
#define BCM_LED_SRC_RCVLED	0x8
#define BCM_LED_SRC_MULTICOLOR1	0xa
#define BCM_LED_SRC_OPENSHORT	0xb
#define BCM_LED_SRC_OFF		0xe	/* Tied high */
#define BCM_LED_SRC_ON		0xf	/* Tied low */


/*
 * BCM5482: Shadow registers
 * Shadow values go into bits [14:10] of register 0x1c to select a shadow
 * register to access.
 */
/* 00101: Spare Control Register 3 */
#define BCM54XX_SHD_SCR3		0x05
#define  BCM54XX_SHD_SCR3_DEF_CLK125	0x0001
#define  BCM54XX_SHD_SCR3_DLLAPD_DIS	0x0002
#define  BCM54XX_SHD_SCR3_TRDDAPD	0x0004

/* 01010: Auto Power-Down */
#define BCM54XX_SHD_APD			0x0a
#define  BCM54XX_SHD_APD_EN		0x0020

#define BCM5482_SHD_LEDS1	0x0d	/* 01101: LED Selector 1 */
					/* LED3 / ~LINKSPD[2] selector */
#define BCM5482_SHD_LEDS1_LED3(src)	((src & 0xf) << 4)
					/* LED1 / ~LINKSPD[1] selector */
#define BCM5482_SHD_LEDS1_LED1(src)	((src & 0xf) << 0)
#define BCM54XX_SHD_RGMII_MODE	0x0b	/* 01011: RGMII Mode Selector */
#define BCM5482_SHD_SSD		0x14	/* 10100: Secondary SerDes control */
#define BCM5482_SHD_SSD_LEDM	0x0008	/* SSD LED Mode enable */
#define BCM5482_SHD_SSD_EN	0x0001	/* SSD enable */
#define BCM5482_SHD_MODE	0x1f	/* 11111: Mode Control Register */
#define BCM5482_SHD_MODE_1000BX	0x0001	/* Enable 1000BASE-X registers */


/*
 * EXPANSION SHADOW ACCESS REGISTERS.  (PHY REG 0x15, 0x16, and 0x17)
 */
#define MII_BCM54XX_EXP_AADJ1CH0		0x001f
#define  MII_BCM54XX_EXP_AADJ1CH0_SWP_ABCD_OEN	0x0200
#define  MII_BCM54XX_EXP_AADJ1CH0_SWSEL_THPF	0x0100
#define MII_BCM54XX_EXP_AADJ1CH3		0x601f
#define  MII_BCM54XX_EXP_AADJ1CH3_ADCCKADJ	0x0002
#define MII_BCM54XX_EXP_EXP08			0x0F08
#define  MII_BCM54XX_EXP_EXP08_RJCT_2MHZ	0x0001
#define  MII_BCM54XX_EXP_EXP08_EARLY_DAC_WAKE	0x0200
#define MII_BCM54XX_EXP_EXP75			0x0f75
#define  MII_BCM54XX_EXP_EXP75_VDACCTRL		0x003c
#define  MII_BCM54XX_EXP_EXP75_CM_OSC		0x0001
#define MII_BCM54XX_EXP_EXP96			0x0f96
#define  MII_BCM54XX_EXP_EXP96_MYST		0x0010
#define MII_BCM54XX_EXP_EXP97			0x0f97
#define  MII_BCM54XX_EXP_EXP97_MYST		0x0c0c

/*
 * BCM5482: Secondary SerDes registers
 */
#define BCM5482_SSD_1000BX_CTL		0x00	/* 1000BASE-X Control */
#define BCM5482_SSD_1000BX_CTL_PWRDOWN	0x0800	/* Power-down SSD */
#define BCM5482_SSD_SGMII_SLAVE		0x15	/* SGMII Slave Register */
#define BCM5482_SSD_SGMII_SLAVE_EN	0x0002	/* Slave mode enable */
#define BCM5482_SSD_SGMII_SLAVE_AD	0x0001	/* Slave auto-detection */


/*****************************************************************************/
/* Fast Ethernet Transceiver definitions. */
/*****************************************************************************/

#define MII_BRCM_FET_INTREG		0x1a	/* Interrupt register */
#define MII_BRCM_FET_IR_MASK		0x0100	/* Mask all interrupts */
#define MII_BRCM_FET_IR_LINK_EN		0x0200	/* Link status change enable */
#define MII_BRCM_FET_IR_SPEED_EN	0x0400	/* Link speed change enable */
#define MII_BRCM_FET_IR_DUPLEX_EN	0x0800	/* Duplex mode change enable */
#define MII_BRCM_FET_IR_ENABLE		0x4000	/* Interrupt enable */

#define MII_BRCM_FET_BRCMTEST		0x1f	/* Brcm test register */
#define MII_BRCM_FET_BT_SRE		0x0080	/* Shadow register enable */


/*** Shadow register definitions ***/

#define MII_BRCM_FET_SHDW_MISCCTRL	0x10	/* Shadow misc ctrl */
#define MII_BRCM_FET_SHDW_MC_FAME	0x4000	/* Force Auto MDIX enable */

#define MII_BRCM_FET_SHDW_AUXMODE4	0x1a	/* Auxiliary mode 4 */
#define MII_BRCM_FET_SHDW_AM4_LED_MASK	0x0003
#define MII_BRCM_FET_SHDW_AM4_LED_MODE1 0x0001

#define MII_BRCM_FET_SHDW_AUXSTAT2	0x1b	/* Auxiliary status 2 */
#define MII_BRCM_FET_SHDW_AS2_APDE	0x0020	/* Auto power down enable */


MODULE_DESCRIPTION("Broadcom PHY driver");
MODULE_AUTHOR("Maciej W. Rozycki");
MODULE_LICENSE("GPL");

/*
 * Indirect register access functions for the 1000BASE-T/100BASE-TX/10BASE-T
 * 0x1c shadow registers.
 */
static int bcm54xx_shadow_read(struct phy_device *phydev, u16 shadow)
{
	phy_write(phydev, MII_BCM54XX_SHD, MII_BCM54XX_SHD_VAL(shadow));
	return MII_BCM54XX_SHD_DATA(phy_read(phydev, MII_BCM54XX_SHD));
}

static int bcm54xx_shadow_write(struct phy_device *phydev, u16 shadow, u16 val)
{
	return phy_write(phydev, MII_BCM54XX_SHD,
			 MII_BCM54XX_SHD_WRITE |
			 MII_BCM54XX_SHD_VAL(shadow) |
			 MII_BCM54XX_SHD_DATA(val));
}

/* Indirect register access functions for the Expansion Registers */
static int bcm54xx_exp_read(struct phy_device *phydev, u16 regnum)
{
	int val;

	val = phy_write(phydev, MII_BCM54XX_EXP_SEL, regnum);
	if (val < 0)
		return val;

	val = phy_read(phydev, MII_BCM54XX_EXP_DATA);

	/* Restore default value.  It's O.K. if this write fails. */
	phy_write(phydev, MII_BCM54XX_EXP_SEL, 0);

	return val;
}

static int bcm54xx_exp_write(struct phy_device *phydev, u16 regnum, u16 val)
{
	int ret;

	ret = phy_write(phydev, MII_BCM54XX_EXP_SEL, regnum);
	if (ret < 0)
		return ret;

	ret = phy_write(phydev, MII_BCM54XX_EXP_DATA, val);

	/* Restore default value.  It's O.K. if this write fails. */
	phy_write(phydev, MII_BCM54XX_EXP_SEL, 0);

	return ret;
}

static int bcm54xx_auxctl_write(struct phy_device *phydev, u16 regnum, u16 val)
{
	return phy_write(phydev, MII_BCM54XX_AUX_CTL, regnum | val);
}

/* Needs SMDSP clock enabled via bcm54xx_phydsp_config() */
static int bcm50610_a0_workaround(struct phy_device *phydev)
{
	int err;

	err = bcm54xx_exp_write(phydev, MII_BCM54XX_EXP_AADJ1CH0,
				MII_BCM54XX_EXP_AADJ1CH0_SWP_ABCD_OEN |
				MII_BCM54XX_EXP_AADJ1CH0_SWSEL_THPF);
	if (err < 0)
		return err;

	err = bcm54xx_exp_write(phydev, MII_BCM54XX_EXP_AADJ1CH3,
					MII_BCM54XX_EXP_AADJ1CH3_ADCCKADJ);
	if (err < 0)
		return err;

	err = bcm54xx_exp_write(phydev, MII_BCM54XX_EXP_EXP75,
				MII_BCM54XX_EXP_EXP75_VDACCTRL);
	if (err < 0)
		return err;

	err = bcm54xx_exp_write(phydev, MII_BCM54XX_EXP_EXP96,
				MII_BCM54XX_EXP_EXP96_MYST);
	if (err < 0)
		return err;

	err = bcm54xx_exp_write(phydev, MII_BCM54XX_EXP_EXP97,
				MII_BCM54XX_EXP_EXP97_MYST);

	return err;
}

static int bcm54xx_phydsp_config(struct phy_device *phydev)
{
	int err, err2;

	/* Enable the SMDSP clock */
	err = bcm54xx_auxctl_write(phydev,
				   MII_BCM54XX_AUXCTL_SHDWSEL_AUXCTL,
				   MII_BCM54XX_AUXCTL_ACTL_SMDSP_ENA |
				   MII_BCM54XX_AUXCTL_ACTL_TX_6DB);
	if (err < 0)
		return err;

	if (BRCM_PHY_MODEL(phydev) == PHY_ID_BCM50610 ||
	    BRCM_PHY_MODEL(phydev) == PHY_ID_BCM50610M) {
		/* Clear bit 9 to fix a phy interop issue. */
		err = bcm54xx_exp_write(phydev, MII_BCM54XX_EXP_EXP08,
					MII_BCM54XX_EXP_EXP08_RJCT_2MHZ);
		if (err < 0)
			goto error;

		if (phydev->drv->phy_id == PHY_ID_BCM50610) {
			err = bcm50610_a0_workaround(phydev);
			if (err < 0)
				goto error;
		}
	}

	if (BRCM_PHY_MODEL(phydev) == PHY_ID_BCM57780) {
		int val;

		val = bcm54xx_exp_read(phydev, MII_BCM54XX_EXP_EXP75);
		if (val < 0)
			goto error;

		val |= MII_BCM54XX_EXP_EXP75_CM_OSC;
		err = bcm54xx_exp_write(phydev, MII_BCM54XX_EXP_EXP75, val);
	}

error:
	/* Disable the SMDSP clock */
	err2 = bcm54xx_auxctl_write(phydev,
				    MII_BCM54XX_AUXCTL_SHDWSEL_AUXCTL,
				    MII_BCM54XX_AUXCTL_ACTL_TX_6DB);

	/* Return the first error reported. */
	return err ? err : err2;
}

static void bcm54xx_adjust_rxrefclk(struct phy_device *phydev)
{
	u32 orig;
	int val;
	bool clk125en = true;

	/* Abort if we are using an untested phy. */
	if (BRCM_PHY_MODEL(phydev) != PHY_ID_BCM57780 &&
	    BRCM_PHY_MODEL(phydev) != PHY_ID_BCM50610 &&
	    BRCM_PHY_MODEL(phydev) != PHY_ID_BCM50610M)
		return;

	val = bcm54xx_shadow_read(phydev, BCM54XX_SHD_SCR3);
	if (val < 0)
		return;

	orig = val;

	if ((BRCM_PHY_MODEL(phydev) == PHY_ID_BCM50610 ||
	     BRCM_PHY_MODEL(phydev) == PHY_ID_BCM50610M) &&
	    BRCM_PHY_REV(phydev) >= 0x3) {
		/*
		 * Here, bit 0 _disables_ CLK125 when set.
		 * This bit is set by default.
		 */
		clk125en = false;
	} else {
		if (phydev->dev_flags & PHY_BRCM_RX_REFCLK_UNUSED) {
			/* Here, bit 0 _enables_ CLK125 when set */
			val &= ~BCM54XX_SHD_SCR3_DEF_CLK125;
			clk125en = false;
		}
	}

	if (clk125en == false ||
	    (phydev->dev_flags & PHY_BRCM_AUTO_PWRDWN_ENABLE))
		val &= ~BCM54XX_SHD_SCR3_DLLAPD_DIS;
	else
		val |= BCM54XX_SHD_SCR3_DLLAPD_DIS;

	if (phydev->dev_flags & PHY_BRCM_DIS_TXCRXC_NOENRGY)
		val |= BCM54XX_SHD_SCR3_TRDDAPD;

	if (orig != val)
		bcm54xx_shadow_write(phydev, BCM54XX_SHD_SCR3, val);

	val = bcm54xx_shadow_read(phydev, BCM54XX_SHD_APD);
	if (val < 0)
		return;

	orig = val;

	if (clk125en == false ||
	    (phydev->dev_flags & PHY_BRCM_AUTO_PWRDWN_ENABLE))
		val |= BCM54XX_SHD_APD_EN;
	else
		val &= ~BCM54XX_SHD_APD_EN;

	if (orig != val)
		bcm54xx_shadow_write(phydev, BCM54XX_SHD_APD, val);
}

static int bcm54xx_config_init(struct phy_device *phydev)
{
	int reg, err;

	reg = phy_read(phydev, MII_BCM54XX_ECR);
	if (reg < 0)
		return reg;

	/* Mask interrupts globally.  */
	reg |= MII_BCM54XX_ECR_IM;
	err = phy_write(phydev, MII_BCM54XX_ECR, reg);
	if (err < 0)
		return err;

	/* Unmask events we are interested in.  */
	reg = ~(MII_BCM54XX_INT_DUPLEX |
		MII_BCM54XX_INT_SPEED |
		MII_BCM54XX_INT_LINK);
	err = phy_write(phydev, MII_BCM54XX_IMR, reg);
	if (err < 0)
		return err;

	if ((BRCM_PHY_MODEL(phydev) == PHY_ID_BCM50610 ||
	     BRCM_PHY_MODEL(phydev) == PHY_ID_BCM50610M) &&
	    (phydev->dev_flags & PHY_BRCM_CLEAR_RGMII_MODE))
		bcm54xx_shadow_write(phydev, BCM54XX_SHD_RGMII_MODE, 0);

	if ((phydev->dev_flags & PHY_BRCM_RX_REFCLK_UNUSED) ||
	    (phydev->dev_flags & PHY_BRCM_DIS_TXCRXC_NOENRGY) ||
	    (phydev->dev_flags & PHY_BRCM_AUTO_PWRDWN_ENABLE))
		bcm54xx_adjust_rxrefclk(phydev);

	bcm54xx_phydsp_config(phydev);

	return 0;
}

static int bcm5482_config_init(struct phy_device *phydev)
{
	int err, reg;

	err = bcm54xx_config_init(phydev);

	if (phydev->dev_flags & PHY_BCM_FLAGS_MODE_1000BX) {
		/*
		 * Enable secondary SerDes and its use as an LED source
		 */
		reg = bcm54xx_shadow_read(phydev, BCM5482_SHD_SSD);
		bcm54xx_shadow_write(phydev, BCM5482_SHD_SSD,
				     reg |
				     BCM5482_SHD_SSD_LEDM |
				     BCM5482_SHD_SSD_EN);

		/*
		 * Enable SGMII slave mode and auto-detection
		 */
		reg = BCM5482_SSD_SGMII_SLAVE | MII_BCM54XX_EXP_SEL_SSD;
		err = bcm54xx_exp_read(phydev, reg);
		if (err < 0)
			return err;
		err = bcm54xx_exp_write(phydev, reg, err |
					BCM5482_SSD_SGMII_SLAVE_EN |
					BCM5482_SSD_SGMII_SLAVE_AD);
		if (err < 0)
			return err;

		/*
		 * Disable secondary SerDes powerdown
		 */
		reg = BCM5482_SSD_1000BX_CTL | MII_BCM54XX_EXP_SEL_SSD;
		err = bcm54xx_exp_read(phydev, reg);
		if (err < 0)
			return err;
		err = bcm54xx_exp_write(phydev, reg,
					err & ~BCM5482_SSD_1000BX_CTL_PWRDOWN);
		if (err < 0)
			return err;

		/*
		 * Select 1000BASE-X register set (primary SerDes)
		 */
		reg = bcm54xx_shadow_read(phydev, BCM5482_SHD_MODE);
		bcm54xx_shadow_write(phydev, BCM5482_SHD_MODE,
				     reg | BCM5482_SHD_MODE_1000BX);

		/*
		 * LED1=ACTIVITYLED, LED3=LINKSPD[2]
		 * (Use LED1 as secondary SerDes ACTIVITY LED)
		 */
		bcm54xx_shadow_write(phydev, BCM5482_SHD_LEDS1,
			BCM5482_SHD_LEDS1_LED1(BCM_LED_SRC_ACTIVITYLED) |
			BCM5482_SHD_LEDS1_LED3(BCM_LED_SRC_LINKSPD2));

		/*
		 * Auto-negotiation doesn't seem to work quite right
		 * in this mode, so we disable it and force it to the
		 * right speed/duplex setting.  Only 'link status'
		 * is important.
		 */
		phydev->autoneg = AUTONEG_DISABLE;
		phydev->speed = SPEED_1000;
		phydev->duplex = DUPLEX_FULL;
	}

	return err;
}

static int bcm5482_read_status(struct phy_device *phydev)
{
	int err;

	err = genphy_read_status(phydev);

	if (phydev->dev_flags & PHY_BCM_FLAGS_MODE_1000BX) {
		/*
		 * Only link status matters for 1000Base-X mode, so force
		 * 1000 Mbit/s full-duplex status
		 */
		if (phydev->link) {
			phydev->speed = SPEED_1000;
			phydev->duplex = DUPLEX_FULL;
		}
	}

	return err;
}

static int bcm54xx_ack_interrupt(struct phy_device *phydev)
{
	int reg;

	/* Clear pending interrupts.  */
	reg = phy_read(phydev, MII_BCM54XX_ISR);
	if (reg < 0)
		return reg;

	return 0;
}

static int bcm54xx_config_intr(struct phy_device *phydev)
{
	int reg, err;

	reg = phy_read(phydev, MII_BCM54XX_ECR);
	if (reg < 0)
		return reg;

	if (phydev->interrupts == PHY_INTERRUPT_ENABLED)
		reg &= ~MII_BCM54XX_ECR_IM;
	else
		reg |= MII_BCM54XX_ECR_IM;

	err = phy_write(phydev, MII_BCM54XX_ECR, reg);
	return err;
}

static int bcm5481_config_aneg(struct phy_device *phydev)
{
	int ret;

	/* Aneg firsly. */
	ret = genphy_config_aneg(phydev);

	/* Then we can set up the delay. */
	if (phydev->interface == PHY_INTERFACE_MODE_RGMII_RXID) {
		u16 reg;

		/*
		 * There is no BCM5481 specification available, so down
		 * here is everything we know about "register 0x18". This
		 * at least helps BCM5481 to successfuly receive packets
		 * on MPC8360E-RDK board. Peter Barada <peterb@logicpd.com>
		 * says: "This sets delay between the RXD and RXC signals
		 * instead of using trace lengths to achieve timing".
		 */

		/* Set RDX clk delay. */
		reg = 0x7 | (0x7 << 12);
		phy_write(phydev, 0x18, reg);

		reg = phy_read(phydev, 0x18);
		/* Set RDX-RXC skew. */
		reg |= (1 << 8);
		/* Write bits 14:0. */
		reg |= (1 << 15);
		phy_write(phydev, 0x18, reg);
	}

	return ret;
}

static int brcm_phy_setbits(struct phy_device *phydev, int reg, int set)
{
	int val;

	val = phy_read(phydev, reg);
	if (val < 0)
		return val;

	return phy_write(phydev, reg, val | set);
}

static int brcm_fet_config_init(struct phy_device *phydev)
{
	int reg, err, err2, brcmtest;

	/* Reset the PHY to bring it to a known state. */
	err = phy_write(phydev, MII_BMCR, BMCR_RESET);
	if (err < 0)
		return err;

	reg = phy_read(phydev, MII_BRCM_FET_INTREG);
	if (reg < 0)
		return reg;

	/* Unmask events we are interested in and mask interrupts globally. */
	reg = MII_BRCM_FET_IR_DUPLEX_EN |
	      MII_BRCM_FET_IR_SPEED_EN |
	      MII_BRCM_FET_IR_LINK_EN |
	      MII_BRCM_FET_IR_ENABLE |
	      MII_BRCM_FET_IR_MASK;

	err = phy_write(phydev, MII_BRCM_FET_INTREG, reg);
	if (err < 0)
		return err;

	/* Enable shadow register access */
	brcmtest = phy_read(phydev, MII_BRCM_FET_BRCMTEST);
	if (brcmtest < 0)
		return brcmtest;

	reg = brcmtest | MII_BRCM_FET_BT_SRE;

	err = phy_write(phydev, MII_BRCM_FET_BRCMTEST, reg);
	if (err < 0)
		return err;

	/* Set the LED mode */
	reg = phy_read(phydev, MII_BRCM_FET_SHDW_AUXMODE4);
	if (reg < 0) {
		err = reg;
		goto done;
	}

	reg &= ~MII_BRCM_FET_SHDW_AM4_LED_MASK;
	reg |= MII_BRCM_FET_SHDW_AM4_LED_MODE1;

	err = phy_write(phydev, MII_BRCM_FET_SHDW_AUXMODE4, reg);
	if (err < 0)
		goto done;

	/* Enable auto MDIX */
	err = brcm_phy_setbits(phydev, MII_BRCM_FET_SHDW_MISCCTRL,
				       MII_BRCM_FET_SHDW_MC_FAME);
	if (err < 0)
		goto done;

	if (phydev->dev_flags & PHY_BRCM_AUTO_PWRDWN_ENABLE) {
		/* Enable auto power down */
		err = brcm_phy_setbits(phydev, MII_BRCM_FET_SHDW_AUXSTAT2,
					       MII_BRCM_FET_SHDW_AS2_APDE);
	}

done:
	/* Disable shadow register access */
	err2 = phy_write(phydev, MII_BRCM_FET_BRCMTEST, brcmtest);
	if (!err)
		err = err2;

	return err;
}

static int brcm_fet_ack_interrupt(struct phy_device *phydev)
{
	int reg;

	/* Clear pending interrupts.  */
	reg = phy_read(phydev, MII_BRCM_FET_INTREG);
	if (reg < 0)
		return reg;

	return 0;
}

static int brcm_fet_config_intr(struct phy_device *phydev)
{
	int reg, err;

	reg = phy_read(phydev, MII_BRCM_FET_INTREG);
	if (reg < 0)
		return reg;

	if (phydev->interrupts == PHY_INTERRUPT_ENABLED)
		reg &= ~MII_BRCM_FET_IR_MASK;
	else
		reg |= MII_BRCM_FET_IR_MASK;

	err = phy_write(phydev, MII_BRCM_FET_INTREG, reg);
	return err;
}

static struct phy_driver bcm5411_driver = {
	.phy_id		= PHY_ID_BCM5411,
	.phy_id_mask	= 0xfffffff0,
	.name		= "Broadcom BCM5411",
	.features	= PHY_GBIT_FEATURES |
			  SUPPORTED_Pause | SUPPORTED_Asym_Pause,
	.flags		= PHY_HAS_MAGICANEG | PHY_HAS_INTERRUPT,
	.config_init	= bcm54xx_config_init,
	.config_aneg	= genphy_config_aneg,
	.read_status	= genphy_read_status,
	.ack_interrupt	= bcm54xx_ack_interrupt,
	.config_intr	= bcm54xx_config_intr,
	.driver		= { .owner = THIS_MODULE },
};

static struct phy_driver bcm5421_driver = {
	.phy_id		= PHY_ID_BCM5421,
	.phy_id_mask	= 0xfffffff0,
	.name		= "Broadcom BCM5421",
	.features	= PHY_GBIT_FEATURES |
			  SUPPORTED_Pause | SUPPORTED_Asym_Pause,
	.flags		= PHY_HAS_MAGICANEG | PHY_HAS_INTERRUPT,
	.config_init	= bcm54xx_config_init,
	.config_aneg	= genphy_config_aneg,
	.read_status	= genphy_read_status,
	.ack_interrupt	= bcm54xx_ack_interrupt,
	.config_intr	= bcm54xx_config_intr,
	.driver		= { .owner = THIS_MODULE },
};

static struct phy_driver bcm5461_driver = {
	.phy_id		= PHY_ID_BCM5461,
	.phy_id_mask	= 0xfffffff0,
	.name		= "Broadcom BCM5461",
	.features	= PHY_GBIT_FEATURES |
			  SUPPORTED_Pause | SUPPORTED_Asym_Pause,
	.flags		= PHY_HAS_MAGICANEG | PHY_HAS_INTERRUPT,
	.config_init	= bcm54xx_config_init,
	.config_aneg	= genphy_config_aneg,
	.read_status	= genphy_read_status,
	.ack_interrupt	= bcm54xx_ack_interrupt,
	.config_intr	= bcm54xx_config_intr,
	.driver		= { .owner = THIS_MODULE },
};

static struct phy_driver bcm5464_driver = {
	.phy_id		= PHY_ID_BCM5464,
	.phy_id_mask	= 0xfffffff0,
	.name		= "Broadcom BCM5464",
	.features	= PHY_GBIT_FEATURES |
			  SUPPORTED_Pause | SUPPORTED_Asym_Pause,
	.flags		= PHY_HAS_MAGICANEG | PHY_HAS_INTERRUPT,
	.config_init	= bcm54xx_config_init,
	.config_aneg	= genphy_config_aneg,
	.read_status	= genphy_read_status,
	.ack_interrupt	= bcm54xx_ack_interrupt,
	.config_intr	= bcm54xx_config_intr,
	.driver		= { .owner = THIS_MODULE },
};

static struct phy_driver bcm5481_driver = {
	.phy_id		= PHY_ID_BCM5481,
	.phy_id_mask	= 0xfffffff0,
	.name		= "Broadcom BCM5481",
	.features	= PHY_GBIT_FEATURES |
			  SUPPORTED_Pause | SUPPORTED_Asym_Pause,
	.flags		= PHY_HAS_MAGICANEG | PHY_HAS_INTERRUPT,
	.config_init	= bcm54xx_config_init,
	.config_aneg	= bcm5481_config_aneg,
	.read_status	= genphy_read_status,
	.ack_interrupt	= bcm54xx_ack_interrupt,
	.config_intr	= bcm54xx_config_intr,
	.driver		= { .owner = THIS_MODULE },
};

static struct phy_driver bcm5482_driver = {
	.phy_id		= PHY_ID_BCM5482,
	.phy_id_mask	= 0xfffffff0,
	.name		= "Broadcom BCM5482",
	.features	= PHY_GBIT_FEATURES |
			  SUPPORTED_Pause | SUPPORTED_Asym_Pause,
	.flags		= PHY_HAS_MAGICANEG | PHY_HAS_INTERRUPT,
	.config_init	= bcm5482_config_init,
	.config_aneg	= genphy_config_aneg,
	.read_status	= bcm5482_read_status,
	.ack_interrupt	= bcm54xx_ack_interrupt,
	.config_intr	= bcm54xx_config_intr,
	.driver		= { .owner = THIS_MODULE },
};

static struct phy_driver bcm50610_driver = {
	.phy_id		= PHY_ID_BCM50610,
	.phy_id_mask	= 0xfffffff0,
	.name		= "Broadcom BCM50610",
	.features	= PHY_GBIT_FEATURES |
			  SUPPORTED_Pause | SUPPORTED_Asym_Pause,
	.flags		= PHY_HAS_MAGICANEG | PHY_HAS_INTERRUPT,
	.config_init	= bcm54xx_config_init,
	.config_aneg	= genphy_config_aneg,
	.read_status	= genphy_read_status,
	.ack_interrupt	= bcm54xx_ack_interrupt,
	.config_intr	= bcm54xx_config_intr,
	.driver		= { .owner = THIS_MODULE },
};

static struct phy_driver bcm50610m_driver = {
	.phy_id		= PHY_ID_BCM50610M,
	.phy_id_mask	= 0xfffffff0,
	.name		= "Broadcom BCM50610M",
	.features	= PHY_GBIT_FEATURES |
			  SUPPORTED_Pause | SUPPORTED_Asym_Pause,
	.flags		= PHY_HAS_MAGICANEG | PHY_HAS_INTERRUPT,
	.config_init	= bcm54xx_config_init,
	.config_aneg	= genphy_config_aneg,
	.read_status	= genphy_read_status,
	.ack_interrupt	= bcm54xx_ack_interrupt,
	.config_intr	= bcm54xx_config_intr,
	.driver		= { .owner = THIS_MODULE },
};

static struct phy_driver bcm57780_driver = {
	.phy_id		= PHY_ID_BCM57780,
	.phy_id_mask	= 0xfffffff0,
	.name		= "Broadcom BCM57780",
	.features	= PHY_GBIT_FEATURES |
			  SUPPORTED_Pause | SUPPORTED_Asym_Pause,
	.flags		= PHY_HAS_MAGICANEG | PHY_HAS_INTERRUPT,
	.config_init	= bcm54xx_config_init,
	.config_aneg	= genphy_config_aneg,
	.read_status	= genphy_read_status,
	.ack_interrupt	= bcm54xx_ack_interrupt,
	.config_intr	= bcm54xx_config_intr,
	.driver		= { .owner = THIS_MODULE },
};

static struct phy_driver bcmac131_driver = {
	.phy_id		= PHY_ID_BCMAC131,
	.phy_id_mask	= 0xfffffff0,
	.name		= "Broadcom BCMAC131",
	.features	= PHY_BASIC_FEATURES |
			  SUPPORTED_Pause | SUPPORTED_Asym_Pause,
	.flags		= PHY_HAS_MAGICANEG | PHY_HAS_INTERRUPT,
	.config_init	= brcm_fet_config_init,
	.config_aneg	= genphy_config_aneg,
	.read_status	= genphy_read_status,
	.ack_interrupt	= brcm_fet_ack_interrupt,
	.config_intr	= brcm_fet_config_intr,
	.driver		= { .owner = THIS_MODULE },
};

static struct phy_driver bcm5241_driver = {
	.phy_id		= PHY_ID_BCM5241,
	.phy_id_mask	= 0xfffffff0,
	.name		= "Broadcom BCM5241",
	.features	= PHY_BASIC_FEATURES |
			  SUPPORTED_Pause | SUPPORTED_Asym_Pause,
	.flags		= PHY_HAS_MAGICANEG | PHY_HAS_INTERRUPT,
	.config_init	= brcm_fet_config_init,
	.config_aneg	= genphy_config_aneg,
	.read_status	= genphy_read_status,
	.ack_interrupt	= brcm_fet_ack_interrupt,
	.config_intr	= brcm_fet_config_intr,
	.driver		= { .owner = THIS_MODULE },
};

static int __init broadcom_init(void)
{
	int ret;

	ret = phy_driver_register(&bcm5411_driver);
	if (ret)
		goto out_5411;
	ret = phy_driver_register(&bcm5421_driver);
	if (ret)
		goto out_5421;
	ret = phy_driver_register(&bcm5461_driver);
	if (ret)
		goto out_5461;
	ret = phy_driver_register(&bcm5464_driver);
	if (ret)
		goto out_5464;
	ret = phy_driver_register(&bcm5481_driver);
	if (ret)
		goto out_5481;
	ret = phy_driver_register(&bcm5482_driver);
	if (ret)
		goto out_5482;
	ret = phy_driver_register(&bcm50610_driver);
	if (ret)
		goto out_50610;
	ret = phy_driver_register(&bcm50610m_driver);
	if (ret)
		goto out_50610m;
	ret = phy_driver_register(&bcm57780_driver);
	if (ret)
		goto out_57780;
	ret = phy_driver_register(&bcmac131_driver);
	if (ret)
		goto out_ac131;
	ret = phy_driver_register(&bcm5241_driver);
	if (ret)
		goto out_5241;
	return ret;

out_5241:
	phy_driver_unregister(&bcmac131_driver);
out_ac131:
	phy_driver_unregister(&bcm57780_driver);
out_57780:
	phy_driver_unregister(&bcm50610m_driver);
out_50610m:
	phy_driver_unregister(&bcm50610_driver);
out_50610:
	phy_driver_unregister(&bcm5482_driver);
out_5482:
	phy_driver_unregister(&bcm5481_driver);
out_5481:
	phy_driver_unregister(&bcm5464_driver);
out_5464:
	phy_driver_unregister(&bcm5461_driver);
out_5461:
	phy_driver_unregister(&bcm5421_driver);
out_5421:
	phy_driver_unregister(&bcm5411_driver);
out_5411:
	return ret;
}

static void __exit broadcom_exit(void)
{
	phy_driver_unregister(&bcm5241_driver);
	phy_driver_unregister(&bcmac131_driver);
	phy_driver_unregister(&bcm57780_driver);
	phy_driver_unregister(&bcm50610m_driver);
	phy_driver_unregister(&bcm50610_driver);
	phy_driver_unregister(&bcm5482_driver);
	phy_driver_unregister(&bcm5481_driver);
	phy_driver_unregister(&bcm5464_driver);
	phy_driver_unregister(&bcm5461_driver);
	phy_driver_unregister(&bcm5421_driver);
	phy_driver_unregister(&bcm5411_driver);
}

module_init(broadcom_init);
module_exit(broadcom_exit);

<<<<<<< HEAD
static struct mdio_device_id broadcom_tbl[] = {
=======
static struct mdio_device_id __maybe_unused broadcom_tbl[] = {
>>>>>>> 45f53cc9
	{ PHY_ID_BCM5411, 0xfffffff0 },
	{ PHY_ID_BCM5421, 0xfffffff0 },
	{ PHY_ID_BCM5461, 0xfffffff0 },
	{ PHY_ID_BCM5464, 0xfffffff0 },
	{ PHY_ID_BCM5482, 0xfffffff0 },
	{ PHY_ID_BCM5482, 0xfffffff0 },
	{ PHY_ID_BCM50610, 0xfffffff0 },
	{ PHY_ID_BCM50610M, 0xfffffff0 },
	{ PHY_ID_BCM57780, 0xfffffff0 },
	{ PHY_ID_BCMAC131, 0xfffffff0 },
	{ PHY_ID_BCM5241, 0xfffffff0 },
	{ }
};

MODULE_DEVICE_TABLE(mdio, broadcom_tbl);<|MERGE_RESOLUTION|>--- conflicted
+++ resolved
@@ -930,11 +930,7 @@
 module_init(broadcom_init);
 module_exit(broadcom_exit);
 
-<<<<<<< HEAD
-static struct mdio_device_id broadcom_tbl[] = {
-=======
 static struct mdio_device_id __maybe_unused broadcom_tbl[] = {
->>>>>>> 45f53cc9
 	{ PHY_ID_BCM5411, 0xfffffff0 },
 	{ PHY_ID_BCM5421, 0xfffffff0 },
 	{ PHY_ID_BCM5461, 0xfffffff0 },
