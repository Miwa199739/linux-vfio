--- conflicted
+++ resolved
@@ -1640,21 +1640,6 @@
 	u32 imask;
 	int err;
 
-<<<<<<< HEAD
-	sky2_rx_start(sky2);
-}
-
-/* Bring up network interface. */
-static int sky2_up(struct net_device *dev)
-{
-	struct sky2_port *sky2 = netdev_priv(dev);
-	struct sky2_hw *hw = sky2->hw;
-	unsigned port = sky2->port;
-	u32 imask;
-	int err;
-
-=======
->>>>>>> 3cbea436
 	netif_carrier_off(dev);
 
 	err = sky2_alloc_buffers(sky2);
@@ -2477,31 +2462,8 @@
 
 	return skb;
 
-<<<<<<< HEAD
-len_error:
-	/* Truncation of overlength packets
-	   causes PHY length to not match MAC length */
-	++dev->stats.rx_length_errors;
-	if (net_ratelimit())
-		netif_info(sky2, rx_err, dev,
-			   "rx length error: status %#x length %d\n",
-			   status, length);
-	goto resubmit;
-
 error:
 	++dev->stats.rx_errors;
-	if (status & GMR_FS_RX_FF_OV) {
-		dev->stats.rx_over_errors++;
-		goto resubmit;
-	}
-
-	if (net_ratelimit())
-		netif_info(sky2, rx_err, dev,
-			   "rx error, status 0x%x length %d\n", status, length);
-=======
-error:
-	++dev->stats.rx_errors;
->>>>>>> 3cbea436
 
 	if (net_ratelimit())
 		netif_info(sky2, rx_err, dev,
@@ -2580,35 +2542,6 @@
 	}
 }
 
-<<<<<<< HEAD
-static void sky2_rx_checksum(struct sky2_port *sky2, u32 status)
-{
-	/* If this happens then driver assuming wrong format for chip type */
-	BUG_ON(sky2->hw->flags & SKY2_HW_NEW_LE);
-
-	/* Both checksum counters are programmed to start at
-	 * the same offset, so unless there is a problem they
-	 * should match. This failure is an early indication that
-	 * hardware receive checksumming won't work.
-	 */
-	if (likely((u16)(status >> 16) == (u16)status)) {
-		struct sk_buff *skb = sky2->rx_ring[sky2->rx_next].skb;
-		skb->ip_summed = CHECKSUM_COMPLETE;
-		skb->csum = le16_to_cpu(status);
-	} else {
-		dev_notice(&sky2->hw->pdev->dev,
-			   "%s: receive checksum problem (status = %#x)\n",
-			   sky2->netdev->name, status);
-
-		/* Disable checksum offload */
-		sky2->flags &= ~SKY2_FLAG_RX_CHECKSUM;
-		sky2_write32(sky2->hw, Q_ADDR(rxqaddr[sky2->port], Q_CSR),
-			     BMU_DIS_RX_CHKSUM);
-	}
-}
-
-=======
->>>>>>> 3cbea436
 static void sky2_rx_hash(struct sky2_port *sky2, u32 status)
 {
 	struct sk_buff *skb;
@@ -3395,7 +3328,6 @@
 
 	sky2_write32(hw, B0_IMSK, imask);
 	sky2_read32(hw, B0_IMSK);
-<<<<<<< HEAD
 
 	sky2_read32(hw, B0_Y2_SP_LISR);
 	napi_enable(&hw->napi);
@@ -3411,23 +3343,6 @@
 	sky2_reset(hw);
 	sky2_all_up(hw);
 
-=======
-
-	sky2_read32(hw, B0_Y2_SP_LISR);
-	napi_enable(&hw->napi);
-}
-
-static void sky2_restart(struct work_struct *work)
-{
-	struct sky2_hw *hw = container_of(work, struct sky2_hw, restart_work);
-
-	rtnl_lock();
-
-	sky2_all_down(hw);
-	sky2_reset(hw);
-	sky2_all_up(hw);
-
->>>>>>> 3cbea436
 	rtnl_unlock();
 }
 
@@ -3456,8 +3371,6 @@
 		return -EOPNOTSUPP;
 
 	sky2->wol = wol->wolopts;
-<<<<<<< HEAD
-=======
 
 	for (i = 0; i < hw->ports; i++) {
 		struct net_device *dev = hw->dev[i];
@@ -3468,7 +3381,6 @@
 	}
 	device_set_wakeup_enable(&hw->pdev->dev, enable_wakeup);
 
->>>>>>> 3cbea436
 	return 0;
 }
 
@@ -4304,12 +4216,6 @@
 static int sky2_set_flags(struct net_device *dev, u32 data)
 {
 	struct sky2_port *sky2 = netdev_priv(dev);
-<<<<<<< HEAD
-	u32 supported =
-		(sky2->hw->flags & SKY2_HW_RSS_BROKEN) ? 0 : ETH_FLAG_RXHASH;
-	int rc;
-
-=======
 	unsigned long old_feat = dev->features;
 	u32 supported = 0;
 	int rc;
@@ -4323,20 +4229,15 @@
 	printk(KERN_DEBUG "sky2 set_flags: supported %x data %x\n",
 	       supported, data);
 
->>>>>>> 3cbea436
 	rc = ethtool_op_set_flags(dev, data, supported);
 	if (rc)
 		return rc;
 
-<<<<<<< HEAD
-	rx_set_rss(dev);
-=======
 	if ((old_feat ^ dev->features) & NETIF_F_RXHASH)
 		rx_set_rss(dev);
 
 	if ((old_feat ^ dev->features) & NETIF_F_ALL_VLAN)
 		sky2_vlan_mode(dev);
->>>>>>> 3cbea436
 
 	return 0;
 }
@@ -4372,10 +4273,7 @@
 	.get_sset_count = sky2_get_sset_count,
 	.get_ethtool_stats = sky2_get_ethtool_stats,
 	.set_flags	= sky2_set_flags,
-<<<<<<< HEAD
-=======
 	.get_flags	= ethtool_op_get_flags,
->>>>>>> 3cbea436
 };
 
 #ifdef CONFIG_SKY2_DEBUG
@@ -4722,12 +4620,8 @@
 	sky2->port = port;
 
 	dev->features |= NETIF_F_IP_CSUM | NETIF_F_SG
-<<<<<<< HEAD
-		| NETIF_F_TSO  | NETIF_F_GRO;
-=======
 		| NETIF_F_TSO | NETIF_F_GRO;
 
->>>>>>> 3cbea436
 	if (highmem)
 		dev->features |= NETIF_F_HIGHDMA;
 
@@ -4735,14 +4629,7 @@
 	if (!(hw->flags & SKY2_HW_RSS_BROKEN))
 		dev->features |= NETIF_F_RXHASH;
 
-<<<<<<< HEAD
-#ifdef SKY2_VLAN_TAG_USED
-	/* The workaround for FE+ status conflicts with VLAN tag detection. */
-	if (!(sky2->hw->chip_id == CHIP_ID_YUKON_FE_P &&
-	      sky2->hw->chip_rev == CHIP_REV_YU_FE2_A0)) {
-=======
 	if (!(hw->flags & SKY2_HW_VLAN_BROKEN))
->>>>>>> 3cbea436
 		dev->features |= NETIF_F_HW_VLAN_TX | NETIF_F_HW_VLAN_RX;
 
 	/* read the mac address */
@@ -5067,11 +4954,7 @@
 	pci_set_drvdata(pdev, NULL);
 }
 
-<<<<<<< HEAD
-static int sky2_suspend(struct pci_dev *pdev, pm_message_t state)
-=======
 static int sky2_suspend(struct device *dev)
->>>>>>> 3cbea436
 {
 	struct pci_dev *pdev = to_pci_dev(dev);
 	struct sky2_hw *hw = pci_get_drvdata(pdev);
@@ -5094,11 +4977,6 @@
 			sky2_wol_init(sky2);
 	}
 
-<<<<<<< HEAD
-	device_set_wakeup_enable(&pdev->dev, wol != 0);
-
-=======
->>>>>>> 3cbea436
 	sky2_power_aux(hw);
 	rtnl_unlock();
 
@@ -5106,11 +4984,7 @@
 }
 
 #ifdef CONFIG_PM
-<<<<<<< HEAD
-static int sky2_resume(struct pci_dev *pdev)
-=======
 static int sky2_resume(struct device *dev)
->>>>>>> 3cbea436
 {
 	struct pci_dev *pdev = to_pci_dev(dev);
 	struct sky2_hw *hw = pci_get_drvdata(pdev);
@@ -5138,8 +5012,6 @@
 	pci_disable_device(pdev);
 	return err;
 }
-<<<<<<< HEAD
-=======
 
 static SIMPLE_DEV_PM_OPS(sky2_pm_ops, sky2_suspend, sky2_resume);
 #define SKY2_PM_OPS (&sky2_pm_ops)
@@ -5147,18 +5019,13 @@
 #else
 
 #define SKY2_PM_OPS NULL
->>>>>>> 3cbea436
 #endif
 
 static void sky2_shutdown(struct pci_dev *pdev)
 {
-<<<<<<< HEAD
-	sky2_suspend(pdev, PMSG_SUSPEND);
-=======
 	sky2_suspend(&pdev->dev);
 	pci_wake_from_d3(pdev, device_may_wakeup(&pdev->dev));
 	pci_set_power_state(pdev, PCI_D3hot);
->>>>>>> 3cbea436
 }
 
 static struct pci_driver sky2_driver = {
