/*
 * Copyright(c) 2005 - 2006 Attansic Corporation. All rights reserved.
 * Copyright(c) 2006 - 2007 Chris Snook <csnook@redhat.com>
 * Copyright(c) 2006 - 2008 Jay Cliburn <jcliburn@gmail.com>
 *
 * Derived from Intel e1000 driver
 * Copyright(c) 1999 - 2005 Intel Corporation. All rights reserved.
 *
 * This program is free software; you can redistribute it and/or modify it
 * under the terms of the GNU General Public License as published by the Free
 * Software Foundation; either version 2 of the License, or (at your option)
 * any later version.
 *
 * This program is distributed in the hope that it will be useful, but WITHOUT
 * ANY WARRANTY; without even the implied warranty of MERCHANTABILITY or
 * FITNESS FOR A PARTICULAR PURPOSE.  See the GNU General Public License for
 * more details.
 *
 * You should have received a copy of the GNU General Public License along with
 * this program; if not, write to the Free Software Foundation, Inc., 59
 * Temple Place - Suite 330, Boston, MA  02111-1307, USA.
 */

#ifndef ATL1_H
#define ATL1_H

#include <linux/compiler.h>
#include <linux/ethtool.h>
#include <linux/if_vlan.h>
#include <linux/mii.h>
#include <linux/module.h>
#include <linux/skbuff.h>
#include <linux/spinlock.h>
#include <linux/timer.h>
#include <linux/types.h>
#include <linux/workqueue.h>

#include "atlx.h"

#define ATLX_DRIVER_NAME "atl1"

MODULE_DESCRIPTION("Atheros L1 Gigabit Ethernet Driver");

#define atlx_adapter		atl1_adapter
#define atlx_check_for_link	atl1_check_for_link
#define atlx_check_link		atl1_check_link
#define atlx_hash_mc_addr	atl1_hash_mc_addr
#define atlx_hash_set		atl1_hash_set
#define atlx_hw			atl1_hw
#define atlx_mii_ioctl		atl1_mii_ioctl
#define atlx_read_phy_reg	atl1_read_phy_reg
#define atlx_set_mac		atl1_set_mac
#define atlx_set_mac_addr	atl1_set_mac_addr

struct atl1_adapter;
struct atl1_hw;

/* function prototypes needed by multiple files */
static u32 atl1_hash_mc_addr(struct atl1_hw *hw, u8 *mc_addr);
static void atl1_hash_set(struct atl1_hw *hw, u32 hash_value);
static void atl1_set_mac_addr(struct atl1_hw *hw);
static int atl1_mii_ioctl(struct net_device *netdev, struct ifreq *ifr,
	int cmd);
static u32 atl1_check_link(struct atl1_adapter *adapter);

/* hardware definitions specific to L1 */

/* Block IDLE Status Register */
#define IDLE_STATUS_RXMAC			0x1
#define IDLE_STATUS_TXMAC			0x2
#define IDLE_STATUS_RXQ				0x4
#define IDLE_STATUS_TXQ				0x8
#define IDLE_STATUS_DMAR			0x10
#define IDLE_STATUS_DMAW			0x20
#define IDLE_STATUS_SMB				0x40
#define IDLE_STATUS_CMB				0x80

/* MDIO Control Register */
#define MDIO_WAIT_TIMES				30

/* MAC Control Register */
#define MAC_CTRL_TX_PAUSE			0x10000
#define MAC_CTRL_SCNT				0x20000
#define MAC_CTRL_SRST_TX			0x40000
#define MAC_CTRL_TX_SIMURST			0x80000
#define MAC_CTRL_SPEED_SHIFT			20
#define MAC_CTRL_SPEED_MASK			0x300000
#define MAC_CTRL_SPEED_1000			0x2
#define MAC_CTRL_SPEED_10_100			0x1
#define MAC_CTRL_DBG_TX_BKPRESURE		0x400000
#define MAC_CTRL_TX_HUGE			0x800000
#define MAC_CTRL_RX_CHKSUM_EN			0x1000000
#define MAC_CTRL_DBG				0x8000000

/* Wake-On-Lan control register */
#define WOL_CLK_SWITCH_EN			0x8000
#define WOL_PT5_EN				0x200000
#define WOL_PT6_EN				0x400000
#define WOL_PT5_MATCH				0x8000000
#define WOL_PT6_MATCH				0x10000000

/* WOL Length ( 2 DWORD ) */
#define REG_WOL_PATTERN_LEN			0x14A4
#define WOL_PT_LEN_MASK				0x7F
#define WOL_PT0_LEN_SHIFT			0
#define WOL_PT1_LEN_SHIFT			8
#define WOL_PT2_LEN_SHIFT			16
#define WOL_PT3_LEN_SHIFT			24
#define WOL_PT4_LEN_SHIFT			0
#define WOL_PT5_LEN_SHIFT			8
#define WOL_PT6_LEN_SHIFT			16

/* Internal SRAM Partition Registers, low 32 bits */
#define REG_SRAM_RFD_LEN			0x1504
#define REG_SRAM_RRD_ADDR			0x1508
#define REG_SRAM_RRD_LEN			0x150C
#define REG_SRAM_TPD_ADDR			0x1510
#define REG_SRAM_TPD_LEN			0x1514
#define REG_SRAM_TRD_ADDR			0x1518
#define REG_SRAM_TRD_LEN			0x151C
#define REG_SRAM_RXF_ADDR			0x1520
#define REG_SRAM_RXF_LEN			0x1524
#define REG_SRAM_TXF_ADDR			0x1528
#define REG_SRAM_TXF_LEN			0x152C
#define REG_SRAM_TCPH_PATH_ADDR			0x1530
#define SRAM_TCPH_ADDR_MASK			0xFFF
#define SRAM_TCPH_ADDR_SHIFT			0
#define SRAM_PATH_ADDR_MASK			0xFFF
#define SRAM_PATH_ADDR_SHIFT			16

/* Load Ptr Register */
#define REG_LOAD_PTR				0x1534

/* Descriptor Control registers, low 32 bits */
#define REG_DESC_RFD_ADDR_LO			0x1544
#define REG_DESC_RRD_ADDR_LO			0x1548
#define REG_DESC_TPD_ADDR_LO			0x154C
#define REG_DESC_CMB_ADDR_LO			0x1550
#define REG_DESC_SMB_ADDR_LO			0x1554
#define REG_DESC_RFD_RRD_RING_SIZE		0x1558
#define DESC_RFD_RING_SIZE_MASK			0x7FF
#define DESC_RFD_RING_SIZE_SHIFT		0
#define DESC_RRD_RING_SIZE_MASK			0x7FF
#define DESC_RRD_RING_SIZE_SHIFT		16
#define REG_DESC_TPD_RING_SIZE			0x155C
#define DESC_TPD_RING_SIZE_MASK			0x3FF
#define DESC_TPD_RING_SIZE_SHIFT		0

/* TXQ Control Register */
#define REG_TXQ_CTRL				0x1580
#define TXQ_CTRL_TPD_BURST_NUM_SHIFT		0
#define TXQ_CTRL_TPD_BURST_NUM_MASK		0x1F
#define TXQ_CTRL_EN				0x20
#define TXQ_CTRL_ENH_MODE			0x40
#define TXQ_CTRL_TPD_FETCH_TH_SHIFT		8
#define TXQ_CTRL_TPD_FETCH_TH_MASK		0x3F
#define TXQ_CTRL_TXF_BURST_NUM_SHIFT		16
#define TXQ_CTRL_TXF_BURST_NUM_MASK		0xFFFF

/* Jumbo packet Threshold for task offload */
#define REG_TX_JUMBO_TASK_TH_TPD_IPG		0x1584
#define TX_JUMBO_TASK_TH_MASK			0x7FF
#define TX_JUMBO_TASK_TH_SHIFT			0
#define TX_TPD_MIN_IPG_MASK			0x1F
#define TX_TPD_MIN_IPG_SHIFT			16

/* RXQ Control Register */
#define REG_RXQ_CTRL				0x15A0
#define RXQ_CTRL_RFD_BURST_NUM_SHIFT		0
#define RXQ_CTRL_RFD_BURST_NUM_MASK		0xFF
#define RXQ_CTRL_RRD_BURST_THRESH_SHIFT		8
#define RXQ_CTRL_RRD_BURST_THRESH_MASK		0xFF
#define RXQ_CTRL_RFD_PREF_MIN_IPG_SHIFT		16
#define RXQ_CTRL_RFD_PREF_MIN_IPG_MASK		0x1F
#define RXQ_CTRL_CUT_THRU_EN			0x40000000
#define RXQ_CTRL_EN				0x80000000

/* Rx jumbo packet threshold and rrd  retirement timer */
#define REG_RXQ_JMBOSZ_RRDTIM			0x15A4
#define RXQ_JMBOSZ_TH_MASK			0x7FF
#define RXQ_JMBOSZ_TH_SHIFT			0
#define RXQ_JMBO_LKAH_MASK			0xF
#define RXQ_JMBO_LKAH_SHIFT			11
#define RXQ_RRD_TIMER_MASK			0xFFFF
#define RXQ_RRD_TIMER_SHIFT			16

/* RFD flow control register */
#define REG_RXQ_RXF_PAUSE_THRESH		0x15A8
#define RXQ_RXF_PAUSE_TH_HI_SHIFT		16
#define RXQ_RXF_PAUSE_TH_HI_MASK		0xFFF
#define RXQ_RXF_PAUSE_TH_LO_SHIFT		0
#define RXQ_RXF_PAUSE_TH_LO_MASK		0xFFF

/* RRD flow control register */
#define REG_RXQ_RRD_PAUSE_THRESH		0x15AC
#define RXQ_RRD_PAUSE_TH_HI_SHIFT		0
#define RXQ_RRD_PAUSE_TH_HI_MASK		0xFFF
#define RXQ_RRD_PAUSE_TH_LO_SHIFT		16
#define RXQ_RRD_PAUSE_TH_LO_MASK		0xFFF

/* DMA Engine Control Register */
#define REG_DMA_CTRL				0x15C0
#define DMA_CTRL_DMAR_IN_ORDER			0x1
#define DMA_CTRL_DMAR_ENH_ORDER			0x2
#define DMA_CTRL_DMAR_OUT_ORDER			0x4
#define DMA_CTRL_RCB_VALUE			0x8
#define DMA_CTRL_DMAR_BURST_LEN_SHIFT		4
#define DMA_CTRL_DMAR_BURST_LEN_MASK		7
#define DMA_CTRL_DMAW_BURST_LEN_SHIFT		7
#define DMA_CTRL_DMAW_BURST_LEN_MASK		7
#define DMA_CTRL_DMAR_EN			0x400
#define DMA_CTRL_DMAW_EN			0x800

/* CMB/SMB Control Register */
#define REG_CSMB_CTRL				0x15D0
#define CSMB_CTRL_CMB_NOW			1
#define CSMB_CTRL_SMB_NOW			2
#define CSMB_CTRL_CMB_EN			4
#define CSMB_CTRL_SMB_EN			8

/* CMB DMA Write Threshold Register */
#define REG_CMB_WRITE_TH			0x15D4
#define CMB_RRD_TH_SHIFT			0
#define CMB_RRD_TH_MASK				0x7FF
#define CMB_TPD_TH_SHIFT			16
#define CMB_TPD_TH_MASK				0x7FF

/* RX/TX count-down timer to trigger CMB-write. 2us resolution. */
#define REG_CMB_WRITE_TIMER			0x15D8
#define CMB_RX_TM_SHIFT				0
#define CMB_RX_TM_MASK				0xFFFF
#define CMB_TX_TM_SHIFT				16
#define CMB_TX_TM_MASK				0xFFFF

/* Number of packet received since last CMB write */
#define REG_CMB_RX_PKT_CNT			0x15DC

/* Number of packet transmitted since last CMB write */
#define REG_CMB_TX_PKT_CNT			0x15E0

/* SMB auto DMA timer register */
#define REG_SMB_TIMER				0x15E4

/* Mailbox Register */
#define REG_MAILBOX				0x15F0
#define MB_RFD_PROD_INDX_SHIFT			0
#define MB_RFD_PROD_INDX_MASK			0x7FF
#define MB_RRD_CONS_INDX_SHIFT			11
#define MB_RRD_CONS_INDX_MASK			0x7FF
#define MB_TPD_PROD_INDX_SHIFT			22
#define MB_TPD_PROD_INDX_MASK			0x3FF

/* Interrupt Status Register */
#define ISR_SMB					0x1
#define ISR_TIMER				0x2
#define ISR_MANUAL				0x4
#define ISR_RXF_OV				0x8
#define ISR_RFD_UNRUN				0x10
#define ISR_RRD_OV				0x20
#define ISR_TXF_UNRUN				0x40
#define ISR_LINK				0x80
#define ISR_HOST_RFD_UNRUN			0x100
#define ISR_HOST_RRD_OV				0x200
#define ISR_DMAR_TO_RST				0x400
#define ISR_DMAW_TO_RST				0x800
#define ISR_GPHY				0x1000
#define ISR_RX_PKT				0x10000
#define ISR_TX_PKT				0x20000
#define ISR_TX_DMA				0x40000
#define ISR_RX_DMA				0x80000
#define ISR_CMB_RX				0x100000
#define ISR_CMB_TX				0x200000
#define ISR_MAC_RX				0x400000
#define ISR_MAC_TX				0x800000
#define ISR_DIS_SMB				0x20000000
#define ISR_DIS_DMA				0x40000000

/* Normal Interrupt mask without RX/TX enabled */
#define IMR_NORXTX_MASK	(\
	ISR_SMB		|\
	ISR_GPHY	|\
	ISR_PHY_LINKDOWN|\
	ISR_DMAR_TO_RST	|\
	ISR_DMAW_TO_RST)

/* Normal Interrupt mask  */
#define IMR_NORMAL_MASK	(\
	IMR_NORXTX_MASK	|\
	ISR_CMB_TX	|\
	ISR_CMB_RX)

/* Debug Interrupt Mask  (enable all interrupt) */
#define IMR_DEBUG_MASK	(\
	ISR_SMB		|\
	ISR_TIMER	|\
	ISR_MANUAL	|\
	ISR_RXF_OV	|\
	ISR_RFD_UNRUN	|\
	ISR_RRD_OV	|\
	ISR_TXF_UNRUN	|\
	ISR_LINK	|\
	ISR_CMB_TX	|\
	ISR_CMB_RX	|\
	ISR_RX_PKT	|\
	ISR_TX_PKT	|\
	ISR_MAC_RX	|\
	ISR_MAC_TX)

#define MEDIA_TYPE_1000M_FULL			1
#define MEDIA_TYPE_100M_FULL			2
#define MEDIA_TYPE_100M_HALF			3
#define MEDIA_TYPE_10M_FULL			4
#define MEDIA_TYPE_10M_HALF			5

#define AUTONEG_ADVERTISE_SPEED_DEFAULT		0x002F	/* All but 1000-Half */

#define MAX_JUMBO_FRAME_SIZE			10240

#define ATL1_EEDUMP_LEN				48

/* Statistics counters collected by the MAC */
struct stats_msg_block {
	/* rx */
	u32 rx_ok;		/* good RX packets */
	u32 rx_bcast;		/* good RX broadcast packets */
	u32 rx_mcast;		/* good RX multicast packets */
	u32 rx_pause;		/* RX pause frames */
	u32 rx_ctrl;		/* RX control packets other than pause frames */
	u32 rx_fcs_err;		/* RX packets with bad FCS */
	u32 rx_len_err;		/* RX packets with length != actual size */
	u32 rx_byte_cnt;	/* good bytes received. FCS is NOT included */
	u32 rx_runt;		/* RX packets < 64 bytes with good FCS */
	u32 rx_frag;		/* RX packets < 64 bytes with bad FCS */
	u32 rx_sz_64;		/* 64 byte RX packets */
	u32 rx_sz_65_127;
	u32 rx_sz_128_255;
	u32 rx_sz_256_511;
	u32 rx_sz_512_1023;
	u32 rx_sz_1024_1518;
	u32 rx_sz_1519_max;	/* 1519 byte to MTU RX packets */
	u32 rx_sz_ov;		/* truncated RX packets > MTU */
	u32 rx_rxf_ov;		/* frames dropped due to RX FIFO overflow */
	u32 rx_rrd_ov;		/* frames dropped due to RRD overflow */
	u32 rx_align_err;	/* alignment errors */
	u32 rx_bcast_byte_cnt;	/* RX broadcast bytes, excluding FCS */
	u32 rx_mcast_byte_cnt;	/* RX multicast bytes, excluding FCS */
	u32 rx_err_addr;	/* packets dropped due to address filtering */

	/* tx */
	u32 tx_ok;		/* good TX packets */
	u32 tx_bcast;		/* good TX broadcast packets */
	u32 tx_mcast;		/* good TX multicast packets */
	u32 tx_pause;		/* TX pause frames */
	u32 tx_exc_defer;	/* TX packets deferred excessively */
	u32 tx_ctrl;		/* TX control frames, excluding pause frames */
	u32 tx_defer;		/* TX packets deferred */
	u32 tx_byte_cnt;	/* bytes transmitted, FCS is NOT included */
	u32 tx_sz_64;		/* 64 byte TX packets */
	u32 tx_sz_65_127;
	u32 tx_sz_128_255;
	u32 tx_sz_256_511;
	u32 tx_sz_512_1023;
	u32 tx_sz_1024_1518;
	u32 tx_sz_1519_max;	/* 1519 byte to MTU TX packets */
	u32 tx_1_col;		/* packets TX after a single collision */
	u32 tx_2_col;		/* packets TX after multiple collisions */
	u32 tx_late_col;	/* TX packets with late collisions */
	u32 tx_abort_col;	/* TX packets aborted w/excessive collisions */
	u32 tx_underrun;	/* TX packets aborted due to TX FIFO underrun
				 * or TRD FIFO underrun */
	u32 tx_rd_eop;		/* reads beyond the EOP into the next frame
				 * when TRD was not written timely */
	u32 tx_len_err;		/* TX packets where length != actual size */
	u32 tx_trunc;		/* TX packets truncated due to size > MTU */
	u32 tx_bcast_byte;	/* broadcast bytes transmitted, excluding FCS */
	u32 tx_mcast_byte;	/* multicast bytes transmitted, excluding FCS */
	u32 smb_updated;	/* 1: SMB Updated. This is used by software to
				 * indicate the statistics update. Software
				 * should clear this bit after retrieving the
				 * statistics information. */
};

/* Coalescing Message Block */
struct coals_msg_block {
	u32 int_stats;		/* interrupt status */
	u16 rrd_prod_idx;	/* TRD Producer Index. */
	u16 rfd_cons_idx;	/* RFD Consumer Index. */
	u16 update;		/* Selene sets this bit every time it DMAs the
				 * CMB to host memory. Software should clear
				 * this bit when CMB info is processed. */
	u16 tpd_cons_idx;	/* TPD Consumer Index. */
};

/* RRD descriptor */
struct rx_return_desc {
	u8 num_buf;	/* Number of RFD buffers used by the received packet */
	u8 resved;
	u16 buf_indx;	/* RFD Index of the first buffer */
	union {
		u32 valid;
		struct {
			u16 rx_chksum;
			u16 pkt_size;
		} xsum_sz;
	} xsz;

	u16 pkt_flg;	/* Packet flags */
	u16 err_flg;	/* Error flags */
	u16 resved2;
	u16 vlan_tag;	/* VLAN TAG */
};

#define PACKET_FLAG_ETH_TYPE	0x0080
#define PACKET_FLAG_VLAN_INS	0x0100
#define PACKET_FLAG_ERR		0x0200
#define PACKET_FLAG_IPV4	0x0400
#define PACKET_FLAG_UDP		0x0800
#define PACKET_FLAG_TCP		0x1000
#define PACKET_FLAG_BCAST	0x2000
#define PACKET_FLAG_MCAST	0x4000
#define PACKET_FLAG_PAUSE	0x8000

#define ERR_FLAG_CRC		0x0001
#define ERR_FLAG_CODE		0x0002
#define ERR_FLAG_DRIBBLE	0x0004
#define ERR_FLAG_RUNT		0x0008
#define ERR_FLAG_OV		0x0010
#define ERR_FLAG_TRUNC		0x0020
#define ERR_FLAG_IP_CHKSUM	0x0040
#define ERR_FLAG_L4_CHKSUM	0x0080
#define ERR_FLAG_LEN		0x0100
#define ERR_FLAG_DES_ADDR	0x0200

/* RFD descriptor */
struct rx_free_desc {
	__le64 buffer_addr;	/* Address of the descriptor's data buffer */
	__le16 buf_len;		/* Size of the receive buffer in host memory */
	u16 coalese;		/* Update consumer index to host after the
				 * reception of this frame */
	/* __packed is required */
} __packed;

/*
 * The L1 transmit packet descriptor is comprised of four 32-bit words.
 *
 *	31					0
 *	+---------------------------------------+
 *      |	Word 0: Buffer addr lo 		|
 *      +---------------------------------------+
 *      |	Word 1: Buffer addr hi		|
 *      +---------------------------------------+
 *      |		Word 2			|
 *      +---------------------------------------+
 *      |		Word 3			|
 *      +---------------------------------------+
 *
 * Words 0 and 1 combine to form a 64-bit buffer address.
 *
 * Word 2 is self explanatory in the #define block below.
 *
 * Word 3 has two forms, depending upon the state of bits 3 and 4.
 * If bits 3 and 4 are both zero, then bits 14:31 are unused by the
 * hardware.  Otherwise, if either bit 3 or 4 is set, the definition
 * of bits 14:31 vary according to the following depiction.
 *
 *	0	End of packet			0	End of packet
 *	1	Coalesce			1	Coalesce
 *	2	Insert VLAN tag			2	Insert VLAN tag
 *	3	Custom csum enable = 0		3	Custom csum enable = 1
 *	4	Segment enable = 1		4	Segment enable = 0
 *	5	Generate IP checksum		5	Generate IP checksum
 *	6	Generate TCP checksum		6	Generate TCP checksum
 *	7	Generate UDP checksum		7	Generate UDP checksum
 *	8	VLAN tagged			8	VLAN tagged
 *	9	Ethernet frame type		9	Ethernet frame type
 *	10-+ 					10-+
 *	11 |	IP hdr length (10:13)		11 |	IP hdr length (10:13)
 *	12 |	(num 32-bit words)		12 |	(num 32-bit words)
 *	13-+					13-+
 *	14-+					14	Unused
 *	15 |	TCP hdr length (14:17)		15	Unused
 *	16 |	(num 32-bit words)		16-+
 *	17-+					17 |
 *	18	Header TPD flag			18 |
 *	19-+					19 |	Payload offset
 *	20 |					20 |	    (16:23)
 *	21 |					21 |
 *	22 |					22 |
 *	23 |					23-+
 *	24 |					24-+
 *	25 |	MSS (19:31)			25 |
 *	26 |					26 |
 *	27 |					27 |	Custom csum offset
 *	28 |					28 |	     (24:31)
 *	29 |					29 |
 *	30 |					30 |
 *	31-+					31-+
 */

/* tpd word 2 */
#define TPD_BUFLEN_MASK		0x3FFF
#define TPD_BUFLEN_SHIFT	0
#define TPD_DMAINT_MASK		0x0001
#define TPD_DMAINT_SHIFT	14
#define TPD_PKTNT_MASK		0x0001
#define TPD_PKTINT_SHIFT	15
#define TPD_VLANTAG_MASK	0xFFFF
#define TPD_VLANTAG_SHIFT	16

/* tpd word 3 bits 0:13 */
#define TPD_EOP_MASK		0x0001
#define TPD_EOP_SHIFT		0
#define TPD_COALESCE_MASK	0x0001
#define TPD_COALESCE_SHIFT	1
#define TPD_INS_VL_TAG_MASK	0x0001
#define TPD_INS_VL_TAG_SHIFT	2
#define TPD_CUST_CSUM_EN_MASK	0x0001
#define TPD_CUST_CSUM_EN_SHIFT	3
#define TPD_SEGMENT_EN_MASK	0x0001
#define TPD_SEGMENT_EN_SHIFT	4
#define TPD_IP_CSUM_MASK	0x0001
#define TPD_IP_CSUM_SHIFT	5
#define TPD_TCP_CSUM_MASK	0x0001
#define TPD_TCP_CSUM_SHIFT	6
#define TPD_UDP_CSUM_MASK	0x0001
#define TPD_UDP_CSUM_SHIFT	7
#define TPD_VL_TAGGED_MASK	0x0001
#define TPD_VL_TAGGED_SHIFT	8
#define TPD_ETHTYPE_MASK	0x0001
#define TPD_ETHTYPE_SHIFT	9
#define TPD_IPHL_MASK		0x000F
#define TPD_IPHL_SHIFT		10

/* tpd word 3 bits 14:31 if segment enabled */
#define TPD_TCPHDRLEN_MASK	0x000F
#define TPD_TCPHDRLEN_SHIFT	14
#define TPD_HDRFLAG_MASK	0x0001
#define TPD_HDRFLAG_SHIFT	18
#define TPD_MSS_MASK		0x1FFF
#define TPD_MSS_SHIFT		19

/* tpd word 3 bits 16:31 if custom csum enabled */
#define TPD_PLOADOFFSET_MASK	0x00FF
#define TPD_PLOADOFFSET_SHIFT	16
#define TPD_CCSUMOFFSET_MASK	0x00FF
#define TPD_CCSUMOFFSET_SHIFT	24

struct tx_packet_desc {
	__le64 buffer_addr;
	__le32 word2;
	__le32 word3;
};

/* DMA Order Settings */
enum atl1_dma_order {
	atl1_dma_ord_in = 1,
	atl1_dma_ord_enh = 2,
	atl1_dma_ord_out = 4
};

enum atl1_dma_rcb {
	atl1_rcb_64 = 0,
	atl1_rcb_128 = 1
};

enum atl1_dma_req_block {
	atl1_dma_req_128 = 0,
	atl1_dma_req_256 = 1,
	atl1_dma_req_512 = 2,
	atl1_dma_req_1024 = 3,
	atl1_dma_req_2048 = 4,
	atl1_dma_req_4096 = 5
};

#define ATL1_MAX_INTR		3
#define ATL1_MAX_TX_BUF_LEN	0x3000	/* 12288 bytes */

#define ATL1_DEFAULT_TPD	256
#define ATL1_MAX_TPD		1024
#define ATL1_MIN_TPD		64
#define ATL1_DEFAULT_RFD	512
#define ATL1_MIN_RFD		128
#define ATL1_MAX_RFD		2048
#define ATL1_REG_COUNT		1538

#define ATL1_GET_DESC(R, i, type)	(&(((type *)((R)->desc))[i]))
#define ATL1_RFD_DESC(R, i)	ATL1_GET_DESC(R, i, struct rx_free_desc)
#define ATL1_TPD_DESC(R, i)	ATL1_GET_DESC(R, i, struct tx_packet_desc)
#define ATL1_RRD_DESC(R, i)	ATL1_GET_DESC(R, i, struct rx_return_desc)

/*
 * atl1_ring_header represents a single, contiguous block of DMA space
 * mapped for the three descriptor rings (tpd, rfd, rrd) and the two
 * message blocks (cmb, smb) described below
 */
struct atl1_ring_header {
	void *desc;		/* virtual address */
	dma_addr_t dma;		/* physical address*/
	unsigned int size;	/* length in bytes */
};

/*
 * atl1_buffer is wrapper around a pointer to a socket buffer
 * so a DMA handle can be stored along with the skb
 */
struct atl1_buffer {
	struct sk_buff *skb;	/* socket buffer */
	u16 length;		/* rx buffer length */
	u16 alloced;		/* 1 if skb allocated */
	dma_addr_t dma;
};

/* transmit packet descriptor (tpd) ring */
struct atl1_tpd_ring {
	void *desc;		/* descriptor ring virtual address */
	dma_addr_t dma;		/* descriptor ring physical address */
	u16 size;		/* descriptor ring length in bytes */
	u16 count;		/* number of descriptors in the ring */
	u16 hw_idx;		/* hardware index */
	atomic_t next_to_clean;
	atomic_t next_to_use;
	struct atl1_buffer *buffer_info;
};

/* receive free descriptor (rfd) ring */
struct atl1_rfd_ring {
	void *desc;		/* descriptor ring virtual address */
	dma_addr_t dma;		/* descriptor ring physical address */
	u16 size;		/* descriptor ring length in bytes */
	u16 count;		/* number of descriptors in the ring */
	atomic_t next_to_use;
	u16 next_to_clean;
	struct atl1_buffer *buffer_info;
};

/* receive return descriptor (rrd) ring */
struct atl1_rrd_ring {
	void *desc;		/* descriptor ring virtual address */
	dma_addr_t dma;		/* descriptor ring physical address */
	unsigned int size;	/* descriptor ring length in bytes */
	u16 count;		/* number of descriptors in the ring */
	u16 next_to_use;
	atomic_t next_to_clean;
};

/* coalescing message block (cmb) */
struct atl1_cmb {
	struct coals_msg_block *cmb;
	dma_addr_t dma;
};

/* statistics message block (smb) */
struct atl1_smb {
	struct stats_msg_block *smb;
	dma_addr_t dma;
};

/* Statistics counters */
struct atl1_sft_stats {
	u64 rx_packets;
	u64 tx_packets;
	u64 rx_bytes;
	u64 tx_bytes;
	u64 multicast;
	u64 collisions;
	u64 rx_errors;
	u64 rx_length_errors;
	u64 rx_crc_errors;
	u64 rx_frame_errors;
	u64 rx_fifo_errors;
	u64 rx_missed_errors;
	u64 tx_errors;
	u64 tx_fifo_errors;
	u64 tx_aborted_errors;
	u64 tx_window_errors;
	u64 tx_carrier_errors;
	u64 tx_pause;		/* TX pause frames */
	u64 excecol;		/* TX packets w/ excessive collisions */
	u64 deffer;		/* TX packets deferred */
	u64 scc;		/* packets TX after a single collision */
	u64 mcc;		/* packets TX after multiple collisions */
	u64 latecol;		/* TX packets w/ late collisions */
	u64 tx_underun;		/* TX packets aborted due to TX FIFO underrun
				 * or TRD FIFO underrun */
	u64 tx_trunc;		/* TX packets truncated due to size > MTU */
	u64 rx_pause;		/* num Pause packets received. */
	u64 rx_rrd_ov;
	u64 rx_trunc;
};

/* hardware structure */
struct atl1_hw {
	u8 __iomem *hw_addr;
	struct atl1_adapter *back;
	enum atl1_dma_order dma_ord;
	enum atl1_dma_rcb rcb_value;
	enum atl1_dma_req_block dmar_block;
	enum atl1_dma_req_block dmaw_block;
	u8 preamble_len;
	u8 max_retry;
	u8 jam_ipg;		/* IPG to start JAM for collision based flow
				 * control in half-duplex mode. In units of
				 * 8-bit time */
	u8 ipgt;		/* Desired back to back inter-packet gap.
				 * The default is 96-bit time */
	u8 min_ifg;		/* Minimum number of IFG to enforce in between
				 * receive frames. Frame gap below such IFP
				 * is dropped */
	u8 ipgr1;		/* 64bit Carrier-Sense window */
	u8 ipgr2;		/* 96-bit IPG window */
	u8 tpd_burst;		/* Number of TPD to prefetch in cache-aligned
				 * burst. Each TPD is 16 bytes long */
	u8 rfd_burst;		/* Number of RFD to prefetch in cache-aligned
				 * burst. Each RFD is 12 bytes long */
	u8 rfd_fetch_gap;
	u8 rrd_burst;		/* Threshold number of RRDs that can be retired
				 * in a burst. Each RRD is 16 bytes long */
	u8 tpd_fetch_th;
	u8 tpd_fetch_gap;
	u16 tx_jumbo_task_th;
	u16 txf_burst;		/* Number of data bytes to read in a cache-
				 * aligned burst. Each SRAM entry is 8 bytes */
	u16 rx_jumbo_th;	/* Jumbo packet size for non-VLAN packet. VLAN
				 * packets should add 4 bytes */
	u16 rx_jumbo_lkah;
	u16 rrd_ret_timer;	/* RRD retirement timer. Decrement by 1 after
				 * every 512ns passes. */
	u16 lcol;		/* Collision Window */

	u16 cmb_tpd;
	u16 cmb_rrd;
	u16 cmb_rx_timer;
	u16 cmb_tx_timer;
	u32 smb_timer;
	u16 media_type;
	u16 autoneg_advertised;

	u16 mii_autoneg_adv_reg;
	u16 mii_1000t_ctrl_reg;

	u32 max_frame_size;
	u32 min_frame_size;

	u16 dev_rev;

	/* spi flash */
	u8 flash_vendor;

	u8 mac_addr[ETH_ALEN];
	u8 perm_mac_addr[ETH_ALEN];

	bool phy_configured;
};

struct atl1_adapter {
	struct net_device *netdev;
	struct pci_dev *pdev;

	struct atl1_sft_stats soft_stats;
	u32 rx_buffer_len;
	u32 wol;
	u16 link_speed;
	u16 link_duplex;
	spinlock_t lock;
<<<<<<< HEAD
=======
	struct napi_struct napi;
>>>>>>> 61011677
	struct work_struct reset_dev_task;
	struct work_struct link_chg_task;

	struct timer_list phy_config_timer;
	bool phy_timer_pending;

	/* all descriptor rings' memory */
	struct atl1_ring_header ring_header;

	/* TX */
	struct atl1_tpd_ring tpd_ring;
	spinlock_t mb_lock;

	/* RX */
	struct atl1_rfd_ring rfd_ring;
	struct atl1_rrd_ring rrd_ring;
	u64 hw_csum_err;
	u64 hw_csum_good;
	u32 msg_enable;
	u16 imt;		/* interrupt moderator timer (2us resolution) */
	u16 ict;		/* interrupt clear timer (2us resolution */
	struct mii_if_info mii;	/* MII interface info */

	/*
	 * Use this value to check is napi handler allowed to
	 * enable ints or not
	 */
	bool int_enabled;

	u32 bd_number;		/* board number */
	bool pci_using_64;
	struct atl1_hw hw;
	struct atl1_smb smb;
	struct atl1_cmb cmb;
};

#endif /* ATL1_H */<|MERGE_RESOLUTION|>--- conflicted
+++ resolved
@@ -762,10 +762,7 @@
 	u16 link_speed;
 	u16 link_duplex;
 	spinlock_t lock;
-<<<<<<< HEAD
-=======
 	struct napi_struct napi;
->>>>>>> 61011677
 	struct work_struct reset_dev_task;
 	struct work_struct link_chg_task;
 
