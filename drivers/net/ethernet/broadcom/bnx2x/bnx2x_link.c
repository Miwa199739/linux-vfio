/* Copyright 2008-2012 Broadcom Corporation
 *
 * Unless you and Broadcom execute a separate written software license
 * agreement governing use of this software, this software is licensed to you
 * under the terms of the GNU General Public License version 2, available
 * at http://www.gnu.org/licenses/old-licenses/gpl-2.0.html (the "GPL").
 *
 * Notwithstanding the above, under no circumstances may you combine this
 * software in any way with any other Broadcom software provided under a
 * license other than the GPL, without Broadcom's express prior written
 * consent.
 *
 * Written by Yaniv Rosner
 *
 */

#define pr_fmt(fmt) KBUILD_MODNAME ": " fmt

#include <linux/kernel.h>
#include <linux/errno.h>
#include <linux/pci.h>
#include <linux/netdevice.h>
#include <linux/delay.h>
#include <linux/ethtool.h>
#include <linux/mutex.h>

#include "bnx2x.h"
#include "bnx2x_cmn.h"

/********************************************************/
#define ETH_HLEN			14
/* L2 header size + 2*VLANs (8 bytes) + LLC SNAP (8 bytes) */
#define ETH_OVREHEAD			(ETH_HLEN + 8 + 8)
#define ETH_MIN_PACKET_SIZE		60
#define ETH_MAX_PACKET_SIZE		1500
#define ETH_MAX_JUMBO_PACKET_SIZE	9600
#define MDIO_ACCESS_TIMEOUT		1000
#define WC_LANE_MAX			4
#define I2C_SWITCH_WIDTH		2
#define I2C_BSC0			0
#define I2C_BSC1			1
#define I2C_WA_RETRY_CNT		3
#define MCPR_IMC_COMMAND_READ_OP	1
#define MCPR_IMC_COMMAND_WRITE_OP	2

/* LED Blink rate that will achieve ~15.9Hz */
#define LED_BLINK_RATE_VAL_E3		354
#define LED_BLINK_RATE_VAL_E1X_E2	480
/***********************************************************/
/*			Shortcut definitions		   */
/***********************************************************/

#define NIG_LATCH_BC_ENABLE_MI_INT 0

#define NIG_STATUS_EMAC0_MI_INT \
		NIG_STATUS_INTERRUPT_PORT0_REG_STATUS_EMAC0_MISC_MI_INT
#define NIG_STATUS_XGXS0_LINK10G \
		NIG_STATUS_INTERRUPT_PORT0_REG_STATUS_XGXS0_LINK10G
#define NIG_STATUS_XGXS0_LINK_STATUS \
		NIG_STATUS_INTERRUPT_PORT0_REG_STATUS_XGXS0_LINK_STATUS
#define NIG_STATUS_XGXS0_LINK_STATUS_SIZE \
		NIG_STATUS_INTERRUPT_PORT0_REG_STATUS_XGXS0_LINK_STATUS_SIZE
#define NIG_STATUS_SERDES0_LINK_STATUS \
		NIG_STATUS_INTERRUPT_PORT0_REG_STATUS_SERDES0_LINK_STATUS
#define NIG_MASK_MI_INT \
		NIG_MASK_INTERRUPT_PORT0_REG_MASK_EMAC0_MISC_MI_INT
#define NIG_MASK_XGXS0_LINK10G \
		NIG_MASK_INTERRUPT_PORT0_REG_MASK_XGXS0_LINK10G
#define NIG_MASK_XGXS0_LINK_STATUS \
		NIG_MASK_INTERRUPT_PORT0_REG_MASK_XGXS0_LINK_STATUS
#define NIG_MASK_SERDES0_LINK_STATUS \
		NIG_MASK_INTERRUPT_PORT0_REG_MASK_SERDES0_LINK_STATUS

#define MDIO_AN_CL73_OR_37_COMPLETE \
		(MDIO_GP_STATUS_TOP_AN_STATUS1_CL73_AUTONEG_COMPLETE | \
		 MDIO_GP_STATUS_TOP_AN_STATUS1_CL37_AUTONEG_COMPLETE)

#define XGXS_RESET_BITS \
	(MISC_REGISTERS_RESET_REG_3_MISC_NIG_MUX_XGXS0_RSTB_HW |   \
	 MISC_REGISTERS_RESET_REG_3_MISC_NIG_MUX_XGXS0_IDDQ |      \
	 MISC_REGISTERS_RESET_REG_3_MISC_NIG_MUX_XGXS0_PWRDWN |    \
	 MISC_REGISTERS_RESET_REG_3_MISC_NIG_MUX_XGXS0_PWRDWN_SD | \
	 MISC_REGISTERS_RESET_REG_3_MISC_NIG_MUX_XGXS0_TXD_FIFO_RSTB)

#define SERDES_RESET_BITS \
	(MISC_REGISTERS_RESET_REG_3_MISC_NIG_MUX_SERDES0_RSTB_HW | \
	 MISC_REGISTERS_RESET_REG_3_MISC_NIG_MUX_SERDES0_IDDQ |    \
	 MISC_REGISTERS_RESET_REG_3_MISC_NIG_MUX_SERDES0_PWRDWN |  \
	 MISC_REGISTERS_RESET_REG_3_MISC_NIG_MUX_SERDES0_PWRDWN_SD)

#define AUTONEG_CL37		SHARED_HW_CFG_AN_ENABLE_CL37
#define AUTONEG_CL73		SHARED_HW_CFG_AN_ENABLE_CL73
#define AUTONEG_BAM		SHARED_HW_CFG_AN_ENABLE_BAM
#define AUTONEG_PARALLEL \
				SHARED_HW_CFG_AN_ENABLE_PARALLEL_DETECTION
#define AUTONEG_SGMII_FIBER_AUTODET \
				SHARED_HW_CFG_AN_EN_SGMII_FIBER_AUTO_DETECT
#define AUTONEG_REMOTE_PHY	SHARED_HW_CFG_AN_ENABLE_REMOTE_PHY

#define GP_STATUS_PAUSE_RSOLUTION_TXSIDE \
			MDIO_GP_STATUS_TOP_AN_STATUS1_PAUSE_RSOLUTION_TXSIDE
#define GP_STATUS_PAUSE_RSOLUTION_RXSIDE \
			MDIO_GP_STATUS_TOP_AN_STATUS1_PAUSE_RSOLUTION_RXSIDE
#define GP_STATUS_SPEED_MASK \
			MDIO_GP_STATUS_TOP_AN_STATUS1_ACTUAL_SPEED_MASK
#define GP_STATUS_10M	MDIO_GP_STATUS_TOP_AN_STATUS1_ACTUAL_SPEED_10M
#define GP_STATUS_100M	MDIO_GP_STATUS_TOP_AN_STATUS1_ACTUAL_SPEED_100M
#define GP_STATUS_1G	MDIO_GP_STATUS_TOP_AN_STATUS1_ACTUAL_SPEED_1G
#define GP_STATUS_2_5G	MDIO_GP_STATUS_TOP_AN_STATUS1_ACTUAL_SPEED_2_5G
#define GP_STATUS_5G	MDIO_GP_STATUS_TOP_AN_STATUS1_ACTUAL_SPEED_5G
#define GP_STATUS_6G	MDIO_GP_STATUS_TOP_AN_STATUS1_ACTUAL_SPEED_6G
#define GP_STATUS_10G_HIG \
			MDIO_GP_STATUS_TOP_AN_STATUS1_ACTUAL_SPEED_10G_HIG
#define GP_STATUS_10G_CX4 \
			MDIO_GP_STATUS_TOP_AN_STATUS1_ACTUAL_SPEED_10G_CX4
#define GP_STATUS_1G_KX MDIO_GP_STATUS_TOP_AN_STATUS1_ACTUAL_SPEED_1G_KX
#define GP_STATUS_10G_KX4 \
			MDIO_GP_STATUS_TOP_AN_STATUS1_ACTUAL_SPEED_10G_KX4
#define	GP_STATUS_10G_KR MDIO_GP_STATUS_TOP_AN_STATUS1_ACTUAL_SPEED_10G_KR
#define	GP_STATUS_10G_XFI   MDIO_GP_STATUS_TOP_AN_STATUS1_ACTUAL_SPEED_10G_XFI
#define	GP_STATUS_20G_DXGXS MDIO_GP_STATUS_TOP_AN_STATUS1_ACTUAL_SPEED_20G_DXGXS
#define	GP_STATUS_10G_SFI   MDIO_GP_STATUS_TOP_AN_STATUS1_ACTUAL_SPEED_10G_SFI
#define LINK_10THD		LINK_STATUS_SPEED_AND_DUPLEX_10THD
#define LINK_10TFD		LINK_STATUS_SPEED_AND_DUPLEX_10TFD
#define LINK_100TXHD		LINK_STATUS_SPEED_AND_DUPLEX_100TXHD
#define LINK_100T4		LINK_STATUS_SPEED_AND_DUPLEX_100T4
#define LINK_100TXFD		LINK_STATUS_SPEED_AND_DUPLEX_100TXFD
#define LINK_1000THD		LINK_STATUS_SPEED_AND_DUPLEX_1000THD
#define LINK_1000TFD		LINK_STATUS_SPEED_AND_DUPLEX_1000TFD
#define LINK_1000XFD		LINK_STATUS_SPEED_AND_DUPLEX_1000XFD
#define LINK_2500THD		LINK_STATUS_SPEED_AND_DUPLEX_2500THD
#define LINK_2500TFD		LINK_STATUS_SPEED_AND_DUPLEX_2500TFD
#define LINK_2500XFD		LINK_STATUS_SPEED_AND_DUPLEX_2500XFD
#define LINK_10GTFD		LINK_STATUS_SPEED_AND_DUPLEX_10GTFD
#define LINK_10GXFD		LINK_STATUS_SPEED_AND_DUPLEX_10GXFD
#define LINK_20GTFD		LINK_STATUS_SPEED_AND_DUPLEX_20GTFD
#define LINK_20GXFD		LINK_STATUS_SPEED_AND_DUPLEX_20GXFD



/* */
#define SFP_EEPROM_CON_TYPE_ADDR		0x2
	#define SFP_EEPROM_CON_TYPE_VAL_LC	0x7
	#define SFP_EEPROM_CON_TYPE_VAL_COPPER	0x21


#define SFP_EEPROM_COMP_CODE_ADDR		0x3
	#define SFP_EEPROM_COMP_CODE_SR_MASK	(1<<4)
	#define SFP_EEPROM_COMP_CODE_LR_MASK	(1<<5)
	#define SFP_EEPROM_COMP_CODE_LRM_MASK	(1<<6)

#define SFP_EEPROM_FC_TX_TECH_ADDR		0x8
	#define SFP_EEPROM_FC_TX_TECH_BITMASK_COPPER_PASSIVE 0x4
	#define SFP_EEPROM_FC_TX_TECH_BITMASK_COPPER_ACTIVE  0x8

#define SFP_EEPROM_OPTIONS_ADDR			0x40
	#define SFP_EEPROM_OPTIONS_LINEAR_RX_OUT_MASK 0x1
#define SFP_EEPROM_OPTIONS_SIZE			2

#define EDC_MODE_LINEAR				0x0022
#define EDC_MODE_LIMITING				0x0044
#define EDC_MODE_PASSIVE_DAC			0x0055

/* BRB default for class 0 E2 */
#define DEFAULT0_E2_BRB_MAC_PAUSE_XOFF_THR	170
#define DEFAULT0_E2_BRB_MAC_PAUSE_XON_THR		250
#define DEFAULT0_E2_BRB_MAC_FULL_XOFF_THR		10
#define DEFAULT0_E2_BRB_MAC_FULL_XON_THR		50

/* BRB thresholds for E2*/
#define PFC_E2_BRB_MAC_PAUSE_XOFF_THR_PAUSE		170
#define PFC_E2_BRB_MAC_PAUSE_XOFF_THR_NON_PAUSE		0

#define PFC_E2_BRB_MAC_PAUSE_XON_THR_PAUSE		250
#define PFC_E2_BRB_MAC_PAUSE_XON_THR_NON_PAUSE		0

#define PFC_E2_BRB_MAC_FULL_XOFF_THR_PAUSE		10
#define PFC_E2_BRB_MAC_FULL_XOFF_THR_NON_PAUSE		90

#define PFC_E2_BRB_MAC_FULL_XON_THR_PAUSE			50
#define PFC_E2_BRB_MAC_FULL_XON_THR_NON_PAUSE		250

/* BRB default for class 0 E3A0 */
#define DEFAULT0_E3A0_BRB_MAC_PAUSE_XOFF_THR	290
#define DEFAULT0_E3A0_BRB_MAC_PAUSE_XON_THR	410
#define DEFAULT0_E3A0_BRB_MAC_FULL_XOFF_THR	10
#define DEFAULT0_E3A0_BRB_MAC_FULL_XON_THR	50

/* BRB thresholds for E3A0 */
#define PFC_E3A0_BRB_MAC_PAUSE_XOFF_THR_PAUSE		290
#define PFC_E3A0_BRB_MAC_PAUSE_XOFF_THR_NON_PAUSE		0

#define PFC_E3A0_BRB_MAC_PAUSE_XON_THR_PAUSE		410
#define PFC_E3A0_BRB_MAC_PAUSE_XON_THR_NON_PAUSE		0

#define PFC_E3A0_BRB_MAC_FULL_XOFF_THR_PAUSE		10
#define PFC_E3A0_BRB_MAC_FULL_XOFF_THR_NON_PAUSE		170

#define PFC_E3A0_BRB_MAC_FULL_XON_THR_PAUSE		50
#define PFC_E3A0_BRB_MAC_FULL_XON_THR_NON_PAUSE		410

/* BRB default for E3B0 */
#define DEFAULT0_E3B0_BRB_MAC_PAUSE_XOFF_THR	330
#define DEFAULT0_E3B0_BRB_MAC_PAUSE_XON_THR	490
#define DEFAULT0_E3B0_BRB_MAC_FULL_XOFF_THR	15
#define DEFAULT0_E3B0_BRB_MAC_FULL_XON_THR	55

/* BRB thresholds for E3B0 2 port mode*/
#define PFC_E3B0_2P_BRB_MAC_PAUSE_XOFF_THR_PAUSE		1025
#define PFC_E3B0_2P_BRB_MAC_PAUSE_XOFF_THR_NON_PAUSE	0

#define PFC_E3B0_2P_BRB_MAC_PAUSE_XON_THR_PAUSE		1025
#define PFC_E3B0_2P_BRB_MAC_PAUSE_XON_THR_NON_PAUSE	0

#define PFC_E3B0_2P_BRB_MAC_FULL_XOFF_THR_PAUSE		10
#define PFC_E3B0_2P_BRB_MAC_FULL_XOFF_THR_NON_PAUSE	1025

#define PFC_E3B0_2P_BRB_MAC_FULL_XON_THR_PAUSE		50
#define PFC_E3B0_2P_BRB_MAC_FULL_XON_THR_NON_PAUSE	1025

/* only for E3B0*/
#define PFC_E3B0_2P_BRB_FULL_LB_XOFF_THR			1025
#define PFC_E3B0_2P_BRB_FULL_LB_XON_THR			1025

/* Lossy +Lossless GUARANTIED == GUART */
#define PFC_E3B0_2P_MIX_PAUSE_LB_GUART			284
/* Lossless +Lossless*/
#define PFC_E3B0_2P_PAUSE_LB_GUART			236
/* Lossy +Lossy*/
#define PFC_E3B0_2P_NON_PAUSE_LB_GUART			342

/* Lossy +Lossless*/
#define PFC_E3B0_2P_MIX_PAUSE_MAC_0_CLASS_T_GUART		284
/* Lossless +Lossless*/
#define PFC_E3B0_2P_PAUSE_MAC_0_CLASS_T_GUART		236
/* Lossy +Lossy*/
#define PFC_E3B0_2P_NON_PAUSE_MAC_0_CLASS_T_GUART		336
#define PFC_E3B0_2P_BRB_MAC_0_CLASS_T_GUART_HYST		80

#define PFC_E3B0_2P_BRB_MAC_1_CLASS_T_GUART		0
#define PFC_E3B0_2P_BRB_MAC_1_CLASS_T_GUART_HYST		0

/* BRB thresholds for E3B0 4 port mode */
#define PFC_E3B0_4P_BRB_MAC_PAUSE_XOFF_THR_PAUSE		304
#define PFC_E3B0_4P_BRB_MAC_PAUSE_XOFF_THR_NON_PAUSE	0

#define PFC_E3B0_4P_BRB_MAC_PAUSE_XON_THR_PAUSE		384
#define PFC_E3B0_4P_BRB_MAC_PAUSE_XON_THR_NON_PAUSE	0

#define PFC_E3B0_4P_BRB_MAC_FULL_XOFF_THR_PAUSE		10
#define PFC_E3B0_4P_BRB_MAC_FULL_XOFF_THR_NON_PAUSE	304

#define PFC_E3B0_4P_BRB_MAC_FULL_XON_THR_PAUSE		50
#define PFC_E3B0_4P_BRB_MAC_FULL_XON_THR_NON_PAUSE	384

/* only for E3B0*/
#define PFC_E3B0_4P_BRB_FULL_LB_XOFF_THR			304
#define PFC_E3B0_4P_BRB_FULL_LB_XON_THR			384
#define PFC_E3B0_4P_LB_GUART		120

#define PFC_E3B0_4P_BRB_MAC_0_CLASS_T_GUART		120
#define PFC_E3B0_4P_BRB_MAC_0_CLASS_T_GUART_HYST	80

#define PFC_E3B0_4P_BRB_MAC_1_CLASS_T_GUART		80
#define PFC_E3B0_4P_BRB_MAC_1_CLASS_T_GUART_HYST	120

/* Pause defines*/
#define DEFAULT_E3B0_BRB_FULL_LB_XOFF_THR			330
#define DEFAULT_E3B0_BRB_FULL_LB_XON_THR			490
#define DEFAULT_E3B0_LB_GUART		40

#define DEFAULT_E3B0_BRB_MAC_0_CLASS_T_GUART		40
#define DEFAULT_E3B0_BRB_MAC_0_CLASS_T_GUART_HYST	0

#define DEFAULT_E3B0_BRB_MAC_1_CLASS_T_GUART		40
#define DEFAULT_E3B0_BRB_MAC_1_CLASS_T_GUART_HYST	0

/* ETS defines*/
#define DCBX_INVALID_COS					(0xFF)

#define ETS_BW_LIMIT_CREDIT_UPPER_BOUND		(0x5000)
#define ETS_BW_LIMIT_CREDIT_WEIGHT		(0x5000)
#define ETS_E3B0_NIG_MIN_W_VAL_UP_TO_10GBPS		(1360)
#define ETS_E3B0_NIG_MIN_W_VAL_20GBPS			(2720)
#define ETS_E3B0_PBF_MIN_W_VAL				(10000)

#define MAX_PACKET_SIZE					(9700)
#define WC_UC_TIMEOUT					100
#define MAX_KR_LINK_RETRY				4

/**********************************************************/
/*                     INTERFACE                          */
/**********************************************************/

#define CL22_WR_OVER_CL45(_bp, _phy, _bank, _addr, _val) \
	bnx2x_cl45_write(_bp, _phy, \
		(_phy)->def_md_devad, \
		(_bank + (_addr & 0xf)), \
		_val)

#define CL22_RD_OVER_CL45(_bp, _phy, _bank, _addr, _val) \
	bnx2x_cl45_read(_bp, _phy, \
		(_phy)->def_md_devad, \
		(_bank + (_addr & 0xf)), \
		_val)

static u32 bnx2x_bits_en(struct bnx2x *bp, u32 reg, u32 bits)
{
	u32 val = REG_RD(bp, reg);

	val |= bits;
	REG_WR(bp, reg, val);
	return val;
}

static u32 bnx2x_bits_dis(struct bnx2x *bp, u32 reg, u32 bits)
{
	u32 val = REG_RD(bp, reg);

	val &= ~bits;
	REG_WR(bp, reg, val);
	return val;
}

/******************************************************************/
/*			EPIO/GPIO section			  */
/******************************************************************/
static void bnx2x_get_epio(struct bnx2x *bp, u32 epio_pin, u32 *en)
{
	u32 epio_mask, gp_oenable;
	*en = 0;
	/* Sanity check */
	if (epio_pin > 31) {
		DP(NETIF_MSG_LINK, "Invalid EPIO pin %d to get\n", epio_pin);
		return;
	}

	epio_mask = 1 << epio_pin;
	/* Set this EPIO to output */
	gp_oenable = REG_RD(bp, MCP_REG_MCPR_GP_OENABLE);
	REG_WR(bp, MCP_REG_MCPR_GP_OENABLE, gp_oenable & ~epio_mask);

	*en = (REG_RD(bp, MCP_REG_MCPR_GP_INPUTS) & epio_mask) >> epio_pin;
}
static void bnx2x_set_epio(struct bnx2x *bp, u32 epio_pin, u32 en)
{
	u32 epio_mask, gp_output, gp_oenable;

	/* Sanity check */
	if (epio_pin > 31) {
		DP(NETIF_MSG_LINK, "Invalid EPIO pin %d to set\n", epio_pin);
		return;
	}
	DP(NETIF_MSG_LINK, "Setting EPIO pin %d to %d\n", epio_pin, en);
	epio_mask = 1 << epio_pin;
	/* Set this EPIO to output */
	gp_output = REG_RD(bp, MCP_REG_MCPR_GP_OUTPUTS);
	if (en)
		gp_output |= epio_mask;
	else
		gp_output &= ~epio_mask;

	REG_WR(bp, MCP_REG_MCPR_GP_OUTPUTS, gp_output);

	/* Set the value for this EPIO */
	gp_oenable = REG_RD(bp, MCP_REG_MCPR_GP_OENABLE);
	REG_WR(bp, MCP_REG_MCPR_GP_OENABLE, gp_oenable | epio_mask);
}

static void bnx2x_set_cfg_pin(struct bnx2x *bp, u32 pin_cfg, u32 val)
{
	if (pin_cfg == PIN_CFG_NA)
		return;
	if (pin_cfg >= PIN_CFG_EPIO0) {
		bnx2x_set_epio(bp, pin_cfg - PIN_CFG_EPIO0, val);
	} else {
		u8 gpio_num = (pin_cfg - PIN_CFG_GPIO0_P0) & 0x3;
		u8 gpio_port = (pin_cfg - PIN_CFG_GPIO0_P0) >> 2;
		bnx2x_set_gpio(bp, gpio_num, (u8)val, gpio_port);
	}
}

static u32 bnx2x_get_cfg_pin(struct bnx2x *bp, u32 pin_cfg, u32 *val)
{
	if (pin_cfg == PIN_CFG_NA)
		return -EINVAL;
	if (pin_cfg >= PIN_CFG_EPIO0) {
		bnx2x_get_epio(bp, pin_cfg - PIN_CFG_EPIO0, val);
	} else {
		u8 gpio_num = (pin_cfg - PIN_CFG_GPIO0_P0) & 0x3;
		u8 gpio_port = (pin_cfg - PIN_CFG_GPIO0_P0) >> 2;
		*val = bnx2x_get_gpio(bp, gpio_num, gpio_port);
	}
	return 0;

}
/******************************************************************/
/*				ETS section			  */
/******************************************************************/
static void bnx2x_ets_e2e3a0_disabled(struct link_params *params)
{
	/* ETS disabled configuration*/
	struct bnx2x *bp = params->bp;

	DP(NETIF_MSG_LINK, "ETS E2E3 disabled configuration\n");

	/*
	 * mapping between entry  priority to client number (0,1,2 -debug and
	 * management clients, 3 - COS0 client, 4 - COS client)(HIGHEST)
	 * 3bits client num.
	 *   PRI4    |    PRI3    |    PRI2    |    PRI1    |    PRI0
	 * cos1-100     cos0-011     dbg1-010     dbg0-001     MCP-000
	 */

	REG_WR(bp, NIG_REG_P0_TX_ARB_PRIORITY_CLIENT, 0x4688);
	/*
	 * Bitmap of 5bits length. Each bit specifies whether the entry behaves
	 * as strict.  Bits 0,1,2 - debug and management entries, 3 -
	 * COS0 entry, 4 - COS1 entry.
	 * COS1 | COS0 | DEBUG1 | DEBUG0 | MGMT
	 * bit4   bit3	  bit2   bit1	  bit0
	 * MCP and debug are strict
	 */

	REG_WR(bp, NIG_REG_P0_TX_ARB_CLIENT_IS_STRICT, 0x7);
	/* defines which entries (clients) are subjected to WFQ arbitration */
	REG_WR(bp, NIG_REG_P0_TX_ARB_CLIENT_IS_SUBJECT2WFQ, 0);
	/*
	 * For strict priority entries defines the number of consecutive
	 * slots for the highest priority.
	 */
	REG_WR(bp, NIG_REG_P0_TX_ARB_NUM_STRICT_ARB_SLOTS, 0x100);
	/*
	 * mapping between the CREDIT_WEIGHT registers and actual client
	 * numbers
	 */
	REG_WR(bp, NIG_REG_P0_TX_ARB_CLIENT_CREDIT_MAP, 0);
	REG_WR(bp, NIG_REG_P0_TX_ARB_CREDIT_WEIGHT_0, 0);
	REG_WR(bp, NIG_REG_P0_TX_ARB_CREDIT_WEIGHT_1, 0);

	REG_WR(bp, NIG_REG_P0_TX_ARB_CREDIT_UPPER_BOUND_0, 0);
	REG_WR(bp, NIG_REG_P0_TX_ARB_CREDIT_UPPER_BOUND_1, 0);
	REG_WR(bp, PBF_REG_HIGH_PRIORITY_COS_NUM, 0);
	/* ETS mode disable */
	REG_WR(bp, PBF_REG_ETS_ENABLED, 0);
	/*
	 * If ETS mode is enabled (there is no strict priority) defines a WFQ
	 * weight for COS0/COS1.
	 */
	REG_WR(bp, PBF_REG_COS0_WEIGHT, 0x2710);
	REG_WR(bp, PBF_REG_COS1_WEIGHT, 0x2710);
	/* Upper bound that COS0_WEIGHT can reach in the WFQ arbiter */
	REG_WR(bp, PBF_REG_COS0_UPPER_BOUND, 0x989680);
	REG_WR(bp, PBF_REG_COS1_UPPER_BOUND, 0x989680);
	/* Defines the number of consecutive slots for the strict priority */
	REG_WR(bp, PBF_REG_NUM_STRICT_ARB_SLOTS, 0);
}
/******************************************************************************
* Description:
*	Getting min_w_val will be set according to line speed .
*.
******************************************************************************/
static u32 bnx2x_ets_get_min_w_val_nig(const struct link_vars *vars)
{
	u32 min_w_val = 0;
	/* Calculate min_w_val.*/
	if (vars->link_up) {
		if (vars->line_speed == SPEED_20000)
			min_w_val = ETS_E3B0_NIG_MIN_W_VAL_20GBPS;
		else
			min_w_val = ETS_E3B0_NIG_MIN_W_VAL_UP_TO_10GBPS;
	} else
		min_w_val = ETS_E3B0_NIG_MIN_W_VAL_20GBPS;
	/**
	 *  If the link isn't up (static configuration for example ) The
	 *  link will be according to 20GBPS.
	*/
	return min_w_val;
}
/******************************************************************************
* Description:
*	Getting credit upper bound form min_w_val.
*.
******************************************************************************/
static u32 bnx2x_ets_get_credit_upper_bound(const u32 min_w_val)
{
	const u32 credit_upper_bound = (u32)MAXVAL((150 * min_w_val),
						MAX_PACKET_SIZE);
	return credit_upper_bound;
}
/******************************************************************************
* Description:
*	Set credit upper bound for NIG.
*.
******************************************************************************/
static void bnx2x_ets_e3b0_set_credit_upper_bound_nig(
	const struct link_params *params,
	const u32 min_w_val)
{
	struct bnx2x *bp = params->bp;
	const u8 port = params->port;
	const u32 credit_upper_bound =
	    bnx2x_ets_get_credit_upper_bound(min_w_val);

	REG_WR(bp, (port) ? NIG_REG_P1_TX_ARB_CREDIT_UPPER_BOUND_0 :
		NIG_REG_P0_TX_ARB_CREDIT_UPPER_BOUND_0, credit_upper_bound);
	REG_WR(bp, (port) ? NIG_REG_P1_TX_ARB_CREDIT_UPPER_BOUND_1 :
		   NIG_REG_P0_TX_ARB_CREDIT_UPPER_BOUND_1, credit_upper_bound);
	REG_WR(bp, (port) ? NIG_REG_P1_TX_ARB_CREDIT_UPPER_BOUND_2 :
		   NIG_REG_P0_TX_ARB_CREDIT_UPPER_BOUND_2, credit_upper_bound);
	REG_WR(bp, (port) ? NIG_REG_P1_TX_ARB_CREDIT_UPPER_BOUND_3 :
		   NIG_REG_P0_TX_ARB_CREDIT_UPPER_BOUND_3, credit_upper_bound);
	REG_WR(bp, (port) ? NIG_REG_P1_TX_ARB_CREDIT_UPPER_BOUND_4 :
		   NIG_REG_P0_TX_ARB_CREDIT_UPPER_BOUND_4, credit_upper_bound);
	REG_WR(bp, (port) ? NIG_REG_P1_TX_ARB_CREDIT_UPPER_BOUND_5 :
		   NIG_REG_P0_TX_ARB_CREDIT_UPPER_BOUND_5, credit_upper_bound);

	if (!port) {
		REG_WR(bp, NIG_REG_P0_TX_ARB_CREDIT_UPPER_BOUND_6,
			credit_upper_bound);
		REG_WR(bp, NIG_REG_P0_TX_ARB_CREDIT_UPPER_BOUND_7,
			credit_upper_bound);
		REG_WR(bp, NIG_REG_P0_TX_ARB_CREDIT_UPPER_BOUND_8,
			credit_upper_bound);
	}
}
/******************************************************************************
* Description:
*	Will return the NIG ETS registers to init values.Except
*	credit_upper_bound.
*	That isn't used in this configuration (No WFQ is enabled) and will be
*	configured acording to spec
*.
******************************************************************************/
static void bnx2x_ets_e3b0_nig_disabled(const struct link_params *params,
					const struct link_vars *vars)
{
	struct bnx2x *bp = params->bp;
	const u8 port = params->port;
	const u32 min_w_val = bnx2x_ets_get_min_w_val_nig(vars);
	/**
	 * mapping between entry  priority to client number (0,1,2 -debug and
	 * management clients, 3 - COS0 client, 4 - COS1, ... 8 -
	 * COS5)(HIGHEST) 4bits client num.TODO_ETS - Should be done by
	 * reset value or init tool
	 */
	if (port) {
		REG_WR(bp, NIG_REG_P1_TX_ARB_PRIORITY_CLIENT2_LSB, 0x543210);
		REG_WR(bp, NIG_REG_P1_TX_ARB_PRIORITY_CLIENT2_MSB, 0x0);
	} else {
		REG_WR(bp, NIG_REG_P0_TX_ARB_PRIORITY_CLIENT2_LSB, 0x76543210);
		REG_WR(bp, NIG_REG_P0_TX_ARB_PRIORITY_CLIENT2_MSB, 0x8);
	}
	/**
	* For strict priority entries defines the number of consecutive
	* slots for the highest priority.
	*/
	/* TODO_ETS - Should be done by reset value or init tool */
	REG_WR(bp, (port) ? NIG_REG_P1_TX_ARB_NUM_STRICT_ARB_SLOTS :
		   NIG_REG_P1_TX_ARB_NUM_STRICT_ARB_SLOTS, 0x100);
	/**
	 * mapping between the CREDIT_WEIGHT registers and actual client
	 * numbers
	 */
	/* TODO_ETS - Should be done by reset value or init tool */
	if (port) {
		/*Port 1 has 6 COS*/
		REG_WR(bp, NIG_REG_P1_TX_ARB_CLIENT_CREDIT_MAP2_LSB, 0x210543);
		REG_WR(bp, NIG_REG_P1_TX_ARB_CLIENT_CREDIT_MAP2_MSB, 0x0);
	} else {
		/*Port 0 has 9 COS*/
		REG_WR(bp, NIG_REG_P0_TX_ARB_CLIENT_CREDIT_MAP2_LSB,
		       0x43210876);
		REG_WR(bp, NIG_REG_P0_TX_ARB_CLIENT_CREDIT_MAP2_MSB, 0x5);
	}

	/**
	 * Bitmap of 5bits length. Each bit specifies whether the entry behaves
	 * as strict.  Bits 0,1,2 - debug and management entries, 3 -
	 * COS0 entry, 4 - COS1 entry.
	 * COS1 | COS0 | DEBUG1 | DEBUG0 | MGMT
	 * bit4   bit3	  bit2   bit1	  bit0
	 * MCP and debug are strict
	 */
	if (port)
		REG_WR(bp, NIG_REG_P1_TX_ARB_CLIENT_IS_STRICT, 0x3f);
	else
		REG_WR(bp, NIG_REG_P0_TX_ARB_CLIENT_IS_STRICT, 0x1ff);
	/* defines which entries (clients) are subjected to WFQ arbitration */
	REG_WR(bp, (port) ? NIG_REG_P1_TX_ARB_CLIENT_IS_SUBJECT2WFQ :
		   NIG_REG_P0_TX_ARB_CLIENT_IS_SUBJECT2WFQ, 0);

	/**
	* Please notice the register address are note continuous and a
	* for here is note appropriate.In 2 port mode port0 only COS0-5
	* can be used. DEBUG1,DEBUG1,MGMT are never used for WFQ* In 4
	* port mode port1 only COS0-2 can be used. DEBUG1,DEBUG1,MGMT
	* are never used for WFQ
	*/
	REG_WR(bp, (port) ? NIG_REG_P1_TX_ARB_CREDIT_WEIGHT_0 :
		   NIG_REG_P0_TX_ARB_CREDIT_WEIGHT_0, 0x0);
	REG_WR(bp, (port) ? NIG_REG_P1_TX_ARB_CREDIT_WEIGHT_1 :
		   NIG_REG_P0_TX_ARB_CREDIT_WEIGHT_1, 0x0);
	REG_WR(bp, (port) ? NIG_REG_P1_TX_ARB_CREDIT_WEIGHT_2 :
		   NIG_REG_P0_TX_ARB_CREDIT_WEIGHT_2, 0x0);
	REG_WR(bp, (port) ? NIG_REG_P1_TX_ARB_CREDIT_WEIGHT_3 :
		   NIG_REG_P0_TX_ARB_CREDIT_WEIGHT_3, 0x0);
	REG_WR(bp, (port) ? NIG_REG_P1_TX_ARB_CREDIT_WEIGHT_4 :
		   NIG_REG_P0_TX_ARB_CREDIT_WEIGHT_4, 0x0);
	REG_WR(bp, (port) ? NIG_REG_P1_TX_ARB_CREDIT_WEIGHT_5 :
		   NIG_REG_P0_TX_ARB_CREDIT_WEIGHT_5, 0x0);
	if (!port) {
		REG_WR(bp, NIG_REG_P0_TX_ARB_CREDIT_WEIGHT_6, 0x0);
		REG_WR(bp, NIG_REG_P0_TX_ARB_CREDIT_WEIGHT_7, 0x0);
		REG_WR(bp, NIG_REG_P0_TX_ARB_CREDIT_WEIGHT_8, 0x0);
	}

	bnx2x_ets_e3b0_set_credit_upper_bound_nig(params, min_w_val);
}
/******************************************************************************
* Description:
*	Set credit upper bound for PBF.
*.
******************************************************************************/
static void bnx2x_ets_e3b0_set_credit_upper_bound_pbf(
	const struct link_params *params,
	const u32 min_w_val)
{
	struct bnx2x *bp = params->bp;
	const u32 credit_upper_bound =
	    bnx2x_ets_get_credit_upper_bound(min_w_val);
	const u8 port = params->port;
	u32 base_upper_bound = 0;
	u8 max_cos = 0;
	u8 i = 0;
	/**
	* In 2 port mode port0 has COS0-5 that can be used for WFQ.In 4
	* port mode port1 has COS0-2 that can be used for WFQ.
	*/
	if (!port) {
		base_upper_bound = PBF_REG_COS0_UPPER_BOUND_P0;
		max_cos = DCBX_E3B0_MAX_NUM_COS_PORT0;
	} else {
		base_upper_bound = PBF_REG_COS0_UPPER_BOUND_P1;
		max_cos = DCBX_E3B0_MAX_NUM_COS_PORT1;
	}

	for (i = 0; i < max_cos; i++)
		REG_WR(bp, base_upper_bound + (i << 2), credit_upper_bound);
}

/******************************************************************************
* Description:
*	Will return the PBF ETS registers to init values.Except
*	credit_upper_bound.
*	That isn't used in this configuration (No WFQ is enabled) and will be
*	configured acording to spec
*.
******************************************************************************/
static void bnx2x_ets_e3b0_pbf_disabled(const struct link_params *params)
{
	struct bnx2x *bp = params->bp;
	const u8 port = params->port;
	const u32 min_w_val_pbf = ETS_E3B0_PBF_MIN_W_VAL;
	u8 i = 0;
	u32 base_weight = 0;
	u8 max_cos = 0;

	/**
	 * mapping between entry  priority to client number 0 - COS0
	 * client, 2 - COS1, ... 5 - COS5)(HIGHEST) 4bits client num.
	 * TODO_ETS - Should be done by reset value or init tool
	 */
	if (port)
		/*  0x688 (|011|0 10|00 1|000) */
		REG_WR(bp, PBF_REG_ETS_ARB_PRIORITY_CLIENT_P1 , 0x688);
	else
		/*  (10 1|100 |011|0 10|00 1|000) */
		REG_WR(bp, PBF_REG_ETS_ARB_PRIORITY_CLIENT_P0 , 0x2C688);

	/* TODO_ETS - Should be done by reset value or init tool */
	if (port)
		/* 0x688 (|011|0 10|00 1|000)*/
		REG_WR(bp, PBF_REG_ETS_ARB_CLIENT_CREDIT_MAP_P1, 0x688);
	else
	/* 0x2C688 (10 1|100 |011|0 10|00 1|000) */
	REG_WR(bp, PBF_REG_ETS_ARB_CLIENT_CREDIT_MAP_P0, 0x2C688);

	REG_WR(bp, (port) ? PBF_REG_ETS_ARB_NUM_STRICT_ARB_SLOTS_P1 :
		   PBF_REG_ETS_ARB_NUM_STRICT_ARB_SLOTS_P0 , 0x100);


	REG_WR(bp, (port) ? PBF_REG_ETS_ARB_CLIENT_IS_STRICT_P1 :
		   PBF_REG_ETS_ARB_CLIENT_IS_STRICT_P0 , 0);

	REG_WR(bp, (port) ? PBF_REG_ETS_ARB_CLIENT_IS_SUBJECT2WFQ_P1 :
		   PBF_REG_ETS_ARB_CLIENT_IS_SUBJECT2WFQ_P0 , 0);
	/**
	* In 2 port mode port0 has COS0-5 that can be used for WFQ.
	* In 4 port mode port1 has COS0-2 that can be used for WFQ.
	*/
	if (!port) {
		base_weight = PBF_REG_COS0_WEIGHT_P0;
		max_cos = DCBX_E3B0_MAX_NUM_COS_PORT0;
	} else {
		base_weight = PBF_REG_COS0_WEIGHT_P1;
		max_cos = DCBX_E3B0_MAX_NUM_COS_PORT1;
	}

	for (i = 0; i < max_cos; i++)
		REG_WR(bp, base_weight + (0x4 * i), 0);

	bnx2x_ets_e3b0_set_credit_upper_bound_pbf(params, min_w_val_pbf);
}
/******************************************************************************
* Description:
*	E3B0 disable will return basicly the values to init values.
*.
******************************************************************************/
static int bnx2x_ets_e3b0_disabled(const struct link_params *params,
				   const struct link_vars *vars)
{
	struct bnx2x *bp = params->bp;

	if (!CHIP_IS_E3B0(bp)) {
		DP(NETIF_MSG_LINK,
		   "bnx2x_ets_e3b0_disabled the chip isn't E3B0\n");
		return -EINVAL;
	}

	bnx2x_ets_e3b0_nig_disabled(params, vars);

	bnx2x_ets_e3b0_pbf_disabled(params);

	return 0;
}

/******************************************************************************
* Description:
*	Disable will return basicly the values to init values.
*.
******************************************************************************/
int bnx2x_ets_disabled(struct link_params *params,
		      struct link_vars *vars)
{
	struct bnx2x *bp = params->bp;
	int bnx2x_status = 0;

	if ((CHIP_IS_E2(bp)) || (CHIP_IS_E3A0(bp)))
		bnx2x_ets_e2e3a0_disabled(params);
	else if (CHIP_IS_E3B0(bp))
		bnx2x_status = bnx2x_ets_e3b0_disabled(params, vars);
	else {
		DP(NETIF_MSG_LINK, "bnx2x_ets_disabled - chip not supported\n");
		return -EINVAL;
	}

	return bnx2x_status;
}

/******************************************************************************
* Description
*	Set the COS mappimg to SP and BW until this point all the COS are not
*	set as SP or BW.
******************************************************************************/
static int bnx2x_ets_e3b0_cli_map(const struct link_params *params,
				  const struct bnx2x_ets_params *ets_params,
				  const u8 cos_sp_bitmap,
				  const u8 cos_bw_bitmap)
{
	struct bnx2x *bp = params->bp;
	const u8 port = params->port;
	const u8 nig_cli_sp_bitmap = 0x7 | (cos_sp_bitmap << 3);
	const u8 pbf_cli_sp_bitmap = cos_sp_bitmap;
	const u8 nig_cli_subject2wfq_bitmap = cos_bw_bitmap << 3;
	const u8 pbf_cli_subject2wfq_bitmap = cos_bw_bitmap;

	REG_WR(bp, (port) ? NIG_REG_P1_TX_ARB_CLIENT_IS_STRICT :
	       NIG_REG_P0_TX_ARB_CLIENT_IS_STRICT, nig_cli_sp_bitmap);

	REG_WR(bp, (port) ? PBF_REG_ETS_ARB_CLIENT_IS_STRICT_P1 :
	       PBF_REG_ETS_ARB_CLIENT_IS_STRICT_P0 , pbf_cli_sp_bitmap);

	REG_WR(bp, (port) ? NIG_REG_P1_TX_ARB_CLIENT_IS_SUBJECT2WFQ :
	       NIG_REG_P0_TX_ARB_CLIENT_IS_SUBJECT2WFQ,
	       nig_cli_subject2wfq_bitmap);

	REG_WR(bp, (port) ? PBF_REG_ETS_ARB_CLIENT_IS_SUBJECT2WFQ_P1 :
	       PBF_REG_ETS_ARB_CLIENT_IS_SUBJECT2WFQ_P0,
	       pbf_cli_subject2wfq_bitmap);

	return 0;
}

/******************************************************************************
* Description:
*	This function is needed because NIG ARB_CREDIT_WEIGHT_X are
*	not continues and ARB_CREDIT_WEIGHT_0 + offset is suitable.
******************************************************************************/
static int bnx2x_ets_e3b0_set_cos_bw(struct bnx2x *bp,
				     const u8 cos_entry,
				     const u32 min_w_val_nig,
				     const u32 min_w_val_pbf,
				     const u16 total_bw,
				     const u8 bw,
				     const u8 port)
{
	u32 nig_reg_adress_crd_weight = 0;
	u32 pbf_reg_adress_crd_weight = 0;
	/* Calculate and set BW for this COS - use 1 instead of 0 for BW */
	const u32 cos_bw_nig = ((bw ? bw : 1) * min_w_val_nig) / total_bw;
	const u32 cos_bw_pbf = ((bw ? bw : 1) * min_w_val_pbf) / total_bw;

	switch (cos_entry) {
	case 0:
	    nig_reg_adress_crd_weight =
		 (port) ? NIG_REG_P1_TX_ARB_CREDIT_WEIGHT_0 :
		     NIG_REG_P0_TX_ARB_CREDIT_WEIGHT_0;
	     pbf_reg_adress_crd_weight = (port) ?
		 PBF_REG_COS0_WEIGHT_P1 : PBF_REG_COS0_WEIGHT_P0;
	     break;
	case 1:
	     nig_reg_adress_crd_weight = (port) ?
		 NIG_REG_P1_TX_ARB_CREDIT_WEIGHT_1 :
		 NIG_REG_P0_TX_ARB_CREDIT_WEIGHT_1;
	     pbf_reg_adress_crd_weight = (port) ?
		 PBF_REG_COS1_WEIGHT_P1 : PBF_REG_COS1_WEIGHT_P0;
	     break;
	case 2:
	     nig_reg_adress_crd_weight = (port) ?
		 NIG_REG_P1_TX_ARB_CREDIT_WEIGHT_2 :
		 NIG_REG_P0_TX_ARB_CREDIT_WEIGHT_2;

		 pbf_reg_adress_crd_weight = (port) ?
		     PBF_REG_COS2_WEIGHT_P1 : PBF_REG_COS2_WEIGHT_P0;
	     break;
	case 3:
	    if (port)
			return -EINVAL;
	     nig_reg_adress_crd_weight =
		 NIG_REG_P0_TX_ARB_CREDIT_WEIGHT_3;
	     pbf_reg_adress_crd_weight =
		 PBF_REG_COS3_WEIGHT_P0;
	     break;
	case 4:
	    if (port)
		return -EINVAL;
	     nig_reg_adress_crd_weight =
		 NIG_REG_P0_TX_ARB_CREDIT_WEIGHT_4;
	     pbf_reg_adress_crd_weight = PBF_REG_COS4_WEIGHT_P0;
	     break;
	case 5:
	    if (port)
		return -EINVAL;
	     nig_reg_adress_crd_weight =
		 NIG_REG_P0_TX_ARB_CREDIT_WEIGHT_5;
	     pbf_reg_adress_crd_weight = PBF_REG_COS5_WEIGHT_P0;
	     break;
	}

	REG_WR(bp, nig_reg_adress_crd_weight, cos_bw_nig);

	REG_WR(bp, pbf_reg_adress_crd_weight, cos_bw_pbf);

	return 0;
}
/******************************************************************************
* Description:
*	Calculate the total BW.A value of 0 isn't legal.
*.
******************************************************************************/
static int bnx2x_ets_e3b0_get_total_bw(
	const struct link_params *params,
	struct bnx2x_ets_params *ets_params,
	u16 *total_bw)
{
	struct bnx2x *bp = params->bp;
	u8 cos_idx = 0;
	u8 is_bw_cos_exist = 0;

	*total_bw = 0 ;

	/* Calculate total BW requested */
	for (cos_idx = 0; cos_idx < ets_params->num_of_cos; cos_idx++) {
		if (ets_params->cos[cos_idx].state == bnx2x_cos_state_bw) {
			is_bw_cos_exist = 1;
			if (!ets_params->cos[cos_idx].params.bw_params.bw) {
				DP(NETIF_MSG_LINK, "bnx2x_ets_E3B0_config BW"
						   "was set to 0\n");
				/*
				 * This is to prevent a state when ramrods
				 * can't be sent
				*/
				ets_params->cos[cos_idx].params.bw_params.bw
					 = 1;
			}
			*total_bw +=
				ets_params->cos[cos_idx].params.bw_params.bw;
		}
	}

	/* Check total BW is valid */
	if ((is_bw_cos_exist == 1) && (*total_bw != 100)) {
		if (*total_bw == 0) {
			DP(NETIF_MSG_LINK,
			   "bnx2x_ets_E3B0_config total BW shouldn't be 0\n");
			return -EINVAL;
		}
		DP(NETIF_MSG_LINK,
		   "bnx2x_ets_E3B0_config total BW should be 100\n");
		/*
		 * We can handle a case whre the BW isn't 100 this can happen
		 * if the TC are joined.
		 */
	}
	return 0;
}

/******************************************************************************
* Description:
*	Invalidate all the sp_pri_to_cos.
*.
******************************************************************************/
static void bnx2x_ets_e3b0_sp_pri_to_cos_init(u8 *sp_pri_to_cos)
{
	u8 pri = 0;
	for (pri = 0; pri < DCBX_MAX_NUM_COS; pri++)
		sp_pri_to_cos[pri] = DCBX_INVALID_COS;
}
/******************************************************************************
* Description:
*	Calculate and set the SP (ARB_PRIORITY_CLIENT) NIG and PBF registers
*	according to sp_pri_to_cos.
*.
******************************************************************************/
static int bnx2x_ets_e3b0_sp_pri_to_cos_set(const struct link_params *params,
					    u8 *sp_pri_to_cos, const u8 pri,
					    const u8 cos_entry)
{
	struct bnx2x *bp = params->bp;
	const u8 port = params->port;
	const u8 max_num_of_cos = (port) ? DCBX_E3B0_MAX_NUM_COS_PORT1 :
		DCBX_E3B0_MAX_NUM_COS_PORT0;

	if (sp_pri_to_cos[pri] != DCBX_INVALID_COS) {
		DP(NETIF_MSG_LINK, "bnx2x_ets_e3b0_sp_pri_to_cos_set invalid "
				   "parameter There can't be two COS's with "
				   "the same strict pri\n");
		return -EINVAL;
	}

	if (pri > max_num_of_cos) {
		DP(NETIF_MSG_LINK, "bnx2x_ets_e3b0_sp_pri_to_cos_set invalid "
		   "parameter Illegal strict priority\n");
	    return -EINVAL;
	}

	sp_pri_to_cos[pri] = cos_entry;
	return 0;

}

/******************************************************************************
* Description:
*	Returns the correct value according to COS and priority in
*	the sp_pri_cli register.
*.
******************************************************************************/
static u64 bnx2x_e3b0_sp_get_pri_cli_reg(const u8 cos, const u8 cos_offset,
					 const u8 pri_set,
					 const u8 pri_offset,
					 const u8 entry_size)
{
	u64 pri_cli_nig = 0;
	pri_cli_nig = ((u64)(cos + cos_offset)) << (entry_size *
						    (pri_set + pri_offset));

	return pri_cli_nig;
}
/******************************************************************************
* Description:
*	Returns the correct value according to COS and priority in the
*	sp_pri_cli register for NIG.
*.
******************************************************************************/
static u64 bnx2x_e3b0_sp_get_pri_cli_reg_nig(const u8 cos, const u8 pri_set)
{
	/* MCP Dbg0 and dbg1 are always with higher strict pri*/
	const u8 nig_cos_offset = 3;
	const u8 nig_pri_offset = 3;

	return bnx2x_e3b0_sp_get_pri_cli_reg(cos, nig_cos_offset, pri_set,
		nig_pri_offset, 4);

}
/******************************************************************************
* Description:
*	Returns the correct value according to COS and priority in the
*	sp_pri_cli register for PBF.
*.
******************************************************************************/
static u64 bnx2x_e3b0_sp_get_pri_cli_reg_pbf(const u8 cos, const u8 pri_set)
{
	const u8 pbf_cos_offset = 0;
	const u8 pbf_pri_offset = 0;

	return bnx2x_e3b0_sp_get_pri_cli_reg(cos, pbf_cos_offset, pri_set,
		pbf_pri_offset, 3);

}

/******************************************************************************
* Description:
*	Calculate and set the SP (ARB_PRIORITY_CLIENT) NIG and PBF registers
*	according to sp_pri_to_cos.(which COS has higher priority)
*.
******************************************************************************/
static int bnx2x_ets_e3b0_sp_set_pri_cli_reg(const struct link_params *params,
					     u8 *sp_pri_to_cos)
{
	struct bnx2x *bp = params->bp;
	u8 i = 0;
	const u8 port = params->port;
	/* MCP Dbg0 and dbg1 are always with higher strict pri*/
	u64 pri_cli_nig = 0x210;
	u32 pri_cli_pbf = 0x0;
	u8 pri_set = 0;
	u8 pri_bitmask = 0;
	const u8 max_num_of_cos = (port) ? DCBX_E3B0_MAX_NUM_COS_PORT1 :
		DCBX_E3B0_MAX_NUM_COS_PORT0;

	u8 cos_bit_to_set = (1 << max_num_of_cos) - 1;

	/* Set all the strict priority first */
	for (i = 0; i < max_num_of_cos; i++) {
		if (sp_pri_to_cos[i] != DCBX_INVALID_COS) {
			if (sp_pri_to_cos[i] >= DCBX_MAX_NUM_COS) {
				DP(NETIF_MSG_LINK,
					   "bnx2x_ets_e3b0_sp_set_pri_cli_reg "
					   "invalid cos entry\n");
				return -EINVAL;
			}

			pri_cli_nig |= bnx2x_e3b0_sp_get_pri_cli_reg_nig(
			    sp_pri_to_cos[i], pri_set);

			pri_cli_pbf |= bnx2x_e3b0_sp_get_pri_cli_reg_pbf(
			    sp_pri_to_cos[i], pri_set);
			pri_bitmask = 1 << sp_pri_to_cos[i];
			/* COS is used remove it from bitmap.*/
			if (!(pri_bitmask & cos_bit_to_set)) {
				DP(NETIF_MSG_LINK,
					"bnx2x_ets_e3b0_sp_set_pri_cli_reg "
					"invalid There can't be two COS's with"
					" the same strict pri\n");
				return -EINVAL;
			}
			cos_bit_to_set &= ~pri_bitmask;
			pri_set++;
		}
	}

	/* Set all the Non strict priority i= COS*/
	for (i = 0; i < max_num_of_cos; i++) {
		pri_bitmask = 1 << i;
		/* Check if COS was already used for SP */
		if (pri_bitmask & cos_bit_to_set) {
			/* COS wasn't used for SP */
			pri_cli_nig |= bnx2x_e3b0_sp_get_pri_cli_reg_nig(
			    i, pri_set);

			pri_cli_pbf |= bnx2x_e3b0_sp_get_pri_cli_reg_pbf(
			    i, pri_set);
			/* COS is used remove it from bitmap.*/
			cos_bit_to_set &= ~pri_bitmask;
			pri_set++;
		}
	}

	if (pri_set != max_num_of_cos) {
		DP(NETIF_MSG_LINK, "bnx2x_ets_e3b0_sp_set_pri_cli_reg not all "
				   "entries were set\n");
		return -EINVAL;
	}

	if (port) {
		/* Only 6 usable clients*/
		REG_WR(bp, NIG_REG_P1_TX_ARB_PRIORITY_CLIENT2_LSB,
		       (u32)pri_cli_nig);

		REG_WR(bp, PBF_REG_ETS_ARB_PRIORITY_CLIENT_P1 , pri_cli_pbf);
	} else {
		/* Only 9 usable clients*/
		const u32 pri_cli_nig_lsb = (u32) (pri_cli_nig);
		const u32 pri_cli_nig_msb = (u32) ((pri_cli_nig >> 32) & 0xF);

		REG_WR(bp, NIG_REG_P0_TX_ARB_PRIORITY_CLIENT2_LSB,
		       pri_cli_nig_lsb);
		REG_WR(bp, NIG_REG_P0_TX_ARB_PRIORITY_CLIENT2_MSB,
		       pri_cli_nig_msb);

		REG_WR(bp, PBF_REG_ETS_ARB_PRIORITY_CLIENT_P0 , pri_cli_pbf);
	}
	return 0;
}

/******************************************************************************
* Description:
*	Configure the COS to ETS according to BW and SP settings.
******************************************************************************/
int bnx2x_ets_e3b0_config(const struct link_params *params,
			 const struct link_vars *vars,
			 struct bnx2x_ets_params *ets_params)
{
	struct bnx2x *bp = params->bp;
	int bnx2x_status = 0;
	const u8 port = params->port;
	u16 total_bw = 0;
	const u32 min_w_val_nig = bnx2x_ets_get_min_w_val_nig(vars);
	const u32 min_w_val_pbf = ETS_E3B0_PBF_MIN_W_VAL;
	u8 cos_bw_bitmap = 0;
	u8 cos_sp_bitmap = 0;
	u8 sp_pri_to_cos[DCBX_MAX_NUM_COS] = {0};
	const u8 max_num_of_cos = (port) ? DCBX_E3B0_MAX_NUM_COS_PORT1 :
		DCBX_E3B0_MAX_NUM_COS_PORT0;
	u8 cos_entry = 0;

	if (!CHIP_IS_E3B0(bp)) {
		DP(NETIF_MSG_LINK,
		   "bnx2x_ets_e3b0_disabled the chip isn't E3B0\n");
		return -EINVAL;
	}

	if ((ets_params->num_of_cos > max_num_of_cos)) {
		DP(NETIF_MSG_LINK, "bnx2x_ets_E3B0_config the number of COS "
				   "isn't supported\n");
		return -EINVAL;
	}

	/* Prepare sp strict priority parameters*/
	bnx2x_ets_e3b0_sp_pri_to_cos_init(sp_pri_to_cos);

	/* Prepare BW parameters*/
	bnx2x_status = bnx2x_ets_e3b0_get_total_bw(params, ets_params,
						   &total_bw);
	if (bnx2x_status) {
		DP(NETIF_MSG_LINK,
		   "bnx2x_ets_E3B0_config get_total_bw failed\n");
		return -EINVAL;
	}

	/*
	 * Upper bound is set according to current link speed (min_w_val
	 * should be the same for upper bound and COS credit val).
	 */
	bnx2x_ets_e3b0_set_credit_upper_bound_nig(params, min_w_val_nig);
	bnx2x_ets_e3b0_set_credit_upper_bound_pbf(params, min_w_val_pbf);


	for (cos_entry = 0; cos_entry < ets_params->num_of_cos; cos_entry++) {
		if (bnx2x_cos_state_bw == ets_params->cos[cos_entry].state) {
			cos_bw_bitmap |= (1 << cos_entry);
			/*
			 * The function also sets the BW in HW(not the mappin
			 * yet)
			 */
			bnx2x_status = bnx2x_ets_e3b0_set_cos_bw(
				bp, cos_entry, min_w_val_nig, min_w_val_pbf,
				total_bw,
				ets_params->cos[cos_entry].params.bw_params.bw,
				 port);
		} else if (bnx2x_cos_state_strict ==
			ets_params->cos[cos_entry].state){
			cos_sp_bitmap |= (1 << cos_entry);

			bnx2x_status = bnx2x_ets_e3b0_sp_pri_to_cos_set(
				params,
				sp_pri_to_cos,
				ets_params->cos[cos_entry].params.sp_params.pri,
				cos_entry);

		} else {
			DP(NETIF_MSG_LINK,
			   "bnx2x_ets_e3b0_config cos state not valid\n");
			return -EINVAL;
		}
		if (bnx2x_status) {
			DP(NETIF_MSG_LINK,
			   "bnx2x_ets_e3b0_config set cos bw failed\n");
			return bnx2x_status;
		}
	}

	/* Set SP register (which COS has higher priority) */
	bnx2x_status = bnx2x_ets_e3b0_sp_set_pri_cli_reg(params,
							 sp_pri_to_cos);

	if (bnx2x_status) {
		DP(NETIF_MSG_LINK,
		   "bnx2x_ets_E3B0_config set_pri_cli_reg failed\n");
		return bnx2x_status;
	}

	/* Set client mapping of BW and strict */
	bnx2x_status = bnx2x_ets_e3b0_cli_map(params, ets_params,
					      cos_sp_bitmap,
					      cos_bw_bitmap);

	if (bnx2x_status) {
		DP(NETIF_MSG_LINK, "bnx2x_ets_E3B0_config SP failed\n");
		return bnx2x_status;
	}
	return 0;
}
static void bnx2x_ets_bw_limit_common(const struct link_params *params)
{
	/* ETS disabled configuration */
	struct bnx2x *bp = params->bp;
	DP(NETIF_MSG_LINK, "ETS enabled BW limit configuration\n");
	/*
	 * defines which entries (clients) are subjected to WFQ arbitration
	 * COS0 0x8
	 * COS1 0x10
	 */
	REG_WR(bp, NIG_REG_P0_TX_ARB_CLIENT_IS_SUBJECT2WFQ, 0x18);
	/*
	 * mapping between the ARB_CREDIT_WEIGHT registers and actual
	 * client numbers (WEIGHT_0 does not actually have to represent
	 * client 0)
	 *    PRI4    |    PRI3    |    PRI2    |    PRI1    |    PRI0
	 *  cos1-001     cos0-000     dbg1-100     dbg0-011     MCP-010
	 */
	REG_WR(bp, NIG_REG_P0_TX_ARB_CLIENT_CREDIT_MAP, 0x111A);

	REG_WR(bp, NIG_REG_P0_TX_ARB_CREDIT_UPPER_BOUND_0,
	       ETS_BW_LIMIT_CREDIT_UPPER_BOUND);
	REG_WR(bp, NIG_REG_P0_TX_ARB_CREDIT_UPPER_BOUND_1,
	       ETS_BW_LIMIT_CREDIT_UPPER_BOUND);

	/* ETS mode enabled*/
	REG_WR(bp, PBF_REG_ETS_ENABLED, 1);

	/* Defines the number of consecutive slots for the strict priority */
	REG_WR(bp, PBF_REG_NUM_STRICT_ARB_SLOTS, 0);
	/*
	 * Bitmap of 5bits length. Each bit specifies whether the entry behaves
	 * as strict.  Bits 0,1,2 - debug and management entries, 3 - COS0
	 * entry, 4 - COS1 entry.
	 * COS1 | COS0 | DEBUG21 | DEBUG0 | MGMT
	 * bit4   bit3	  bit2     bit1	   bit0
	 * MCP and debug are strict
	 */
	REG_WR(bp, NIG_REG_P0_TX_ARB_CLIENT_IS_STRICT, 0x7);

	/* Upper bound that COS0_WEIGHT can reach in the WFQ arbiter.*/
	REG_WR(bp, PBF_REG_COS0_UPPER_BOUND,
	       ETS_BW_LIMIT_CREDIT_UPPER_BOUND);
	REG_WR(bp, PBF_REG_COS1_UPPER_BOUND,
	       ETS_BW_LIMIT_CREDIT_UPPER_BOUND);
}

void bnx2x_ets_bw_limit(const struct link_params *params, const u32 cos0_bw,
			const u32 cos1_bw)
{
	/* ETS disabled configuration*/
	struct bnx2x *bp = params->bp;
	const u32 total_bw = cos0_bw + cos1_bw;
	u32 cos0_credit_weight = 0;
	u32 cos1_credit_weight = 0;

	DP(NETIF_MSG_LINK, "ETS enabled BW limit configuration\n");

	if ((!total_bw) ||
	    (!cos0_bw) ||
	    (!cos1_bw)) {
		DP(NETIF_MSG_LINK, "Total BW can't be zero\n");
		return;
	}

	cos0_credit_weight = (cos0_bw * ETS_BW_LIMIT_CREDIT_WEIGHT)/
		total_bw;
	cos1_credit_weight = (cos1_bw * ETS_BW_LIMIT_CREDIT_WEIGHT)/
		total_bw;

	bnx2x_ets_bw_limit_common(params);

	REG_WR(bp, NIG_REG_P0_TX_ARB_CREDIT_WEIGHT_0, cos0_credit_weight);
	REG_WR(bp, NIG_REG_P0_TX_ARB_CREDIT_WEIGHT_1, cos1_credit_weight);

	REG_WR(bp, PBF_REG_COS0_WEIGHT, cos0_credit_weight);
	REG_WR(bp, PBF_REG_COS1_WEIGHT, cos1_credit_weight);
}

int bnx2x_ets_strict(const struct link_params *params, const u8 strict_cos)
{
	/* ETS disabled configuration*/
	struct bnx2x *bp = params->bp;
	u32 val	= 0;

	DP(NETIF_MSG_LINK, "ETS enabled strict configuration\n");
	/*
	 * Bitmap of 5bits length. Each bit specifies whether the entry behaves
	 * as strict.  Bits 0,1,2 - debug and management entries,
	 * 3 - COS0 entry, 4 - COS1 entry.
	 *  COS1 | COS0 | DEBUG21 | DEBUG0 | MGMT
	 *  bit4   bit3	  bit2      bit1     bit0
	 * MCP and debug are strict
	 */
	REG_WR(bp, NIG_REG_P0_TX_ARB_CLIENT_IS_STRICT, 0x1F);
	/*
	 * For strict priority entries defines the number of consecutive slots
	 * for the highest priority.
	 */
	REG_WR(bp, NIG_REG_P0_TX_ARB_NUM_STRICT_ARB_SLOTS, 0x100);
	/* ETS mode disable */
	REG_WR(bp, PBF_REG_ETS_ENABLED, 0);
	/* Defines the number of consecutive slots for the strict priority */
	REG_WR(bp, PBF_REG_NUM_STRICT_ARB_SLOTS, 0x100);

	/* Defines the number of consecutive slots for the strict priority */
	REG_WR(bp, PBF_REG_HIGH_PRIORITY_COS_NUM, strict_cos);

	/*
	 * mapping between entry  priority to client number (0,1,2 -debug and
	 * management clients, 3 - COS0 client, 4 - COS client)(HIGHEST)
	 * 3bits client num.
	 *   PRI4    |    PRI3    |    PRI2    |    PRI1    |    PRI0
	 * dbg0-010     dbg1-001     cos1-100     cos0-011     MCP-000
	 * dbg0-010     dbg1-001     cos0-011     cos1-100     MCP-000
	 */
	val = (!strict_cos) ? 0x2318 : 0x22E0;
	REG_WR(bp, NIG_REG_P0_TX_ARB_PRIORITY_CLIENT, val);

	return 0;
}
/******************************************************************/
/*			PFC section				  */
/******************************************************************/
static void bnx2x_update_pfc_xmac(struct link_params *params,
				  struct link_vars *vars,
				  u8 is_lb)
{
	struct bnx2x *bp = params->bp;
	u32 xmac_base;
	u32 pause_val, pfc0_val, pfc1_val;

	/* XMAC base adrr */
	xmac_base = (params->port) ? GRCBASE_XMAC1 : GRCBASE_XMAC0;

	/* Initialize pause and pfc registers */
	pause_val = 0x18000;
	pfc0_val = 0xFFFF8000;
	pfc1_val = 0x2;

	/* No PFC support */
	if (!(params->feature_config_flags &
	      FEATURE_CONFIG_PFC_ENABLED)) {

		/*
		 * RX flow control - Process pause frame in receive direction
		 */
		if (vars->flow_ctrl & BNX2X_FLOW_CTRL_RX)
			pause_val |= XMAC_PAUSE_CTRL_REG_RX_PAUSE_EN;

		/*
		 * TX flow control - Send pause packet when buffer is full
		 */
		if (vars->flow_ctrl & BNX2X_FLOW_CTRL_TX)
			pause_val |= XMAC_PAUSE_CTRL_REG_TX_PAUSE_EN;
	} else {/* PFC support */
		pfc1_val |= XMAC_PFC_CTRL_HI_REG_PFC_REFRESH_EN |
			XMAC_PFC_CTRL_HI_REG_PFC_STATS_EN |
			XMAC_PFC_CTRL_HI_REG_RX_PFC_EN |
			XMAC_PFC_CTRL_HI_REG_TX_PFC_EN |
			XMAC_PFC_CTRL_HI_REG_FORCE_PFC_XON;
		/* Write pause and PFC registers */
		REG_WR(bp, xmac_base + XMAC_REG_PAUSE_CTRL, pause_val);
		REG_WR(bp, xmac_base + XMAC_REG_PFC_CTRL, pfc0_val);
		REG_WR(bp, xmac_base + XMAC_REG_PFC_CTRL_HI, pfc1_val);
		pfc1_val &= ~XMAC_PFC_CTRL_HI_REG_FORCE_PFC_XON;

	}

	/* Write pause and PFC registers */
	REG_WR(bp, xmac_base + XMAC_REG_PAUSE_CTRL, pause_val);
	REG_WR(bp, xmac_base + XMAC_REG_PFC_CTRL, pfc0_val);
	REG_WR(bp, xmac_base + XMAC_REG_PFC_CTRL_HI, pfc1_val);


	/* Set MAC address for source TX Pause/PFC frames */
	REG_WR(bp, xmac_base + XMAC_REG_CTRL_SA_LO,
	       ((params->mac_addr[2] << 24) |
		(params->mac_addr[3] << 16) |
		(params->mac_addr[4] << 8) |
		(params->mac_addr[5])));
	REG_WR(bp, xmac_base + XMAC_REG_CTRL_SA_HI,
	       ((params->mac_addr[0] << 8) |
		(params->mac_addr[1])));

	udelay(30);
}


static void bnx2x_emac_get_pfc_stat(struct link_params *params,
				    u32 pfc_frames_sent[2],
				    u32 pfc_frames_received[2])
{
	/* Read pfc statistic */
	struct bnx2x *bp = params->bp;
	u32 emac_base = params->port ? GRCBASE_EMAC1 : GRCBASE_EMAC0;
	u32 val_xon = 0;
	u32 val_xoff = 0;

	DP(NETIF_MSG_LINK, "pfc statistic read from EMAC\n");

	/* PFC received frames */
	val_xoff = REG_RD(bp, emac_base +
				EMAC_REG_RX_PFC_STATS_XOFF_RCVD);
	val_xoff &= EMAC_REG_RX_PFC_STATS_XOFF_RCVD_COUNT;
	val_xon = REG_RD(bp, emac_base + EMAC_REG_RX_PFC_STATS_XON_RCVD);
	val_xon &= EMAC_REG_RX_PFC_STATS_XON_RCVD_COUNT;

	pfc_frames_received[0] = val_xon + val_xoff;

	/* PFC received sent */
	val_xoff = REG_RD(bp, emac_base +
				EMAC_REG_RX_PFC_STATS_XOFF_SENT);
	val_xoff &= EMAC_REG_RX_PFC_STATS_XOFF_SENT_COUNT;
	val_xon = REG_RD(bp, emac_base + EMAC_REG_RX_PFC_STATS_XON_SENT);
	val_xon &= EMAC_REG_RX_PFC_STATS_XON_SENT_COUNT;

	pfc_frames_sent[0] = val_xon + val_xoff;
}

/* Read pfc statistic*/
void bnx2x_pfc_statistic(struct link_params *params, struct link_vars *vars,
			 u32 pfc_frames_sent[2],
			 u32 pfc_frames_received[2])
{
	/* Read pfc statistic */
	struct bnx2x *bp = params->bp;

	DP(NETIF_MSG_LINK, "pfc statistic\n");

	if (!vars->link_up)
		return;

	if (vars->mac_type == MAC_TYPE_EMAC) {
		DP(NETIF_MSG_LINK, "About to read PFC stats from EMAC\n");
		bnx2x_emac_get_pfc_stat(params, pfc_frames_sent,
					pfc_frames_received);
	}
}
/******************************************************************/
/*			MAC/PBF section				  */
/******************************************************************/
static void bnx2x_set_mdio_clk(struct bnx2x *bp, u32 chip_id, u8 port)
{
	u32 mode, emac_base;
	/**
	 * Set clause 45 mode, slow down the MDIO clock to 2.5MHz
	 * (a value of 49==0x31) and make sure that the AUTO poll is off
	 */

	if (CHIP_IS_E2(bp))
		emac_base = GRCBASE_EMAC0;
	else
		emac_base = (port) ? GRCBASE_EMAC1 : GRCBASE_EMAC0;
	mode = REG_RD(bp, emac_base + EMAC_REG_EMAC_MDIO_MODE);
	mode &= ~(EMAC_MDIO_MODE_AUTO_POLL |
		  EMAC_MDIO_MODE_CLOCK_CNT);
	if (USES_WARPCORE(bp))
		mode |= (74L << EMAC_MDIO_MODE_CLOCK_CNT_BITSHIFT);
	else
		mode |= (49L << EMAC_MDIO_MODE_CLOCK_CNT_BITSHIFT);

	mode |= (EMAC_MDIO_MODE_CLAUSE_45);
	REG_WR(bp, emac_base + EMAC_REG_EMAC_MDIO_MODE, mode);

	udelay(40);
}
static u8 bnx2x_is_4_port_mode(struct bnx2x *bp)
{
	u32 port4mode_ovwr_val;
	/* Check 4-port override enabled */
	port4mode_ovwr_val = REG_RD(bp, MISC_REG_PORT4MODE_EN_OVWR);
	if (port4mode_ovwr_val & (1<<0)) {
		/* Return 4-port mode override value */
		return ((port4mode_ovwr_val & (1<<1)) == (1<<1));
	}
	/* Return 4-port mode from input pin */
	return (u8)REG_RD(bp, MISC_REG_PORT4MODE_EN);
}

static void bnx2x_emac_init(struct link_params *params,
			    struct link_vars *vars)
{
	/* reset and unreset the emac core */
	struct bnx2x *bp = params->bp;
	u8 port = params->port;
	u32 emac_base = port ? GRCBASE_EMAC1 : GRCBASE_EMAC0;
	u32 val;
	u16 timeout;

	REG_WR(bp, GRCBASE_MISC + MISC_REGISTERS_RESET_REG_2_CLEAR,
	       (MISC_REGISTERS_RESET_REG_2_RST_EMAC0_HARD_CORE << port));
	udelay(5);
	REG_WR(bp, GRCBASE_MISC + MISC_REGISTERS_RESET_REG_2_SET,
	       (MISC_REGISTERS_RESET_REG_2_RST_EMAC0_HARD_CORE << port));

	/* init emac - use read-modify-write */
	/* self clear reset */
	val = REG_RD(bp, emac_base + EMAC_REG_EMAC_MODE);
	EMAC_WR(bp, EMAC_REG_EMAC_MODE, (val | EMAC_MODE_RESET));

	timeout = 200;
	do {
		val = REG_RD(bp, emac_base + EMAC_REG_EMAC_MODE);
		DP(NETIF_MSG_LINK, "EMAC reset reg is %u\n", val);
		if (!timeout) {
			DP(NETIF_MSG_LINK, "EMAC timeout!\n");
			return;
		}
		timeout--;
	} while (val & EMAC_MODE_RESET);
	bnx2x_set_mdio_clk(bp, params->chip_id, port);
	/* Set mac address */
	val = ((params->mac_addr[0] << 8) |
		params->mac_addr[1]);
	EMAC_WR(bp, EMAC_REG_EMAC_MAC_MATCH, val);

	val = ((params->mac_addr[2] << 24) |
	       (params->mac_addr[3] << 16) |
	       (params->mac_addr[4] << 8) |
		params->mac_addr[5]);
	EMAC_WR(bp, EMAC_REG_EMAC_MAC_MATCH + 4, val);
}

static void bnx2x_set_xumac_nig(struct link_params *params,
				u16 tx_pause_en,
				u8 enable)
{
	struct bnx2x *bp = params->bp;

	REG_WR(bp, params->port ? NIG_REG_P1_MAC_IN_EN : NIG_REG_P0_MAC_IN_EN,
	       enable);
	REG_WR(bp, params->port ? NIG_REG_P1_MAC_OUT_EN : NIG_REG_P0_MAC_OUT_EN,
	       enable);
	REG_WR(bp, params->port ? NIG_REG_P1_MAC_PAUSE_OUT_EN :
	       NIG_REG_P0_MAC_PAUSE_OUT_EN, tx_pause_en);
}

static void bnx2x_umac_disable(struct link_params *params)
{
	u32 umac_base = params->port ? GRCBASE_UMAC1 : GRCBASE_UMAC0;
	struct bnx2x *bp = params->bp;
	if (!(REG_RD(bp, MISC_REG_RESET_REG_2) &
		   (MISC_REGISTERS_RESET_REG_2_UMAC0 << params->port)))
		return;

	/* Disable RX and TX */
	REG_WR(bp, umac_base + UMAC_REG_COMMAND_CONFIG, 0);
}

static void bnx2x_umac_enable(struct link_params *params,
			    struct link_vars *vars, u8 lb)
{
	u32 val;
	u32 umac_base = params->port ? GRCBASE_UMAC1 : GRCBASE_UMAC0;
	struct bnx2x *bp = params->bp;
	/* Reset UMAC */
	REG_WR(bp, GRCBASE_MISC + MISC_REGISTERS_RESET_REG_2_CLEAR,
	       (MISC_REGISTERS_RESET_REG_2_UMAC0 << params->port));
	usleep_range(1000, 1000);

	REG_WR(bp, GRCBASE_MISC + MISC_REGISTERS_RESET_REG_2_SET,
	       (MISC_REGISTERS_RESET_REG_2_UMAC0 << params->port));

	DP(NETIF_MSG_LINK, "enabling UMAC\n");

	/**
	 * This register determines on which events the MAC will assert
	 * error on the i/f to the NIG along w/ EOP.
	 */

	/**
	 * BD REG_WR(bp, NIG_REG_P0_MAC_RSV_ERR_MASK +
	 * params->port*0x14,      0xfffff.
	 */
	/* This register opens the gate for the UMAC despite its name */
	REG_WR(bp, NIG_REG_EGRESS_EMAC0_PORT + params->port*4, 1);

	val = UMAC_COMMAND_CONFIG_REG_PROMIS_EN |
		UMAC_COMMAND_CONFIG_REG_PAD_EN |
		UMAC_COMMAND_CONFIG_REG_SW_RESET |
		UMAC_COMMAND_CONFIG_REG_NO_LGTH_CHECK;
	switch (vars->line_speed) {
	case SPEED_10:
		val |= (0<<2);
		break;
	case SPEED_100:
		val |= (1<<2);
		break;
	case SPEED_1000:
		val |= (2<<2);
		break;
	case SPEED_2500:
		val |= (3<<2);
		break;
	default:
		DP(NETIF_MSG_LINK, "Invalid speed for UMAC %d\n",
			       vars->line_speed);
		break;
	}
	if (!(vars->flow_ctrl & BNX2X_FLOW_CTRL_TX))
		val |= UMAC_COMMAND_CONFIG_REG_IGNORE_TX_PAUSE;

	if (!(vars->flow_ctrl & BNX2X_FLOW_CTRL_RX))
		val |= UMAC_COMMAND_CONFIG_REG_PAUSE_IGNORE;

	if (vars->duplex == DUPLEX_HALF)
		val |= UMAC_COMMAND_CONFIG_REG_HD_ENA;

	REG_WR(bp, umac_base + UMAC_REG_COMMAND_CONFIG, val);
	udelay(50);

	/* Set MAC address for source TX Pause/PFC frames (under SW reset) */
	REG_WR(bp, umac_base + UMAC_REG_MAC_ADDR0,
	       ((params->mac_addr[2] << 24) |
		(params->mac_addr[3] << 16) |
		(params->mac_addr[4] << 8) |
		(params->mac_addr[5])));
	REG_WR(bp, umac_base + UMAC_REG_MAC_ADDR1,
	       ((params->mac_addr[0] << 8) |
		(params->mac_addr[1])));

	/* Enable RX and TX */
	val &= ~UMAC_COMMAND_CONFIG_REG_PAD_EN;
	val |= UMAC_COMMAND_CONFIG_REG_TX_ENA |
		UMAC_COMMAND_CONFIG_REG_RX_ENA;
	REG_WR(bp, umac_base + UMAC_REG_COMMAND_CONFIG, val);
	udelay(50);

	/* Remove SW Reset */
	val &= ~UMAC_COMMAND_CONFIG_REG_SW_RESET;

	/* Check loopback mode */
	if (lb)
		val |= UMAC_COMMAND_CONFIG_REG_LOOP_ENA;
	REG_WR(bp, umac_base + UMAC_REG_COMMAND_CONFIG, val);

	/*
	 * Maximum Frame Length (RW). Defines a 14-Bit maximum frame
	 * length used by the MAC receive logic to check frames.
	 */
	REG_WR(bp, umac_base + UMAC_REG_MAXFR, 0x2710);
	bnx2x_set_xumac_nig(params,
			    ((vars->flow_ctrl & BNX2X_FLOW_CTRL_TX) != 0), 1);
	vars->mac_type = MAC_TYPE_UMAC;

}

/* Define the XMAC mode */
static void bnx2x_xmac_init(struct link_params *params, u32 max_speed)
{
	struct bnx2x *bp = params->bp;
	u32 is_port4mode = bnx2x_is_4_port_mode(bp);

	/*
	 * In 4-port mode, need to set the mode only once, so if XMAC is
	 * already out of reset, it means the mode has already been set,
	 * and it must not* reset the XMAC again, since it controls both
	 * ports of the path
	 */

	if ((CHIP_NUM(bp) == CHIP_NUM_57840) &&
	    (REG_RD(bp, MISC_REG_RESET_REG_2) &
	     MISC_REGISTERS_RESET_REG_2_XMAC)) {
		DP(NETIF_MSG_LINK,
		   "XMAC already out of reset in 4-port mode\n");
		return;
	}

	/* Hard reset */
	REG_WR(bp, GRCBASE_MISC + MISC_REGISTERS_RESET_REG_2_CLEAR,
	       MISC_REGISTERS_RESET_REG_2_XMAC);
	usleep_range(1000, 1000);

	REG_WR(bp, GRCBASE_MISC + MISC_REGISTERS_RESET_REG_2_SET,
	       MISC_REGISTERS_RESET_REG_2_XMAC);
	if (is_port4mode) {
		DP(NETIF_MSG_LINK, "Init XMAC to 2 ports x 10G per path\n");

		/*  Set the number of ports on the system side to up to 2 */
		REG_WR(bp, MISC_REG_XMAC_CORE_PORT_MODE, 1);

		/* Set the number of ports on the Warp Core to 10G */
		REG_WR(bp, MISC_REG_XMAC_PHY_PORT_MODE, 3);
	} else {
		/*  Set the number of ports on the system side to 1 */
		REG_WR(bp, MISC_REG_XMAC_CORE_PORT_MODE, 0);
		if (max_speed == SPEED_10000) {
			DP(NETIF_MSG_LINK,
			   "Init XMAC to 10G x 1 port per path\n");
			/* Set the number of ports on the Warp Core to 10G */
			REG_WR(bp, MISC_REG_XMAC_PHY_PORT_MODE, 3);
		} else {
			DP(NETIF_MSG_LINK,
			   "Init XMAC to 20G x 2 ports per path\n");
			/* Set the number of ports on the Warp Core to 20G */
			REG_WR(bp, MISC_REG_XMAC_PHY_PORT_MODE, 1);
		}
	}
	/* Soft reset */
	REG_WR(bp, GRCBASE_MISC + MISC_REGISTERS_RESET_REG_2_CLEAR,
	       MISC_REGISTERS_RESET_REG_2_XMAC_SOFT);
	usleep_range(1000, 1000);

	REG_WR(bp, GRCBASE_MISC + MISC_REGISTERS_RESET_REG_2_SET,
	       MISC_REGISTERS_RESET_REG_2_XMAC_SOFT);

}

static void bnx2x_xmac_disable(struct link_params *params)
{
	u8 port = params->port;
	struct bnx2x *bp = params->bp;
	u32 pfc_ctrl, xmac_base = (port) ? GRCBASE_XMAC1 : GRCBASE_XMAC0;

	if (REG_RD(bp, MISC_REG_RESET_REG_2) &
	    MISC_REGISTERS_RESET_REG_2_XMAC) {
		/*
		 * Send an indication to change the state in the NIG back to XON
		 * Clearing this bit enables the next set of this bit to get
		 * rising edge
		 */
		pfc_ctrl = REG_RD(bp, xmac_base + XMAC_REG_PFC_CTRL_HI);
		REG_WR(bp, xmac_base + XMAC_REG_PFC_CTRL_HI,
		       (pfc_ctrl & ~(1<<1)));
		REG_WR(bp, xmac_base + XMAC_REG_PFC_CTRL_HI,
		       (pfc_ctrl | (1<<1)));
		DP(NETIF_MSG_LINK, "Disable XMAC on port %x\n", port);
		REG_WR(bp, xmac_base + XMAC_REG_CTRL, 0);
	}
}

static int bnx2x_xmac_enable(struct link_params *params,
			     struct link_vars *vars, u8 lb)
{
	u32 val, xmac_base;
	struct bnx2x *bp = params->bp;
	DP(NETIF_MSG_LINK, "enabling XMAC\n");

	xmac_base = (params->port) ? GRCBASE_XMAC1 : GRCBASE_XMAC0;

	bnx2x_xmac_init(params, vars->line_speed);

	/*
	 * This register determines on which events the MAC will assert
	 * error on the i/f to the NIG along w/ EOP.
	 */

	/*
	 * This register tells the NIG whether to send traffic to UMAC
	 * or XMAC
	 */
	REG_WR(bp, NIG_REG_EGRESS_EMAC0_PORT + params->port*4, 0);

	/* Set Max packet size */
	REG_WR(bp, xmac_base + XMAC_REG_RX_MAX_SIZE, 0x2710);

	/* CRC append for Tx packets */
	REG_WR(bp, xmac_base + XMAC_REG_TX_CTRL, 0xC800);

	/* update PFC */
	bnx2x_update_pfc_xmac(params, vars, 0);

	/* Enable TX and RX */
	val = XMAC_CTRL_REG_TX_EN | XMAC_CTRL_REG_RX_EN;

	/* Check loopback mode */
	if (lb)
		val |= XMAC_CTRL_REG_LINE_LOCAL_LPBK;
	REG_WR(bp, xmac_base + XMAC_REG_CTRL, val);
	bnx2x_set_xumac_nig(params,
			    ((vars->flow_ctrl & BNX2X_FLOW_CTRL_TX) != 0), 1);

	vars->mac_type = MAC_TYPE_XMAC;

	return 0;
}

static int bnx2x_emac_enable(struct link_params *params,
			     struct link_vars *vars, u8 lb)
{
	struct bnx2x *bp = params->bp;
	u8 port = params->port;
	u32 emac_base = port ? GRCBASE_EMAC1 : GRCBASE_EMAC0;
	u32 val;

	DP(NETIF_MSG_LINK, "enabling EMAC\n");

	/* Disable BMAC */
	REG_WR(bp, GRCBASE_MISC + MISC_REGISTERS_RESET_REG_2_CLEAR,
	       (MISC_REGISTERS_RESET_REG_2_RST_BMAC0 << port));

	/* enable emac and not bmac */
	REG_WR(bp, NIG_REG_EGRESS_EMAC0_PORT + port*4, 1);

	/* ASIC */
	if (vars->phy_flags & PHY_XGXS_FLAG) {
		u32 ser_lane = ((params->lane_config &
				 PORT_HW_CFG_LANE_SWAP_CFG_MASTER_MASK) >>
				PORT_HW_CFG_LANE_SWAP_CFG_MASTER_SHIFT);

		DP(NETIF_MSG_LINK, "XGXS\n");
		/* select the master lanes (out of 0-3) */
		REG_WR(bp, NIG_REG_XGXS_LANE_SEL_P0 + port*4, ser_lane);
		/* select XGXS */
		REG_WR(bp, NIG_REG_XGXS_SERDES0_MODE_SEL + port*4, 1);

	} else { /* SerDes */
		DP(NETIF_MSG_LINK, "SerDes\n");
		/* select SerDes */
		REG_WR(bp, NIG_REG_XGXS_SERDES0_MODE_SEL + port*4, 0);
	}

	bnx2x_bits_en(bp, emac_base + EMAC_REG_EMAC_RX_MODE,
		      EMAC_RX_MODE_RESET);
	bnx2x_bits_en(bp, emac_base + EMAC_REG_EMAC_TX_MODE,
		      EMAC_TX_MODE_RESET);

	if (CHIP_REV_IS_SLOW(bp)) {
		/* config GMII mode */
		val = REG_RD(bp, emac_base + EMAC_REG_EMAC_MODE);
		EMAC_WR(bp, EMAC_REG_EMAC_MODE, (val | EMAC_MODE_PORT_GMII));
	} else { /* ASIC */
		/* pause enable/disable */
		bnx2x_bits_dis(bp, emac_base + EMAC_REG_EMAC_RX_MODE,
			       EMAC_RX_MODE_FLOW_EN);

		bnx2x_bits_dis(bp,  emac_base + EMAC_REG_EMAC_TX_MODE,
			       (EMAC_TX_MODE_EXT_PAUSE_EN |
				EMAC_TX_MODE_FLOW_EN));
		if (!(params->feature_config_flags &
		      FEATURE_CONFIG_PFC_ENABLED)) {
			if (vars->flow_ctrl & BNX2X_FLOW_CTRL_RX)
				bnx2x_bits_en(bp, emac_base +
					      EMAC_REG_EMAC_RX_MODE,
					      EMAC_RX_MODE_FLOW_EN);

			if (vars->flow_ctrl & BNX2X_FLOW_CTRL_TX)
				bnx2x_bits_en(bp, emac_base +
					      EMAC_REG_EMAC_TX_MODE,
					      (EMAC_TX_MODE_EXT_PAUSE_EN |
					       EMAC_TX_MODE_FLOW_EN));
		} else
			bnx2x_bits_en(bp, emac_base + EMAC_REG_EMAC_TX_MODE,
				      EMAC_TX_MODE_FLOW_EN);
	}

	/* KEEP_VLAN_TAG, promiscuous */
	val = REG_RD(bp, emac_base + EMAC_REG_EMAC_RX_MODE);
	val |= EMAC_RX_MODE_KEEP_VLAN_TAG | EMAC_RX_MODE_PROMISCUOUS;

	/*
	 * Setting this bit causes MAC control frames (except for pause
	 * frames) to be passed on for processing. This setting has no
	 * affect on the operation of the pause frames. This bit effects
	 * all packets regardless of RX Parser packet sorting logic.
	 * Turn the PFC off to make sure we are in Xon state before
	 * enabling it.
	 */
	EMAC_WR(bp, EMAC_REG_RX_PFC_MODE, 0);
	if (params->feature_config_flags & FEATURE_CONFIG_PFC_ENABLED) {
		DP(NETIF_MSG_LINK, "PFC is enabled\n");
		/* Enable PFC again */
		EMAC_WR(bp, EMAC_REG_RX_PFC_MODE,
			EMAC_REG_RX_PFC_MODE_RX_EN |
			EMAC_REG_RX_PFC_MODE_TX_EN |
			EMAC_REG_RX_PFC_MODE_PRIORITIES);

		EMAC_WR(bp, EMAC_REG_RX_PFC_PARAM,
			((0x0101 <<
			  EMAC_REG_RX_PFC_PARAM_OPCODE_BITSHIFT) |
			 (0x00ff <<
			  EMAC_REG_RX_PFC_PARAM_PRIORITY_EN_BITSHIFT)));
		val |= EMAC_RX_MODE_KEEP_MAC_CONTROL;
	}
	EMAC_WR(bp, EMAC_REG_EMAC_RX_MODE, val);

	/* Set Loopback */
	val = REG_RD(bp, emac_base + EMAC_REG_EMAC_MODE);
	if (lb)
		val |= 0x810;
	else
		val &= ~0x810;
	EMAC_WR(bp, EMAC_REG_EMAC_MODE, val);

	/* enable emac */
	REG_WR(bp, NIG_REG_NIG_EMAC0_EN + port*4, 1);

	/* enable emac for jumbo packets */
	EMAC_WR(bp, EMAC_REG_EMAC_RX_MTU_SIZE,
		(EMAC_RX_MTU_SIZE_JUMBO_ENA |
		 (ETH_MAX_JUMBO_PACKET_SIZE + ETH_OVREHEAD)));

	/* strip CRC */
	REG_WR(bp, NIG_REG_NIG_INGRESS_EMAC0_NO_CRC + port*4, 0x1);

	/* disable the NIG in/out to the bmac */
	REG_WR(bp, NIG_REG_BMAC0_IN_EN + port*4, 0x0);
	REG_WR(bp, NIG_REG_BMAC0_PAUSE_OUT_EN + port*4, 0x0);
	REG_WR(bp, NIG_REG_BMAC0_OUT_EN + port*4, 0x0);

	/* enable the NIG in/out to the emac */
	REG_WR(bp, NIG_REG_EMAC0_IN_EN + port*4, 0x1);
	val = 0;
	if ((params->feature_config_flags &
	      FEATURE_CONFIG_PFC_ENABLED) ||
	    (vars->flow_ctrl & BNX2X_FLOW_CTRL_TX))
		val = 1;

	REG_WR(bp, NIG_REG_EMAC0_PAUSE_OUT_EN + port*4, val);
	REG_WR(bp, NIG_REG_EGRESS_EMAC0_OUT_EN + port*4, 0x1);

	REG_WR(bp, NIG_REG_BMAC0_REGS_OUT_EN + port*4, 0x0);

	vars->mac_type = MAC_TYPE_EMAC;
	return 0;
}

static void bnx2x_update_pfc_bmac1(struct link_params *params,
				   struct link_vars *vars)
{
	u32 wb_data[2];
	struct bnx2x *bp = params->bp;
	u32 bmac_addr =  params->port ? NIG_REG_INGRESS_BMAC1_MEM :
		NIG_REG_INGRESS_BMAC0_MEM;

	u32 val = 0x14;
	if ((!(params->feature_config_flags &
	      FEATURE_CONFIG_PFC_ENABLED)) &&
		(vars->flow_ctrl & BNX2X_FLOW_CTRL_RX))
		/* Enable BigMAC to react on received Pause packets */
		val |= (1<<5);
	wb_data[0] = val;
	wb_data[1] = 0;
	REG_WR_DMAE(bp, bmac_addr + BIGMAC_REGISTER_RX_CONTROL, wb_data, 2);

	/* tx control */
	val = 0xc0;
	if (!(params->feature_config_flags &
	      FEATURE_CONFIG_PFC_ENABLED) &&
		(vars->flow_ctrl & BNX2X_FLOW_CTRL_TX))
		val |= 0x800000;
	wb_data[0] = val;
	wb_data[1] = 0;
	REG_WR_DMAE(bp, bmac_addr + BIGMAC_REGISTER_TX_CONTROL, wb_data, 2);
}

static void bnx2x_update_pfc_bmac2(struct link_params *params,
				   struct link_vars *vars,
				   u8 is_lb)
{
	/*
	 * Set rx control: Strip CRC and enable BigMAC to relay
	 * control packets to the system as well
	 */
	u32 wb_data[2];
	struct bnx2x *bp = params->bp;
	u32 bmac_addr = params->port ? NIG_REG_INGRESS_BMAC1_MEM :
		NIG_REG_INGRESS_BMAC0_MEM;
	u32 val = 0x14;

	if ((!(params->feature_config_flags &
	      FEATURE_CONFIG_PFC_ENABLED)) &&
		(vars->flow_ctrl & BNX2X_FLOW_CTRL_RX))
		/* Enable BigMAC to react on received Pause packets */
		val |= (1<<5);
	wb_data[0] = val;
	wb_data[1] = 0;
	REG_WR_DMAE(bp, bmac_addr + BIGMAC2_REGISTER_RX_CONTROL, wb_data, 2);
	udelay(30);

	/* Tx control */
	val = 0xc0;
	if (!(params->feature_config_flags &
				FEATURE_CONFIG_PFC_ENABLED) &&
	    (vars->flow_ctrl & BNX2X_FLOW_CTRL_TX))
		val |= 0x800000;
	wb_data[0] = val;
	wb_data[1] = 0;
	REG_WR_DMAE(bp, bmac_addr + BIGMAC2_REGISTER_TX_CONTROL, wb_data, 2);

	if (params->feature_config_flags & FEATURE_CONFIG_PFC_ENABLED) {
		DP(NETIF_MSG_LINK, "PFC is enabled\n");
		/* Enable PFC RX & TX & STATS and set 8 COS  */
		wb_data[0] = 0x0;
		wb_data[0] |= (1<<0);  /* RX */
		wb_data[0] |= (1<<1);  /* TX */
		wb_data[0] |= (1<<2);  /* Force initial Xon */
		wb_data[0] |= (1<<3);  /* 8 cos */
		wb_data[0] |= (1<<5);  /* STATS */
		wb_data[1] = 0;
		REG_WR_DMAE(bp, bmac_addr + BIGMAC2_REGISTER_PFC_CONTROL,
			    wb_data, 2);
		/* Clear the force Xon */
		wb_data[0] &= ~(1<<2);
	} else {
		DP(NETIF_MSG_LINK, "PFC is disabled\n");
		/* disable PFC RX & TX & STATS and set 8 COS */
		wb_data[0] = 0x8;
		wb_data[1] = 0;
	}

	REG_WR_DMAE(bp, bmac_addr + BIGMAC2_REGISTER_PFC_CONTROL, wb_data, 2);

	/*
	 * Set Time (based unit is 512 bit time) between automatic
	 * re-sending of PP packets amd enable automatic re-send of
	 * Per-Priroity Packet as long as pp_gen is asserted and
	 * pp_disable is low.
	 */
	val = 0x8000;
	if (params->feature_config_flags & FEATURE_CONFIG_PFC_ENABLED)
		val |= (1<<16); /* enable automatic re-send */

	wb_data[0] = val;
	wb_data[1] = 0;
	REG_WR_DMAE(bp, bmac_addr + BIGMAC2_REGISTER_TX_PAUSE_CONTROL,
		    wb_data, 2);

	/* mac control */
	val = 0x3; /* Enable RX and TX */
	if (is_lb) {
		val |= 0x4; /* Local loopback */
		DP(NETIF_MSG_LINK, "enable bmac loopback\n");
	}
	/* When PFC enabled, Pass pause frames towards the NIG. */
	if (params->feature_config_flags & FEATURE_CONFIG_PFC_ENABLED)
		val |= ((1<<6)|(1<<5));

	wb_data[0] = val;
	wb_data[1] = 0;
	REG_WR_DMAE(bp, bmac_addr + BIGMAC2_REGISTER_BMAC_CONTROL, wb_data, 2);
}

/* PFC BRB internal port configuration params */
struct bnx2x_pfc_brb_threshold_val {
	u32 pause_xoff;
	u32 pause_xon;
	u32 full_xoff;
	u32 full_xon;
};

struct bnx2x_pfc_brb_e3b0_val {
	u32 per_class_guaranty_mode;
	u32 lb_guarantied_hyst;
	u32 full_lb_xoff_th;
	u32 full_lb_xon_threshold;
	u32 lb_guarantied;
	u32 mac_0_class_t_guarantied;
	u32 mac_0_class_t_guarantied_hyst;
	u32 mac_1_class_t_guarantied;
	u32 mac_1_class_t_guarantied_hyst;
};

struct bnx2x_pfc_brb_th_val {
	struct bnx2x_pfc_brb_threshold_val pauseable_th;
	struct bnx2x_pfc_brb_threshold_val non_pauseable_th;
	struct bnx2x_pfc_brb_threshold_val default_class0;
	struct bnx2x_pfc_brb_threshold_val default_class1;

};
static int bnx2x_pfc_brb_get_config_params(
				struct link_params *params,
				struct bnx2x_pfc_brb_th_val *config_val)
{
	struct bnx2x *bp = params->bp;
	DP(NETIF_MSG_LINK, "Setting PFC BRB configuration\n");

	config_val->default_class1.pause_xoff = 0;
	config_val->default_class1.pause_xon = 0;
	config_val->default_class1.full_xoff = 0;
	config_val->default_class1.full_xon = 0;

	if (CHIP_IS_E2(bp)) {
		/*  class0 defaults */
		config_val->default_class0.pause_xoff =
			DEFAULT0_E2_BRB_MAC_PAUSE_XOFF_THR;
		config_val->default_class0.pause_xon =
			DEFAULT0_E2_BRB_MAC_PAUSE_XON_THR;
		config_val->default_class0.full_xoff =
			DEFAULT0_E2_BRB_MAC_FULL_XOFF_THR;
		config_val->default_class0.full_xon =
			DEFAULT0_E2_BRB_MAC_FULL_XON_THR;
		/*  pause able*/
		config_val->pauseable_th.pause_xoff =
			PFC_E2_BRB_MAC_PAUSE_XOFF_THR_PAUSE;
		config_val->pauseable_th.pause_xon =
			PFC_E2_BRB_MAC_PAUSE_XON_THR_PAUSE;
		config_val->pauseable_th.full_xoff =
			PFC_E2_BRB_MAC_FULL_XOFF_THR_PAUSE;
		config_val->pauseable_th.full_xon =
			PFC_E2_BRB_MAC_FULL_XON_THR_PAUSE;
		/* non pause able*/
		config_val->non_pauseable_th.pause_xoff =
			PFC_E2_BRB_MAC_PAUSE_XOFF_THR_NON_PAUSE;
		config_val->non_pauseable_th.pause_xon =
			PFC_E2_BRB_MAC_PAUSE_XON_THR_NON_PAUSE;
		config_val->non_pauseable_th.full_xoff =
			PFC_E2_BRB_MAC_FULL_XOFF_THR_NON_PAUSE;
		config_val->non_pauseable_th.full_xon =
			PFC_E2_BRB_MAC_FULL_XON_THR_NON_PAUSE;
	} else if (CHIP_IS_E3A0(bp)) {
		/*  class0 defaults */
		config_val->default_class0.pause_xoff =
			DEFAULT0_E3A0_BRB_MAC_PAUSE_XOFF_THR;
		config_val->default_class0.pause_xon =
			DEFAULT0_E3A0_BRB_MAC_PAUSE_XON_THR;
		config_val->default_class0.full_xoff =
			DEFAULT0_E3A0_BRB_MAC_FULL_XOFF_THR;
		config_val->default_class0.full_xon =
			DEFAULT0_E3A0_BRB_MAC_FULL_XON_THR;
		/*  pause able */
		config_val->pauseable_th.pause_xoff =
			PFC_E3A0_BRB_MAC_PAUSE_XOFF_THR_PAUSE;
		config_val->pauseable_th.pause_xon =
			PFC_E3A0_BRB_MAC_PAUSE_XON_THR_PAUSE;
		config_val->pauseable_th.full_xoff =
			PFC_E3A0_BRB_MAC_FULL_XOFF_THR_PAUSE;
		config_val->pauseable_th.full_xon =
			PFC_E3A0_BRB_MAC_FULL_XON_THR_PAUSE;
		/* non pause able*/
		config_val->non_pauseable_th.pause_xoff =
			PFC_E3A0_BRB_MAC_PAUSE_XOFF_THR_NON_PAUSE;
		config_val->non_pauseable_th.pause_xon =
			PFC_E3A0_BRB_MAC_PAUSE_XON_THR_NON_PAUSE;
		config_val->non_pauseable_th.full_xoff =
			PFC_E3A0_BRB_MAC_FULL_XOFF_THR_NON_PAUSE;
		config_val->non_pauseable_th.full_xon =
			PFC_E3A0_BRB_MAC_FULL_XON_THR_NON_PAUSE;
	} else if (CHIP_IS_E3B0(bp)) {
		/*  class0 defaults */
		config_val->default_class0.pause_xoff =
			DEFAULT0_E3B0_BRB_MAC_PAUSE_XOFF_THR;
		config_val->default_class0.pause_xon =
		    DEFAULT0_E3B0_BRB_MAC_PAUSE_XON_THR;
		config_val->default_class0.full_xoff =
		    DEFAULT0_E3B0_BRB_MAC_FULL_XOFF_THR;
		config_val->default_class0.full_xon =
		    DEFAULT0_E3B0_BRB_MAC_FULL_XON_THR;

		if (params->phy[INT_PHY].flags &
		    FLAGS_4_PORT_MODE) {
			config_val->pauseable_th.pause_xoff =
				PFC_E3B0_4P_BRB_MAC_PAUSE_XOFF_THR_PAUSE;
			config_val->pauseable_th.pause_xon =
				PFC_E3B0_4P_BRB_MAC_PAUSE_XON_THR_PAUSE;
			config_val->pauseable_th.full_xoff =
				PFC_E3B0_4P_BRB_MAC_FULL_XOFF_THR_PAUSE;
			config_val->pauseable_th.full_xon =
				PFC_E3B0_4P_BRB_MAC_FULL_XON_THR_PAUSE;
			/* non pause able*/
			config_val->non_pauseable_th.pause_xoff =
			PFC_E3B0_4P_BRB_MAC_PAUSE_XOFF_THR_NON_PAUSE;
			config_val->non_pauseable_th.pause_xon =
			PFC_E3B0_4P_BRB_MAC_PAUSE_XON_THR_NON_PAUSE;
			config_val->non_pauseable_th.full_xoff =
			PFC_E3B0_4P_BRB_MAC_FULL_XOFF_THR_NON_PAUSE;
			config_val->non_pauseable_th.full_xon =
			PFC_E3B0_4P_BRB_MAC_FULL_XON_THR_NON_PAUSE;
		} else {
			config_val->pauseable_th.pause_xoff =
				PFC_E3B0_2P_BRB_MAC_PAUSE_XOFF_THR_PAUSE;
			config_val->pauseable_th.pause_xon =
				PFC_E3B0_2P_BRB_MAC_PAUSE_XON_THR_PAUSE;
			config_val->pauseable_th.full_xoff =
				PFC_E3B0_2P_BRB_MAC_FULL_XOFF_THR_PAUSE;
			config_val->pauseable_th.full_xon =
				PFC_E3B0_2P_BRB_MAC_FULL_XON_THR_PAUSE;
			/* non pause able*/
			config_val->non_pauseable_th.pause_xoff =
				PFC_E3B0_2P_BRB_MAC_PAUSE_XOFF_THR_NON_PAUSE;
			config_val->non_pauseable_th.pause_xon =
				PFC_E3B0_2P_BRB_MAC_PAUSE_XON_THR_NON_PAUSE;
			config_val->non_pauseable_th.full_xoff =
				PFC_E3B0_2P_BRB_MAC_FULL_XOFF_THR_NON_PAUSE;
			config_val->non_pauseable_th.full_xon =
				PFC_E3B0_2P_BRB_MAC_FULL_XON_THR_NON_PAUSE;
		}
	} else
	    return -EINVAL;

	return 0;
}

static void bnx2x_pfc_brb_get_e3b0_config_params(
		struct link_params *params,
		struct bnx2x_pfc_brb_e3b0_val
		*e3b0_val,
		struct bnx2x_nig_brb_pfc_port_params *pfc_params,
		const u8 pfc_enabled)
{
	if (pfc_enabled && pfc_params) {
		e3b0_val->per_class_guaranty_mode = 1;
		e3b0_val->lb_guarantied_hyst = 80;

		if (params->phy[INT_PHY].flags &
		    FLAGS_4_PORT_MODE) {
			e3b0_val->full_lb_xoff_th =
				PFC_E3B0_4P_BRB_FULL_LB_XOFF_THR;
			e3b0_val->full_lb_xon_threshold =
				PFC_E3B0_4P_BRB_FULL_LB_XON_THR;
			e3b0_val->lb_guarantied =
				PFC_E3B0_4P_LB_GUART;
			e3b0_val->mac_0_class_t_guarantied =
				PFC_E3B0_4P_BRB_MAC_0_CLASS_T_GUART;
			e3b0_val->mac_0_class_t_guarantied_hyst =
				PFC_E3B0_4P_BRB_MAC_0_CLASS_T_GUART_HYST;
			e3b0_val->mac_1_class_t_guarantied =
				PFC_E3B0_4P_BRB_MAC_1_CLASS_T_GUART;
			e3b0_val->mac_1_class_t_guarantied_hyst =
				PFC_E3B0_4P_BRB_MAC_1_CLASS_T_GUART_HYST;
		} else {
			e3b0_val->full_lb_xoff_th =
				PFC_E3B0_2P_BRB_FULL_LB_XOFF_THR;
			e3b0_val->full_lb_xon_threshold =
				PFC_E3B0_2P_BRB_FULL_LB_XON_THR;
			e3b0_val->mac_0_class_t_guarantied_hyst =
				PFC_E3B0_2P_BRB_MAC_0_CLASS_T_GUART_HYST;
			e3b0_val->mac_1_class_t_guarantied =
				PFC_E3B0_2P_BRB_MAC_1_CLASS_T_GUART;
			e3b0_val->mac_1_class_t_guarantied_hyst =
				PFC_E3B0_2P_BRB_MAC_1_CLASS_T_GUART_HYST;

			if (pfc_params->cos0_pauseable !=
				pfc_params->cos1_pauseable) {
				/* nonpauseable= Lossy + pauseable = Lossless*/
				e3b0_val->lb_guarantied =
					PFC_E3B0_2P_MIX_PAUSE_LB_GUART;
				e3b0_val->mac_0_class_t_guarantied =
			       PFC_E3B0_2P_MIX_PAUSE_MAC_0_CLASS_T_GUART;
			} else if (pfc_params->cos0_pauseable) {
				/* Lossless +Lossless*/
				e3b0_val->lb_guarantied =
					PFC_E3B0_2P_PAUSE_LB_GUART;
				e3b0_val->mac_0_class_t_guarantied =
				   PFC_E3B0_2P_PAUSE_MAC_0_CLASS_T_GUART;
			} else {
				/* Lossy +Lossy*/
				e3b0_val->lb_guarantied =
					PFC_E3B0_2P_NON_PAUSE_LB_GUART;
				e3b0_val->mac_0_class_t_guarantied =
			       PFC_E3B0_2P_NON_PAUSE_MAC_0_CLASS_T_GUART;
			}
		}
	} else {
		e3b0_val->per_class_guaranty_mode = 0;
		e3b0_val->lb_guarantied_hyst = 0;
		e3b0_val->full_lb_xoff_th =
			DEFAULT_E3B0_BRB_FULL_LB_XOFF_THR;
		e3b0_val->full_lb_xon_threshold =
			DEFAULT_E3B0_BRB_FULL_LB_XON_THR;
		e3b0_val->lb_guarantied =
			DEFAULT_E3B0_LB_GUART;
		e3b0_val->mac_0_class_t_guarantied =
			DEFAULT_E3B0_BRB_MAC_0_CLASS_T_GUART;
		e3b0_val->mac_0_class_t_guarantied_hyst =
			DEFAULT_E3B0_BRB_MAC_0_CLASS_T_GUART_HYST;
		e3b0_val->mac_1_class_t_guarantied =
			DEFAULT_E3B0_BRB_MAC_1_CLASS_T_GUART;
		e3b0_val->mac_1_class_t_guarantied_hyst =
			DEFAULT_E3B0_BRB_MAC_1_CLASS_T_GUART_HYST;
	}
}
static int bnx2x_update_pfc_brb(struct link_params *params,
				struct link_vars *vars,
				struct bnx2x_nig_brb_pfc_port_params
				*pfc_params)
{
	struct bnx2x *bp = params->bp;
	struct bnx2x_pfc_brb_th_val config_val = { {0} };
	struct bnx2x_pfc_brb_threshold_val *reg_th_config =
		&config_val.pauseable_th;
	struct bnx2x_pfc_brb_e3b0_val e3b0_val = {0};
	const int set_pfc = params->feature_config_flags &
		FEATURE_CONFIG_PFC_ENABLED;
	const u8 pfc_enabled = (set_pfc && pfc_params);
	int bnx2x_status = 0;
	u8 port = params->port;

	/* default - pause configuration */
	reg_th_config = &config_val.pauseable_th;
	bnx2x_status = bnx2x_pfc_brb_get_config_params(params, &config_val);
	if (bnx2x_status)
		return bnx2x_status;

	if (pfc_enabled) {
		/* First COS */
		if (pfc_params->cos0_pauseable)
			reg_th_config = &config_val.pauseable_th;
		else
			reg_th_config = &config_val.non_pauseable_th;
	} else
		reg_th_config = &config_val.default_class0;
	/*
	 * The number of free blocks below which the pause signal to class 0
	 * of MAC #n is asserted. n=0,1
	 */
	REG_WR(bp, (port) ? BRB1_REG_PAUSE_0_XOFF_THRESHOLD_1 :
	       BRB1_REG_PAUSE_0_XOFF_THRESHOLD_0 ,
	       reg_th_config->pause_xoff);
	/*
	 * The number of free blocks above which the pause signal to class 0
	 * of MAC #n is de-asserted. n=0,1
	 */
	REG_WR(bp, (port) ? BRB1_REG_PAUSE_0_XON_THRESHOLD_1 :
	       BRB1_REG_PAUSE_0_XON_THRESHOLD_0 , reg_th_config->pause_xon);
	/*
	 * The number of free blocks below which the full signal to class 0
	 * of MAC #n is asserted. n=0,1
	 */
	REG_WR(bp, (port) ? BRB1_REG_FULL_0_XOFF_THRESHOLD_1 :
	       BRB1_REG_FULL_0_XOFF_THRESHOLD_0 , reg_th_config->full_xoff);
	/*
	 * The number of free blocks above which the full signal to class 0
	 * of MAC #n is de-asserted. n=0,1
	 */
	REG_WR(bp, (port) ? BRB1_REG_FULL_0_XON_THRESHOLD_1 :
	       BRB1_REG_FULL_0_XON_THRESHOLD_0 , reg_th_config->full_xon);

	if (pfc_enabled) {
		/* Second COS */
		if (pfc_params->cos1_pauseable)
			reg_th_config = &config_val.pauseable_th;
		else
			reg_th_config = &config_val.non_pauseable_th;
	} else
		reg_th_config = &config_val.default_class1;
	/*
	 * The number of free blocks below which the pause signal to
	 * class 1 of MAC #n is asserted. n=0,1
	 */
	REG_WR(bp, (port) ? BRB1_REG_PAUSE_1_XOFF_THRESHOLD_1 :
	       BRB1_REG_PAUSE_1_XOFF_THRESHOLD_0,
	       reg_th_config->pause_xoff);

	/*
	 * The number of free blocks above which the pause signal to
	 * class 1 of MAC #n is de-asserted. n=0,1
	 */
	REG_WR(bp, (port) ? BRB1_REG_PAUSE_1_XON_THRESHOLD_1 :
	       BRB1_REG_PAUSE_1_XON_THRESHOLD_0,
	       reg_th_config->pause_xon);
	/*
	 * The number of free blocks below which the full signal to
	 * class 1 of MAC #n is asserted. n=0,1
	 */
	REG_WR(bp, (port) ? BRB1_REG_FULL_1_XOFF_THRESHOLD_1 :
	       BRB1_REG_FULL_1_XOFF_THRESHOLD_0,
	       reg_th_config->full_xoff);
	/*
	 * The number of free blocks above which the full signal to
	 * class 1 of MAC #n is de-asserted. n=0,1
	 */
	REG_WR(bp, (port) ? BRB1_REG_FULL_1_XON_THRESHOLD_1 :
	       BRB1_REG_FULL_1_XON_THRESHOLD_0,
	       reg_th_config->full_xon);

	if (CHIP_IS_E3B0(bp)) {
		bnx2x_pfc_brb_get_e3b0_config_params(
			params,
			&e3b0_val,
			pfc_params,
			pfc_enabled);

		REG_WR(bp, BRB1_REG_PER_CLASS_GUARANTY_MODE,
			   e3b0_val.per_class_guaranty_mode);

		/*
		 * The hysteresis on the guarantied buffer space for the Lb
		 * port before signaling XON.
		 */
		REG_WR(bp, BRB1_REG_LB_GUARANTIED_HYST,
			   e3b0_val.lb_guarantied_hyst);

		/*
		 * The number of free blocks below which the full signal to the
		 * LB port is asserted.
		 */
		REG_WR(bp, BRB1_REG_FULL_LB_XOFF_THRESHOLD,
		       e3b0_val.full_lb_xoff_th);
		/*
		 * The number of free blocks above which the full signal to the
		 * LB port is de-asserted.
		 */
		REG_WR(bp, BRB1_REG_FULL_LB_XON_THRESHOLD,
		       e3b0_val.full_lb_xon_threshold);
		/*
		 * The number of blocks guarantied for the MAC #n port. n=0,1
		 */

		/* The number of blocks guarantied for the LB port.*/
		REG_WR(bp, BRB1_REG_LB_GUARANTIED,
		       e3b0_val.lb_guarantied);

		/*
		 * The number of blocks guarantied for the MAC #n port.
		 */
		REG_WR(bp, BRB1_REG_MAC_GUARANTIED_0,
		       2 * e3b0_val.mac_0_class_t_guarantied);
		REG_WR(bp, BRB1_REG_MAC_GUARANTIED_1,
		       2 * e3b0_val.mac_1_class_t_guarantied);
		/*
		 * The number of blocks guarantied for class #t in MAC0. t=0,1
		 */
		REG_WR(bp, BRB1_REG_MAC_0_CLASS_0_GUARANTIED,
		       e3b0_val.mac_0_class_t_guarantied);
		REG_WR(bp, BRB1_REG_MAC_0_CLASS_1_GUARANTIED,
		       e3b0_val.mac_0_class_t_guarantied);
		/*
		 * The hysteresis on the guarantied buffer space for class in
		 * MAC0.  t=0,1
		 */
		REG_WR(bp, BRB1_REG_MAC_0_CLASS_0_GUARANTIED_HYST,
		       e3b0_val.mac_0_class_t_guarantied_hyst);
		REG_WR(bp, BRB1_REG_MAC_0_CLASS_1_GUARANTIED_HYST,
		       e3b0_val.mac_0_class_t_guarantied_hyst);

		/*
		 * The number of blocks guarantied for class #t in MAC1.t=0,1
		 */
		REG_WR(bp, BRB1_REG_MAC_1_CLASS_0_GUARANTIED,
		       e3b0_val.mac_1_class_t_guarantied);
		REG_WR(bp, BRB1_REG_MAC_1_CLASS_1_GUARANTIED,
		       e3b0_val.mac_1_class_t_guarantied);
		/*
		 * The hysteresis on the guarantied buffer space for class #t
		 * in MAC1.  t=0,1
		 */
		REG_WR(bp, BRB1_REG_MAC_1_CLASS_0_GUARANTIED_HYST,
		       e3b0_val.mac_1_class_t_guarantied_hyst);
		REG_WR(bp, BRB1_REG_MAC_1_CLASS_1_GUARANTIED_HYST,
		       e3b0_val.mac_1_class_t_guarantied_hyst);
	}

	return bnx2x_status;
}

/******************************************************************************
* Description:
*  This function is needed because NIG ARB_CREDIT_WEIGHT_X are
*  not continues and ARB_CREDIT_WEIGHT_0 + offset is suitable.
******************************************************************************/
int bnx2x_pfc_nig_rx_priority_mask(struct bnx2x *bp,
					      u8 cos_entry,
					      u32 priority_mask, u8 port)
{
	u32 nig_reg_rx_priority_mask_add = 0;

	switch (cos_entry) {
	case 0:
	     nig_reg_rx_priority_mask_add = (port) ?
		 NIG_REG_P1_RX_COS0_PRIORITY_MASK :
		 NIG_REG_P0_RX_COS0_PRIORITY_MASK;
	     break;
	case 1:
	    nig_reg_rx_priority_mask_add = (port) ?
		NIG_REG_P1_RX_COS1_PRIORITY_MASK :
		NIG_REG_P0_RX_COS1_PRIORITY_MASK;
	    break;
	case 2:
	    nig_reg_rx_priority_mask_add = (port) ?
		NIG_REG_P1_RX_COS2_PRIORITY_MASK :
		NIG_REG_P0_RX_COS2_PRIORITY_MASK;
	    break;
	case 3:
	    if (port)
		return -EINVAL;
	    nig_reg_rx_priority_mask_add = NIG_REG_P0_RX_COS3_PRIORITY_MASK;
	    break;
	case 4:
	    if (port)
		return -EINVAL;
	    nig_reg_rx_priority_mask_add = NIG_REG_P0_RX_COS4_PRIORITY_MASK;
	    break;
	case 5:
	    if (port)
		return -EINVAL;
	    nig_reg_rx_priority_mask_add = NIG_REG_P0_RX_COS5_PRIORITY_MASK;
	    break;
	}

	REG_WR(bp, nig_reg_rx_priority_mask_add, priority_mask);

	return 0;
}
static void bnx2x_update_mng(struct link_params *params, u32 link_status)
{
	struct bnx2x *bp = params->bp;

	REG_WR(bp, params->shmem_base +
	       offsetof(struct shmem_region,
			port_mb[params->port].link_status), link_status);
}

static void bnx2x_update_pfc_nig(struct link_params *params,
		struct link_vars *vars,
		struct bnx2x_nig_brb_pfc_port_params *nig_params)
{
	u32 xcm_mask = 0, ppp_enable = 0, pause_enable = 0, llfc_out_en = 0;
	u32 llfc_enable = 0, xcm_out_en = 0, hwpfc_enable = 0;
	u32 pkt_priority_to_cos = 0;
	struct bnx2x *bp = params->bp;
	u8 port = params->port;

	int set_pfc = params->feature_config_flags &
		FEATURE_CONFIG_PFC_ENABLED;
	DP(NETIF_MSG_LINK, "updating pfc nig parameters\n");

	/*
	 * When NIG_LLH0_XCM_MASK_REG_LLHX_XCM_MASK_BCN bit is set
	 * MAC control frames (that are not pause packets)
	 * will be forwarded to the XCM.
	 */
	xcm_mask = REG_RD(bp, port ? NIG_REG_LLH1_XCM_MASK :
			  NIG_REG_LLH0_XCM_MASK);
	/*
	 * nig params will override non PFC params, since it's possible to
	 * do transition from PFC to SAFC
	 */
	if (set_pfc) {
		pause_enable = 0;
		llfc_out_en = 0;
		llfc_enable = 0;
		if (CHIP_IS_E3(bp))
			ppp_enable = 0;
		else
		ppp_enable = 1;
		xcm_mask &= ~(port ? NIG_LLH1_XCM_MASK_REG_LLH1_XCM_MASK_BCN :
				     NIG_LLH0_XCM_MASK_REG_LLH0_XCM_MASK_BCN);
		xcm_out_en = 0;
		hwpfc_enable = 1;
	} else  {
		if (nig_params) {
			llfc_out_en = nig_params->llfc_out_en;
			llfc_enable = nig_params->llfc_enable;
			pause_enable = nig_params->pause_enable;
		} else  /*defaul non PFC mode - PAUSE */
			pause_enable = 1;

		xcm_mask |= (port ? NIG_LLH1_XCM_MASK_REG_LLH1_XCM_MASK_BCN :
			NIG_LLH0_XCM_MASK_REG_LLH0_XCM_MASK_BCN);
		xcm_out_en = 1;
	}

	if (CHIP_IS_E3(bp))
		REG_WR(bp, port ? NIG_REG_BRB1_PAUSE_IN_EN :
		       NIG_REG_BRB0_PAUSE_IN_EN, pause_enable);
	REG_WR(bp, port ? NIG_REG_LLFC_OUT_EN_1 :
	       NIG_REG_LLFC_OUT_EN_0, llfc_out_en);
	REG_WR(bp, port ? NIG_REG_LLFC_ENABLE_1 :
	       NIG_REG_LLFC_ENABLE_0, llfc_enable);
	REG_WR(bp, port ? NIG_REG_PAUSE_ENABLE_1 :
	       NIG_REG_PAUSE_ENABLE_0, pause_enable);

	REG_WR(bp, port ? NIG_REG_PPP_ENABLE_1 :
	       NIG_REG_PPP_ENABLE_0, ppp_enable);

	REG_WR(bp, port ? NIG_REG_LLH1_XCM_MASK :
	       NIG_REG_LLH0_XCM_MASK, xcm_mask);

	REG_WR(bp, port ? NIG_REG_LLFC_EGRESS_SRC_ENABLE_1 :
	       NIG_REG_LLFC_EGRESS_SRC_ENABLE_0, 0x7);

	/* output enable for RX_XCM # IF */
	REG_WR(bp, port ? NIG_REG_XCM1_OUT_EN :
	       NIG_REG_XCM0_OUT_EN, xcm_out_en);

	/* HW PFC TX enable */
	REG_WR(bp, port ? NIG_REG_P1_HWPFC_ENABLE :
	       NIG_REG_P0_HWPFC_ENABLE, hwpfc_enable);

	if (nig_params) {
		u8 i = 0;
		pkt_priority_to_cos = nig_params->pkt_priority_to_cos;

		for (i = 0; i < nig_params->num_of_rx_cos_priority_mask; i++)
			bnx2x_pfc_nig_rx_priority_mask(bp, i,
		nig_params->rx_cos_priority_mask[i], port);

		REG_WR(bp, port ? NIG_REG_LLFC_HIGH_PRIORITY_CLASSES_1 :
		       NIG_REG_LLFC_HIGH_PRIORITY_CLASSES_0,
		       nig_params->llfc_high_priority_classes);

		REG_WR(bp, port ? NIG_REG_LLFC_LOW_PRIORITY_CLASSES_1 :
		       NIG_REG_LLFC_LOW_PRIORITY_CLASSES_0,
		       nig_params->llfc_low_priority_classes);
	}
	REG_WR(bp, port ? NIG_REG_P1_PKT_PRIORITY_TO_COS :
	       NIG_REG_P0_PKT_PRIORITY_TO_COS,
	       pkt_priority_to_cos);
}

int bnx2x_update_pfc(struct link_params *params,
		      struct link_vars *vars,
		      struct bnx2x_nig_brb_pfc_port_params *pfc_params)
{
	/*
	 * The PFC and pause are orthogonal to one another, meaning when
	 * PFC is enabled, the pause are disabled, and when PFC is
	 * disabled, pause are set according to the pause result.
	 */
	u32 val;
	struct bnx2x *bp = params->bp;
	int bnx2x_status = 0;
	u8 bmac_loopback = (params->loopback_mode == LOOPBACK_BMAC);

	if (params->feature_config_flags & FEATURE_CONFIG_PFC_ENABLED)
		vars->link_status |= LINK_STATUS_PFC_ENABLED;
	else
		vars->link_status &= ~LINK_STATUS_PFC_ENABLED;

	bnx2x_update_mng(params, vars->link_status);

	/* update NIG params */
	bnx2x_update_pfc_nig(params, vars, pfc_params);

	/* update BRB params */
	bnx2x_status = bnx2x_update_pfc_brb(params, vars, pfc_params);
	if (bnx2x_status)
		return bnx2x_status;

	if (!vars->link_up)
		return bnx2x_status;

	DP(NETIF_MSG_LINK, "About to update PFC in BMAC\n");
	if (CHIP_IS_E3(bp))
		bnx2x_update_pfc_xmac(params, vars, 0);
	else {
		val = REG_RD(bp, MISC_REG_RESET_REG_2);
		if ((val &
		     (MISC_REGISTERS_RESET_REG_2_RST_BMAC0 << params->port))
		    == 0) {
			DP(NETIF_MSG_LINK, "About to update PFC in EMAC\n");
			bnx2x_emac_enable(params, vars, 0);
			return bnx2x_status;
		}
		if (CHIP_IS_E2(bp))
			bnx2x_update_pfc_bmac2(params, vars, bmac_loopback);
		else
			bnx2x_update_pfc_bmac1(params, vars);

		val = 0;
		if ((params->feature_config_flags &
		     FEATURE_CONFIG_PFC_ENABLED) ||
		    (vars->flow_ctrl & BNX2X_FLOW_CTRL_TX))
			val = 1;
		REG_WR(bp, NIG_REG_BMAC0_PAUSE_OUT_EN + params->port*4, val);
	}
	return bnx2x_status;
}


static int bnx2x_bmac1_enable(struct link_params *params,
			      struct link_vars *vars,
			      u8 is_lb)
{
	struct bnx2x *bp = params->bp;
	u8 port = params->port;
	u32 bmac_addr = port ? NIG_REG_INGRESS_BMAC1_MEM :
			       NIG_REG_INGRESS_BMAC0_MEM;
	u32 wb_data[2];
	u32 val;

	DP(NETIF_MSG_LINK, "Enabling BigMAC1\n");

	/* XGXS control */
	wb_data[0] = 0x3c;
	wb_data[1] = 0;
	REG_WR_DMAE(bp, bmac_addr + BIGMAC_REGISTER_BMAC_XGXS_CONTROL,
		    wb_data, 2);

	/* tx MAC SA */
	wb_data[0] = ((params->mac_addr[2] << 24) |
		       (params->mac_addr[3] << 16) |
		       (params->mac_addr[4] << 8) |
			params->mac_addr[5]);
	wb_data[1] = ((params->mac_addr[0] << 8) |
			params->mac_addr[1]);
	REG_WR_DMAE(bp, bmac_addr + BIGMAC_REGISTER_TX_SOURCE_ADDR, wb_data, 2);

	/* mac control */
	val = 0x3;
	if (is_lb) {
		val |= 0x4;
		DP(NETIF_MSG_LINK, "enable bmac loopback\n");
	}
	wb_data[0] = val;
	wb_data[1] = 0;
	REG_WR_DMAE(bp, bmac_addr + BIGMAC_REGISTER_BMAC_CONTROL, wb_data, 2);

	/* set rx mtu */
	wb_data[0] = ETH_MAX_JUMBO_PACKET_SIZE + ETH_OVREHEAD;
	wb_data[1] = 0;
	REG_WR_DMAE(bp, bmac_addr + BIGMAC_REGISTER_RX_MAX_SIZE, wb_data, 2);

	bnx2x_update_pfc_bmac1(params, vars);

	/* set tx mtu */
	wb_data[0] = ETH_MAX_JUMBO_PACKET_SIZE + ETH_OVREHEAD;
	wb_data[1] = 0;
	REG_WR_DMAE(bp, bmac_addr + BIGMAC_REGISTER_TX_MAX_SIZE, wb_data, 2);

	/* set cnt max size */
	wb_data[0] = ETH_MAX_JUMBO_PACKET_SIZE + ETH_OVREHEAD;
	wb_data[1] = 0;
	REG_WR_DMAE(bp, bmac_addr + BIGMAC_REGISTER_CNT_MAX_SIZE, wb_data, 2);

	/* configure safc */
	wb_data[0] = 0x1000200;
	wb_data[1] = 0;
	REG_WR_DMAE(bp, bmac_addr + BIGMAC_REGISTER_RX_LLFC_MSG_FLDS,
		    wb_data, 2);

	return 0;
}

static int bnx2x_bmac2_enable(struct link_params *params,
			      struct link_vars *vars,
			      u8 is_lb)
{
	struct bnx2x *bp = params->bp;
	u8 port = params->port;
	u32 bmac_addr = port ? NIG_REG_INGRESS_BMAC1_MEM :
			       NIG_REG_INGRESS_BMAC0_MEM;
	u32 wb_data[2];

	DP(NETIF_MSG_LINK, "Enabling BigMAC2\n");

	wb_data[0] = 0;
	wb_data[1] = 0;
	REG_WR_DMAE(bp, bmac_addr + BIGMAC2_REGISTER_BMAC_CONTROL, wb_data, 2);
	udelay(30);

	/* XGXS control: Reset phy HW, MDIO registers, PHY PLL and BMAC */
	wb_data[0] = 0x3c;
	wb_data[1] = 0;
	REG_WR_DMAE(bp, bmac_addr + BIGMAC2_REGISTER_BMAC_XGXS_CONTROL,
		    wb_data, 2);

	udelay(30);

	/* tx MAC SA */
	wb_data[0] = ((params->mac_addr[2] << 24) |
		       (params->mac_addr[3] << 16) |
		       (params->mac_addr[4] << 8) |
			params->mac_addr[5]);
	wb_data[1] = ((params->mac_addr[0] << 8) |
			params->mac_addr[1]);
	REG_WR_DMAE(bp, bmac_addr + BIGMAC2_REGISTER_TX_SOURCE_ADDR,
		    wb_data, 2);

	udelay(30);

	/* Configure SAFC */
	wb_data[0] = 0x1000200;
	wb_data[1] = 0;
	REG_WR_DMAE(bp, bmac_addr + BIGMAC2_REGISTER_RX_LLFC_MSG_FLDS,
		    wb_data, 2);
	udelay(30);

	/* set rx mtu */
	wb_data[0] = ETH_MAX_JUMBO_PACKET_SIZE + ETH_OVREHEAD;
	wb_data[1] = 0;
	REG_WR_DMAE(bp, bmac_addr + BIGMAC2_REGISTER_RX_MAX_SIZE, wb_data, 2);
	udelay(30);

	/* set tx mtu */
	wb_data[0] = ETH_MAX_JUMBO_PACKET_SIZE + ETH_OVREHEAD;
	wb_data[1] = 0;
	REG_WR_DMAE(bp, bmac_addr + BIGMAC2_REGISTER_TX_MAX_SIZE, wb_data, 2);
	udelay(30);
	/* set cnt max size */
	wb_data[0] = ETH_MAX_JUMBO_PACKET_SIZE + ETH_OVREHEAD - 2;
	wb_data[1] = 0;
	REG_WR_DMAE(bp, bmac_addr + BIGMAC2_REGISTER_CNT_MAX_SIZE, wb_data, 2);
	udelay(30);
	bnx2x_update_pfc_bmac2(params, vars, is_lb);

	return 0;
}

static int bnx2x_bmac_enable(struct link_params *params,
			     struct link_vars *vars,
			     u8 is_lb)
{
	int rc = 0;
	u8 port = params->port;
	struct bnx2x *bp = params->bp;
	u32 val;
	/* reset and unreset the BigMac */
	REG_WR(bp, GRCBASE_MISC + MISC_REGISTERS_RESET_REG_2_CLEAR,
	       (MISC_REGISTERS_RESET_REG_2_RST_BMAC0 << port));
	msleep(1);

	REG_WR(bp, GRCBASE_MISC + MISC_REGISTERS_RESET_REG_2_SET,
	       (MISC_REGISTERS_RESET_REG_2_RST_BMAC0 << port));

	/* enable access for bmac registers */
	REG_WR(bp, NIG_REG_BMAC0_REGS_OUT_EN + port*4, 0x1);

	/* Enable BMAC according to BMAC type*/
	if (CHIP_IS_E2(bp))
		rc = bnx2x_bmac2_enable(params, vars, is_lb);
	else
		rc = bnx2x_bmac1_enable(params, vars, is_lb);
	REG_WR(bp, NIG_REG_XGXS_SERDES0_MODE_SEL + port*4, 0x1);
	REG_WR(bp, NIG_REG_XGXS_LANE_SEL_P0 + port*4, 0x0);
	REG_WR(bp, NIG_REG_EGRESS_EMAC0_PORT + port*4, 0x0);
	val = 0;
	if ((params->feature_config_flags &
	      FEATURE_CONFIG_PFC_ENABLED) ||
	    (vars->flow_ctrl & BNX2X_FLOW_CTRL_TX))
		val = 1;
	REG_WR(bp, NIG_REG_BMAC0_PAUSE_OUT_EN + port*4, val);
	REG_WR(bp, NIG_REG_EGRESS_EMAC0_OUT_EN + port*4, 0x0);
	REG_WR(bp, NIG_REG_EMAC0_IN_EN + port*4, 0x0);
	REG_WR(bp, NIG_REG_EMAC0_PAUSE_OUT_EN + port*4, 0x0);
	REG_WR(bp, NIG_REG_BMAC0_IN_EN + port*4, 0x1);
	REG_WR(bp, NIG_REG_BMAC0_OUT_EN + port*4, 0x1);

	vars->mac_type = MAC_TYPE_BMAC;
	return rc;
}

static void bnx2x_bmac_rx_disable(struct bnx2x *bp, u8 port)
{
	u32 bmac_addr = port ? NIG_REG_INGRESS_BMAC1_MEM :
			NIG_REG_INGRESS_BMAC0_MEM;
	u32 wb_data[2];
	u32 nig_bmac_enable = REG_RD(bp, NIG_REG_BMAC0_REGS_OUT_EN + port*4);

	/* Only if the bmac is out of reset */
	if (REG_RD(bp, MISC_REG_RESET_REG_2) &
			(MISC_REGISTERS_RESET_REG_2_RST_BMAC0 << port) &&
	    nig_bmac_enable) {

		if (CHIP_IS_E2(bp)) {
			/* Clear Rx Enable bit in BMAC_CONTROL register */
			REG_RD_DMAE(bp, bmac_addr +
				    BIGMAC2_REGISTER_BMAC_CONTROL,
				    wb_data, 2);
			wb_data[0] &= ~BMAC_CONTROL_RX_ENABLE;
			REG_WR_DMAE(bp, bmac_addr +
				    BIGMAC2_REGISTER_BMAC_CONTROL,
				    wb_data, 2);
		} else {
			/* Clear Rx Enable bit in BMAC_CONTROL register */
			REG_RD_DMAE(bp, bmac_addr +
					BIGMAC_REGISTER_BMAC_CONTROL,
					wb_data, 2);
			wb_data[0] &= ~BMAC_CONTROL_RX_ENABLE;
			REG_WR_DMAE(bp, bmac_addr +
					BIGMAC_REGISTER_BMAC_CONTROL,
					wb_data, 2);
		}
		msleep(1);
	}
}

static int bnx2x_pbf_update(struct link_params *params, u32 flow_ctrl,
			    u32 line_speed)
{
	struct bnx2x *bp = params->bp;
	u8 port = params->port;
	u32 init_crd, crd;
	u32 count = 1000;

	/* disable port */
	REG_WR(bp, PBF_REG_DISABLE_NEW_TASK_PROC_P0 + port*4, 0x1);

	/* wait for init credit */
	init_crd = REG_RD(bp, PBF_REG_P0_INIT_CRD + port*4);
	crd = REG_RD(bp, PBF_REG_P0_CREDIT + port*8);
	DP(NETIF_MSG_LINK, "init_crd 0x%x  crd 0x%x\n", init_crd, crd);

	while ((init_crd != crd) && count) {
		msleep(5);

		crd = REG_RD(bp, PBF_REG_P0_CREDIT + port*8);
		count--;
	}
	crd = REG_RD(bp, PBF_REG_P0_CREDIT + port*8);
	if (init_crd != crd) {
		DP(NETIF_MSG_LINK, "BUG! init_crd 0x%x != crd 0x%x\n",
			  init_crd, crd);
		return -EINVAL;
	}

	if (flow_ctrl & BNX2X_FLOW_CTRL_RX ||
	    line_speed == SPEED_10 ||
	    line_speed == SPEED_100 ||
	    line_speed == SPEED_1000 ||
	    line_speed == SPEED_2500) {
		REG_WR(bp, PBF_REG_P0_PAUSE_ENABLE + port*4, 1);
		/* update threshold */
		REG_WR(bp, PBF_REG_P0_ARB_THRSH + port*4, 0);
		/* update init credit */
		init_crd = 778;		/* (800-18-4) */

	} else {
		u32 thresh = (ETH_MAX_JUMBO_PACKET_SIZE +
			      ETH_OVREHEAD)/16;
		REG_WR(bp, PBF_REG_P0_PAUSE_ENABLE + port*4, 0);
		/* update threshold */
		REG_WR(bp, PBF_REG_P0_ARB_THRSH + port*4, thresh);
		/* update init credit */
		switch (line_speed) {
		case SPEED_10000:
			init_crd = thresh + 553 - 22;
			break;
		default:
			DP(NETIF_MSG_LINK, "Invalid line_speed 0x%x\n",
				  line_speed);
			return -EINVAL;
		}
	}
	REG_WR(bp, PBF_REG_P0_INIT_CRD + port*4, init_crd);
	DP(NETIF_MSG_LINK, "PBF updated to speed %d credit %d\n",
		 line_speed, init_crd);

	/* probe the credit changes */
	REG_WR(bp, PBF_REG_INIT_P0 + port*4, 0x1);
	msleep(5);
	REG_WR(bp, PBF_REG_INIT_P0 + port*4, 0x0);

	/* enable port */
	REG_WR(bp, PBF_REG_DISABLE_NEW_TASK_PROC_P0 + port*4, 0x0);
	return 0;
}

/**
 * bnx2x_get_emac_base - retrive emac base address
 *
 * @bp:			driver handle
 * @mdc_mdio_access:	access type
 * @port:		port id
 *
 * This function selects the MDC/MDIO access (through emac0 or
 * emac1) depend on the mdc_mdio_access, port, port swapped. Each
 * phy has a default access mode, which could also be overridden
 * by nvram configuration. This parameter, whether this is the
 * default phy configuration, or the nvram overrun
 * configuration, is passed here as mdc_mdio_access and selects
 * the emac_base for the CL45 read/writes operations
 */
static u32 bnx2x_get_emac_base(struct bnx2x *bp,
			       u32 mdc_mdio_access, u8 port)
{
	u32 emac_base = 0;
	switch (mdc_mdio_access) {
	case SHARED_HW_CFG_MDC_MDIO_ACCESS1_PHY_TYPE:
		break;
	case SHARED_HW_CFG_MDC_MDIO_ACCESS1_EMAC0:
		if (REG_RD(bp, NIG_REG_PORT_SWAP))
			emac_base = GRCBASE_EMAC1;
		else
			emac_base = GRCBASE_EMAC0;
		break;
	case SHARED_HW_CFG_MDC_MDIO_ACCESS1_EMAC1:
		if (REG_RD(bp, NIG_REG_PORT_SWAP))
			emac_base = GRCBASE_EMAC0;
		else
			emac_base = GRCBASE_EMAC1;
		break;
	case SHARED_HW_CFG_MDC_MDIO_ACCESS1_BOTH:
		emac_base = (port) ? GRCBASE_EMAC1 : GRCBASE_EMAC0;
		break;
	case SHARED_HW_CFG_MDC_MDIO_ACCESS1_SWAPPED:
		emac_base = (port) ? GRCBASE_EMAC0 : GRCBASE_EMAC1;
		break;
	default:
		break;
	}
	return emac_base;

}

/******************************************************************/
/*			CL22 access functions			  */
/******************************************************************/
static int bnx2x_cl22_write(struct bnx2x *bp,
				       struct bnx2x_phy *phy,
				       u16 reg, u16 val)
{
	u32 tmp, mode;
	u8 i;
	int rc = 0;
	/* Switch to CL22 */
	mode = REG_RD(bp, phy->mdio_ctrl + EMAC_REG_EMAC_MDIO_MODE);
	REG_WR(bp, phy->mdio_ctrl + EMAC_REG_EMAC_MDIO_MODE,
	       mode & ~EMAC_MDIO_MODE_CLAUSE_45);

	/* address */
	tmp = ((phy->addr << 21) | (reg << 16) | val |
	       EMAC_MDIO_COMM_COMMAND_WRITE_22 |
	       EMAC_MDIO_COMM_START_BUSY);
	REG_WR(bp, phy->mdio_ctrl + EMAC_REG_EMAC_MDIO_COMM, tmp);

	for (i = 0; i < 50; i++) {
		udelay(10);

		tmp = REG_RD(bp, phy->mdio_ctrl + EMAC_REG_EMAC_MDIO_COMM);
		if (!(tmp & EMAC_MDIO_COMM_START_BUSY)) {
			udelay(5);
			break;
		}
	}
	if (tmp & EMAC_MDIO_COMM_START_BUSY) {
		DP(NETIF_MSG_LINK, "write phy register failed\n");
		rc = -EFAULT;
	}
	REG_WR(bp, phy->mdio_ctrl + EMAC_REG_EMAC_MDIO_MODE, mode);
	return rc;
}

static int bnx2x_cl22_read(struct bnx2x *bp,
				      struct bnx2x_phy *phy,
				      u16 reg, u16 *ret_val)
{
	u32 val, mode;
	u16 i;
	int rc = 0;

	/* Switch to CL22 */
	mode = REG_RD(bp, phy->mdio_ctrl + EMAC_REG_EMAC_MDIO_MODE);
	REG_WR(bp, phy->mdio_ctrl + EMAC_REG_EMAC_MDIO_MODE,
	       mode & ~EMAC_MDIO_MODE_CLAUSE_45);

	/* address */
	val = ((phy->addr << 21) | (reg << 16) |
	       EMAC_MDIO_COMM_COMMAND_READ_22 |
	       EMAC_MDIO_COMM_START_BUSY);
	REG_WR(bp, phy->mdio_ctrl + EMAC_REG_EMAC_MDIO_COMM, val);

	for (i = 0; i < 50; i++) {
		udelay(10);

		val = REG_RD(bp, phy->mdio_ctrl + EMAC_REG_EMAC_MDIO_COMM);
		if (!(val & EMAC_MDIO_COMM_START_BUSY)) {
			*ret_val = (u16)(val & EMAC_MDIO_COMM_DATA);
			udelay(5);
			break;
		}
	}
	if (val & EMAC_MDIO_COMM_START_BUSY) {
		DP(NETIF_MSG_LINK, "read phy register failed\n");

		*ret_val = 0;
		rc = -EFAULT;
	}
	REG_WR(bp, phy->mdio_ctrl + EMAC_REG_EMAC_MDIO_MODE, mode);
	return rc;
}

/******************************************************************/
/*			CL45 access functions			  */
/******************************************************************/
static int bnx2x_cl45_read(struct bnx2x *bp, struct bnx2x_phy *phy,
			   u8 devad, u16 reg, u16 *ret_val)
{
	u32 val;
	u16 i;
	int rc = 0;
	if (phy->flags & FLAGS_MDC_MDIO_WA_B0)
		bnx2x_bits_en(bp, phy->mdio_ctrl + EMAC_REG_EMAC_MDIO_STATUS,
			      EMAC_MDIO_STATUS_10MB);
	/* address */
	val = ((phy->addr << 21) | (devad << 16) | reg |
	       EMAC_MDIO_COMM_COMMAND_ADDRESS |
	       EMAC_MDIO_COMM_START_BUSY);
	REG_WR(bp, phy->mdio_ctrl + EMAC_REG_EMAC_MDIO_COMM, val);

	for (i = 0; i < 50; i++) {
		udelay(10);

		val = REG_RD(bp, phy->mdio_ctrl + EMAC_REG_EMAC_MDIO_COMM);
		if (!(val & EMAC_MDIO_COMM_START_BUSY)) {
			udelay(5);
			break;
		}
	}
	if (val & EMAC_MDIO_COMM_START_BUSY) {
		DP(NETIF_MSG_LINK, "read phy register failed\n");
		netdev_err(bp->dev,  "MDC/MDIO access timeout\n");
		*ret_val = 0;
		rc = -EFAULT;
	} else {
		/* data */
		val = ((phy->addr << 21) | (devad << 16) |
		       EMAC_MDIO_COMM_COMMAND_READ_45 |
		       EMAC_MDIO_COMM_START_BUSY);
		REG_WR(bp, phy->mdio_ctrl + EMAC_REG_EMAC_MDIO_COMM, val);

		for (i = 0; i < 50; i++) {
			udelay(10);

			val = REG_RD(bp, phy->mdio_ctrl +
				     EMAC_REG_EMAC_MDIO_COMM);
			if (!(val & EMAC_MDIO_COMM_START_BUSY)) {
				*ret_val = (u16)(val & EMAC_MDIO_COMM_DATA);
				break;
			}
		}
		if (val & EMAC_MDIO_COMM_START_BUSY) {
			DP(NETIF_MSG_LINK, "read phy register failed\n");
			netdev_err(bp->dev,  "MDC/MDIO access timeout\n");
			*ret_val = 0;
			rc = -EFAULT;
		}
	}
	/* Work around for E3 A0 */
	if (phy->flags & FLAGS_MDC_MDIO_WA) {
		phy->flags ^= FLAGS_DUMMY_READ;
		if (phy->flags & FLAGS_DUMMY_READ) {
			u16 temp_val;
			bnx2x_cl45_read(bp, phy, devad, 0xf, &temp_val);
		}
	}

	if (phy->flags & FLAGS_MDC_MDIO_WA_B0)
		bnx2x_bits_dis(bp, phy->mdio_ctrl + EMAC_REG_EMAC_MDIO_STATUS,
			       EMAC_MDIO_STATUS_10MB);
	return rc;
}

static int bnx2x_cl45_write(struct bnx2x *bp, struct bnx2x_phy *phy,
			    u8 devad, u16 reg, u16 val)
{
	u32 tmp;
	u8 i;
	int rc = 0;
	if (phy->flags & FLAGS_MDC_MDIO_WA_B0)
		bnx2x_bits_en(bp, phy->mdio_ctrl + EMAC_REG_EMAC_MDIO_STATUS,
			      EMAC_MDIO_STATUS_10MB);

	/* address */

	tmp = ((phy->addr << 21) | (devad << 16) | reg |
	       EMAC_MDIO_COMM_COMMAND_ADDRESS |
	       EMAC_MDIO_COMM_START_BUSY);
	REG_WR(bp, phy->mdio_ctrl + EMAC_REG_EMAC_MDIO_COMM, tmp);

	for (i = 0; i < 50; i++) {
		udelay(10);

		tmp = REG_RD(bp, phy->mdio_ctrl + EMAC_REG_EMAC_MDIO_COMM);
		if (!(tmp & EMAC_MDIO_COMM_START_BUSY)) {
			udelay(5);
			break;
		}
	}
	if (tmp & EMAC_MDIO_COMM_START_BUSY) {
		DP(NETIF_MSG_LINK, "write phy register failed\n");
		netdev_err(bp->dev,  "MDC/MDIO access timeout\n");
		rc = -EFAULT;
	} else {
		/* data */
		tmp = ((phy->addr << 21) | (devad << 16) | val |
		       EMAC_MDIO_COMM_COMMAND_WRITE_45 |
		       EMAC_MDIO_COMM_START_BUSY);
		REG_WR(bp, phy->mdio_ctrl + EMAC_REG_EMAC_MDIO_COMM, tmp);

		for (i = 0; i < 50; i++) {
			udelay(10);

			tmp = REG_RD(bp, phy->mdio_ctrl +
				     EMAC_REG_EMAC_MDIO_COMM);
			if (!(tmp & EMAC_MDIO_COMM_START_BUSY)) {
				udelay(5);
				break;
			}
		}
		if (tmp & EMAC_MDIO_COMM_START_BUSY) {
			DP(NETIF_MSG_LINK, "write phy register failed\n");
			netdev_err(bp->dev,  "MDC/MDIO access timeout\n");
			rc = -EFAULT;
		}
	}
	/* Work around for E3 A0 */
	if (phy->flags & FLAGS_MDC_MDIO_WA) {
		phy->flags ^= FLAGS_DUMMY_READ;
		if (phy->flags & FLAGS_DUMMY_READ) {
			u16 temp_val;
			bnx2x_cl45_read(bp, phy, devad, 0xf, &temp_val);
		}
	}
	if (phy->flags & FLAGS_MDC_MDIO_WA_B0)
		bnx2x_bits_dis(bp, phy->mdio_ctrl + EMAC_REG_EMAC_MDIO_STATUS,
			       EMAC_MDIO_STATUS_10MB);
	return rc;
}
/******************************************************************/
/*			BSC access functions from E3	          */
/******************************************************************/
static void bnx2x_bsc_module_sel(struct link_params *params)
{
	int idx;
	u32 board_cfg, sfp_ctrl;
	u32 i2c_pins[I2C_SWITCH_WIDTH], i2c_val[I2C_SWITCH_WIDTH];
	struct bnx2x *bp = params->bp;
	u8 port = params->port;
	/* Read I2C output PINs */
	board_cfg = REG_RD(bp, params->shmem_base +
			   offsetof(struct shmem_region,
				    dev_info.shared_hw_config.board));
	i2c_pins[I2C_BSC0] = board_cfg & SHARED_HW_CFG_E3_I2C_MUX0_MASK;
	i2c_pins[I2C_BSC1] = (board_cfg & SHARED_HW_CFG_E3_I2C_MUX1_MASK) >>
			SHARED_HW_CFG_E3_I2C_MUX1_SHIFT;

	/* Read I2C output value */
	sfp_ctrl = REG_RD(bp, params->shmem_base +
			  offsetof(struct shmem_region,
				 dev_info.port_hw_config[port].e3_cmn_pin_cfg));
	i2c_val[I2C_BSC0] = (sfp_ctrl & PORT_HW_CFG_E3_I2C_MUX0_MASK) > 0;
	i2c_val[I2C_BSC1] = (sfp_ctrl & PORT_HW_CFG_E3_I2C_MUX1_MASK) > 0;
	DP(NETIF_MSG_LINK, "Setting BSC switch\n");
	for (idx = 0; idx < I2C_SWITCH_WIDTH; idx++)
		bnx2x_set_cfg_pin(bp, i2c_pins[idx], i2c_val[idx]);
}

static int bnx2x_bsc_read(struct link_params *params,
			  struct bnx2x_phy *phy,
			  u8 sl_devid,
			  u16 sl_addr,
			  u8 lc_addr,
			  u8 xfer_cnt,
			  u32 *data_array)
{
	u32 val, i;
	int rc = 0;
	struct bnx2x *bp = params->bp;

	if ((sl_devid != 0xa0) && (sl_devid != 0xa2)) {
		DP(NETIF_MSG_LINK, "invalid sl_devid 0x%x\n", sl_devid);
		return -EINVAL;
	}

	if (xfer_cnt > 16) {
		DP(NETIF_MSG_LINK, "invalid xfer_cnt %d. Max is 16 bytes\n",
					xfer_cnt);
		return -EINVAL;
	}
	bnx2x_bsc_module_sel(params);

	xfer_cnt = 16 - lc_addr;

	/* enable the engine */
	val = REG_RD(bp, MCP_REG_MCPR_IMC_COMMAND);
	val |= MCPR_IMC_COMMAND_ENABLE;
	REG_WR(bp, MCP_REG_MCPR_IMC_COMMAND, val);

	/* program slave device ID */
	val = (sl_devid << 16) | sl_addr;
	REG_WR(bp, MCP_REG_MCPR_IMC_SLAVE_CONTROL, val);

	/* start xfer with 0 byte to update the address pointer ???*/
	val = (MCPR_IMC_COMMAND_ENABLE) |
	      (MCPR_IMC_COMMAND_WRITE_OP <<
		MCPR_IMC_COMMAND_OPERATION_BITSHIFT) |
		(lc_addr << MCPR_IMC_COMMAND_TRANSFER_ADDRESS_BITSHIFT) | (0);
	REG_WR(bp, MCP_REG_MCPR_IMC_COMMAND, val);

	/* poll for completion */
	i = 0;
	val = REG_RD(bp, MCP_REG_MCPR_IMC_COMMAND);
	while (((val >> MCPR_IMC_COMMAND_IMC_STATUS_BITSHIFT) & 0x3) != 1) {
		udelay(10);
		val = REG_RD(bp, MCP_REG_MCPR_IMC_COMMAND);
		if (i++ > 1000) {
			DP(NETIF_MSG_LINK, "wr 0 byte timed out after %d try\n",
								i);
			rc = -EFAULT;
			break;
		}
	}
	if (rc == -EFAULT)
		return rc;

	/* start xfer with read op */
	val = (MCPR_IMC_COMMAND_ENABLE) |
		(MCPR_IMC_COMMAND_READ_OP <<
		MCPR_IMC_COMMAND_OPERATION_BITSHIFT) |
		(lc_addr << MCPR_IMC_COMMAND_TRANSFER_ADDRESS_BITSHIFT) |
		  (xfer_cnt);
	REG_WR(bp, MCP_REG_MCPR_IMC_COMMAND, val);

	/* poll for completion */
	i = 0;
	val = REG_RD(bp, MCP_REG_MCPR_IMC_COMMAND);
	while (((val >> MCPR_IMC_COMMAND_IMC_STATUS_BITSHIFT) & 0x3) != 1) {
		udelay(10);
		val = REG_RD(bp, MCP_REG_MCPR_IMC_COMMAND);
		if (i++ > 1000) {
			DP(NETIF_MSG_LINK, "rd op timed out after %d try\n", i);
			rc = -EFAULT;
			break;
		}
	}
	if (rc == -EFAULT)
		return rc;

	for (i = (lc_addr >> 2); i < 4; i++) {
		data_array[i] = REG_RD(bp, (MCP_REG_MCPR_IMC_DATAREG0 + i*4));
#ifdef __BIG_ENDIAN
		data_array[i] = ((data_array[i] & 0x000000ff) << 24) |
				((data_array[i] & 0x0000ff00) << 8) |
				((data_array[i] & 0x00ff0000) >> 8) |
				((data_array[i] & 0xff000000) >> 24);
#endif
	}
	return rc;
}

static void bnx2x_cl45_read_or_write(struct bnx2x *bp, struct bnx2x_phy *phy,
				     u8 devad, u16 reg, u16 or_val)
{
	u16 val;
	bnx2x_cl45_read(bp, phy, devad, reg, &val);
	bnx2x_cl45_write(bp, phy, devad, reg, val | or_val);
}

int bnx2x_phy_read(struct link_params *params, u8 phy_addr,
		   u8 devad, u16 reg, u16 *ret_val)
{
	u8 phy_index;
	/*
	 * Probe for the phy according to the given phy_addr, and execute
	 * the read request on it
	 */
	for (phy_index = 0; phy_index < params->num_phys; phy_index++) {
		if (params->phy[phy_index].addr == phy_addr) {
			return bnx2x_cl45_read(params->bp,
					       &params->phy[phy_index], devad,
					       reg, ret_val);
		}
	}
	return -EINVAL;
}

int bnx2x_phy_write(struct link_params *params, u8 phy_addr,
		    u8 devad, u16 reg, u16 val)
{
	u8 phy_index;
	/*
	 * Probe for the phy according to the given phy_addr, and execute
	 * the write request on it
	 */
	for (phy_index = 0; phy_index < params->num_phys; phy_index++) {
		if (params->phy[phy_index].addr == phy_addr) {
			return bnx2x_cl45_write(params->bp,
						&params->phy[phy_index], devad,
						reg, val);
		}
	}
	return -EINVAL;
}
static u8 bnx2x_get_warpcore_lane(struct bnx2x_phy *phy,
				  struct link_params *params)
{
	u8 lane = 0;
	struct bnx2x *bp = params->bp;
	u32 path_swap, path_swap_ovr;
	u8 path, port;

	path = BP_PATH(bp);
	port = params->port;

	if (bnx2x_is_4_port_mode(bp)) {
		u32 port_swap, port_swap_ovr;

		/*figure out path swap value */
		path_swap_ovr = REG_RD(bp, MISC_REG_FOUR_PORT_PATH_SWAP_OVWR);
		if (path_swap_ovr & 0x1)
			path_swap = (path_swap_ovr & 0x2);
		else
			path_swap = REG_RD(bp, MISC_REG_FOUR_PORT_PATH_SWAP);

		if (path_swap)
			path = path ^ 1;

		/*figure out port swap value */
		port_swap_ovr = REG_RD(bp, MISC_REG_FOUR_PORT_PORT_SWAP_OVWR);
		if (port_swap_ovr & 0x1)
			port_swap = (port_swap_ovr & 0x2);
		else
			port_swap = REG_RD(bp, MISC_REG_FOUR_PORT_PORT_SWAP);

		if (port_swap)
			port = port ^ 1;

		lane = (port<<1) + path;
	} else { /* two port mode - no port swap */

		/*figure out path swap value */
		path_swap_ovr =
			REG_RD(bp, MISC_REG_TWO_PORT_PATH_SWAP_OVWR);
		if (path_swap_ovr & 0x1) {
			path_swap = (path_swap_ovr & 0x2);
		} else {
			path_swap =
				REG_RD(bp, MISC_REG_TWO_PORT_PATH_SWAP);
		}
		if (path_swap)
			path = path ^ 1;

		lane = path << 1 ;
	}
	return lane;
}

static void bnx2x_set_aer_mmd(struct link_params *params,
			      struct bnx2x_phy *phy)
{
	u32 ser_lane;
	u16 offset, aer_val;
	struct bnx2x *bp = params->bp;
	ser_lane = ((params->lane_config &
		     PORT_HW_CFG_LANE_SWAP_CFG_MASTER_MASK) >>
		     PORT_HW_CFG_LANE_SWAP_CFG_MASTER_SHIFT);

	offset = (phy->type == PORT_HW_CFG_XGXS_EXT_PHY_TYPE_DIRECT) ?
		(phy->addr + ser_lane) : 0;

	if (USES_WARPCORE(bp)) {
		aer_val = bnx2x_get_warpcore_lane(phy, params);
		/*
		 * In Dual-lane mode, two lanes are joined together,
		 * so in order to configure them, the AER broadcast method is
		 * used here.
		 * 0x200 is the broadcast address for lanes 0,1
		 * 0x201 is the broadcast address for lanes 2,3
		 */
		if (phy->flags & FLAGS_WC_DUAL_MODE)
			aer_val = (aer_val >> 1) | 0x200;
	} else if (CHIP_IS_E2(bp))
		aer_val = 0x3800 + offset - 1;
	else
		aer_val = 0x3800 + offset;

	CL22_WR_OVER_CL45(bp, phy, MDIO_REG_BANK_AER_BLOCK,
			  MDIO_AER_BLOCK_AER_REG, aer_val);

}

/******************************************************************/
/*			Internal phy section			  */
/******************************************************************/

static void bnx2x_set_serdes_access(struct bnx2x *bp, u8 port)
{
	u32 emac_base = (port) ? GRCBASE_EMAC1 : GRCBASE_EMAC0;

	/* Set Clause 22 */
	REG_WR(bp, NIG_REG_SERDES0_CTRL_MD_ST + port*0x10, 1);
	REG_WR(bp, emac_base + EMAC_REG_EMAC_MDIO_COMM, 0x245f8000);
	udelay(500);
	REG_WR(bp, emac_base + EMAC_REG_EMAC_MDIO_COMM, 0x245d000f);
	udelay(500);
	 /* Set Clause 45 */
	REG_WR(bp, NIG_REG_SERDES0_CTRL_MD_ST + port*0x10, 0);
}

static void bnx2x_serdes_deassert(struct bnx2x *bp, u8 port)
{
	u32 val;

	DP(NETIF_MSG_LINK, "bnx2x_serdes_deassert\n");

	val = SERDES_RESET_BITS << (port*16);

	/* reset and unreset the SerDes/XGXS */
	REG_WR(bp, GRCBASE_MISC + MISC_REGISTERS_RESET_REG_3_CLEAR, val);
	udelay(500);
	REG_WR(bp, GRCBASE_MISC + MISC_REGISTERS_RESET_REG_3_SET, val);

	bnx2x_set_serdes_access(bp, port);

	REG_WR(bp, NIG_REG_SERDES0_CTRL_MD_DEVAD + port*0x10,
	       DEFAULT_PHY_DEV_ADDR);
}

static void bnx2x_xgxs_deassert(struct link_params *params)
{
	struct bnx2x *bp = params->bp;
	u8 port;
	u32 val;
	DP(NETIF_MSG_LINK, "bnx2x_xgxs_deassert\n");
	port = params->port;

	val = XGXS_RESET_BITS << (port*16);

	/* reset and unreset the SerDes/XGXS */
	REG_WR(bp, GRCBASE_MISC + MISC_REGISTERS_RESET_REG_3_CLEAR, val);
	udelay(500);
	REG_WR(bp, GRCBASE_MISC + MISC_REGISTERS_RESET_REG_3_SET, val);

	REG_WR(bp, NIG_REG_XGXS0_CTRL_MD_ST + port*0x18, 0);
	REG_WR(bp, NIG_REG_XGXS0_CTRL_MD_DEVAD + port*0x18,
	       params->phy[INT_PHY].def_md_devad);
}

static void bnx2x_calc_ieee_aneg_adv(struct bnx2x_phy *phy,
				     struct link_params *params, u16 *ieee_fc)
{
	struct bnx2x *bp = params->bp;
	*ieee_fc = MDIO_COMBO_IEEE0_AUTO_NEG_ADV_FULL_DUPLEX;
	/**
	 * resolve pause mode and advertisement Please refer to Table
	 * 28B-3 of the 802.3ab-1999 spec
	 */

	switch (phy->req_flow_ctrl) {
	case BNX2X_FLOW_CTRL_AUTO:
		if (params->req_fc_auto_adv == BNX2X_FLOW_CTRL_BOTH)
			*ieee_fc |= MDIO_COMBO_IEEE0_AUTO_NEG_ADV_PAUSE_BOTH;
		else
			*ieee_fc |=
			MDIO_COMBO_IEEE0_AUTO_NEG_ADV_PAUSE_ASYMMETRIC;
		break;

	case BNX2X_FLOW_CTRL_TX:
		*ieee_fc |= MDIO_COMBO_IEEE0_AUTO_NEG_ADV_PAUSE_ASYMMETRIC;
		break;

	case BNX2X_FLOW_CTRL_RX:
	case BNX2X_FLOW_CTRL_BOTH:
		*ieee_fc |= MDIO_COMBO_IEEE0_AUTO_NEG_ADV_PAUSE_BOTH;
		break;

	case BNX2X_FLOW_CTRL_NONE:
	default:
		*ieee_fc |= MDIO_COMBO_IEEE0_AUTO_NEG_ADV_PAUSE_NONE;
		break;
	}
	DP(NETIF_MSG_LINK, "ieee_fc = 0x%x\n", *ieee_fc);
}

static void set_phy_vars(struct link_params *params,
			 struct link_vars *vars)
{
	struct bnx2x *bp = params->bp;
	u8 actual_phy_idx, phy_index, link_cfg_idx;
	u8 phy_config_swapped = params->multi_phy_config &
			PORT_HW_CFG_PHY_SWAPPED_ENABLED;
	for (phy_index = INT_PHY; phy_index < params->num_phys;
	      phy_index++) {
		link_cfg_idx = LINK_CONFIG_IDX(phy_index);
		actual_phy_idx = phy_index;
		if (phy_config_swapped) {
			if (phy_index == EXT_PHY1)
				actual_phy_idx = EXT_PHY2;
			else if (phy_index == EXT_PHY2)
				actual_phy_idx = EXT_PHY1;
		}
		params->phy[actual_phy_idx].req_flow_ctrl =
			params->req_flow_ctrl[link_cfg_idx];

		params->phy[actual_phy_idx].req_line_speed =
			params->req_line_speed[link_cfg_idx];

		params->phy[actual_phy_idx].speed_cap_mask =
			params->speed_cap_mask[link_cfg_idx];

		params->phy[actual_phy_idx].req_duplex =
			params->req_duplex[link_cfg_idx];

		if (params->req_line_speed[link_cfg_idx] ==
		    SPEED_AUTO_NEG)
			vars->link_status |= LINK_STATUS_AUTO_NEGOTIATE_ENABLED;

		DP(NETIF_MSG_LINK, "req_flow_ctrl %x, req_line_speed %x,"
			   " speed_cap_mask %x\n",
			   params->phy[actual_phy_idx].req_flow_ctrl,
			   params->phy[actual_phy_idx].req_line_speed,
			   params->phy[actual_phy_idx].speed_cap_mask);
	}
}

static void bnx2x_ext_phy_set_pause(struct link_params *params,
				    struct bnx2x_phy *phy,
				    struct link_vars *vars)
{
	u16 val;
	struct bnx2x *bp = params->bp;
	/* read modify write pause advertizing */
	bnx2x_cl45_read(bp, phy, MDIO_AN_DEVAD, MDIO_AN_REG_ADV_PAUSE, &val);

	val &= ~MDIO_AN_REG_ADV_PAUSE_BOTH;

	/* Please refer to Table 28B-3 of 802.3ab-1999 spec. */
	bnx2x_calc_ieee_aneg_adv(phy, params, &vars->ieee_fc);
	if ((vars->ieee_fc &
	    MDIO_COMBO_IEEE0_AUTO_NEG_ADV_PAUSE_ASYMMETRIC) ==
	    MDIO_COMBO_IEEE0_AUTO_NEG_ADV_PAUSE_ASYMMETRIC) {
		val |= MDIO_AN_REG_ADV_PAUSE_ASYMMETRIC;
	}
	if ((vars->ieee_fc &
	    MDIO_COMBO_IEEE0_AUTO_NEG_ADV_PAUSE_BOTH) ==
	    MDIO_COMBO_IEEE0_AUTO_NEG_ADV_PAUSE_BOTH) {
		val |= MDIO_AN_REG_ADV_PAUSE_PAUSE;
	}
	DP(NETIF_MSG_LINK, "Ext phy AN advertize 0x%x\n", val);
	bnx2x_cl45_write(bp, phy, MDIO_AN_DEVAD, MDIO_AN_REG_ADV_PAUSE, val);
}

static void bnx2x_pause_resolve(struct link_vars *vars, u32 pause_result)
{						/*  LD	    LP	 */
	switch (pause_result) {			/* ASYM P ASYM P */
	case 0xb:				/*   1  0   1  1 */
		vars->flow_ctrl = BNX2X_FLOW_CTRL_TX;
		break;

	case 0xe:				/*   1  1   1  0 */
		vars->flow_ctrl = BNX2X_FLOW_CTRL_RX;
		break;

	case 0x5:				/*   0  1   0  1 */
	case 0x7:				/*   0  1   1  1 */
	case 0xd:				/*   1  1   0  1 */
	case 0xf:				/*   1  1   1  1 */
		vars->flow_ctrl = BNX2X_FLOW_CTRL_BOTH;
		break;

	default:
		break;
	}
	if (pause_result & (1<<0))
		vars->link_status |= LINK_STATUS_LINK_PARTNER_SYMMETRIC_PAUSE;
	if (pause_result & (1<<1))
		vars->link_status |= LINK_STATUS_LINK_PARTNER_ASYMMETRIC_PAUSE;
}

static void bnx2x_ext_phy_update_adv_fc(struct bnx2x_phy *phy,
					struct link_params *params,
					struct link_vars *vars)
{
	u16 ld_pause;		/* local */
	u16 lp_pause;		/* link partner */
	u16 pause_result;
	struct bnx2x *bp = params->bp;
	if (phy->type == PORT_HW_CFG_XGXS_EXT_PHY_TYPE_BCM54618SE) {
		bnx2x_cl22_read(bp, phy, 0x4, &ld_pause);
		bnx2x_cl22_read(bp, phy, 0x5, &lp_pause);
	} else if (CHIP_IS_E3(bp) &&
		SINGLE_MEDIA_DIRECT(params)) {
		u8 lane = bnx2x_get_warpcore_lane(phy, params);
		u16 gp_status, gp_mask;
		bnx2x_cl45_read(bp, phy,
				MDIO_AN_DEVAD, MDIO_WC_REG_GP2_STATUS_GP_2_4,
				&gp_status);
		gp_mask = (MDIO_WC_REG_GP2_STATUS_GP_2_4_CL73_AN_CMPL |
			   MDIO_WC_REG_GP2_STATUS_GP_2_4_CL37_LP_AN_CAP) <<
			lane;
		if ((gp_status & gp_mask) == gp_mask) {
			bnx2x_cl45_read(bp, phy, MDIO_AN_DEVAD,
					MDIO_AN_REG_ADV_PAUSE, &ld_pause);
			bnx2x_cl45_read(bp, phy, MDIO_AN_DEVAD,
					MDIO_AN_REG_LP_AUTO_NEG, &lp_pause);
		} else {
			bnx2x_cl45_read(bp, phy, MDIO_AN_DEVAD,
					MDIO_AN_REG_CL37_FC_LD, &ld_pause);
			bnx2x_cl45_read(bp, phy, MDIO_AN_DEVAD,
					MDIO_AN_REG_CL37_FC_LP, &lp_pause);
			ld_pause = ((ld_pause &
				     MDIO_COMBO_IEEE0_AUTO_NEG_ADV_PAUSE_BOTH)
				    << 3);
			lp_pause = ((lp_pause &
				     MDIO_COMBO_IEEE0_AUTO_NEG_ADV_PAUSE_BOTH)
				    << 3);
		}
	} else {
		bnx2x_cl45_read(bp, phy,
				MDIO_AN_DEVAD,
				MDIO_AN_REG_ADV_PAUSE, &ld_pause);
		bnx2x_cl45_read(bp, phy,
				MDIO_AN_DEVAD,
				MDIO_AN_REG_LP_AUTO_NEG, &lp_pause);
	}
	pause_result = (ld_pause &
			MDIO_AN_REG_ADV_PAUSE_MASK) >> 8;
	pause_result |= (lp_pause &
			 MDIO_AN_REG_ADV_PAUSE_MASK) >> 10;
	DP(NETIF_MSG_LINK, "Ext PHY pause result 0x%x\n", pause_result);
	bnx2x_pause_resolve(vars, pause_result);

}
static u8 bnx2x_ext_phy_resolve_fc(struct bnx2x_phy *phy,
				   struct link_params *params,
				   struct link_vars *vars)
{
	u8 ret = 0;
	vars->flow_ctrl = BNX2X_FLOW_CTRL_NONE;
	if (phy->req_flow_ctrl != BNX2X_FLOW_CTRL_AUTO) {
		/* Update the advertised flow-controled of LD/LP in AN */
		if (phy->req_line_speed == SPEED_AUTO_NEG)
			bnx2x_ext_phy_update_adv_fc(phy, params, vars);
		/* But set the flow-control result as the requested one */
		vars->flow_ctrl = phy->req_flow_ctrl;
	} else if (phy->req_line_speed != SPEED_AUTO_NEG)
		vars->flow_ctrl = params->req_fc_auto_adv;
	else if (vars->link_status & LINK_STATUS_AUTO_NEGOTIATE_COMPLETE) {
		ret = 1;
		bnx2x_ext_phy_update_adv_fc(phy, params, vars);
	}
	return ret;
}
/******************************************************************/
/*			Warpcore section			  */
/******************************************************************/
/* The init_internal_warpcore should mirror the xgxs,
 * i.e. reset the lane (if needed), set aer for the
 * init configuration, and set/clear SGMII flag. Internal
 * phy init is done purely in phy_init stage.
 */
static void bnx2x_warpcore_enable_AN_KR(struct bnx2x_phy *phy,
					struct link_params *params,
					struct link_vars *vars) {
	u16 val16 = 0, lane, bam37 = 0;
	struct bnx2x *bp = params->bp;
	DP(NETIF_MSG_LINK, "Enable Auto Negotiation for KR\n");
	/* Set to default registers that may be overriden by 10G force */
	bnx2x_cl45_write(bp, phy, MDIO_WC_DEVAD,
			 MDIO_WC_REG_SERDESDIGITAL_CONTROL1000X2, 0x7);
	bnx2x_cl45_write(bp, phy, MDIO_AN_DEVAD,
			 MDIO_WC_REG_PAR_DET_10G_CTRL, 0);
	bnx2x_cl45_write(bp, phy, MDIO_WC_DEVAD,
			 MDIO_WC_REG_CL72_USERB0_CL72_MISC1_CONTROL, 0);
	bnx2x_cl45_write(bp, phy, MDIO_WC_DEVAD,
			MDIO_WC_REG_XGXSBLK1_LANECTRL0, 0xff);
	bnx2x_cl45_write(bp, phy, MDIO_WC_DEVAD,
			MDIO_WC_REG_XGXSBLK1_LANECTRL1, 0x5555);
	bnx2x_cl45_write(bp, phy, MDIO_PMA_DEVAD,
			 MDIO_WC_REG_IEEE0BLK_AUTONEGNP, 0x0);
	bnx2x_cl45_write(bp, phy, MDIO_WC_DEVAD,
			 MDIO_WC_REG_RX66_CONTROL, 0x7415);
	bnx2x_cl45_write(bp, phy, MDIO_WC_DEVAD,
			 MDIO_WC_REG_SERDESDIGITAL_MISC2, 0x6190);
	/* Disable Autoneg: re-enable it after adv is done. */
	bnx2x_cl45_write(bp, phy, MDIO_AN_DEVAD,
			 MDIO_WC_REG_IEEE0BLK_MIICNTL, 0);

	/* Check adding advertisement for 1G KX */
	if (((vars->line_speed == SPEED_AUTO_NEG) &&
	     (phy->speed_cap_mask & PORT_HW_CFG_SPEED_CAPABILITY_D0_1G)) ||
	    (vars->line_speed == SPEED_1000)) {
		u16 sd_digital;
		val16 |= (1<<5);

		/* Enable CL37 1G Parallel Detect */
		bnx2x_cl45_read(bp, phy, MDIO_WC_DEVAD,
			MDIO_WC_REG_SERDESDIGITAL_CONTROL1000X2, &sd_digital);
		bnx2x_cl45_write(bp, phy, MDIO_WC_DEVAD,
			 MDIO_WC_REG_SERDESDIGITAL_CONTROL1000X2,
				 (sd_digital | 0x1));

		DP(NETIF_MSG_LINK, "Advertize 1G\n");
	}
	if (((vars->line_speed == SPEED_AUTO_NEG) &&
	     (phy->speed_cap_mask & PORT_HW_CFG_SPEED_CAPABILITY_D0_10G)) ||
	    (vars->line_speed ==  SPEED_10000)) {
		/* Check adding advertisement for 10G KR */
		val16 |= (1<<7);
		/* Enable 10G Parallel Detect */
		bnx2x_cl45_write(bp, phy, MDIO_AN_DEVAD,
				MDIO_WC_REG_PAR_DET_10G_CTRL, 1);

		DP(NETIF_MSG_LINK, "Advertize 10G\n");
	}

	/* Set Transmit PMD settings */
	lane = bnx2x_get_warpcore_lane(phy, params);
	bnx2x_cl45_write(bp, phy, MDIO_WC_DEVAD,
		      MDIO_WC_REG_TX0_TX_DRIVER + 0x10*lane,
		     ((0x02 << MDIO_WC_REG_TX0_TX_DRIVER_POST2_COEFF_OFFSET) |
		      (0x06 << MDIO_WC_REG_TX0_TX_DRIVER_IDRIVER_OFFSET) |
		      (0x09 << MDIO_WC_REG_TX0_TX_DRIVER_IPRE_DRIVER_OFFSET)));
	bnx2x_cl45_write(bp, phy, MDIO_WC_DEVAD,
			 MDIO_WC_REG_CL72_USERB0_CL72_OS_DEF_CTRL,
			 0x03f0);
	bnx2x_cl45_write(bp, phy, MDIO_WC_DEVAD,
			 MDIO_WC_REG_CL72_USERB0_CL72_2P5_DEF_CTRL,
			 0x03f0);

	/* Advertised speeds */
	bnx2x_cl45_write(bp, phy, MDIO_AN_DEVAD,
			 MDIO_WC_REG_AN_IEEE1BLK_AN_ADVERTISEMENT1, val16);

	/* Advertised and set FEC (Forward Error Correction) */
	bnx2x_cl45_write(bp, phy, MDIO_AN_DEVAD,
			 MDIO_WC_REG_AN_IEEE1BLK_AN_ADVERTISEMENT2,
			 (MDIO_WC_REG_AN_IEEE1BLK_AN_ADV2_FEC_ABILITY |
			  MDIO_WC_REG_AN_IEEE1BLK_AN_ADV2_FEC_REQ));

	/* Enable CL37 BAM */
	if (REG_RD(bp, params->shmem_base +
		   offsetof(struct shmem_region, dev_info.
			    port_hw_config[params->port].default_cfg)) &
	    PORT_HW_CFG_ENABLE_BAM_ON_KR_ENABLED) {
		bnx2x_cl45_read(bp, phy, MDIO_WC_DEVAD,
				MDIO_WC_REG_DIGITAL6_MP5_NEXTPAGECTRL, &bam37);
		bnx2x_cl45_write(bp, phy, MDIO_WC_DEVAD,
			MDIO_WC_REG_DIGITAL6_MP5_NEXTPAGECTRL, bam37 | 1);
		DP(NETIF_MSG_LINK, "Enable CL37 BAM on KR\n");
	}

	/* Advertise pause */
	bnx2x_ext_phy_set_pause(params, phy, vars);

	/*
	 * Set KR Autoneg Work-Around flag for Warpcore version older than D108
	 */
	bnx2x_cl45_read(bp, phy, MDIO_WC_DEVAD,
			MDIO_WC_REG_UC_INFO_B1_VERSION, &val16);
	if (val16 < 0xd108) {
		DP(NETIF_MSG_LINK, "Enable AN KR work-around\n");
		vars->rx_tx_asic_rst = MAX_KR_LINK_RETRY;
	}

	bnx2x_cl45_read(bp, phy, MDIO_WC_DEVAD,
			MDIO_WC_REG_DIGITAL5_MISC7, &val16);

	bnx2x_cl45_write(bp, phy, MDIO_WC_DEVAD,
			 MDIO_WC_REG_DIGITAL5_MISC7, val16 | 0x100);

	/* Over 1G - AN local device user page 1 */
	bnx2x_cl45_write(bp, phy, MDIO_WC_DEVAD,
			MDIO_WC_REG_DIGITAL3_UP1, 0x1f);

	/* Enable Autoneg */
	bnx2x_cl45_write(bp, phy, MDIO_AN_DEVAD,
			 MDIO_WC_REG_IEEE0BLK_MIICNTL, 0x1200);

}

static void bnx2x_warpcore_set_10G_KR(struct bnx2x_phy *phy,
				      struct link_params *params,
				      struct link_vars *vars)
{
	struct bnx2x *bp = params->bp;
	u16 val;

	/* Disable Autoneg */
	bnx2x_cl45_write(bp, phy, MDIO_WC_DEVAD,
			 MDIO_WC_REG_SERDESDIGITAL_CONTROL1000X2, 0x7);

	bnx2x_cl45_write(bp, phy, MDIO_AN_DEVAD,
			 MDIO_WC_REG_PAR_DET_10G_CTRL, 0);

	bnx2x_cl45_write(bp, phy, MDIO_WC_DEVAD,
			 MDIO_WC_REG_CL72_USERB0_CL72_MISC1_CONTROL, 0x3f00);

	bnx2x_cl45_write(bp, phy, MDIO_AN_DEVAD,
			 MDIO_WC_REG_AN_IEEE1BLK_AN_ADVERTISEMENT1, 0);

	bnx2x_cl45_write(bp, phy, MDIO_AN_DEVAD,
			 MDIO_WC_REG_IEEE0BLK_MIICNTL, 0x0);

	bnx2x_cl45_write(bp, phy, MDIO_WC_DEVAD,
			MDIO_WC_REG_DIGITAL3_UP1, 0x1);

	bnx2x_cl45_write(bp, phy, MDIO_WC_DEVAD,
			 MDIO_WC_REG_DIGITAL5_MISC7, 0xa);

	/* Disable CL36 PCS Tx */
	bnx2x_cl45_write(bp, phy, MDIO_WC_DEVAD,
			MDIO_WC_REG_XGXSBLK1_LANECTRL0, 0x0);

	/* Double Wide Single Data Rate @ pll rate */
	bnx2x_cl45_write(bp, phy, MDIO_WC_DEVAD,
			MDIO_WC_REG_XGXSBLK1_LANECTRL1, 0xFFFF);

	/* Leave cl72 training enable, needed for KR */
	bnx2x_cl45_write(bp, phy, MDIO_PMA_DEVAD,
		MDIO_WC_REG_PMD_IEEE9BLK_TENGBASE_KR_PMD_CONTROL_REGISTER_150,
		0x2);

	/* Leave CL72 enabled */
	bnx2x_cl45_read(bp, phy, MDIO_WC_DEVAD,
			 MDIO_WC_REG_CL72_USERB0_CL72_MISC1_CONTROL,
			 &val);
	bnx2x_cl45_write(bp, phy, MDIO_WC_DEVAD,
			 MDIO_WC_REG_CL72_USERB0_CL72_MISC1_CONTROL,
			 val | 0x3800);

	/* Set speed via PMA/PMD register */
	bnx2x_cl45_write(bp, phy, MDIO_PMA_DEVAD,
			 MDIO_WC_REG_IEEE0BLK_MIICNTL, 0x2040);

	bnx2x_cl45_write(bp, phy, MDIO_PMA_DEVAD,
			 MDIO_WC_REG_IEEE0BLK_AUTONEGNP, 0xB);

	/*Enable encoded forced speed */
	bnx2x_cl45_write(bp, phy, MDIO_WC_DEVAD,
			 MDIO_WC_REG_SERDESDIGITAL_MISC2, 0x30);

	/* Turn TX scramble payload only the 64/66 scrambler */
	bnx2x_cl45_write(bp, phy, MDIO_WC_DEVAD,
			 MDIO_WC_REG_TX66_CONTROL, 0x9);

	/* Turn RX scramble payload only the 64/66 scrambler */
	bnx2x_cl45_read_or_write(bp, phy, MDIO_WC_DEVAD,
				 MDIO_WC_REG_RX66_CONTROL, 0xF9);

	/* set and clear loopback to cause a reset to 64/66 decoder */
	bnx2x_cl45_write(bp, phy, MDIO_WC_DEVAD,
			 MDIO_WC_REG_IEEE0BLK_MIICNTL, 0x4000);
	bnx2x_cl45_write(bp, phy, MDIO_WC_DEVAD,
			 MDIO_WC_REG_IEEE0BLK_MIICNTL, 0x0);

}

static void bnx2x_warpcore_set_10G_XFI(struct bnx2x_phy *phy,
				       struct link_params *params,
				       u8 is_xfi)
{
	struct bnx2x *bp = params->bp;
	u16 misc1_val, tap_val, tx_driver_val, lane, val;
	/* Hold rxSeqStart */
	bnx2x_cl45_read(bp, phy, MDIO_WC_DEVAD,
			MDIO_WC_REG_DSC2B0_DSC_MISC_CTRL0, &val);
	bnx2x_cl45_write(bp, phy, MDIO_WC_DEVAD,
			 MDIO_WC_REG_DSC2B0_DSC_MISC_CTRL0, (val | 0x8000));

	/* Hold tx_fifo_reset */
	bnx2x_cl45_read(bp, phy, MDIO_WC_DEVAD,
			MDIO_WC_REG_SERDESDIGITAL_CONTROL1000X3, &val);
	bnx2x_cl45_write(bp, phy, MDIO_WC_DEVAD,
			 MDIO_WC_REG_SERDESDIGITAL_CONTROL1000X3, (val | 0x1));

	/* Disable CL73 AN */
	bnx2x_cl45_write(bp, phy, MDIO_AN_DEVAD, MDIO_AN_REG_CTRL, 0);

	/* Disable 100FX Enable and Auto-Detect */
	bnx2x_cl45_read(bp, phy, MDIO_WC_DEVAD,
			MDIO_WC_REG_FX100_CTRL1, &val);
	bnx2x_cl45_write(bp, phy, MDIO_WC_DEVAD,
			 MDIO_WC_REG_FX100_CTRL1, (val & 0xFFFA));

	/* Disable 100FX Idle detect */
	bnx2x_cl45_read(bp, phy, MDIO_WC_DEVAD,
			MDIO_WC_REG_FX100_CTRL3, &val);
	bnx2x_cl45_write(bp, phy, MDIO_WC_DEVAD,
			 MDIO_WC_REG_FX100_CTRL3, (val | 0x0080));

	/* Set Block address to Remote PHY & Clear forced_speed[5] */
	bnx2x_cl45_read(bp, phy, MDIO_WC_DEVAD,
			MDIO_WC_REG_DIGITAL4_MISC3, &val);
	bnx2x_cl45_write(bp, phy, MDIO_WC_DEVAD,
			 MDIO_WC_REG_DIGITAL4_MISC3, (val & 0xFF7F));

	/* Turn off auto-detect & fiber mode */
	bnx2x_cl45_read(bp, phy, MDIO_WC_DEVAD,
			MDIO_WC_REG_SERDESDIGITAL_CONTROL1000X1, &val);
	bnx2x_cl45_write(bp, phy, MDIO_WC_DEVAD,
			 MDIO_WC_REG_SERDESDIGITAL_CONTROL1000X1,
			 (val & 0xFFEE));

	/* Set filter_force_link, disable_false_link and parallel_detect */
	bnx2x_cl45_read(bp, phy, MDIO_WC_DEVAD,
			MDIO_WC_REG_SERDESDIGITAL_CONTROL1000X2, &val);
	bnx2x_cl45_write(bp, phy, MDIO_WC_DEVAD,
			 MDIO_WC_REG_SERDESDIGITAL_CONTROL1000X2,
			 ((val | 0x0006) & 0xFFFE));

	/* Set XFI / SFI */
	bnx2x_cl45_read(bp, phy, MDIO_WC_DEVAD,
			MDIO_WC_REG_SERDESDIGITAL_MISC1, &misc1_val);

	misc1_val &= ~(0x1f);

	if (is_xfi) {
		misc1_val |= 0x5;
		tap_val = ((0x08 << MDIO_WC_REG_TX_FIR_TAP_POST_TAP_OFFSET) |
			   (0x37 << MDIO_WC_REG_TX_FIR_TAP_MAIN_TAP_OFFSET) |
			   (0x00 << MDIO_WC_REG_TX_FIR_TAP_PRE_TAP_OFFSET));
		tx_driver_val =
		      ((0x00 << MDIO_WC_REG_TX0_TX_DRIVER_POST2_COEFF_OFFSET) |
		       (0x02 << MDIO_WC_REG_TX0_TX_DRIVER_IDRIVER_OFFSET) |
		       (0x03 << MDIO_WC_REG_TX0_TX_DRIVER_IPRE_DRIVER_OFFSET));

	} else {
		misc1_val |= 0x9;
		tap_val = ((0x0f << MDIO_WC_REG_TX_FIR_TAP_POST_TAP_OFFSET) |
			   (0x2b << MDIO_WC_REG_TX_FIR_TAP_MAIN_TAP_OFFSET) |
			   (0x02 << MDIO_WC_REG_TX_FIR_TAP_PRE_TAP_OFFSET));
		tx_driver_val =
		      ((0x03 << MDIO_WC_REG_TX0_TX_DRIVER_POST2_COEFF_OFFSET) |
		       (0x02 << MDIO_WC_REG_TX0_TX_DRIVER_IDRIVER_OFFSET) |
		       (0x06 << MDIO_WC_REG_TX0_TX_DRIVER_IPRE_DRIVER_OFFSET));
	}
	bnx2x_cl45_write(bp, phy, MDIO_WC_DEVAD,
			 MDIO_WC_REG_SERDESDIGITAL_MISC1, misc1_val);

	/* Set Transmit PMD settings */
	lane = bnx2x_get_warpcore_lane(phy, params);
	bnx2x_cl45_write(bp, phy, MDIO_WC_DEVAD,
			 MDIO_WC_REG_TX_FIR_TAP,
			 tap_val | MDIO_WC_REG_TX_FIR_TAP_ENABLE);
	bnx2x_cl45_write(bp, phy, MDIO_WC_DEVAD,
			 MDIO_WC_REG_TX0_TX_DRIVER + 0x10*lane,
			 tx_driver_val);

	/* Enable fiber mode, enable and invert sig_det */
	bnx2x_cl45_read(bp, phy, MDIO_WC_DEVAD,
			MDIO_WC_REG_SERDESDIGITAL_CONTROL1000X1, &val);
	bnx2x_cl45_write(bp, phy, MDIO_WC_DEVAD,
			 MDIO_WC_REG_SERDESDIGITAL_CONTROL1000X1, val | 0xd);

	/* Set Block address to Remote PHY & Set forced_speed[5], 40bit mode */
	bnx2x_cl45_read(bp, phy, MDIO_WC_DEVAD,
			MDIO_WC_REG_DIGITAL4_MISC3, &val);
	bnx2x_cl45_write(bp, phy, MDIO_WC_DEVAD,
			 MDIO_WC_REG_DIGITAL4_MISC3, val | 0x8080);

	/* 10G XFI Full Duplex */
	bnx2x_cl45_write(bp, phy, MDIO_WC_DEVAD,
			 MDIO_WC_REG_IEEE0BLK_MIICNTL, 0x100);

	/* Release tx_fifo_reset */
	bnx2x_cl45_read(bp, phy, MDIO_WC_DEVAD,
			MDIO_WC_REG_SERDESDIGITAL_CONTROL1000X3, &val);
	bnx2x_cl45_write(bp, phy, MDIO_WC_DEVAD,
			 MDIO_WC_REG_SERDESDIGITAL_CONTROL1000X3, val & 0xFFFE);

	/* Release rxSeqStart */
	bnx2x_cl45_read(bp, phy, MDIO_WC_DEVAD,
			MDIO_WC_REG_DSC2B0_DSC_MISC_CTRL0, &val);
	bnx2x_cl45_write(bp, phy, MDIO_WC_DEVAD,
			 MDIO_WC_REG_DSC2B0_DSC_MISC_CTRL0, (val & 0x7FFF));
}

static void bnx2x_warpcore_set_20G_KR2(struct bnx2x *bp,
				       struct bnx2x_phy *phy)
{
	DP(NETIF_MSG_LINK, "KR2 still not supported !!!\n");
}

static void bnx2x_warpcore_set_20G_DXGXS(struct bnx2x *bp,
					 struct bnx2x_phy *phy,
					 u16 lane)
{
	/* Rx0 anaRxControl1G */
	bnx2x_cl45_write(bp, phy, MDIO_WC_DEVAD,
			 MDIO_WC_REG_RX0_ANARXCONTROL1G, 0x90);

	/* Rx2 anaRxControl1G */
	bnx2x_cl45_write(bp, phy, MDIO_WC_DEVAD,
			 MDIO_WC_REG_RX2_ANARXCONTROL1G, 0x90);

	bnx2x_cl45_write(bp, phy, MDIO_WC_DEVAD,
			 MDIO_WC_REG_RX66_SCW0, 0xE070);

	bnx2x_cl45_write(bp, phy, MDIO_WC_DEVAD,
			 MDIO_WC_REG_RX66_SCW1, 0xC0D0);

	bnx2x_cl45_write(bp, phy, MDIO_WC_DEVAD,
			 MDIO_WC_REG_RX66_SCW2, 0xA0B0);

	bnx2x_cl45_write(bp, phy, MDIO_WC_DEVAD,
			 MDIO_WC_REG_RX66_SCW3, 0x8090);

	bnx2x_cl45_write(bp, phy, MDIO_WC_DEVAD,
			 MDIO_WC_REG_RX66_SCW0_MASK, 0xF0F0);

	bnx2x_cl45_write(bp, phy, MDIO_WC_DEVAD,
			 MDIO_WC_REG_RX66_SCW1_MASK, 0xF0F0);

	bnx2x_cl45_write(bp, phy, MDIO_WC_DEVAD,
			 MDIO_WC_REG_RX66_SCW2_MASK, 0xF0F0);

	bnx2x_cl45_write(bp, phy, MDIO_WC_DEVAD,
			 MDIO_WC_REG_RX66_SCW3_MASK, 0xF0F0);

	/* Serdes Digital Misc1 */
	bnx2x_cl45_write(bp, phy, MDIO_WC_DEVAD,
			 MDIO_WC_REG_SERDESDIGITAL_MISC1, 0x6008);

	/* Serdes Digital4 Misc3 */
	bnx2x_cl45_write(bp, phy, MDIO_WC_DEVAD,
			 MDIO_WC_REG_DIGITAL4_MISC3, 0x8088);

	/* Set Transmit PMD settings */
	bnx2x_cl45_write(bp, phy, MDIO_WC_DEVAD,
			 MDIO_WC_REG_TX_FIR_TAP,
			((0x12 << MDIO_WC_REG_TX_FIR_TAP_POST_TAP_OFFSET) |
			 (0x2d << MDIO_WC_REG_TX_FIR_TAP_MAIN_TAP_OFFSET) |
			 (0x00 << MDIO_WC_REG_TX_FIR_TAP_PRE_TAP_OFFSET) |
			 MDIO_WC_REG_TX_FIR_TAP_ENABLE));
	bnx2x_cl45_write(bp, phy, MDIO_WC_DEVAD,
		      MDIO_WC_REG_TX0_TX_DRIVER + 0x10*lane,
		     ((0x02 << MDIO_WC_REG_TX0_TX_DRIVER_POST2_COEFF_OFFSET) |
		      (0x02 << MDIO_WC_REG_TX0_TX_DRIVER_IDRIVER_OFFSET) |
		      (0x02 << MDIO_WC_REG_TX0_TX_DRIVER_IPRE_DRIVER_OFFSET)));
}

static void bnx2x_warpcore_set_sgmii_speed(struct bnx2x_phy *phy,
					   struct link_params *params,
					   u8 fiber_mode,
					   u8 always_autoneg)
{
	struct bnx2x *bp = params->bp;
	u16 val16, digctrl_kx1, digctrl_kx2;

	/* Clear XFI clock comp in non-10G single lane mode. */
	bnx2x_cl45_read(bp, phy, MDIO_WC_DEVAD,
			MDIO_WC_REG_RX66_CONTROL, &val16);
	bnx2x_cl45_write(bp, phy, MDIO_WC_DEVAD,
			 MDIO_WC_REG_RX66_CONTROL, val16 & ~(3<<13));

	if (always_autoneg || phy->req_line_speed == SPEED_AUTO_NEG) {
		/* SGMII Autoneg */
		bnx2x_cl45_read(bp, phy, MDIO_WC_DEVAD,
				MDIO_WC_REG_COMBO_IEEE0_MIICTRL, &val16);
		bnx2x_cl45_write(bp, phy, MDIO_WC_DEVAD,
				 MDIO_WC_REG_COMBO_IEEE0_MIICTRL,
				 val16 | 0x1000);
		DP(NETIF_MSG_LINK, "set SGMII AUTONEG\n");
	} else {
		bnx2x_cl45_read(bp, phy, MDIO_WC_DEVAD,
				MDIO_WC_REG_COMBO_IEEE0_MIICTRL, &val16);
		val16 &= 0xcebf;
		switch (phy->req_line_speed) {
		case SPEED_10:
			break;
		case SPEED_100:
			val16 |= 0x2000;
			break;
		case SPEED_1000:
			val16 |= 0x0040;
			break;
		default:
			DP(NETIF_MSG_LINK,
			   "Speed not supported: 0x%x\n", phy->req_line_speed);
			return;
		}

		if (phy->req_duplex == DUPLEX_FULL)
			val16 |= 0x0100;

		bnx2x_cl45_write(bp, phy, MDIO_WC_DEVAD,
				MDIO_WC_REG_COMBO_IEEE0_MIICTRL, val16);

		DP(NETIF_MSG_LINK, "set SGMII force speed %d\n",
			       phy->req_line_speed);
		bnx2x_cl45_read(bp, phy, MDIO_WC_DEVAD,
				MDIO_WC_REG_COMBO_IEEE0_MIICTRL, &val16);
		DP(NETIF_MSG_LINK, "  (readback) %x\n", val16);
	}

	/* SGMII Slave mode and disable signal detect */
	bnx2x_cl45_read(bp, phy, MDIO_WC_DEVAD,
			MDIO_WC_REG_SERDESDIGITAL_CONTROL1000X1, &digctrl_kx1);
	if (fiber_mode)
		digctrl_kx1 = 1;
	else
		digctrl_kx1 &= 0xff4a;

	bnx2x_cl45_write(bp, phy, MDIO_WC_DEVAD,
			MDIO_WC_REG_SERDESDIGITAL_CONTROL1000X1,
			digctrl_kx1);

	/* Turn off parallel detect */
	bnx2x_cl45_read(bp, phy, MDIO_WC_DEVAD,
			MDIO_WC_REG_SERDESDIGITAL_CONTROL1000X2, &digctrl_kx2);
	bnx2x_cl45_write(bp, phy, MDIO_WC_DEVAD,
			MDIO_WC_REG_SERDESDIGITAL_CONTROL1000X2,
			(digctrl_kx2 & ~(1<<2)));

	/* Re-enable parallel detect */
	bnx2x_cl45_write(bp, phy, MDIO_WC_DEVAD,
			MDIO_WC_REG_SERDESDIGITAL_CONTROL1000X2,
			(digctrl_kx2 | (1<<2)));

	/* Enable autodet */
	bnx2x_cl45_write(bp, phy, MDIO_WC_DEVAD,
			MDIO_WC_REG_SERDESDIGITAL_CONTROL1000X1,
			(digctrl_kx1 | 0x10));
}

static void bnx2x_warpcore_reset_lane(struct bnx2x *bp,
				      struct bnx2x_phy *phy,
				      u8 reset)
{
	u16 val;
	/* Take lane out of reset after configuration is finished */
	bnx2x_cl45_read(bp, phy, MDIO_WC_DEVAD,
			MDIO_WC_REG_DIGITAL5_MISC6, &val);
	if (reset)
		val |= 0xC000;
	else
		val &= 0x3FFF;
	bnx2x_cl45_write(bp, phy, MDIO_WC_DEVAD,
			 MDIO_WC_REG_DIGITAL5_MISC6, val);
	bnx2x_cl45_read(bp, phy, MDIO_WC_DEVAD,
			 MDIO_WC_REG_DIGITAL5_MISC6, &val);
}
/* Clear SFI/XFI link settings registers */
static void bnx2x_warpcore_clear_regs(struct bnx2x_phy *phy,
				      struct link_params *params,
				      u16 lane)
{
	struct bnx2x *bp = params->bp;
	u16 val16;

	/* Set XFI clock comp as default. */
	bnx2x_cl45_read(bp, phy, MDIO_WC_DEVAD,
			MDIO_WC_REG_RX66_CONTROL, &val16);
	bnx2x_cl45_write(bp, phy, MDIO_WC_DEVAD,
			 MDIO_WC_REG_RX66_CONTROL, val16 | (3<<13));

	bnx2x_warpcore_reset_lane(bp, phy, 1);
	bnx2x_cl45_write(bp, phy, MDIO_AN_DEVAD, MDIO_AN_REG_CTRL, 0);
	bnx2x_cl45_write(bp, phy, MDIO_WC_DEVAD,
			 MDIO_WC_REG_FX100_CTRL1, 0x014a);
	bnx2x_cl45_write(bp, phy, MDIO_WC_DEVAD,
			 MDIO_WC_REG_FX100_CTRL3, 0x0800);
	bnx2x_cl45_write(bp, phy, MDIO_WC_DEVAD,
			 MDIO_WC_REG_DIGITAL4_MISC3, 0x8008);
	bnx2x_cl45_write(bp, phy, MDIO_WC_DEVAD,
			 MDIO_WC_REG_SERDESDIGITAL_CONTROL1000X1, 0x0195);
	bnx2x_cl45_write(bp, phy, MDIO_WC_DEVAD,
			 MDIO_WC_REG_SERDESDIGITAL_CONTROL1000X2, 0x0007);
	bnx2x_cl45_write(bp, phy, MDIO_WC_DEVAD,
			 MDIO_WC_REG_SERDESDIGITAL_CONTROL1000X3, 0x0002);
	bnx2x_cl45_write(bp, phy, MDIO_WC_DEVAD,
			 MDIO_WC_REG_SERDESDIGITAL_MISC1, 0x6000);
	lane = bnx2x_get_warpcore_lane(phy, params);
	bnx2x_cl45_write(bp, phy, MDIO_WC_DEVAD,
			 MDIO_WC_REG_TX_FIR_TAP, 0x0000);
	bnx2x_cl45_write(bp, phy, MDIO_WC_DEVAD,
			 MDIO_WC_REG_TX0_TX_DRIVER + 0x10*lane, 0x0990);
	bnx2x_cl45_write(bp, phy, MDIO_WC_DEVAD,
			 MDIO_WC_REG_IEEE0BLK_MIICNTL, 0x2040);
	bnx2x_cl45_write(bp, phy, MDIO_WC_DEVAD,
			 MDIO_WC_REG_COMBO_IEEE0_MIICTRL, 0x0140);
	bnx2x_warpcore_reset_lane(bp, phy, 0);
}

static int bnx2x_get_mod_abs_int_cfg(struct bnx2x *bp,
						u32 chip_id,
						u32 shmem_base, u8 port,
						u8 *gpio_num, u8 *gpio_port)
{
	u32 cfg_pin;
	*gpio_num = 0;
	*gpio_port = 0;
	if (CHIP_IS_E3(bp)) {
		cfg_pin = (REG_RD(bp, shmem_base +
				offsetof(struct shmem_region,
				dev_info.port_hw_config[port].e3_sfp_ctrl)) &
				PORT_HW_CFG_E3_MOD_ABS_MASK) >>
				PORT_HW_CFG_E3_MOD_ABS_SHIFT;

		/*
		 * Should not happen. This function called upon interrupt
		 * triggered by GPIO ( since EPIO can only generate interrupts
		 * to MCP).
		 * So if this function was called and none of the GPIOs was set,
		 * it means the shit hit the fan.
		 */
		if ((cfg_pin < PIN_CFG_GPIO0_P0) ||
		    (cfg_pin > PIN_CFG_GPIO3_P1)) {
			DP(NETIF_MSG_LINK,
			   "ERROR: Invalid cfg pin %x for module detect indication\n",
			   cfg_pin);
			return -EINVAL;
		}

		*gpio_num = (cfg_pin - PIN_CFG_GPIO0_P0) & 0x3;
		*gpio_port = (cfg_pin - PIN_CFG_GPIO0_P0) >> 2;
	} else {
		*gpio_num = MISC_REGISTERS_GPIO_3;
		*gpio_port = port;
	}
	DP(NETIF_MSG_LINK, "MOD_ABS int GPIO%d_P%d\n", *gpio_num, *gpio_port);
	return 0;
}

static int bnx2x_is_sfp_module_plugged(struct bnx2x_phy *phy,
				       struct link_params *params)
{
	struct bnx2x *bp = params->bp;
	u8 gpio_num, gpio_port;
	u32 gpio_val;
	if (bnx2x_get_mod_abs_int_cfg(bp, params->chip_id,
				      params->shmem_base, params->port,
				      &gpio_num, &gpio_port) != 0)
		return 0;
	gpio_val = bnx2x_get_gpio(bp, gpio_num, gpio_port);

	/* Call the handling function in case module is detected */
	if (gpio_val == 0)
		return 1;
	else
		return 0;
}
static int bnx2x_warpcore_get_sigdet(struct bnx2x_phy *phy,
					struct link_params *params)
{
	u16 gp2_status_reg0, lane;
	struct bnx2x *bp = params->bp;

	lane = bnx2x_get_warpcore_lane(phy, params);

	bnx2x_cl45_read(bp, phy, MDIO_WC_DEVAD, MDIO_WC_REG_GP2_STATUS_GP_2_0,
				 &gp2_status_reg0);

	return (gp2_status_reg0 >> (8+lane)) & 0x1;
}

static void bnx2x_warpcore_config_runtime(struct bnx2x_phy *phy,
				       struct link_params *params,
				       struct link_vars *vars)
{
	struct bnx2x *bp = params->bp;
	u32 serdes_net_if;
	u16 gp_status1 = 0, lnkup = 0, lnkup_kr = 0;
	u16 lane = bnx2x_get_warpcore_lane(phy, params);

	vars->turn_to_run_wc_rt = vars->turn_to_run_wc_rt ? 0 : 1;

	if (!vars->turn_to_run_wc_rt)
		return;

	/* return if there is no link partner */
	if (!(bnx2x_warpcore_get_sigdet(phy, params))) {
		DP(NETIF_MSG_LINK, "bnx2x_warpcore_get_sigdet false\n");
		return;
	}

	if (vars->rx_tx_asic_rst) {
		serdes_net_if = (REG_RD(bp, params->shmem_base +
				offsetof(struct shmem_region, dev_info.
				port_hw_config[params->port].default_cfg)) &
				PORT_HW_CFG_NET_SERDES_IF_MASK);

		switch (serdes_net_if) {
		case PORT_HW_CFG_NET_SERDES_IF_KR:
			/* Do we get link yet? */
			bnx2x_cl45_read(bp, phy, MDIO_WC_DEVAD, 0x81d1,
								&gp_status1);
			lnkup = (gp_status1 >> (8+lane)) & 0x1;/* 1G */
				/*10G KR*/
			lnkup_kr = (gp_status1 >> (12+lane)) & 0x1;

			DP(NETIF_MSG_LINK,
				"gp_status1 0x%x\n", gp_status1);

			if (lnkup_kr || lnkup) {
					vars->rx_tx_asic_rst = 0;
					DP(NETIF_MSG_LINK,
					"link up, rx_tx_asic_rst 0x%x\n",
					vars->rx_tx_asic_rst);
			} else {
				/*reset the lane to see if link comes up.*/
				bnx2x_warpcore_reset_lane(bp, phy, 1);
				bnx2x_warpcore_reset_lane(bp, phy, 0);

				/* restart Autoneg */
				bnx2x_cl45_write(bp, phy, MDIO_AN_DEVAD,
					MDIO_WC_REG_IEEE0BLK_MIICNTL, 0x1200);

				vars->rx_tx_asic_rst--;
				DP(NETIF_MSG_LINK, "0x%x retry left\n",
				vars->rx_tx_asic_rst);
			}
			break;

		default:
			break;
		}

	} /*params->rx_tx_asic_rst*/

}

static void bnx2x_warpcore_config_init(struct bnx2x_phy *phy,
				       struct link_params *params,
				       struct link_vars *vars)
{
	struct bnx2x *bp = params->bp;
	u32 serdes_net_if;
	u8 fiber_mode;
	u16 lane = bnx2x_get_warpcore_lane(phy, params);
	serdes_net_if = (REG_RD(bp, params->shmem_base +
			 offsetof(struct shmem_region, dev_info.
				  port_hw_config[params->port].default_cfg)) &
			 PORT_HW_CFG_NET_SERDES_IF_MASK);
	DP(NETIF_MSG_LINK, "Begin Warpcore init, link_speed %d, "
			   "serdes_net_if = 0x%x\n",
		       vars->line_speed, serdes_net_if);
	bnx2x_set_aer_mmd(params, phy);

	vars->phy_flags |= PHY_XGXS_FLAG;
	if ((serdes_net_if == PORT_HW_CFG_NET_SERDES_IF_SGMII) ||
	    (phy->req_line_speed &&
	     ((phy->req_line_speed == SPEED_100) ||
	      (phy->req_line_speed == SPEED_10)))) {
		vars->phy_flags |= PHY_SGMII_FLAG;
		DP(NETIF_MSG_LINK, "Setting SGMII mode\n");
		bnx2x_warpcore_clear_regs(phy, params, lane);
		bnx2x_warpcore_set_sgmii_speed(phy, params, 0, 1);
	} else {
		switch (serdes_net_if) {
		case PORT_HW_CFG_NET_SERDES_IF_KR:
			/* Enable KR Auto Neg */
			if (params->loopback_mode != LOOPBACK_EXT)
				bnx2x_warpcore_enable_AN_KR(phy, params, vars);
			else {
				DP(NETIF_MSG_LINK, "Setting KR 10G-Force\n");
				bnx2x_warpcore_set_10G_KR(phy, params, vars);
			}
			break;

		case PORT_HW_CFG_NET_SERDES_IF_XFI:
			bnx2x_warpcore_clear_regs(phy, params, lane);
			if (vars->line_speed == SPEED_10000) {
				DP(NETIF_MSG_LINK, "Setting 10G XFI\n");
				bnx2x_warpcore_set_10G_XFI(phy, params, 1);
			} else {
				if (SINGLE_MEDIA_DIRECT(params)) {
					DP(NETIF_MSG_LINK, "1G Fiber\n");
					fiber_mode = 1;
				} else {
					DP(NETIF_MSG_LINK, "10/100/1G SGMII\n");
					fiber_mode = 0;
				}
				bnx2x_warpcore_set_sgmii_speed(phy,
								params,
								fiber_mode,
								0);
			}

			break;

		case PORT_HW_CFG_NET_SERDES_IF_SFI:

			bnx2x_warpcore_clear_regs(phy, params, lane);
			if (vars->line_speed == SPEED_10000) {
				DP(NETIF_MSG_LINK, "Setting 10G SFI\n");
				bnx2x_warpcore_set_10G_XFI(phy, params, 0);
			} else if (vars->line_speed == SPEED_1000) {
				DP(NETIF_MSG_LINK, "Setting 1G Fiber\n");
				bnx2x_warpcore_set_sgmii_speed(
						phy, params, 1, 0);
			}
			/* Issue Module detection */
			if (bnx2x_is_sfp_module_plugged(phy, params))
				bnx2x_sfp_module_detection(phy, params);
			break;

		case PORT_HW_CFG_NET_SERDES_IF_DXGXS:
			if (vars->line_speed != SPEED_20000) {
				DP(NETIF_MSG_LINK, "Speed not supported yet\n");
				return;
			}
			DP(NETIF_MSG_LINK, "Setting 20G DXGXS\n");
			bnx2x_warpcore_set_20G_DXGXS(bp, phy, lane);
			/* Issue Module detection */

			bnx2x_sfp_module_detection(phy, params);
			break;

		case PORT_HW_CFG_NET_SERDES_IF_KR2:
			if (vars->line_speed != SPEED_20000) {
				DP(NETIF_MSG_LINK, "Speed not supported yet\n");
				return;
			}
			DP(NETIF_MSG_LINK, "Setting 20G KR2\n");
			bnx2x_warpcore_set_20G_KR2(bp, phy);
			break;

		default:
			DP(NETIF_MSG_LINK,
			   "Unsupported Serdes Net Interface 0x%x\n",
			   serdes_net_if);
			return;
		}
	}

	/* Take lane out of reset after configuration is finished */
	bnx2x_warpcore_reset_lane(bp, phy, 0);
	DP(NETIF_MSG_LINK, "Exit config init\n");
}

static void bnx2x_sfp_e3_set_transmitter(struct link_params *params,
					 struct bnx2x_phy *phy,
					 u8 tx_en)
{
	struct bnx2x *bp = params->bp;
	u32 cfg_pin;
	u8 port = params->port;

	cfg_pin = REG_RD(bp, params->shmem_base +
				offsetof(struct shmem_region,
				dev_info.port_hw_config[port].e3_sfp_ctrl)) &
				PORT_HW_CFG_TX_LASER_MASK;
	/* Set the !tx_en since this pin is DISABLE_TX_LASER */
	DP(NETIF_MSG_LINK, "Setting WC TX to %d\n", tx_en);
	/* For 20G, the expected pin to be used is 3 pins after the current */

	bnx2x_set_cfg_pin(bp, cfg_pin, tx_en ^ 1);
	if (phy->speed_cap_mask & PORT_HW_CFG_SPEED_CAPABILITY_D0_20G)
		bnx2x_set_cfg_pin(bp, cfg_pin + 3, tx_en ^ 1);
}

static void bnx2x_warpcore_link_reset(struct bnx2x_phy *phy,
				      struct link_params *params)
{
	struct bnx2x *bp = params->bp;
	u16 val16;
	bnx2x_sfp_e3_set_transmitter(params, phy, 0);
	bnx2x_set_mdio_clk(bp, params->chip_id, params->port);
	bnx2x_set_aer_mmd(params, phy);
	/* Global register */
	bnx2x_warpcore_reset_lane(bp, phy, 1);

	/* Clear loopback settings (if any) */
	/* 10G & 20G */
	bnx2x_cl45_read(bp, phy, MDIO_WC_DEVAD,
			MDIO_WC_REG_COMBO_IEEE0_MIICTRL, &val16);
	bnx2x_cl45_write(bp, phy, MDIO_WC_DEVAD,
			 MDIO_WC_REG_COMBO_IEEE0_MIICTRL, val16 &
			 0xBFFF);

	bnx2x_cl45_read(bp, phy, MDIO_WC_DEVAD,
			MDIO_WC_REG_IEEE0BLK_MIICNTL, &val16);
	bnx2x_cl45_write(bp, phy, MDIO_WC_DEVAD,
			MDIO_WC_REG_IEEE0BLK_MIICNTL, val16 & 0xfffe);

	/* Update those 1-copy registers */
	CL22_WR_OVER_CL45(bp, phy, MDIO_REG_BANK_AER_BLOCK,
			  MDIO_AER_BLOCK_AER_REG, 0);
		/* Enable 1G MDIO (1-copy) */
	bnx2x_cl45_read(bp, phy, MDIO_WC_DEVAD,
			MDIO_WC_REG_XGXSBLK0_XGXSCONTROL,
			&val16);
	bnx2x_cl45_write(bp, phy, MDIO_WC_DEVAD,
			 MDIO_WC_REG_XGXSBLK0_XGXSCONTROL,
			 val16 & ~0x10);

	bnx2x_cl45_read(bp, phy, MDIO_WC_DEVAD,
			MDIO_WC_REG_XGXSBLK1_LANECTRL2, &val16);
	bnx2x_cl45_write(bp, phy, MDIO_WC_DEVAD,
			 MDIO_WC_REG_XGXSBLK1_LANECTRL2,
			 val16 & 0xff00);

}

static void bnx2x_set_warpcore_loopback(struct bnx2x_phy *phy,
					struct link_params *params)
{
	struct bnx2x *bp = params->bp;
	u16 val16;
	u32 lane;
	DP(NETIF_MSG_LINK, "Setting Warpcore loopback type %x, speed %d\n",
		       params->loopback_mode, phy->req_line_speed);

	if (phy->req_line_speed < SPEED_10000) {
		/* 10/100/1000 */

		/* Update those 1-copy registers */
		CL22_WR_OVER_CL45(bp, phy, MDIO_REG_BANK_AER_BLOCK,
				  MDIO_AER_BLOCK_AER_REG, 0);
		/* Enable 1G MDIO (1-copy) */
		bnx2x_cl45_read(bp, phy, MDIO_WC_DEVAD,
				MDIO_WC_REG_XGXSBLK0_XGXSCONTROL,
				&val16);
		bnx2x_cl45_write(bp, phy, MDIO_WC_DEVAD,
				MDIO_WC_REG_XGXSBLK0_XGXSCONTROL,
				val16 | 0x10);
		/* Set 1G loopback based on lane (1-copy) */
		lane = bnx2x_get_warpcore_lane(phy, params);
		bnx2x_cl45_read(bp, phy, MDIO_WC_DEVAD,
				MDIO_WC_REG_XGXSBLK1_LANECTRL2, &val16);
		bnx2x_cl45_write(bp, phy, MDIO_WC_DEVAD,
				MDIO_WC_REG_XGXSBLK1_LANECTRL2,
				val16 | (1<<lane));

		/* Switch back to 4-copy registers */
		bnx2x_set_aer_mmd(params, phy);
	} else {
		/* 10G & 20G */
		bnx2x_cl45_read(bp, phy, MDIO_WC_DEVAD,
				MDIO_WC_REG_COMBO_IEEE0_MIICTRL, &val16);
		bnx2x_cl45_write(bp, phy, MDIO_WC_DEVAD,
				MDIO_WC_REG_COMBO_IEEE0_MIICTRL, val16 |
				 0x4000);

		bnx2x_cl45_read(bp, phy, MDIO_WC_DEVAD,
				MDIO_WC_REG_IEEE0BLK_MIICNTL, &val16);
		bnx2x_cl45_write(bp, phy, MDIO_WC_DEVAD,
				MDIO_WC_REG_IEEE0BLK_MIICNTL, val16 | 0x1);
	}
}


void bnx2x_sync_link(struct link_params *params,
			   struct link_vars *vars)
{
	struct bnx2x *bp = params->bp;
	u8 link_10g_plus;
	if (vars->link_status & LINK_STATUS_PHYSICAL_LINK_FLAG)
		vars->phy_flags |= PHY_PHYSICAL_LINK_FLAG;
	vars->link_up = (vars->link_status & LINK_STATUS_LINK_UP);
	if (vars->link_up) {
		DP(NETIF_MSG_LINK, "phy link up\n");

		vars->phy_link_up = 1;
		vars->duplex = DUPLEX_FULL;
		switch (vars->link_status &
			LINK_STATUS_SPEED_AND_DUPLEX_MASK) {
			case LINK_10THD:
				vars->duplex = DUPLEX_HALF;
				/* fall thru */
			case LINK_10TFD:
				vars->line_speed = SPEED_10;
				break;

			case LINK_100TXHD:
				vars->duplex = DUPLEX_HALF;
				/* fall thru */
			case LINK_100T4:
			case LINK_100TXFD:
				vars->line_speed = SPEED_100;
				break;

			case LINK_1000THD:
				vars->duplex = DUPLEX_HALF;
				/* fall thru */
			case LINK_1000TFD:
				vars->line_speed = SPEED_1000;
				break;

			case LINK_2500THD:
				vars->duplex = DUPLEX_HALF;
				/* fall thru */
			case LINK_2500TFD:
				vars->line_speed = SPEED_2500;
				break;

			case LINK_10GTFD:
				vars->line_speed = SPEED_10000;
				break;
			case LINK_20GTFD:
				vars->line_speed = SPEED_20000;
				break;
			default:
				break;
		}
		vars->flow_ctrl = 0;
		if (vars->link_status & LINK_STATUS_TX_FLOW_CONTROL_ENABLED)
			vars->flow_ctrl |= BNX2X_FLOW_CTRL_TX;

		if (vars->link_status & LINK_STATUS_RX_FLOW_CONTROL_ENABLED)
			vars->flow_ctrl |= BNX2X_FLOW_CTRL_RX;

		if (!vars->flow_ctrl)
			vars->flow_ctrl = BNX2X_FLOW_CTRL_NONE;

		if (vars->line_speed &&
		    ((vars->line_speed == SPEED_10) ||
		     (vars->line_speed == SPEED_100))) {
			vars->phy_flags |= PHY_SGMII_FLAG;
		} else {
			vars->phy_flags &= ~PHY_SGMII_FLAG;
		}
		if (vars->line_speed &&
		    USES_WARPCORE(bp) &&
		    (vars->line_speed == SPEED_1000))
			vars->phy_flags |= PHY_SGMII_FLAG;
		/* anything 10 and over uses the bmac */
		link_10g_plus = (vars->line_speed >= SPEED_10000);

		if (link_10g_plus) {
			if (USES_WARPCORE(bp))
				vars->mac_type = MAC_TYPE_XMAC;
			else
				vars->mac_type = MAC_TYPE_BMAC;
		} else {
			if (USES_WARPCORE(bp))
				vars->mac_type = MAC_TYPE_UMAC;
			else
				vars->mac_type = MAC_TYPE_EMAC;
		}
	} else { /* link down */
		DP(NETIF_MSG_LINK, "phy link down\n");

		vars->phy_link_up = 0;

		vars->line_speed = 0;
		vars->duplex = DUPLEX_FULL;
		vars->flow_ctrl = BNX2X_FLOW_CTRL_NONE;

		/* indicate no mac active */
		vars->mac_type = MAC_TYPE_NONE;
		if (vars->link_status & LINK_STATUS_PHYSICAL_LINK_FLAG)
			vars->phy_flags |= PHY_HALF_OPEN_CONN_FLAG;
	}
}

void bnx2x_link_status_update(struct link_params *params,
			      struct link_vars *vars)
{
	struct bnx2x *bp = params->bp;
	u8 port = params->port;
	u32 sync_offset, media_types;
	/* Update PHY configuration */
	set_phy_vars(params, vars);

	vars->link_status = REG_RD(bp, params->shmem_base +
				   offsetof(struct shmem_region,
					    port_mb[port].link_status));

	vars->phy_flags = PHY_XGXS_FLAG;
	bnx2x_sync_link(params, vars);
	/* Sync media type */
	sync_offset = params->shmem_base +
			offsetof(struct shmem_region,
				 dev_info.port_hw_config[port].media_type);
	media_types = REG_RD(bp, sync_offset);

	params->phy[INT_PHY].media_type =
		(media_types & PORT_HW_CFG_MEDIA_TYPE_PHY0_MASK) >>
		PORT_HW_CFG_MEDIA_TYPE_PHY0_SHIFT;
	params->phy[EXT_PHY1].media_type =
		(media_types & PORT_HW_CFG_MEDIA_TYPE_PHY1_MASK) >>
		PORT_HW_CFG_MEDIA_TYPE_PHY1_SHIFT;
	params->phy[EXT_PHY2].media_type =
		(media_types & PORT_HW_CFG_MEDIA_TYPE_PHY2_MASK) >>
		PORT_HW_CFG_MEDIA_TYPE_PHY2_SHIFT;
	DP(NETIF_MSG_LINK, "media_types = 0x%x\n", media_types);

	/* Sync AEU offset */
	sync_offset = params->shmem_base +
			offsetof(struct shmem_region,
				 dev_info.port_hw_config[port].aeu_int_mask);

	vars->aeu_int_mask = REG_RD(bp, sync_offset);

	/* Sync PFC status */
	if (vars->link_status & LINK_STATUS_PFC_ENABLED)
		params->feature_config_flags |=
					FEATURE_CONFIG_PFC_ENABLED;
	else
		params->feature_config_flags &=
					~FEATURE_CONFIG_PFC_ENABLED;

	DP(NETIF_MSG_LINK, "link_status 0x%x  phy_link_up %x int_mask 0x%x\n",
		 vars->link_status, vars->phy_link_up, vars->aeu_int_mask);
	DP(NETIF_MSG_LINK, "line_speed %x  duplex %x  flow_ctrl 0x%x\n",
		 vars->line_speed, vars->duplex, vars->flow_ctrl);
}

static void bnx2x_set_master_ln(struct link_params *params,
				struct bnx2x_phy *phy)
{
	struct bnx2x *bp = params->bp;
	u16 new_master_ln, ser_lane;
	ser_lane = ((params->lane_config &
		     PORT_HW_CFG_LANE_SWAP_CFG_MASTER_MASK) >>
		    PORT_HW_CFG_LANE_SWAP_CFG_MASTER_SHIFT);

	/* set the master_ln for AN */
	CL22_RD_OVER_CL45(bp, phy,
			  MDIO_REG_BANK_XGXS_BLOCK2,
			  MDIO_XGXS_BLOCK2_TEST_MODE_LANE,
			  &new_master_ln);

	CL22_WR_OVER_CL45(bp, phy,
			  MDIO_REG_BANK_XGXS_BLOCK2 ,
			  MDIO_XGXS_BLOCK2_TEST_MODE_LANE,
			  (new_master_ln | ser_lane));
}

static int bnx2x_reset_unicore(struct link_params *params,
			       struct bnx2x_phy *phy,
			       u8 set_serdes)
{
	struct bnx2x *bp = params->bp;
	u16 mii_control;
	u16 i;
	CL22_RD_OVER_CL45(bp, phy,
			  MDIO_REG_BANK_COMBO_IEEE0,
			  MDIO_COMBO_IEEE0_MII_CONTROL, &mii_control);

	/* reset the unicore */
	CL22_WR_OVER_CL45(bp, phy,
			  MDIO_REG_BANK_COMBO_IEEE0,
			  MDIO_COMBO_IEEE0_MII_CONTROL,
			  (mii_control |
			   MDIO_COMBO_IEEO_MII_CONTROL_RESET));
	if (set_serdes)
		bnx2x_set_serdes_access(bp, params->port);

	/* wait for the reset to self clear */
	for (i = 0; i < MDIO_ACCESS_TIMEOUT; i++) {
		udelay(5);

		/* the reset erased the previous bank value */
		CL22_RD_OVER_CL45(bp, phy,
				  MDIO_REG_BANK_COMBO_IEEE0,
				  MDIO_COMBO_IEEE0_MII_CONTROL,
				  &mii_control);

		if (!(mii_control & MDIO_COMBO_IEEO_MII_CONTROL_RESET)) {
			udelay(5);
			return 0;
		}
	}

	netdev_err(bp->dev,  "Warning: PHY was not initialized,"
			      " Port %d\n",
			 params->port);
	DP(NETIF_MSG_LINK, "BUG! XGXS is still in reset!\n");
	return -EINVAL;

}

static void bnx2x_set_swap_lanes(struct link_params *params,
				 struct bnx2x_phy *phy)
{
	struct bnx2x *bp = params->bp;
	/*
	 *  Each two bits represents a lane number:
	 *  No swap is 0123 => 0x1b no need to enable the swap
	 */
	u16 rx_lane_swap, tx_lane_swap;

	rx_lane_swap = ((params->lane_config &
			 PORT_HW_CFG_LANE_SWAP_CFG_RX_MASK) >>
			PORT_HW_CFG_LANE_SWAP_CFG_RX_SHIFT);
	tx_lane_swap = ((params->lane_config &
			 PORT_HW_CFG_LANE_SWAP_CFG_TX_MASK) >>
			PORT_HW_CFG_LANE_SWAP_CFG_TX_SHIFT);

	if (rx_lane_swap != 0x1b) {
		CL22_WR_OVER_CL45(bp, phy,
				  MDIO_REG_BANK_XGXS_BLOCK2,
				  MDIO_XGXS_BLOCK2_RX_LN_SWAP,
				  (rx_lane_swap |
				   MDIO_XGXS_BLOCK2_RX_LN_SWAP_ENABLE |
				   MDIO_XGXS_BLOCK2_RX_LN_SWAP_FORCE_ENABLE));
	} else {
		CL22_WR_OVER_CL45(bp, phy,
				  MDIO_REG_BANK_XGXS_BLOCK2,
				  MDIO_XGXS_BLOCK2_RX_LN_SWAP, 0);
	}

	if (tx_lane_swap != 0x1b) {
		CL22_WR_OVER_CL45(bp, phy,
				  MDIO_REG_BANK_XGXS_BLOCK2,
				  MDIO_XGXS_BLOCK2_TX_LN_SWAP,
				  (tx_lane_swap |
				   MDIO_XGXS_BLOCK2_TX_LN_SWAP_ENABLE));
	} else {
		CL22_WR_OVER_CL45(bp, phy,
				  MDIO_REG_BANK_XGXS_BLOCK2,
				  MDIO_XGXS_BLOCK2_TX_LN_SWAP, 0);
	}
}

static void bnx2x_set_parallel_detection(struct bnx2x_phy *phy,
					 struct link_params *params)
{
	struct bnx2x *bp = params->bp;
	u16 control2;
	CL22_RD_OVER_CL45(bp, phy,
			  MDIO_REG_BANK_SERDES_DIGITAL,
			  MDIO_SERDES_DIGITAL_A_1000X_CONTROL2,
			  &control2);
	if (phy->speed_cap_mask & PORT_HW_CFG_SPEED_CAPABILITY_D0_1G)
		control2 |= MDIO_SERDES_DIGITAL_A_1000X_CONTROL2_PRL_DT_EN;
	else
		control2 &= ~MDIO_SERDES_DIGITAL_A_1000X_CONTROL2_PRL_DT_EN;
	DP(NETIF_MSG_LINK, "phy->speed_cap_mask = 0x%x, control2 = 0x%x\n",
		phy->speed_cap_mask, control2);
	CL22_WR_OVER_CL45(bp, phy,
			  MDIO_REG_BANK_SERDES_DIGITAL,
			  MDIO_SERDES_DIGITAL_A_1000X_CONTROL2,
			  control2);

	if ((phy->type == PORT_HW_CFG_XGXS_EXT_PHY_TYPE_DIRECT) &&
	     (phy->speed_cap_mask &
		    PORT_HW_CFG_SPEED_CAPABILITY_D0_10G)) {
		DP(NETIF_MSG_LINK, "XGXS\n");

		CL22_WR_OVER_CL45(bp, phy,
				 MDIO_REG_BANK_10G_PARALLEL_DETECT,
				 MDIO_10G_PARALLEL_DETECT_PAR_DET_10G_LINK,
				 MDIO_10G_PARALLEL_DETECT_PAR_DET_10G_LINK_CNT);

		CL22_RD_OVER_CL45(bp, phy,
				  MDIO_REG_BANK_10G_PARALLEL_DETECT,
				  MDIO_10G_PARALLEL_DETECT_PAR_DET_10G_CONTROL,
				  &control2);


		control2 |=
		    MDIO_10G_PARALLEL_DETECT_PAR_DET_10G_CONTROL_PARDET10G_EN;

		CL22_WR_OVER_CL45(bp, phy,
				  MDIO_REG_BANK_10G_PARALLEL_DETECT,
				  MDIO_10G_PARALLEL_DETECT_PAR_DET_10G_CONTROL,
				  control2);

		/* Disable parallel detection of HiG */
		CL22_WR_OVER_CL45(bp, phy,
				  MDIO_REG_BANK_XGXS_BLOCK2,
				  MDIO_XGXS_BLOCK2_UNICORE_MODE_10G,
				  MDIO_XGXS_BLOCK2_UNICORE_MODE_10G_CX4_XGXS |
				  MDIO_XGXS_BLOCK2_UNICORE_MODE_10G_HIGIG_XGXS);
	}
}

static void bnx2x_set_autoneg(struct bnx2x_phy *phy,
			      struct link_params *params,
			      struct link_vars *vars,
			      u8 enable_cl73)
{
	struct bnx2x *bp = params->bp;
	u16 reg_val;

	/* CL37 Autoneg */
	CL22_RD_OVER_CL45(bp, phy,
			  MDIO_REG_BANK_COMBO_IEEE0,
			  MDIO_COMBO_IEEE0_MII_CONTROL, &reg_val);

	/* CL37 Autoneg Enabled */
	if (vars->line_speed == SPEED_AUTO_NEG)
		reg_val |= MDIO_COMBO_IEEO_MII_CONTROL_AN_EN;
	else /* CL37 Autoneg Disabled */
		reg_val &= ~(MDIO_COMBO_IEEO_MII_CONTROL_AN_EN |
			     MDIO_COMBO_IEEO_MII_CONTROL_RESTART_AN);

	CL22_WR_OVER_CL45(bp, phy,
			  MDIO_REG_BANK_COMBO_IEEE0,
			  MDIO_COMBO_IEEE0_MII_CONTROL, reg_val);

	/* Enable/Disable Autodetection */

	CL22_RD_OVER_CL45(bp, phy,
			  MDIO_REG_BANK_SERDES_DIGITAL,
			  MDIO_SERDES_DIGITAL_A_1000X_CONTROL1, &reg_val);
	reg_val &= ~(MDIO_SERDES_DIGITAL_A_1000X_CONTROL1_SIGNAL_DETECT_EN |
		    MDIO_SERDES_DIGITAL_A_1000X_CONTROL1_INVERT_SIGNAL_DETECT);
	reg_val |= MDIO_SERDES_DIGITAL_A_1000X_CONTROL1_FIBER_MODE;
	if (vars->line_speed == SPEED_AUTO_NEG)
		reg_val |= MDIO_SERDES_DIGITAL_A_1000X_CONTROL1_AUTODET;
	else
		reg_val &= ~MDIO_SERDES_DIGITAL_A_1000X_CONTROL1_AUTODET;

	CL22_WR_OVER_CL45(bp, phy,
			  MDIO_REG_BANK_SERDES_DIGITAL,
			  MDIO_SERDES_DIGITAL_A_1000X_CONTROL1, reg_val);

	/* Enable TetonII and BAM autoneg */
	CL22_RD_OVER_CL45(bp, phy,
			  MDIO_REG_BANK_BAM_NEXT_PAGE,
			  MDIO_BAM_NEXT_PAGE_MP5_NEXT_PAGE_CTRL,
			  &reg_val);
	if (vars->line_speed == SPEED_AUTO_NEG) {
		/* Enable BAM aneg Mode and TetonII aneg Mode */
		reg_val |= (MDIO_BAM_NEXT_PAGE_MP5_NEXT_PAGE_CTRL_BAM_MODE |
			    MDIO_BAM_NEXT_PAGE_MP5_NEXT_PAGE_CTRL_TETON_AN);
	} else {
		/* TetonII and BAM Autoneg Disabled */
		reg_val &= ~(MDIO_BAM_NEXT_PAGE_MP5_NEXT_PAGE_CTRL_BAM_MODE |
			     MDIO_BAM_NEXT_PAGE_MP5_NEXT_PAGE_CTRL_TETON_AN);
	}
	CL22_WR_OVER_CL45(bp, phy,
			  MDIO_REG_BANK_BAM_NEXT_PAGE,
			  MDIO_BAM_NEXT_PAGE_MP5_NEXT_PAGE_CTRL,
			  reg_val);

	if (enable_cl73) {
		/* Enable Cl73 FSM status bits */
		CL22_WR_OVER_CL45(bp, phy,
				  MDIO_REG_BANK_CL73_USERB0,
				  MDIO_CL73_USERB0_CL73_UCTRL,
				  0xe);

		/* Enable BAM Station Manager*/
		CL22_WR_OVER_CL45(bp, phy,
			MDIO_REG_BANK_CL73_USERB0,
			MDIO_CL73_USERB0_CL73_BAM_CTRL1,
			MDIO_CL73_USERB0_CL73_BAM_CTRL1_BAM_EN |
			MDIO_CL73_USERB0_CL73_BAM_CTRL1_BAM_STATION_MNGR_EN |
			MDIO_CL73_USERB0_CL73_BAM_CTRL1_BAM_NP_AFTER_BP_EN);

		/* Advertise CL73 link speeds */
		CL22_RD_OVER_CL45(bp, phy,
				  MDIO_REG_BANK_CL73_IEEEB1,
				  MDIO_CL73_IEEEB1_AN_ADV2,
				  &reg_val);
		if (phy->speed_cap_mask &
		    PORT_HW_CFG_SPEED_CAPABILITY_D0_10G)
			reg_val |= MDIO_CL73_IEEEB1_AN_ADV2_ADVR_10G_KX4;
		if (phy->speed_cap_mask &
		    PORT_HW_CFG_SPEED_CAPABILITY_D0_1G)
			reg_val |= MDIO_CL73_IEEEB1_AN_ADV2_ADVR_1000M_KX;

		CL22_WR_OVER_CL45(bp, phy,
				  MDIO_REG_BANK_CL73_IEEEB1,
				  MDIO_CL73_IEEEB1_AN_ADV2,
				  reg_val);

		/* CL73 Autoneg Enabled */
		reg_val = MDIO_CL73_IEEEB0_CL73_AN_CONTROL_AN_EN;

	} else /* CL73 Autoneg Disabled */
		reg_val = 0;

	CL22_WR_OVER_CL45(bp, phy,
			  MDIO_REG_BANK_CL73_IEEEB0,
			  MDIO_CL73_IEEEB0_CL73_AN_CONTROL, reg_val);
}

/* program SerDes, forced speed */
static void bnx2x_program_serdes(struct bnx2x_phy *phy,
				 struct link_params *params,
				 struct link_vars *vars)
{
	struct bnx2x *bp = params->bp;
	u16 reg_val;

	/* program duplex, disable autoneg and sgmii*/
	CL22_RD_OVER_CL45(bp, phy,
			  MDIO_REG_BANK_COMBO_IEEE0,
			  MDIO_COMBO_IEEE0_MII_CONTROL, &reg_val);
	reg_val &= ~(MDIO_COMBO_IEEO_MII_CONTROL_FULL_DUPLEX |
		     MDIO_COMBO_IEEO_MII_CONTROL_AN_EN |
		     MDIO_COMBO_IEEO_MII_CONTROL_MAN_SGMII_SP_MASK);
	if (phy->req_duplex == DUPLEX_FULL)
		reg_val |= MDIO_COMBO_IEEO_MII_CONTROL_FULL_DUPLEX;
	CL22_WR_OVER_CL45(bp, phy,
			  MDIO_REG_BANK_COMBO_IEEE0,
			  MDIO_COMBO_IEEE0_MII_CONTROL, reg_val);

	/*
	 * program speed
	 *  - needed only if the speed is greater than 1G (2.5G or 10G)
	 */
	CL22_RD_OVER_CL45(bp, phy,
			  MDIO_REG_BANK_SERDES_DIGITAL,
			  MDIO_SERDES_DIGITAL_MISC1, &reg_val);
	/* clearing the speed value before setting the right speed */
	DP(NETIF_MSG_LINK, "MDIO_REG_BANK_SERDES_DIGITAL = 0x%x\n", reg_val);

	reg_val &= ~(MDIO_SERDES_DIGITAL_MISC1_FORCE_SPEED_MASK |
		     MDIO_SERDES_DIGITAL_MISC1_FORCE_SPEED_SEL);

	if (!((vars->line_speed == SPEED_1000) ||
	      (vars->line_speed == SPEED_100) ||
	      (vars->line_speed == SPEED_10))) {

		reg_val |= (MDIO_SERDES_DIGITAL_MISC1_REFCLK_SEL_156_25M |
			    MDIO_SERDES_DIGITAL_MISC1_FORCE_SPEED_SEL);
		if (vars->line_speed == SPEED_10000)
			reg_val |=
				MDIO_SERDES_DIGITAL_MISC1_FORCE_SPEED_10G_CX4;
	}

	CL22_WR_OVER_CL45(bp, phy,
			  MDIO_REG_BANK_SERDES_DIGITAL,
			  MDIO_SERDES_DIGITAL_MISC1, reg_val);

}

static void bnx2x_set_brcm_cl37_advertisement(struct bnx2x_phy *phy,
					      struct link_params *params)
{
	struct bnx2x *bp = params->bp;
	u16 val = 0;

	/* configure the 48 bits for BAM AN */

	/* set extended capabilities */
	if (phy->speed_cap_mask & PORT_HW_CFG_SPEED_CAPABILITY_D0_2_5G)
		val |= MDIO_OVER_1G_UP1_2_5G;
	if (phy->speed_cap_mask & PORT_HW_CFG_SPEED_CAPABILITY_D0_10G)
		val |= MDIO_OVER_1G_UP1_10G;
	CL22_WR_OVER_CL45(bp, phy,
			  MDIO_REG_BANK_OVER_1G,
			  MDIO_OVER_1G_UP1, val);

	CL22_WR_OVER_CL45(bp, phy,
			  MDIO_REG_BANK_OVER_1G,
			  MDIO_OVER_1G_UP3, 0x400);
}

static void bnx2x_set_ieee_aneg_advertisement(struct bnx2x_phy *phy,
					      struct link_params *params,
					      u16 ieee_fc)
{
	struct bnx2x *bp = params->bp;
	u16 val;
	/* for AN, we are always publishing full duplex */

	CL22_WR_OVER_CL45(bp, phy,
			  MDIO_REG_BANK_COMBO_IEEE0,
			  MDIO_COMBO_IEEE0_AUTO_NEG_ADV, ieee_fc);
	CL22_RD_OVER_CL45(bp, phy,
			  MDIO_REG_BANK_CL73_IEEEB1,
			  MDIO_CL73_IEEEB1_AN_ADV1, &val);
	val &= ~MDIO_CL73_IEEEB1_AN_ADV1_PAUSE_BOTH;
	val |= ((ieee_fc<<3) & MDIO_CL73_IEEEB1_AN_ADV1_PAUSE_MASK);
	CL22_WR_OVER_CL45(bp, phy,
			  MDIO_REG_BANK_CL73_IEEEB1,
			  MDIO_CL73_IEEEB1_AN_ADV1, val);
}

static void bnx2x_restart_autoneg(struct bnx2x_phy *phy,
				  struct link_params *params,
				  u8 enable_cl73)
{
	struct bnx2x *bp = params->bp;
	u16 mii_control;

	DP(NETIF_MSG_LINK, "bnx2x_restart_autoneg\n");
	/* Enable and restart BAM/CL37 aneg */

	if (enable_cl73) {
		CL22_RD_OVER_CL45(bp, phy,
				  MDIO_REG_BANK_CL73_IEEEB0,
				  MDIO_CL73_IEEEB0_CL73_AN_CONTROL,
				  &mii_control);

		CL22_WR_OVER_CL45(bp, phy,
				  MDIO_REG_BANK_CL73_IEEEB0,
				  MDIO_CL73_IEEEB0_CL73_AN_CONTROL,
				  (mii_control |
				  MDIO_CL73_IEEEB0_CL73_AN_CONTROL_AN_EN |
				  MDIO_CL73_IEEEB0_CL73_AN_CONTROL_RESTART_AN));
	} else {

		CL22_RD_OVER_CL45(bp, phy,
				  MDIO_REG_BANK_COMBO_IEEE0,
				  MDIO_COMBO_IEEE0_MII_CONTROL,
				  &mii_control);
		DP(NETIF_MSG_LINK,
			 "bnx2x_restart_autoneg mii_control before = 0x%x\n",
			 mii_control);
		CL22_WR_OVER_CL45(bp, phy,
				  MDIO_REG_BANK_COMBO_IEEE0,
				  MDIO_COMBO_IEEE0_MII_CONTROL,
				  (mii_control |
				   MDIO_COMBO_IEEO_MII_CONTROL_AN_EN |
				   MDIO_COMBO_IEEO_MII_CONTROL_RESTART_AN));
	}
}

static void bnx2x_initialize_sgmii_process(struct bnx2x_phy *phy,
					   struct link_params *params,
					   struct link_vars *vars)
{
	struct bnx2x *bp = params->bp;
	u16 control1;

	/* in SGMII mode, the unicore is always slave */

	CL22_RD_OVER_CL45(bp, phy,
			  MDIO_REG_BANK_SERDES_DIGITAL,
			  MDIO_SERDES_DIGITAL_A_1000X_CONTROL1,
			  &control1);
	control1 |= MDIO_SERDES_DIGITAL_A_1000X_CONTROL1_INVERT_SIGNAL_DETECT;
	/* set sgmii mode (and not fiber) */
	control1 &= ~(MDIO_SERDES_DIGITAL_A_1000X_CONTROL1_FIBER_MODE |
		      MDIO_SERDES_DIGITAL_A_1000X_CONTROL1_AUTODET |
		      MDIO_SERDES_DIGITAL_A_1000X_CONTROL1_MSTR_MODE);
	CL22_WR_OVER_CL45(bp, phy,
			  MDIO_REG_BANK_SERDES_DIGITAL,
			  MDIO_SERDES_DIGITAL_A_1000X_CONTROL1,
			  control1);

	/* if forced speed */
	if (!(vars->line_speed == SPEED_AUTO_NEG)) {
		/* set speed, disable autoneg */
		u16 mii_control;

		CL22_RD_OVER_CL45(bp, phy,
				  MDIO_REG_BANK_COMBO_IEEE0,
				  MDIO_COMBO_IEEE0_MII_CONTROL,
				  &mii_control);
		mii_control &= ~(MDIO_COMBO_IEEO_MII_CONTROL_AN_EN |
				 MDIO_COMBO_IEEO_MII_CONTROL_MAN_SGMII_SP_MASK|
				 MDIO_COMBO_IEEO_MII_CONTROL_FULL_DUPLEX);

		switch (vars->line_speed) {
		case SPEED_100:
			mii_control |=
				MDIO_COMBO_IEEO_MII_CONTROL_MAN_SGMII_SP_100;
			break;
		case SPEED_1000:
			mii_control |=
				MDIO_COMBO_IEEO_MII_CONTROL_MAN_SGMII_SP_1000;
			break;
		case SPEED_10:
			/* there is nothing to set for 10M */
			break;
		default:
			/* invalid speed for SGMII */
			DP(NETIF_MSG_LINK, "Invalid line_speed 0x%x\n",
				  vars->line_speed);
			break;
		}

		/* setting the full duplex */
		if (phy->req_duplex == DUPLEX_FULL)
			mii_control |=
				MDIO_COMBO_IEEO_MII_CONTROL_FULL_DUPLEX;
		CL22_WR_OVER_CL45(bp, phy,
				  MDIO_REG_BANK_COMBO_IEEE0,
				  MDIO_COMBO_IEEE0_MII_CONTROL,
				  mii_control);

	} else { /* AN mode */
		/* enable and restart AN */
		bnx2x_restart_autoneg(phy, params, 0);
	}
}


/*
 * link management
 */

static int bnx2x_direct_parallel_detect_used(struct bnx2x_phy *phy,
					     struct link_params *params)
{
	struct bnx2x *bp = params->bp;
	u16 pd_10g, status2_1000x;
	if (phy->req_line_speed != SPEED_AUTO_NEG)
		return 0;
	CL22_RD_OVER_CL45(bp, phy,
			  MDIO_REG_BANK_SERDES_DIGITAL,
			  MDIO_SERDES_DIGITAL_A_1000X_STATUS2,
			  &status2_1000x);
	CL22_RD_OVER_CL45(bp, phy,
			  MDIO_REG_BANK_SERDES_DIGITAL,
			  MDIO_SERDES_DIGITAL_A_1000X_STATUS2,
			  &status2_1000x);
	if (status2_1000x & MDIO_SERDES_DIGITAL_A_1000X_STATUS2_AN_DISABLED) {
		DP(NETIF_MSG_LINK, "1G parallel detect link on port %d\n",
			 params->port);
		return 1;
	}

	CL22_RD_OVER_CL45(bp, phy,
			  MDIO_REG_BANK_10G_PARALLEL_DETECT,
			  MDIO_10G_PARALLEL_DETECT_PAR_DET_10G_STATUS,
			  &pd_10g);

	if (pd_10g & MDIO_10G_PARALLEL_DETECT_PAR_DET_10G_STATUS_PD_LINK) {
		DP(NETIF_MSG_LINK, "10G parallel detect link on port %d\n",
			 params->port);
		return 1;
	}
	return 0;
}

static void bnx2x_update_adv_fc(struct bnx2x_phy *phy,
				struct link_params *params,
				struct link_vars *vars,
				u32 gp_status)
{
	u16 ld_pause;   /* local driver */
	u16 lp_pause;   /* link partner */
	u16 pause_result;
	struct bnx2x *bp = params->bp;
	if ((gp_status &
	     (MDIO_GP_STATUS_TOP_AN_STATUS1_CL73_AUTONEG_COMPLETE |
	      MDIO_GP_STATUS_TOP_AN_STATUS1_CL73_MR_LP_NP_AN_ABLE)) ==
	    (MDIO_GP_STATUS_TOP_AN_STATUS1_CL73_AUTONEG_COMPLETE |
	     MDIO_GP_STATUS_TOP_AN_STATUS1_CL73_MR_LP_NP_AN_ABLE)) {

		CL22_RD_OVER_CL45(bp, phy,
				  MDIO_REG_BANK_CL73_IEEEB1,
				  MDIO_CL73_IEEEB1_AN_ADV1,
				  &ld_pause);
		CL22_RD_OVER_CL45(bp, phy,
				  MDIO_REG_BANK_CL73_IEEEB1,
				  MDIO_CL73_IEEEB1_AN_LP_ADV1,
				  &lp_pause);
		pause_result = (ld_pause &
				MDIO_CL73_IEEEB1_AN_ADV1_PAUSE_MASK) >> 8;
		pause_result |= (lp_pause &
				 MDIO_CL73_IEEEB1_AN_LP_ADV1_PAUSE_MASK) >> 10;
		DP(NETIF_MSG_LINK, "pause_result CL73 0x%x\n", pause_result);
	} else {
		CL22_RD_OVER_CL45(bp, phy,
				  MDIO_REG_BANK_COMBO_IEEE0,
				  MDIO_COMBO_IEEE0_AUTO_NEG_ADV,
				  &ld_pause);
		CL22_RD_OVER_CL45(bp, phy,
			MDIO_REG_BANK_COMBO_IEEE0,
			MDIO_COMBO_IEEE0_AUTO_NEG_LINK_PARTNER_ABILITY1,
			&lp_pause);
		pause_result = (ld_pause &
				MDIO_COMBO_IEEE0_AUTO_NEG_ADV_PAUSE_MASK)>>5;
		pause_result |= (lp_pause &
				 MDIO_COMBO_IEEE0_AUTO_NEG_ADV_PAUSE_MASK)>>7;
		DP(NETIF_MSG_LINK, "pause_result CL37 0x%x\n", pause_result);
	}
	bnx2x_pause_resolve(vars, pause_result);

}

static void bnx2x_flow_ctrl_resolve(struct bnx2x_phy *phy,
				    struct link_params *params,
				    struct link_vars *vars,
				    u32 gp_status)
{
	struct bnx2x *bp = params->bp;
	vars->flow_ctrl = BNX2X_FLOW_CTRL_NONE;

	/* resolve from gp_status in case of AN complete and not sgmii */
	if (phy->req_flow_ctrl != BNX2X_FLOW_CTRL_AUTO) {
		/* Update the advertised flow-controled of LD/LP in AN */
		if (phy->req_line_speed == SPEED_AUTO_NEG)
			bnx2x_update_adv_fc(phy, params, vars, gp_status);
		/* But set the flow-control result as the requested one */
		vars->flow_ctrl = phy->req_flow_ctrl;
	} else if (phy->req_line_speed != SPEED_AUTO_NEG)
		vars->flow_ctrl = params->req_fc_auto_adv;
	else if ((gp_status & MDIO_AN_CL73_OR_37_COMPLETE) &&
		 (!(vars->phy_flags & PHY_SGMII_FLAG))) {
		if (bnx2x_direct_parallel_detect_used(phy, params)) {
			vars->flow_ctrl = params->req_fc_auto_adv;
			return;
		}
		bnx2x_update_adv_fc(phy, params, vars, gp_status);
	}
	DP(NETIF_MSG_LINK, "flow_ctrl 0x%x\n", vars->flow_ctrl);
}

static void bnx2x_check_fallback_to_cl37(struct bnx2x_phy *phy,
					 struct link_params *params)
{
	struct bnx2x *bp = params->bp;
	u16 rx_status, ustat_val, cl37_fsm_received;
	DP(NETIF_MSG_LINK, "bnx2x_check_fallback_to_cl37\n");
	/* Step 1: Make sure signal is detected */
	CL22_RD_OVER_CL45(bp, phy,
			  MDIO_REG_BANK_RX0,
			  MDIO_RX0_RX_STATUS,
			  &rx_status);
	if ((rx_status & MDIO_RX0_RX_STATUS_SIGDET) !=
	    (MDIO_RX0_RX_STATUS_SIGDET)) {
		DP(NETIF_MSG_LINK, "Signal is not detected. Restoring CL73."
			     "rx_status(0x80b0) = 0x%x\n", rx_status);
		CL22_WR_OVER_CL45(bp, phy,
				  MDIO_REG_BANK_CL73_IEEEB0,
				  MDIO_CL73_IEEEB0_CL73_AN_CONTROL,
				  MDIO_CL73_IEEEB0_CL73_AN_CONTROL_AN_EN);
		return;
	}
	/* Step 2: Check CL73 state machine */
	CL22_RD_OVER_CL45(bp, phy,
			  MDIO_REG_BANK_CL73_USERB0,
			  MDIO_CL73_USERB0_CL73_USTAT1,
			  &ustat_val);
	if ((ustat_val &
	     (MDIO_CL73_USERB0_CL73_USTAT1_LINK_STATUS_CHECK |
	      MDIO_CL73_USERB0_CL73_USTAT1_AN_GOOD_CHECK_BAM37)) !=
	    (MDIO_CL73_USERB0_CL73_USTAT1_LINK_STATUS_CHECK |
	      MDIO_CL73_USERB0_CL73_USTAT1_AN_GOOD_CHECK_BAM37)) {
		DP(NETIF_MSG_LINK, "CL73 state-machine is not stable. "
			     "ustat_val(0x8371) = 0x%x\n", ustat_val);
		return;
	}
	/*
	 * Step 3: Check CL37 Message Pages received to indicate LP
	 * supports only CL37
	 */
	CL22_RD_OVER_CL45(bp, phy,
			  MDIO_REG_BANK_REMOTE_PHY,
			  MDIO_REMOTE_PHY_MISC_RX_STATUS,
			  &cl37_fsm_received);
	if ((cl37_fsm_received &
	     (MDIO_REMOTE_PHY_MISC_RX_STATUS_CL37_FSM_RECEIVED_OVER1G_MSG |
	     MDIO_REMOTE_PHY_MISC_RX_STATUS_CL37_FSM_RECEIVED_BRCM_OUI_MSG)) !=
	    (MDIO_REMOTE_PHY_MISC_RX_STATUS_CL37_FSM_RECEIVED_OVER1G_MSG |
	      MDIO_REMOTE_PHY_MISC_RX_STATUS_CL37_FSM_RECEIVED_BRCM_OUI_MSG)) {
		DP(NETIF_MSG_LINK, "No CL37 FSM were received. "
			     "misc_rx_status(0x8330) = 0x%x\n",
			 cl37_fsm_received);
		return;
	}
	/*
	 * The combined cl37/cl73 fsm state information indicating that
	 * we are connected to a device which does not support cl73, but
	 * does support cl37 BAM. In this case we disable cl73 and
	 * restart cl37 auto-neg
	 */

	/* Disable CL73 */
	CL22_WR_OVER_CL45(bp, phy,
			  MDIO_REG_BANK_CL73_IEEEB0,
			  MDIO_CL73_IEEEB0_CL73_AN_CONTROL,
			  0);
	/* Restart CL37 autoneg */
	bnx2x_restart_autoneg(phy, params, 0);
	DP(NETIF_MSG_LINK, "Disabling CL73, and restarting CL37 autoneg\n");
}

static void bnx2x_xgxs_an_resolve(struct bnx2x_phy *phy,
				  struct link_params *params,
				  struct link_vars *vars,
				  u32 gp_status)
{
	if (gp_status & MDIO_AN_CL73_OR_37_COMPLETE)
		vars->link_status |=
			LINK_STATUS_AUTO_NEGOTIATE_COMPLETE;

	if (bnx2x_direct_parallel_detect_used(phy, params))
		vars->link_status |=
			LINK_STATUS_PARALLEL_DETECTION_USED;
}
static int bnx2x_get_link_speed_duplex(struct bnx2x_phy *phy,
				     struct link_params *params,
				      struct link_vars *vars,
				      u16 is_link_up,
				      u16 speed_mask,
				      u16 is_duplex)
{
	struct bnx2x *bp = params->bp;
	if (phy->req_line_speed == SPEED_AUTO_NEG)
		vars->link_status |= LINK_STATUS_AUTO_NEGOTIATE_ENABLED;
	if (is_link_up) {
		DP(NETIF_MSG_LINK, "phy link up\n");

		vars->phy_link_up = 1;
		vars->link_status |= LINK_STATUS_LINK_UP;

		switch (speed_mask) {
		case GP_STATUS_10M:
			vars->line_speed = SPEED_10;
			if (vars->duplex == DUPLEX_FULL)
				vars->link_status |= LINK_10TFD;
			else
				vars->link_status |= LINK_10THD;
			break;

		case GP_STATUS_100M:
			vars->line_speed = SPEED_100;
			if (vars->duplex == DUPLEX_FULL)
				vars->link_status |= LINK_100TXFD;
			else
				vars->link_status |= LINK_100TXHD;
			break;

		case GP_STATUS_1G:
		case GP_STATUS_1G_KX:
			vars->line_speed = SPEED_1000;
			if (vars->duplex == DUPLEX_FULL)
				vars->link_status |= LINK_1000TFD;
			else
				vars->link_status |= LINK_1000THD;
			break;

		case GP_STATUS_2_5G:
			vars->line_speed = SPEED_2500;
			if (vars->duplex == DUPLEX_FULL)
				vars->link_status |= LINK_2500TFD;
			else
				vars->link_status |= LINK_2500THD;
			break;

		case GP_STATUS_5G:
		case GP_STATUS_6G:
			DP(NETIF_MSG_LINK,
				 "link speed unsupported  gp_status 0x%x\n",
				  speed_mask);
			return -EINVAL;

		case GP_STATUS_10G_KX4:
		case GP_STATUS_10G_HIG:
		case GP_STATUS_10G_CX4:
		case GP_STATUS_10G_KR:
		case GP_STATUS_10G_SFI:
		case GP_STATUS_10G_XFI:
			vars->line_speed = SPEED_10000;
			vars->link_status |= LINK_10GTFD;
			break;
		case GP_STATUS_20G_DXGXS:
			vars->line_speed = SPEED_20000;
			vars->link_status |= LINK_20GTFD;
			break;
		default:
			DP(NETIF_MSG_LINK,
				  "link speed unsupported gp_status 0x%x\n",
				  speed_mask);
			return -EINVAL;
		}
	} else { /* link_down */
		DP(NETIF_MSG_LINK, "phy link down\n");

		vars->phy_link_up = 0;

		vars->duplex = DUPLEX_FULL;
		vars->flow_ctrl = BNX2X_FLOW_CTRL_NONE;
		vars->mac_type = MAC_TYPE_NONE;
	}
	DP(NETIF_MSG_LINK, " phy_link_up %x line_speed %d\n",
		    vars->phy_link_up, vars->line_speed);
	return 0;
}

static int bnx2x_link_settings_status(struct bnx2x_phy *phy,
				      struct link_params *params,
				      struct link_vars *vars)
{
	struct bnx2x *bp = params->bp;

	u16 gp_status, duplex = DUPLEX_HALF, link_up = 0, speed_mask;
	int rc = 0;

	/* Read gp_status */
	CL22_RD_OVER_CL45(bp, phy,
			  MDIO_REG_BANK_GP_STATUS,
			  MDIO_GP_STATUS_TOP_AN_STATUS1,
			  &gp_status);
	if (gp_status & MDIO_GP_STATUS_TOP_AN_STATUS1_DUPLEX_STATUS)
		duplex = DUPLEX_FULL;
	if (gp_status & MDIO_GP_STATUS_TOP_AN_STATUS1_LINK_STATUS)
		link_up = 1;
	speed_mask = gp_status & GP_STATUS_SPEED_MASK;
	DP(NETIF_MSG_LINK, "gp_status 0x%x, is_link_up %d, speed_mask 0x%x\n",
		       gp_status, link_up, speed_mask);
	rc = bnx2x_get_link_speed_duplex(phy, params, vars, link_up, speed_mask,
					 duplex);
	if (rc == -EINVAL)
		return rc;

	if (gp_status & MDIO_GP_STATUS_TOP_AN_STATUS1_LINK_STATUS) {
		if (SINGLE_MEDIA_DIRECT(params)) {
			bnx2x_flow_ctrl_resolve(phy, params, vars, gp_status);
			if (phy->req_line_speed == SPEED_AUTO_NEG)
				bnx2x_xgxs_an_resolve(phy, params, vars,
						      gp_status);
		}
	} else { /* link_down */
		if ((phy->req_line_speed == SPEED_AUTO_NEG) &&
		    SINGLE_MEDIA_DIRECT(params)) {
			/* Check signal is detected */
			bnx2x_check_fallback_to_cl37(phy, params);
		}
	}

	/* Read LP advertised speeds*/
	if (SINGLE_MEDIA_DIRECT(params) &&
	    (vars->link_status & LINK_STATUS_AUTO_NEGOTIATE_COMPLETE)) {
		u16 val;

		CL22_RD_OVER_CL45(bp, phy, MDIO_REG_BANK_CL73_IEEEB1,
				  MDIO_CL73_IEEEB1_AN_LP_ADV2, &val);

		if (val & MDIO_CL73_IEEEB1_AN_ADV2_ADVR_1000M_KX)
			vars->link_status |=
				LINK_STATUS_LINK_PARTNER_1000TFD_CAPABLE;
		if (val & (MDIO_CL73_IEEEB1_AN_ADV2_ADVR_10G_KX4 |
			   MDIO_CL73_IEEEB1_AN_ADV2_ADVR_10G_KR))
			vars->link_status |=
				LINK_STATUS_LINK_PARTNER_10GXFD_CAPABLE;

		CL22_RD_OVER_CL45(bp, phy, MDIO_REG_BANK_OVER_1G,
				  MDIO_OVER_1G_LP_UP1, &val);

		if (val & MDIO_OVER_1G_UP1_2_5G)
			vars->link_status |=
				LINK_STATUS_LINK_PARTNER_2500XFD_CAPABLE;
		if (val & (MDIO_OVER_1G_UP1_10G | MDIO_OVER_1G_UP1_10GH))
			vars->link_status |=
				LINK_STATUS_LINK_PARTNER_10GXFD_CAPABLE;
	}

	DP(NETIF_MSG_LINK, "duplex %x  flow_ctrl 0x%x link_status 0x%x\n",
		   vars->duplex, vars->flow_ctrl, vars->link_status);
	return rc;
}

static int bnx2x_warpcore_read_status(struct bnx2x_phy *phy,
				     struct link_params *params,
				     struct link_vars *vars)
{
	struct bnx2x *bp = params->bp;
	u8 lane;
	u16 gp_status1, gp_speed, link_up, duplex = DUPLEX_FULL;
	int rc = 0;
	lane = bnx2x_get_warpcore_lane(phy, params);
	/* Read gp_status */
	if (phy->req_line_speed > SPEED_10000) {
		u16 temp_link_up;
		bnx2x_cl45_read(bp, phy, MDIO_WC_DEVAD,
				1, &temp_link_up);
		bnx2x_cl45_read(bp, phy, MDIO_WC_DEVAD,
				1, &link_up);
		DP(NETIF_MSG_LINK, "PCS RX link status = 0x%x-->0x%x\n",
			       temp_link_up, link_up);
		link_up &= (1<<2);
		if (link_up)
			bnx2x_ext_phy_resolve_fc(phy, params, vars);
	} else {
		bnx2x_cl45_read(bp, phy, MDIO_WC_DEVAD,
				MDIO_WC_REG_GP2_STATUS_GP_2_1, &gp_status1);
		DP(NETIF_MSG_LINK, "0x81d1 = 0x%x\n", gp_status1);
		/* Check for either KR or generic link up. */
		gp_status1 = ((gp_status1 >> 8) & 0xf) |
			((gp_status1 >> 12) & 0xf);
		link_up = gp_status1 & (1 << lane);
		if (link_up && SINGLE_MEDIA_DIRECT(params)) {
			u16 pd, gp_status4;
			if (phy->req_line_speed == SPEED_AUTO_NEG) {
				/* Check Autoneg complete */
				bnx2x_cl45_read(bp, phy, MDIO_WC_DEVAD,
						MDIO_WC_REG_GP2_STATUS_GP_2_4,
						&gp_status4);
				if (gp_status4 & ((1<<12)<<lane))
					vars->link_status |=
					LINK_STATUS_AUTO_NEGOTIATE_COMPLETE;

				/* Check parallel detect used */
				bnx2x_cl45_read(bp, phy, MDIO_WC_DEVAD,
						MDIO_WC_REG_PAR_DET_10G_STATUS,
						&pd);
				if (pd & (1<<15))
					vars->link_status |=
					LINK_STATUS_PARALLEL_DETECTION_USED;
			}
			bnx2x_ext_phy_resolve_fc(phy, params, vars);
		}
	}

	if ((vars->link_status & LINK_STATUS_AUTO_NEGOTIATE_COMPLETE) &&
	    SINGLE_MEDIA_DIRECT(params)) {
		u16 val;

		bnx2x_cl45_read(bp, phy, MDIO_AN_DEVAD,
				MDIO_AN_REG_LP_AUTO_NEG2, &val);

		if (val & MDIO_CL73_IEEEB1_AN_ADV2_ADVR_1000M_KX)
			vars->link_status |=
				LINK_STATUS_LINK_PARTNER_1000TFD_CAPABLE;
		if (val & (MDIO_CL73_IEEEB1_AN_ADV2_ADVR_10G_KX4 |
			   MDIO_CL73_IEEEB1_AN_ADV2_ADVR_10G_KR))
			vars->link_status |=
				LINK_STATUS_LINK_PARTNER_10GXFD_CAPABLE;

		bnx2x_cl45_read(bp, phy, MDIO_WC_DEVAD,
				MDIO_WC_REG_DIGITAL3_LP_UP1, &val);

		if (val & MDIO_OVER_1G_UP1_2_5G)
			vars->link_status |=
				LINK_STATUS_LINK_PARTNER_2500XFD_CAPABLE;
		if (val & (MDIO_OVER_1G_UP1_10G | MDIO_OVER_1G_UP1_10GH))
			vars->link_status |=
				LINK_STATUS_LINK_PARTNER_10GXFD_CAPABLE;

	}


	if (lane < 2) {
		bnx2x_cl45_read(bp, phy, MDIO_WC_DEVAD,
				MDIO_WC_REG_GP2_STATUS_GP_2_2, &gp_speed);
	} else {
		bnx2x_cl45_read(bp, phy, MDIO_WC_DEVAD,
				MDIO_WC_REG_GP2_STATUS_GP_2_3, &gp_speed);
	}
	DP(NETIF_MSG_LINK, "lane %d gp_speed 0x%x\n", lane, gp_speed);

	if ((lane & 1) == 0)
		gp_speed <<= 8;
	gp_speed &= 0x3f00;


	rc = bnx2x_get_link_speed_duplex(phy, params, vars, link_up, gp_speed,
					 duplex);

	DP(NETIF_MSG_LINK, "duplex %x  flow_ctrl 0x%x link_status 0x%x\n",
		   vars->duplex, vars->flow_ctrl, vars->link_status);
	return rc;
}
static void bnx2x_set_gmii_tx_driver(struct link_params *params)
{
	struct bnx2x *bp = params->bp;
	struct bnx2x_phy *phy = &params->phy[INT_PHY];
	u16 lp_up2;
	u16 tx_driver;
	u16 bank;

	/* read precomp */
	CL22_RD_OVER_CL45(bp, phy,
			  MDIO_REG_BANK_OVER_1G,
			  MDIO_OVER_1G_LP_UP2, &lp_up2);

	/* bits [10:7] at lp_up2, positioned at [15:12] */
	lp_up2 = (((lp_up2 & MDIO_OVER_1G_LP_UP2_PREEMPHASIS_MASK) >>
		   MDIO_OVER_1G_LP_UP2_PREEMPHASIS_SHIFT) <<
		  MDIO_TX0_TX_DRIVER_PREEMPHASIS_SHIFT);

	if (lp_up2 == 0)
		return;

	for (bank = MDIO_REG_BANK_TX0; bank <= MDIO_REG_BANK_TX3;
	      bank += (MDIO_REG_BANK_TX1 - MDIO_REG_BANK_TX0)) {
		CL22_RD_OVER_CL45(bp, phy,
				  bank,
				  MDIO_TX0_TX_DRIVER, &tx_driver);

		/* replace tx_driver bits [15:12] */
		if (lp_up2 !=
		    (tx_driver & MDIO_TX0_TX_DRIVER_PREEMPHASIS_MASK)) {
			tx_driver &= ~MDIO_TX0_TX_DRIVER_PREEMPHASIS_MASK;
			tx_driver |= lp_up2;
			CL22_WR_OVER_CL45(bp, phy,
					  bank,
					  MDIO_TX0_TX_DRIVER, tx_driver);
		}
	}
}

static int bnx2x_emac_program(struct link_params *params,
			      struct link_vars *vars)
{
	struct bnx2x *bp = params->bp;
	u8 port = params->port;
	u16 mode = 0;

	DP(NETIF_MSG_LINK, "setting link speed & duplex\n");
	bnx2x_bits_dis(bp, GRCBASE_EMAC0 + port*0x400 +
		       EMAC_REG_EMAC_MODE,
		       (EMAC_MODE_25G_MODE |
			EMAC_MODE_PORT_MII_10M |
			EMAC_MODE_HALF_DUPLEX));
	switch (vars->line_speed) {
	case SPEED_10:
		mode |= EMAC_MODE_PORT_MII_10M;
		break;

	case SPEED_100:
		mode |= EMAC_MODE_PORT_MII;
		break;

	case SPEED_1000:
		mode |= EMAC_MODE_PORT_GMII;
		break;

	case SPEED_2500:
		mode |= (EMAC_MODE_25G_MODE | EMAC_MODE_PORT_GMII);
		break;

	default:
		/* 10G not valid for EMAC */
		DP(NETIF_MSG_LINK, "Invalid line_speed 0x%x\n",
			   vars->line_speed);
		return -EINVAL;
	}

	if (vars->duplex == DUPLEX_HALF)
		mode |= EMAC_MODE_HALF_DUPLEX;
	bnx2x_bits_en(bp,
		      GRCBASE_EMAC0 + port*0x400 + EMAC_REG_EMAC_MODE,
		      mode);

	bnx2x_set_led(params, vars, LED_MODE_OPER, vars->line_speed);
	return 0;
}

static void bnx2x_set_preemphasis(struct bnx2x_phy *phy,
				  struct link_params *params)
{

	u16 bank, i = 0;
	struct bnx2x *bp = params->bp;

	for (bank = MDIO_REG_BANK_RX0, i = 0; bank <= MDIO_REG_BANK_RX3;
	      bank += (MDIO_REG_BANK_RX1-MDIO_REG_BANK_RX0), i++) {
			CL22_WR_OVER_CL45(bp, phy,
					  bank,
					  MDIO_RX0_RX_EQ_BOOST,
					  phy->rx_preemphasis[i]);
	}

	for (bank = MDIO_REG_BANK_TX0, i = 0; bank <= MDIO_REG_BANK_TX3;
		      bank += (MDIO_REG_BANK_TX1 - MDIO_REG_BANK_TX0), i++) {
			CL22_WR_OVER_CL45(bp, phy,
					  bank,
					  MDIO_TX0_TX_DRIVER,
					  phy->tx_preemphasis[i]);
	}
}

static void bnx2x_xgxs_config_init(struct bnx2x_phy *phy,
				   struct link_params *params,
				   struct link_vars *vars)
{
	struct bnx2x *bp = params->bp;
	u8 enable_cl73 = (SINGLE_MEDIA_DIRECT(params) ||
			  (params->loopback_mode == LOOPBACK_XGXS));
	if (!(vars->phy_flags & PHY_SGMII_FLAG)) {
		if (SINGLE_MEDIA_DIRECT(params) &&
		    (params->feature_config_flags &
		     FEATURE_CONFIG_OVERRIDE_PREEMPHASIS_ENABLED))
			bnx2x_set_preemphasis(phy, params);

		/* forced speed requested? */
		if (vars->line_speed != SPEED_AUTO_NEG ||
		    (SINGLE_MEDIA_DIRECT(params) &&
		     params->loopback_mode == LOOPBACK_EXT)) {
			DP(NETIF_MSG_LINK, "not SGMII, no AN\n");

			/* disable autoneg */
			bnx2x_set_autoneg(phy, params, vars, 0);

			/* program speed and duplex */
			bnx2x_program_serdes(phy, params, vars);

		} else { /* AN_mode */
			DP(NETIF_MSG_LINK, "not SGMII, AN\n");

			/* AN enabled */
			bnx2x_set_brcm_cl37_advertisement(phy, params);

			/* program duplex & pause advertisement (for aneg) */
			bnx2x_set_ieee_aneg_advertisement(phy, params,
							  vars->ieee_fc);

			/* enable autoneg */
			bnx2x_set_autoneg(phy, params, vars, enable_cl73);

			/* enable and restart AN */
			bnx2x_restart_autoneg(phy, params, enable_cl73);
		}

	} else { /* SGMII mode */
		DP(NETIF_MSG_LINK, "SGMII\n");

		bnx2x_initialize_sgmii_process(phy, params, vars);
	}
}

static int bnx2x_prepare_xgxs(struct bnx2x_phy *phy,
			  struct link_params *params,
			  struct link_vars *vars)
{
	int rc;
	vars->phy_flags |= PHY_XGXS_FLAG;
	if ((phy->req_line_speed &&
	     ((phy->req_line_speed == SPEED_100) ||
	      (phy->req_line_speed == SPEED_10))) ||
	    (!phy->req_line_speed &&
	     (phy->speed_cap_mask >=
	      PORT_HW_CFG_SPEED_CAPABILITY_D0_10M_FULL) &&
	     (phy->speed_cap_mask <
	      PORT_HW_CFG_SPEED_CAPABILITY_D0_1G)) ||
	    (phy->type == PORT_HW_CFG_SERDES_EXT_PHY_TYPE_DIRECT_SD))
		vars->phy_flags |= PHY_SGMII_FLAG;
	else
		vars->phy_flags &= ~PHY_SGMII_FLAG;

	bnx2x_calc_ieee_aneg_adv(phy, params, &vars->ieee_fc);
	bnx2x_set_aer_mmd(params, phy);
	if (phy->type == PORT_HW_CFG_XGXS_EXT_PHY_TYPE_DIRECT)
		bnx2x_set_master_ln(params, phy);

	rc = bnx2x_reset_unicore(params, phy, 0);
	/* reset the SerDes and wait for reset bit return low */
	if (rc != 0)
		return rc;

	bnx2x_set_aer_mmd(params, phy);
	/* setting the masterLn_def again after the reset */
	if (phy->type == PORT_HW_CFG_XGXS_EXT_PHY_TYPE_DIRECT) {
		bnx2x_set_master_ln(params, phy);
		bnx2x_set_swap_lanes(params, phy);
	}

	return rc;
}

static u16 bnx2x_wait_reset_complete(struct bnx2x *bp,
				     struct bnx2x_phy *phy,
				     struct link_params *params)
{
	u16 cnt, ctrl;
	/* Wait for soft reset to get cleared up to 1 sec */
	for (cnt = 0; cnt < 1000; cnt++) {
		if (phy->type == PORT_HW_CFG_XGXS_EXT_PHY_TYPE_BCM54618SE)
			bnx2x_cl22_read(bp, phy,
				MDIO_PMA_REG_CTRL, &ctrl);
		else
			bnx2x_cl45_read(bp, phy,
				MDIO_PMA_DEVAD,
				MDIO_PMA_REG_CTRL, &ctrl);
		if (!(ctrl & (1<<15)))
			break;
		msleep(1);
	}

	if (cnt == 1000)
		netdev_err(bp->dev,  "Warning: PHY was not initialized,"
				      " Port %d\n",
			 params->port);
	DP(NETIF_MSG_LINK, "control reg 0x%x (after %d ms)\n", ctrl, cnt);
	return cnt;
}

static void bnx2x_link_int_enable(struct link_params *params)
{
	u8 port = params->port;
	u32 mask;
	struct bnx2x *bp = params->bp;

	/* Setting the status to report on link up for either XGXS or SerDes */
	if (CHIP_IS_E3(bp)) {
		mask = NIG_MASK_XGXS0_LINK_STATUS;
		if (!(SINGLE_MEDIA_DIRECT(params)))
			mask |= NIG_MASK_MI_INT;
	} else if (params->switch_cfg == SWITCH_CFG_10G) {
		mask = (NIG_MASK_XGXS0_LINK10G |
			NIG_MASK_XGXS0_LINK_STATUS);
		DP(NETIF_MSG_LINK, "enabled XGXS interrupt\n");
		if (!(SINGLE_MEDIA_DIRECT(params)) &&
			params->phy[INT_PHY].type !=
				PORT_HW_CFG_XGXS_EXT_PHY_TYPE_FAILURE) {
			mask |= NIG_MASK_MI_INT;
			DP(NETIF_MSG_LINK, "enabled external phy int\n");
		}

	} else { /* SerDes */
		mask = NIG_MASK_SERDES0_LINK_STATUS;
		DP(NETIF_MSG_LINK, "enabled SerDes interrupt\n");
		if (!(SINGLE_MEDIA_DIRECT(params)) &&
			params->phy[INT_PHY].type !=
				PORT_HW_CFG_SERDES_EXT_PHY_TYPE_NOT_CONN) {
			mask |= NIG_MASK_MI_INT;
			DP(NETIF_MSG_LINK, "enabled external phy int\n");
		}
	}
	bnx2x_bits_en(bp,
		      NIG_REG_MASK_INTERRUPT_PORT0 + port*4,
		      mask);

	DP(NETIF_MSG_LINK, "port %x, is_xgxs %x, int_status 0x%x\n", port,
		 (params->switch_cfg == SWITCH_CFG_10G),
		 REG_RD(bp, NIG_REG_STATUS_INTERRUPT_PORT0 + port*4));
	DP(NETIF_MSG_LINK, " int_mask 0x%x, MI_INT %x, SERDES_LINK %x\n",
		 REG_RD(bp, NIG_REG_MASK_INTERRUPT_PORT0 + port*4),
		 REG_RD(bp, NIG_REG_EMAC0_STATUS_MISC_MI_INT + port*0x18),
		 REG_RD(bp, NIG_REG_SERDES0_STATUS_LINK_STATUS+port*0x3c));
	DP(NETIF_MSG_LINK, " 10G %x, XGXS_LINK %x\n",
	   REG_RD(bp, NIG_REG_XGXS0_STATUS_LINK10G + port*0x68),
	   REG_RD(bp, NIG_REG_XGXS0_STATUS_LINK_STATUS + port*0x68));
}

static void bnx2x_rearm_latch_signal(struct bnx2x *bp, u8 port,
				     u8 exp_mi_int)
{
	u32 latch_status = 0;

	/*
	 * Disable the MI INT ( external phy int ) by writing 1 to the
	 * status register. Link down indication is high-active-signal,
	 * so in this case we need to write the status to clear the XOR
	 */
	/* Read Latched signals */
	latch_status = REG_RD(bp,
				    NIG_REG_LATCH_STATUS_0 + port*8);
	DP(NETIF_MSG_LINK, "latch_status = 0x%x\n", latch_status);
	/* Handle only those with latched-signal=up.*/
	if (exp_mi_int)
		bnx2x_bits_en(bp,
			      NIG_REG_STATUS_INTERRUPT_PORT0
			      + port*4,
			      NIG_STATUS_EMAC0_MI_INT);
	else
		bnx2x_bits_dis(bp,
			       NIG_REG_STATUS_INTERRUPT_PORT0
			       + port*4,
			       NIG_STATUS_EMAC0_MI_INT);

	if (latch_status & 1) {

		/* For all latched-signal=up : Re-Arm Latch signals */
		REG_WR(bp, NIG_REG_LATCH_STATUS_0 + port*8,
		       (latch_status & 0xfffe) | (latch_status & 1));
	}
	/* For all latched-signal=up,Write original_signal to status */
}

static void bnx2x_link_int_ack(struct link_params *params,
			       struct link_vars *vars, u8 is_10g_plus)
{
	struct bnx2x *bp = params->bp;
	u8 port = params->port;
	u32 mask;
	/*
	 * First reset all status we assume only one line will be
	 * change at a time
	 */
	bnx2x_bits_dis(bp, NIG_REG_STATUS_INTERRUPT_PORT0 + port*4,
		       (NIG_STATUS_XGXS0_LINK10G |
			NIG_STATUS_XGXS0_LINK_STATUS |
			NIG_STATUS_SERDES0_LINK_STATUS));
	if (vars->phy_link_up) {
		if (USES_WARPCORE(bp))
			mask = NIG_STATUS_XGXS0_LINK_STATUS;
		else {
			if (is_10g_plus)
				mask = NIG_STATUS_XGXS0_LINK10G;
			else if (params->switch_cfg == SWITCH_CFG_10G) {
				/*
				 * Disable the link interrupt by writing 1 to
				 * the relevant lane in the status register
				 */
				u32 ser_lane =
					((params->lane_config &
				    PORT_HW_CFG_LANE_SWAP_CFG_MASTER_MASK) >>
				    PORT_HW_CFG_LANE_SWAP_CFG_MASTER_SHIFT);
				mask = ((1 << ser_lane) <<
				       NIG_STATUS_XGXS0_LINK_STATUS_SIZE);
			} else
				mask = NIG_STATUS_SERDES0_LINK_STATUS;
		}
		DP(NETIF_MSG_LINK, "Ack link up interrupt with mask 0x%x\n",
			       mask);
		bnx2x_bits_en(bp,
			      NIG_REG_STATUS_INTERRUPT_PORT0 + port*4,
			      mask);
	}
}

static int bnx2x_format_ver(u32 num, u8 *str, u16 *len)
{
	u8 *str_ptr = str;
	u32 mask = 0xf0000000;
	u8 shift = 8*4;
	u8 digit;
	u8 remove_leading_zeros = 1;
	if (*len < 10) {
		/* Need more than 10chars for this format */
		*str_ptr = '\0';
		(*len)--;
		return -EINVAL;
	}
	while (shift > 0) {

		shift -= 4;
		digit = ((num & mask) >> shift);
		if (digit == 0 && remove_leading_zeros) {
			mask = mask >> 4;
			continue;
		} else if (digit < 0xa)
			*str_ptr = digit + '0';
		else
			*str_ptr = digit - 0xa + 'a';
		remove_leading_zeros = 0;
		str_ptr++;
		(*len)--;
		mask = mask >> 4;
		if (shift == 4*4) {
			*str_ptr = '.';
			str_ptr++;
			(*len)--;
			remove_leading_zeros = 1;
		}
	}
	return 0;
}


static int bnx2x_null_format_ver(u32 spirom_ver, u8 *str, u16 *len)
{
	str[0] = '\0';
	(*len)--;
	return 0;
}

int bnx2x_get_ext_phy_fw_version(struct link_params *params, u8 *version,
				 u16 len)
{
	struct bnx2x *bp;
	u32 spirom_ver = 0;
	int status = 0;
	u8 *ver_p = version;
	u16 remain_len = len;
	if (version == NULL || params == NULL)
		return -EINVAL;
	bp = params->bp;

	/* Extract first external phy*/
	version[0] = '\0';
	spirom_ver = REG_RD(bp, params->phy[EXT_PHY1].ver_addr);

	if (params->phy[EXT_PHY1].format_fw_ver) {
		status |= params->phy[EXT_PHY1].format_fw_ver(spirom_ver,
							      ver_p,
							      &remain_len);
		ver_p += (len - remain_len);
	}
	if ((params->num_phys == MAX_PHYS) &&
	    (params->phy[EXT_PHY2].ver_addr != 0)) {
		spirom_ver = REG_RD(bp, params->phy[EXT_PHY2].ver_addr);
		if (params->phy[EXT_PHY2].format_fw_ver) {
			*ver_p = '/';
			ver_p++;
			remain_len--;
			status |= params->phy[EXT_PHY2].format_fw_ver(
				spirom_ver,
				ver_p,
				&remain_len);
			ver_p = version + (len - remain_len);
		}
	}
	*ver_p = '\0';
	return status;
}

static void bnx2x_set_xgxs_loopback(struct bnx2x_phy *phy,
				    struct link_params *params)
{
	u8 port = params->port;
	struct bnx2x *bp = params->bp;

	if (phy->req_line_speed != SPEED_1000) {
		u32 md_devad = 0;

		DP(NETIF_MSG_LINK, "XGXS 10G loopback enable\n");

		if (!CHIP_IS_E3(bp)) {
			/* change the uni_phy_addr in the nig */
			md_devad = REG_RD(bp, (NIG_REG_XGXS0_CTRL_MD_DEVAD +
					       port*0x18));

			REG_WR(bp, NIG_REG_XGXS0_CTRL_MD_DEVAD + port*0x18,
			       0x5);
		}

		bnx2x_cl45_write(bp, phy,
				 5,
				 (MDIO_REG_BANK_AER_BLOCK +
				  (MDIO_AER_BLOCK_AER_REG & 0xf)),
				 0x2800);

		bnx2x_cl45_write(bp, phy,
				 5,
				 (MDIO_REG_BANK_CL73_IEEEB0 +
				  (MDIO_CL73_IEEEB0_CL73_AN_CONTROL & 0xf)),
				 0x6041);
		msleep(200);
		/* set aer mmd back */
		bnx2x_set_aer_mmd(params, phy);

		if (!CHIP_IS_E3(bp)) {
			/* and md_devad */
			REG_WR(bp, NIG_REG_XGXS0_CTRL_MD_DEVAD + port*0x18,
			       md_devad);
		}
	} else {
		u16 mii_ctrl;
		DP(NETIF_MSG_LINK, "XGXS 1G loopback enable\n");
		bnx2x_cl45_read(bp, phy, 5,
				(MDIO_REG_BANK_COMBO_IEEE0 +
				(MDIO_COMBO_IEEE0_MII_CONTROL & 0xf)),
				&mii_ctrl);
		bnx2x_cl45_write(bp, phy, 5,
				 (MDIO_REG_BANK_COMBO_IEEE0 +
				 (MDIO_COMBO_IEEE0_MII_CONTROL & 0xf)),
				 mii_ctrl |
				 MDIO_COMBO_IEEO_MII_CONTROL_LOOPBACK);
	}
}

int bnx2x_set_led(struct link_params *params,
		  struct link_vars *vars, u8 mode, u32 speed)
{
	u8 port = params->port;
	u16 hw_led_mode = params->hw_led_mode;
	int rc = 0;
	u8 phy_idx;
	u32 tmp;
	u32 emac_base = port ? GRCBASE_EMAC1 : GRCBASE_EMAC0;
	struct bnx2x *bp = params->bp;
	DP(NETIF_MSG_LINK, "bnx2x_set_led: port %x, mode %d\n", port, mode);
	DP(NETIF_MSG_LINK, "speed 0x%x, hw_led_mode 0x%x\n",
		 speed, hw_led_mode);
	/* In case */
	for (phy_idx = EXT_PHY1; phy_idx < MAX_PHYS; phy_idx++) {
		if (params->phy[phy_idx].set_link_led) {
			params->phy[phy_idx].set_link_led(
				&params->phy[phy_idx], params, mode);
		}
	}

	switch (mode) {
	case LED_MODE_FRONT_PANEL_OFF:
	case LED_MODE_OFF:
		REG_WR(bp, NIG_REG_LED_10G_P0 + port*4, 0);
		REG_WR(bp, NIG_REG_LED_MODE_P0 + port*4,
		       SHARED_HW_CFG_LED_MAC1);

		tmp = EMAC_RD(bp, EMAC_REG_EMAC_LED);
		if (params->phy[EXT_PHY1].type ==
			PORT_HW_CFG_XGXS_EXT_PHY_TYPE_BCM54618SE)
			tmp &= ~(EMAC_LED_1000MB_OVERRIDE |
				EMAC_LED_100MB_OVERRIDE |
				EMAC_LED_10MB_OVERRIDE);
		else
			tmp |= EMAC_LED_OVERRIDE;

		EMAC_WR(bp, EMAC_REG_EMAC_LED, tmp);
		break;

	case LED_MODE_OPER:
		/*
		 * For all other phys, OPER mode is same as ON, so in case
		 * link is down, do nothing
		 */
		if (!vars->link_up)
			break;
	case LED_MODE_ON:
		if (((params->phy[EXT_PHY1].type ==
			  PORT_HW_CFG_XGXS_EXT_PHY_TYPE_BCM8727) ||
			 (params->phy[EXT_PHY1].type ==
			  PORT_HW_CFG_XGXS_EXT_PHY_TYPE_BCM8722)) &&
		    CHIP_IS_E2(bp) && params->num_phys == 2) {
			/*
			 * This is a work-around for E2+8727 Configurations
			 */
			if (mode == LED_MODE_ON ||
				speed == SPEED_10000){
				REG_WR(bp, NIG_REG_LED_MODE_P0 + port*4, 0);
				REG_WR(bp, NIG_REG_LED_10G_P0 + port*4, 1);

				tmp = EMAC_RD(bp, EMAC_REG_EMAC_LED);
				EMAC_WR(bp, EMAC_REG_EMAC_LED,
					(tmp | EMAC_LED_OVERRIDE));
				/*
				 * return here without enabling traffic
				 * LED blink and setting rate in ON mode.
				 * In oper mode, enabling LED blink
				 * and setting rate is needed.
				 */
				if (mode == LED_MODE_ON)
					return rc;
			}
		} else if (SINGLE_MEDIA_DIRECT(params)) {
			/*
			 * This is a work-around for HW issue found when link
			 * is up in CL73
			 */
			if ((!CHIP_IS_E3(bp)) ||
			    (CHIP_IS_E3(bp) &&
			     mode == LED_MODE_ON))
				REG_WR(bp, NIG_REG_LED_10G_P0 + port*4, 1);

			if (CHIP_IS_E1x(bp) ||
			    CHIP_IS_E2(bp) ||
			    (mode == LED_MODE_ON))
				REG_WR(bp, NIG_REG_LED_MODE_P0 + port*4, 0);
			else
				REG_WR(bp, NIG_REG_LED_MODE_P0 + port*4,
				       hw_led_mode);
		} else if ((params->phy[EXT_PHY1].type ==
			    PORT_HW_CFG_XGXS_EXT_PHY_TYPE_BCM54618SE) &&
			   (mode == LED_MODE_ON)) {
			REG_WR(bp, NIG_REG_LED_MODE_P0 + port*4, 0);
			tmp = EMAC_RD(bp, EMAC_REG_EMAC_LED);
			EMAC_WR(bp, EMAC_REG_EMAC_LED, tmp |
				EMAC_LED_OVERRIDE | EMAC_LED_1000MB_OVERRIDE);
			/* Break here; otherwise, it'll disable the
			 * intended override.
			 */
			break;
		} else
			REG_WR(bp, NIG_REG_LED_MODE_P0 + port*4,
			       hw_led_mode);

		REG_WR(bp, NIG_REG_LED_CONTROL_OVERRIDE_TRAFFIC_P0 + port*4, 0);
		/* Set blinking rate to ~15.9Hz */
		if (CHIP_IS_E3(bp))
			REG_WR(bp, NIG_REG_LED_CONTROL_BLINK_RATE_P0 + port*4,
			       LED_BLINK_RATE_VAL_E3);
		else
			REG_WR(bp, NIG_REG_LED_CONTROL_BLINK_RATE_P0 + port*4,
			       LED_BLINK_RATE_VAL_E1X_E2);
		REG_WR(bp, NIG_REG_LED_CONTROL_BLINK_RATE_ENA_P0 +
		       port*4, 1);
		tmp = EMAC_RD(bp, EMAC_REG_EMAC_LED);
		EMAC_WR(bp, EMAC_REG_EMAC_LED,
			(tmp & (~EMAC_LED_OVERRIDE)));

		if (CHIP_IS_E1(bp) &&
		    ((speed == SPEED_2500) ||
		     (speed == SPEED_1000) ||
		     (speed == SPEED_100) ||
		     (speed == SPEED_10))) {
			/*
			 * On Everest 1 Ax chip versions for speeds less than
			 * 10G LED scheme is different
			 */
			REG_WR(bp, NIG_REG_LED_CONTROL_OVERRIDE_TRAFFIC_P0
			       + port*4, 1);
			REG_WR(bp, NIG_REG_LED_CONTROL_TRAFFIC_P0 +
			       port*4, 0);
			REG_WR(bp, NIG_REG_LED_CONTROL_BLINK_TRAFFIC_P0 +
			       port*4, 1);
		}
		break;

	default:
		rc = -EINVAL;
		DP(NETIF_MSG_LINK, "bnx2x_set_led: Invalid led mode %d\n",
			 mode);
		break;
	}
	return rc;

}

/*
 * This function comes to reflect the actual link state read DIRECTLY from the
 * HW
 */
int bnx2x_test_link(struct link_params *params, struct link_vars *vars,
		    u8 is_serdes)
{
	struct bnx2x *bp = params->bp;
	u16 gp_status = 0, phy_index = 0;
	u8 ext_phy_link_up = 0, serdes_phy_type;
	struct link_vars temp_vars;
	struct bnx2x_phy *int_phy = &params->phy[INT_PHY];

	if (CHIP_IS_E3(bp)) {
		u16 link_up;
		if (params->req_line_speed[LINK_CONFIG_IDX(INT_PHY)]
		    > SPEED_10000) {
			/* Check 20G link */
			bnx2x_cl45_read(bp, int_phy, MDIO_WC_DEVAD,
					1, &link_up);
			bnx2x_cl45_read(bp, int_phy, MDIO_WC_DEVAD,
					1, &link_up);
			link_up &= (1<<2);
		} else {
			/* Check 10G link and below*/
			u8 lane = bnx2x_get_warpcore_lane(int_phy, params);
			bnx2x_cl45_read(bp, int_phy, MDIO_WC_DEVAD,
					MDIO_WC_REG_GP2_STATUS_GP_2_1,
					&gp_status);
			gp_status = ((gp_status >> 8) & 0xf) |
				((gp_status >> 12) & 0xf);
			link_up = gp_status & (1 << lane);
		}
		if (!link_up)
			return -ESRCH;
	} else {
		CL22_RD_OVER_CL45(bp, int_phy,
			  MDIO_REG_BANK_GP_STATUS,
			  MDIO_GP_STATUS_TOP_AN_STATUS1,
			  &gp_status);
	/* link is up only if both local phy and external phy are up */
	if (!(gp_status & MDIO_GP_STATUS_TOP_AN_STATUS1_LINK_STATUS))
		return -ESRCH;
	}
	/* In XGXS loopback mode, do not check external PHY */
	if (params->loopback_mode == LOOPBACK_XGXS)
		return 0;

	switch (params->num_phys) {
	case 1:
		/* No external PHY */
		return 0;
	case 2:
		ext_phy_link_up = params->phy[EXT_PHY1].read_status(
			&params->phy[EXT_PHY1],
			params, &temp_vars);
		break;
	case 3: /* Dual Media */
		for (phy_index = EXT_PHY1; phy_index < params->num_phys;
		      phy_index++) {
			serdes_phy_type = ((params->phy[phy_index].media_type ==
					    ETH_PHY_SFP_FIBER) ||
					   (params->phy[phy_index].media_type ==
					    ETH_PHY_XFP_FIBER) ||
					   (params->phy[phy_index].media_type ==
					    ETH_PHY_DA_TWINAX));

			if (is_serdes != serdes_phy_type)
				continue;
			if (params->phy[phy_index].read_status) {
				ext_phy_link_up |=
					params->phy[phy_index].read_status(
						&params->phy[phy_index],
						params, &temp_vars);
			}
		}
		break;
	}
	if (ext_phy_link_up)
		return 0;
	return -ESRCH;
}

static int bnx2x_link_initialize(struct link_params *params,
				 struct link_vars *vars)
{
	int rc = 0;
	u8 phy_index, non_ext_phy;
	struct bnx2x *bp = params->bp;
	/*
	 * In case of external phy existence, the line speed would be the
	 * line speed linked up by the external phy. In case it is direct
	 * only, then the line_speed during initialization will be
	 * equal to the req_line_speed
	 */
	vars->line_speed = params->phy[INT_PHY].req_line_speed;

	/*
	 * Initialize the internal phy in case this is a direct board
	 * (no external phys), or this board has external phy which requires
	 * to first.
	 */
	if (!USES_WARPCORE(bp))
		bnx2x_prepare_xgxs(&params->phy[INT_PHY], params, vars);
	/* init ext phy and enable link state int */
	non_ext_phy = (SINGLE_MEDIA_DIRECT(params) ||
		       (params->loopback_mode == LOOPBACK_XGXS));

	if (non_ext_phy ||
	    (params->phy[EXT_PHY1].flags & FLAGS_INIT_XGXS_FIRST) ||
	    (params->loopback_mode == LOOPBACK_EXT_PHY)) {
		struct bnx2x_phy *phy = &params->phy[INT_PHY];
		if (vars->line_speed == SPEED_AUTO_NEG &&
		    (CHIP_IS_E1x(bp) ||
		     CHIP_IS_E2(bp)))
			bnx2x_set_parallel_detection(phy, params);
			if (params->phy[INT_PHY].config_init)
				params->phy[INT_PHY].config_init(phy,
								 params,
								 vars);
	}

	/* Init external phy*/
	if (non_ext_phy) {
		if (params->phy[INT_PHY].supported &
		    SUPPORTED_FIBRE)
			vars->link_status |= LINK_STATUS_SERDES_LINK;
	} else {
		for (phy_index = EXT_PHY1; phy_index < params->num_phys;
		      phy_index++) {
			/*
			 * No need to initialize second phy in case of first
			 * phy only selection. In case of second phy, we do
			 * need to initialize the first phy, since they are
			 * connected.
			 */
			if (params->phy[phy_index].supported &
			    SUPPORTED_FIBRE)
				vars->link_status |= LINK_STATUS_SERDES_LINK;

			if (phy_index == EXT_PHY2 &&
			    (bnx2x_phy_selection(params) ==
			     PORT_HW_CFG_PHY_SELECTION_FIRST_PHY)) {
				DP(NETIF_MSG_LINK,
				   "Not initializing second phy\n");
				continue;
			}
			params->phy[phy_index].config_init(
				&params->phy[phy_index],
				params, vars);
		}
	}
	/* Reset the interrupt indication after phy was initialized */
	bnx2x_bits_dis(bp, NIG_REG_STATUS_INTERRUPT_PORT0 +
		       params->port*4,
		       (NIG_STATUS_XGXS0_LINK10G |
			NIG_STATUS_XGXS0_LINK_STATUS |
			NIG_STATUS_SERDES0_LINK_STATUS |
			NIG_MASK_MI_INT));
	bnx2x_update_mng(params, vars->link_status);
	return rc;
}

static void bnx2x_int_link_reset(struct bnx2x_phy *phy,
				 struct link_params *params)
{
	/* reset the SerDes/XGXS */
	REG_WR(params->bp, GRCBASE_MISC + MISC_REGISTERS_RESET_REG_3_CLEAR,
	       (0x1ff << (params->port*16)));
}

static void bnx2x_common_ext_link_reset(struct bnx2x_phy *phy,
					struct link_params *params)
{
	struct bnx2x *bp = params->bp;
	u8 gpio_port;
	/* HW reset */
	if (CHIP_IS_E2(bp))
		gpio_port = BP_PATH(bp);
	else
		gpio_port = params->port;
	bnx2x_set_gpio(bp, MISC_REGISTERS_GPIO_1,
		       MISC_REGISTERS_GPIO_OUTPUT_LOW,
		       gpio_port);
	bnx2x_set_gpio(bp, MISC_REGISTERS_GPIO_2,
		       MISC_REGISTERS_GPIO_OUTPUT_LOW,
		       gpio_port);
	DP(NETIF_MSG_LINK, "reset external PHY\n");
}

static int bnx2x_update_link_down(struct link_params *params,
				  struct link_vars *vars)
{
	struct bnx2x *bp = params->bp;
	u8 port = params->port;

	DP(NETIF_MSG_LINK, "Port %x: Link is down\n", port);
	bnx2x_set_led(params, vars, LED_MODE_OFF, 0);
	vars->phy_flags &= ~PHY_PHYSICAL_LINK_FLAG;
	/* indicate no mac active */
	vars->mac_type = MAC_TYPE_NONE;

	/* update shared memory */
	vars->link_status &= ~(LINK_STATUS_SPEED_AND_DUPLEX_MASK |
			       LINK_STATUS_LINK_UP |
			       LINK_STATUS_PHYSICAL_LINK_FLAG |
			       LINK_STATUS_AUTO_NEGOTIATE_COMPLETE |
			       LINK_STATUS_RX_FLOW_CONTROL_FLAG_MASK |
			       LINK_STATUS_TX_FLOW_CONTROL_FLAG_MASK |
			       LINK_STATUS_PARALLEL_DETECTION_FLAG_MASK |
			       LINK_STATUS_LINK_PARTNER_SYMMETRIC_PAUSE |
			       LINK_STATUS_LINK_PARTNER_ASYMMETRIC_PAUSE);
	vars->line_speed = 0;
	bnx2x_update_mng(params, vars->link_status);

	/* activate nig drain */
	REG_WR(bp, NIG_REG_EGRESS_DRAIN0_MODE + port*4, 1);

	/* disable emac */
	if (!CHIP_IS_E3(bp))
		REG_WR(bp, NIG_REG_NIG_EMAC0_EN + port*4, 0);

	msleep(10);
	/* reset BigMac/Xmac */
	if (CHIP_IS_E1x(bp) ||
	    CHIP_IS_E2(bp)) {
		bnx2x_bmac_rx_disable(bp, params->port);
		REG_WR(bp, GRCBASE_MISC +
		       MISC_REGISTERS_RESET_REG_2_CLEAR,
	       (MISC_REGISTERS_RESET_REG_2_RST_BMAC0 << port));
	}
	if (CHIP_IS_E3(bp)) {
		bnx2x_xmac_disable(params);
		bnx2x_umac_disable(params);
	}

	return 0;
}

static int bnx2x_update_link_up(struct link_params *params,
				struct link_vars *vars,
				u8 link_10g)
{
	struct bnx2x *bp = params->bp;
	u8 port = params->port;
	int rc = 0;

	vars->link_status |= (LINK_STATUS_LINK_UP |
			      LINK_STATUS_PHYSICAL_LINK_FLAG);
	vars->phy_flags |= PHY_PHYSICAL_LINK_FLAG;

	if (vars->flow_ctrl & BNX2X_FLOW_CTRL_TX)
		vars->link_status |=
			LINK_STATUS_TX_FLOW_CONTROL_ENABLED;

	if (vars->flow_ctrl & BNX2X_FLOW_CTRL_RX)
		vars->link_status |=
			LINK_STATUS_RX_FLOW_CONTROL_ENABLED;
	if (USES_WARPCORE(bp)) {
		if (link_10g) {
			if (bnx2x_xmac_enable(params, vars, 0) ==
			    -ESRCH) {
				DP(NETIF_MSG_LINK, "Found errors on XMAC\n");
				vars->link_up = 0;
				vars->phy_flags |= PHY_HALF_OPEN_CONN_FLAG;
				vars->link_status &= ~LINK_STATUS_LINK_UP;
			}
		} else
			bnx2x_umac_enable(params, vars, 0);
		bnx2x_set_led(params, vars,
			      LED_MODE_OPER, vars->line_speed);
	}
	if ((CHIP_IS_E1x(bp) ||
	     CHIP_IS_E2(bp))) {
		if (link_10g) {
			if (bnx2x_bmac_enable(params, vars, 0) ==
			    -ESRCH) {
				DP(NETIF_MSG_LINK, "Found errors on BMAC\n");
				vars->link_up = 0;
				vars->phy_flags |= PHY_HALF_OPEN_CONN_FLAG;
				vars->link_status &= ~LINK_STATUS_LINK_UP;
			}

			bnx2x_set_led(params, vars,
				      LED_MODE_OPER, SPEED_10000);
		} else {
			rc = bnx2x_emac_program(params, vars);
			bnx2x_emac_enable(params, vars, 0);

			/* AN complete? */
			if ((vars->link_status &
			     LINK_STATUS_AUTO_NEGOTIATE_COMPLETE)
			    && (!(vars->phy_flags & PHY_SGMII_FLAG)) &&
			    SINGLE_MEDIA_DIRECT(params))
				bnx2x_set_gmii_tx_driver(params);
		}
	}

	/* PBF - link up */
	if (CHIP_IS_E1x(bp))
		rc |= bnx2x_pbf_update(params, vars->flow_ctrl,
				       vars->line_speed);

	/* disable drain */
	REG_WR(bp, NIG_REG_EGRESS_DRAIN0_MODE + port*4, 0);

	/* update shared memory */
	bnx2x_update_mng(params, vars->link_status);
	msleep(20);
	return rc;
}
/*
 * The bnx2x_link_update function should be called upon link
 * interrupt.
 * Link is considered up as follows:
 * - DIRECT_SINGLE_MEDIA - Only XGXS link (internal link) needs
 *   to be up
 * - SINGLE_MEDIA - The link between the 577xx and the external
 *   phy (XGXS) need to up as well as the external link of the
 *   phy (PHY_EXT1)
 * - DUAL_MEDIA - The link between the 577xx and the first
 *   external phy needs to be up, and at least one of the 2
 *   external phy link must be up.
 */
int bnx2x_link_update(struct link_params *params, struct link_vars *vars)
{
	struct bnx2x *bp = params->bp;
	struct link_vars phy_vars[MAX_PHYS];
	u8 port = params->port;
	u8 link_10g_plus, phy_index;
	u8 ext_phy_link_up = 0, cur_link_up;
	int rc = 0;
	u8 is_mi_int = 0;
	u16 ext_phy_line_speed = 0, prev_line_speed = vars->line_speed;
	u8 active_external_phy = INT_PHY;
	vars->phy_flags &= ~PHY_HALF_OPEN_CONN_FLAG;
	for (phy_index = INT_PHY; phy_index < params->num_phys;
	      phy_index++) {
		phy_vars[phy_index].flow_ctrl = 0;
		phy_vars[phy_index].link_status = 0;
		phy_vars[phy_index].line_speed = 0;
		phy_vars[phy_index].duplex = DUPLEX_FULL;
		phy_vars[phy_index].phy_link_up = 0;
		phy_vars[phy_index].link_up = 0;
		phy_vars[phy_index].fault_detected = 0;
	}

	if (USES_WARPCORE(bp))
		bnx2x_set_aer_mmd(params, &params->phy[INT_PHY]);

	DP(NETIF_MSG_LINK, "port %x, XGXS?%x, int_status 0x%x\n",
		 port, (vars->phy_flags & PHY_XGXS_FLAG),
		 REG_RD(bp, NIG_REG_STATUS_INTERRUPT_PORT0 + port*4));

	is_mi_int = (u8)(REG_RD(bp, NIG_REG_EMAC0_STATUS_MISC_MI_INT +
				port*0x18) > 0);
	DP(NETIF_MSG_LINK, "int_mask 0x%x MI_INT %x, SERDES_LINK %x\n",
		 REG_RD(bp, NIG_REG_MASK_INTERRUPT_PORT0 + port*4),
		 is_mi_int,
		 REG_RD(bp, NIG_REG_SERDES0_STATUS_LINK_STATUS + port*0x3c));

	DP(NETIF_MSG_LINK, " 10G %x, XGXS_LINK %x\n",
	  REG_RD(bp, NIG_REG_XGXS0_STATUS_LINK10G + port*0x68),
	  REG_RD(bp, NIG_REG_XGXS0_STATUS_LINK_STATUS + port*0x68));

	/* disable emac */
	if (!CHIP_IS_E3(bp))
		REG_WR(bp, NIG_REG_NIG_EMAC0_EN + port*4, 0);

	/*
	 * Step 1:
	 * Check external link change only for external phys, and apply
	 * priority selection between them in case the link on both phys
	 * is up. Note that instead of the common vars, a temporary
	 * vars argument is used since each phy may have different link/
	 * speed/duplex result
	 */
	for (phy_index = EXT_PHY1; phy_index < params->num_phys;
	      phy_index++) {
		struct bnx2x_phy *phy = &params->phy[phy_index];
		if (!phy->read_status)
			continue;
		/* Read link status and params of this ext phy */
		cur_link_up = phy->read_status(phy, params,
					       &phy_vars[phy_index]);
		if (cur_link_up) {
			DP(NETIF_MSG_LINK, "phy in index %d link is up\n",
				   phy_index);
		} else {
			DP(NETIF_MSG_LINK, "phy in index %d link is down\n",
				   phy_index);
			continue;
		}

		if (!ext_phy_link_up) {
			ext_phy_link_up = 1;
			active_external_phy = phy_index;
		} else {
			switch (bnx2x_phy_selection(params)) {
			case PORT_HW_CFG_PHY_SELECTION_HARDWARE_DEFAULT:
			case PORT_HW_CFG_PHY_SELECTION_FIRST_PHY_PRIORITY:
			/*
			 * In this option, the first PHY makes sure to pass the
			 * traffic through itself only.
			 * Its not clear how to reset the link on the second phy
			 */
				active_external_phy = EXT_PHY1;
				break;
			case PORT_HW_CFG_PHY_SELECTION_SECOND_PHY_PRIORITY:
			/*
			 * In this option, the first PHY makes sure to pass the
			 * traffic through the second PHY.
			 */
				active_external_phy = EXT_PHY2;
				break;
			default:
			/*
			 * Link indication on both PHYs with the following cases
			 * is invalid:
			 * - FIRST_PHY means that second phy wasn't initialized,
			 * hence its link is expected to be down
			 * - SECOND_PHY means that first phy should not be able
			 * to link up by itself (using configuration)
			 * - DEFAULT should be overriden during initialiazation
			 */
				DP(NETIF_MSG_LINK, "Invalid link indication"
					   "mpc=0x%x. DISABLING LINK !!!\n",
					   params->multi_phy_config);
				ext_phy_link_up = 0;
				break;
			}
		}
	}
	prev_line_speed = vars->line_speed;
	/*
	 * Step 2:
	 * Read the status of the internal phy. In case of
	 * DIRECT_SINGLE_MEDIA board, this link is the external link,
	 * otherwise this is the link between the 577xx and the first
	 * external phy
	 */
	if (params->phy[INT_PHY].read_status)
		params->phy[INT_PHY].read_status(
			&params->phy[INT_PHY],
			params, vars);
	/*
	 * The INT_PHY flow control reside in the vars. This include the
	 * case where the speed or flow control are not set to AUTO.
	 * Otherwise, the active external phy flow control result is set
	 * to the vars. The ext_phy_line_speed is needed to check if the
	 * speed is different between the internal phy and external phy.
	 * This case may be result of intermediate link speed change.
	 */
	if (active_external_phy > INT_PHY) {
		vars->flow_ctrl = phy_vars[active_external_phy].flow_ctrl;
		/*
		 * Link speed is taken from the XGXS. AN and FC result from
		 * the external phy.
		 */
		vars->link_status |= phy_vars[active_external_phy].link_status;

		/*
		 * if active_external_phy is first PHY and link is up - disable
		 * disable TX on second external PHY
		 */
		if (active_external_phy == EXT_PHY1) {
			if (params->phy[EXT_PHY2].phy_specific_func) {
				DP(NETIF_MSG_LINK,
				   "Disabling TX on EXT_PHY2\n");
				params->phy[EXT_PHY2].phy_specific_func(
					&params->phy[EXT_PHY2],
					params, DISABLE_TX);
			}
		}

		ext_phy_line_speed = phy_vars[active_external_phy].line_speed;
		vars->duplex = phy_vars[active_external_phy].duplex;
		if (params->phy[active_external_phy].supported &
		    SUPPORTED_FIBRE)
			vars->link_status |= LINK_STATUS_SERDES_LINK;
		else
			vars->link_status &= ~LINK_STATUS_SERDES_LINK;
		DP(NETIF_MSG_LINK, "Active external phy selected: %x\n",
			   active_external_phy);
	}

	for (phy_index = EXT_PHY1; phy_index < params->num_phys;
	      phy_index++) {
		if (params->phy[phy_index].flags &
		    FLAGS_REARM_LATCH_SIGNAL) {
			bnx2x_rearm_latch_signal(bp, port,
						 phy_index ==
						 active_external_phy);
			break;
		}
	}
	DP(NETIF_MSG_LINK, "vars->flow_ctrl = 0x%x, vars->link_status = 0x%x,"
		   " ext_phy_line_speed = %d\n", vars->flow_ctrl,
		   vars->link_status, ext_phy_line_speed);
	/*
	 * Upon link speed change set the NIG into drain mode. Comes to
	 * deals with possible FIFO glitch due to clk change when speed
	 * is decreased without link down indicator
	 */

	if (vars->phy_link_up) {
		if (!(SINGLE_MEDIA_DIRECT(params)) && ext_phy_link_up &&
		    (ext_phy_line_speed != vars->line_speed)) {
			DP(NETIF_MSG_LINK, "Internal link speed %d is"
				   " different than the external"
				   " link speed %d\n", vars->line_speed,
				   ext_phy_line_speed);
			vars->phy_link_up = 0;
		} else if (prev_line_speed != vars->line_speed) {
			REG_WR(bp, NIG_REG_EGRESS_DRAIN0_MODE + params->port*4,
			       0);
			msleep(1);
		}
	}

	/* anything 10 and over uses the bmac */
	link_10g_plus = (vars->line_speed >= SPEED_10000);

	bnx2x_link_int_ack(params, vars, link_10g_plus);

	/*
	 * In case external phy link is up, and internal link is down
	 * (not initialized yet probably after link initialization, it
	 * needs to be initialized.
	 * Note that after link down-up as result of cable plug, the xgxs
	 * link would probably become up again without the need
	 * initialize it
	 */
	if (!(SINGLE_MEDIA_DIRECT(params))) {
		DP(NETIF_MSG_LINK, "ext_phy_link_up = %d, int_link_up = %d,"
			   " init_preceding = %d\n", ext_phy_link_up,
			   vars->phy_link_up,
			   params->phy[EXT_PHY1].flags &
			   FLAGS_INIT_XGXS_FIRST);
		if (!(params->phy[EXT_PHY1].flags &
		      FLAGS_INIT_XGXS_FIRST)
		    && ext_phy_link_up && !vars->phy_link_up) {
			vars->line_speed = ext_phy_line_speed;
			if (vars->line_speed < SPEED_1000)
				vars->phy_flags |= PHY_SGMII_FLAG;
			else
				vars->phy_flags &= ~PHY_SGMII_FLAG;

			if (params->phy[INT_PHY].config_init)
				params->phy[INT_PHY].config_init(
					&params->phy[INT_PHY], params,
						vars);
		}
	}
	/*
	 * Link is up only if both local phy and external phy (in case of
	 * non-direct board) are up and no fault detected on active PHY.
	 */
	vars->link_up = (vars->phy_link_up &&
			 (ext_phy_link_up ||
			  SINGLE_MEDIA_DIRECT(params)) &&
			 (phy_vars[active_external_phy].fault_detected == 0));

	/* Update the PFC configuration in case it was changed */
	if (params->feature_config_flags & FEATURE_CONFIG_PFC_ENABLED)
		vars->link_status |= LINK_STATUS_PFC_ENABLED;
	else
		vars->link_status &= ~LINK_STATUS_PFC_ENABLED;

	if (vars->link_up)
		rc = bnx2x_update_link_up(params, vars, link_10g_plus);
	else
		rc = bnx2x_update_link_down(params, vars);

	return rc;
}

/*****************************************************************************/
/*			    External Phy section			     */
/*****************************************************************************/
void bnx2x_ext_phy_hw_reset(struct bnx2x *bp, u8 port)
{
	bnx2x_set_gpio(bp, MISC_REGISTERS_GPIO_1,
		       MISC_REGISTERS_GPIO_OUTPUT_LOW, port);
	msleep(1);
	bnx2x_set_gpio(bp, MISC_REGISTERS_GPIO_1,
		       MISC_REGISTERS_GPIO_OUTPUT_HIGH, port);
}

static void bnx2x_save_spirom_version(struct bnx2x *bp, u8 port,
				      u32 spirom_ver, u32 ver_addr)
{
	DP(NETIF_MSG_LINK, "FW version 0x%x:0x%x for port %d\n",
		 (u16)(spirom_ver>>16), (u16)spirom_ver, port);

	if (ver_addr)
		REG_WR(bp, ver_addr, spirom_ver);
}

static void bnx2x_save_bcm_spirom_ver(struct bnx2x *bp,
				      struct bnx2x_phy *phy,
				      u8 port)
{
	u16 fw_ver1, fw_ver2;

	bnx2x_cl45_read(bp, phy, MDIO_PMA_DEVAD,
			MDIO_PMA_REG_ROM_VER1, &fw_ver1);
	bnx2x_cl45_read(bp, phy, MDIO_PMA_DEVAD,
			MDIO_PMA_REG_ROM_VER2, &fw_ver2);
	bnx2x_save_spirom_version(bp, port, (u32)(fw_ver1<<16 | fw_ver2),
				  phy->ver_addr);
}

static void bnx2x_ext_phy_10G_an_resolve(struct bnx2x *bp,
				       struct bnx2x_phy *phy,
				       struct link_vars *vars)
{
	u16 val;
	bnx2x_cl45_read(bp, phy,
			MDIO_AN_DEVAD,
			MDIO_AN_REG_STATUS, &val);
	bnx2x_cl45_read(bp, phy,
			MDIO_AN_DEVAD,
			MDIO_AN_REG_STATUS, &val);
	if (val & (1<<5))
		vars->link_status |= LINK_STATUS_AUTO_NEGOTIATE_COMPLETE;
	if ((val & (1<<0)) == 0)
		vars->link_status |= LINK_STATUS_PARALLEL_DETECTION_USED;
}

/******************************************************************/
/*		common BCM8073/BCM8727 PHY SECTION		  */
/******************************************************************/
static void bnx2x_8073_resolve_fc(struct bnx2x_phy *phy,
				  struct link_params *params,
				  struct link_vars *vars)
{
	struct bnx2x *bp = params->bp;
	if (phy->req_line_speed == SPEED_10 ||
	    phy->req_line_speed == SPEED_100) {
		vars->flow_ctrl = phy->req_flow_ctrl;
		return;
	}

	if (bnx2x_ext_phy_resolve_fc(phy, params, vars) &&
	    (vars->flow_ctrl == BNX2X_FLOW_CTRL_NONE)) {
		u16 pause_result;
		u16 ld_pause;		/* local */
		u16 lp_pause;		/* link partner */
		bnx2x_cl45_read(bp, phy,
				MDIO_AN_DEVAD,
				MDIO_AN_REG_CL37_FC_LD, &ld_pause);

		bnx2x_cl45_read(bp, phy,
				MDIO_AN_DEVAD,
				MDIO_AN_REG_CL37_FC_LP, &lp_pause);
		pause_result = (ld_pause &
				MDIO_COMBO_IEEE0_AUTO_NEG_ADV_PAUSE_BOTH) >> 5;
		pause_result |= (lp_pause &
				 MDIO_COMBO_IEEE0_AUTO_NEG_ADV_PAUSE_BOTH) >> 7;

		bnx2x_pause_resolve(vars, pause_result);
		DP(NETIF_MSG_LINK, "Ext PHY CL37 pause result 0x%x\n",
			   pause_result);
	}
}
static int bnx2x_8073_8727_external_rom_boot(struct bnx2x *bp,
					     struct bnx2x_phy *phy,
					     u8 port)
{
	u32 count = 0;
	u16 fw_ver1, fw_msgout;
	int rc = 0;

	/* Boot port from external ROM  */
	/* EDC grst */
	bnx2x_cl45_write(bp, phy,
			 MDIO_PMA_DEVAD,
			 MDIO_PMA_REG_GEN_CTRL,
			 0x0001);

	/* ucode reboot and rst */
	bnx2x_cl45_write(bp, phy,
			 MDIO_PMA_DEVAD,
			 MDIO_PMA_REG_GEN_CTRL,
			 0x008c);

	bnx2x_cl45_write(bp, phy,
			 MDIO_PMA_DEVAD,
			 MDIO_PMA_REG_MISC_CTRL1, 0x0001);

	/* Reset internal microprocessor */
	bnx2x_cl45_write(bp, phy,
			 MDIO_PMA_DEVAD,
			 MDIO_PMA_REG_GEN_CTRL,
			 MDIO_PMA_REG_GEN_CTRL_ROM_MICRO_RESET);

	/* Release srst bit */
	bnx2x_cl45_write(bp, phy,
			 MDIO_PMA_DEVAD,
			 MDIO_PMA_REG_GEN_CTRL,
			 MDIO_PMA_REG_GEN_CTRL_ROM_RESET_INTERNAL_MP);

	/* Delay 100ms per the PHY specifications */
	msleep(100);

	/* 8073 sometimes taking longer to download */
	do {
		count++;
		if (count > 300) {
			DP(NETIF_MSG_LINK,
				 "bnx2x_8073_8727_external_rom_boot port %x:"
				 "Download failed. fw version = 0x%x\n",
				 port, fw_ver1);
			rc = -EINVAL;
			break;
		}

		bnx2x_cl45_read(bp, phy,
				MDIO_PMA_DEVAD,
				MDIO_PMA_REG_ROM_VER1, &fw_ver1);
		bnx2x_cl45_read(bp, phy,
				MDIO_PMA_DEVAD,
				MDIO_PMA_REG_M8051_MSGOUT_REG, &fw_msgout);

		msleep(1);
	} while (fw_ver1 == 0 || fw_ver1 == 0x4321 ||
			((fw_msgout & 0xff) != 0x03 && (phy->type ==
			PORT_HW_CFG_XGXS_EXT_PHY_TYPE_BCM8073)));

	/* Clear ser_boot_ctl bit */
	bnx2x_cl45_write(bp, phy,
			 MDIO_PMA_DEVAD,
			 MDIO_PMA_REG_MISC_CTRL1, 0x0000);
	bnx2x_save_bcm_spirom_ver(bp, phy, port);

	DP(NETIF_MSG_LINK,
		 "bnx2x_8073_8727_external_rom_boot port %x:"
		 "Download complete. fw version = 0x%x\n",
		 port, fw_ver1);

	return rc;
}

/******************************************************************/
/*			BCM8073 PHY SECTION			  */
/******************************************************************/
static int bnx2x_8073_is_snr_needed(struct bnx2x *bp, struct bnx2x_phy *phy)
{
	/* This is only required for 8073A1, version 102 only */
	u16 val;

	/* Read 8073 HW revision*/
	bnx2x_cl45_read(bp, phy,
			MDIO_PMA_DEVAD,
			MDIO_PMA_REG_8073_CHIP_REV, &val);

	if (val != 1) {
		/* No need to workaround in 8073 A1 */
		return 0;
	}

	bnx2x_cl45_read(bp, phy,
			MDIO_PMA_DEVAD,
			MDIO_PMA_REG_ROM_VER2, &val);

	/* SNR should be applied only for version 0x102 */
	if (val != 0x102)
		return 0;

	return 1;
}

static int bnx2x_8073_xaui_wa(struct bnx2x *bp, struct bnx2x_phy *phy)
{
	u16 val, cnt, cnt1 ;

	bnx2x_cl45_read(bp, phy,
			MDIO_PMA_DEVAD,
			MDIO_PMA_REG_8073_CHIP_REV, &val);

	if (val > 0) {
		/* No need to workaround in 8073 A1 */
		return 0;
	}
	/* XAUI workaround in 8073 A0: */

	/*
	 * After loading the boot ROM and restarting Autoneg, poll
	 * Dev1, Reg $C820:
	 */

	for (cnt = 0; cnt < 1000; cnt++) {
		bnx2x_cl45_read(bp, phy,
				MDIO_PMA_DEVAD,
				MDIO_PMA_REG_8073_SPEED_LINK_STATUS,
				&val);
		  /*
		   * If bit [14] = 0 or bit [13] = 0, continue on with
		   * system initialization (XAUI work-around not required, as
		   * these bits indicate 2.5G or 1G link up).
		   */
		if (!(val & (1<<14)) || !(val & (1<<13))) {
			DP(NETIF_MSG_LINK, "XAUI work-around not required\n");
			return 0;
		} else if (!(val & (1<<15))) {
			DP(NETIF_MSG_LINK, "bit 15 went off\n");
			/*
			 * If bit 15 is 0, then poll Dev1, Reg $C841 until it's
			 * MSB (bit15) goes to 1 (indicating that the XAUI
			 * workaround has completed), then continue on with
			 * system initialization.
			 */
			for (cnt1 = 0; cnt1 < 1000; cnt1++) {
				bnx2x_cl45_read(bp, phy,
					MDIO_PMA_DEVAD,
					MDIO_PMA_REG_8073_XAUI_WA, &val);
				if (val & (1<<15)) {
					DP(NETIF_MSG_LINK,
					  "XAUI workaround has completed\n");
					return 0;
				 }
				 msleep(3);
			}
			break;
		}
		msleep(3);
	}
	DP(NETIF_MSG_LINK, "Warning: XAUI work-around timeout !!!\n");
	return -EINVAL;
}

static void bnx2x_807x_force_10G(struct bnx2x *bp, struct bnx2x_phy *phy)
{
	/* Force KR or KX */
	bnx2x_cl45_write(bp, phy,
			 MDIO_PMA_DEVAD, MDIO_PMA_REG_CTRL, 0x2040);
	bnx2x_cl45_write(bp, phy,
			 MDIO_PMA_DEVAD, MDIO_PMA_REG_10G_CTRL2, 0x000b);
	bnx2x_cl45_write(bp, phy,
			 MDIO_PMA_DEVAD, MDIO_PMA_REG_BCM_CTRL, 0x0000);
	bnx2x_cl45_write(bp, phy,
			 MDIO_AN_DEVAD, MDIO_AN_REG_CTRL, 0x0000);
}

static void bnx2x_8073_set_pause_cl37(struct link_params *params,
				      struct bnx2x_phy *phy,
				      struct link_vars *vars)
{
	u16 cl37_val;
	struct bnx2x *bp = params->bp;
	bnx2x_cl45_read(bp, phy,
			MDIO_AN_DEVAD, MDIO_AN_REG_CL37_FC_LD, &cl37_val);

	cl37_val &= ~MDIO_COMBO_IEEE0_AUTO_NEG_ADV_PAUSE_BOTH;
	/* Please refer to Table 28B-3 of 802.3ab-1999 spec. */
	bnx2x_calc_ieee_aneg_adv(phy, params, &vars->ieee_fc);
	if ((vars->ieee_fc &
	    MDIO_COMBO_IEEE0_AUTO_NEG_ADV_PAUSE_SYMMETRIC) ==
	    MDIO_COMBO_IEEE0_AUTO_NEG_ADV_PAUSE_SYMMETRIC) {
		cl37_val |=  MDIO_COMBO_IEEE0_AUTO_NEG_ADV_PAUSE_SYMMETRIC;
	}
	if ((vars->ieee_fc &
	    MDIO_COMBO_IEEE0_AUTO_NEG_ADV_PAUSE_ASYMMETRIC) ==
	    MDIO_COMBO_IEEE0_AUTO_NEG_ADV_PAUSE_ASYMMETRIC) {
		cl37_val |=  MDIO_COMBO_IEEE0_AUTO_NEG_ADV_PAUSE_ASYMMETRIC;
	}
	if ((vars->ieee_fc &
	    MDIO_COMBO_IEEE0_AUTO_NEG_ADV_PAUSE_BOTH) ==
	    MDIO_COMBO_IEEE0_AUTO_NEG_ADV_PAUSE_BOTH) {
		cl37_val |= MDIO_COMBO_IEEE0_AUTO_NEG_ADV_PAUSE_BOTH;
	}
	DP(NETIF_MSG_LINK,
		 "Ext phy AN advertize cl37 0x%x\n", cl37_val);

	bnx2x_cl45_write(bp, phy,
			 MDIO_AN_DEVAD, MDIO_AN_REG_CL37_FC_LD, cl37_val);
	msleep(500);
}

static int bnx2x_8073_config_init(struct bnx2x_phy *phy,
				  struct link_params *params,
				  struct link_vars *vars)
{
	struct bnx2x *bp = params->bp;
	u16 val = 0, tmp1;
	u8 gpio_port;
	DP(NETIF_MSG_LINK, "Init 8073\n");

	if (CHIP_IS_E2(bp))
		gpio_port = BP_PATH(bp);
	else
		gpio_port = params->port;
	/* Restore normal power mode*/
	bnx2x_set_gpio(bp, MISC_REGISTERS_GPIO_2,
		       MISC_REGISTERS_GPIO_OUTPUT_HIGH, gpio_port);

	bnx2x_set_gpio(bp, MISC_REGISTERS_GPIO_1,
		       MISC_REGISTERS_GPIO_OUTPUT_HIGH, gpio_port);

	/* enable LASI */
	bnx2x_cl45_write(bp, phy,
			 MDIO_PMA_DEVAD, MDIO_PMA_LASI_RXCTRL, (1<<2));
	bnx2x_cl45_write(bp, phy,
			 MDIO_PMA_DEVAD, MDIO_PMA_LASI_CTRL,  0x0004);

	bnx2x_8073_set_pause_cl37(params, phy, vars);

	bnx2x_cl45_read(bp, phy,
			MDIO_PMA_DEVAD, MDIO_PMA_REG_M8051_MSGOUT_REG, &tmp1);

	bnx2x_cl45_read(bp, phy,
			MDIO_PMA_DEVAD, MDIO_PMA_LASI_RXSTAT, &tmp1);

	DP(NETIF_MSG_LINK, "Before rom RX_ALARM(port1): 0x%x\n", tmp1);

	/* Swap polarity if required - Must be done only in non-1G mode */
	if (params->lane_config & PORT_HW_CFG_SWAP_PHY_POLARITY_ENABLED) {
		/* Configure the 8073 to swap _P and _N of the KR lines */
		DP(NETIF_MSG_LINK, "Swapping polarity for the 8073\n");
		/* 10G Rx/Tx and 1G Tx signal polarity swap */
		bnx2x_cl45_read(bp, phy,
				MDIO_PMA_DEVAD,
				MDIO_PMA_REG_8073_OPT_DIGITAL_CTRL, &val);
		bnx2x_cl45_write(bp, phy,
				 MDIO_PMA_DEVAD,
				 MDIO_PMA_REG_8073_OPT_DIGITAL_CTRL,
				 (val | (3<<9)));
	}


	/* Enable CL37 BAM */
	if (REG_RD(bp, params->shmem_base +
			 offsetof(struct shmem_region, dev_info.
				  port_hw_config[params->port].default_cfg)) &
	    PORT_HW_CFG_ENABLE_BAM_ON_KR_ENABLED) {

		bnx2x_cl45_read(bp, phy,
				MDIO_AN_DEVAD,
				MDIO_AN_REG_8073_BAM, &val);
		bnx2x_cl45_write(bp, phy,
				 MDIO_AN_DEVAD,
				 MDIO_AN_REG_8073_BAM, val | 1);
		DP(NETIF_MSG_LINK, "Enable CL37 BAM on KR\n");
	}
	if (params->loopback_mode == LOOPBACK_EXT) {
		bnx2x_807x_force_10G(bp, phy);
		DP(NETIF_MSG_LINK, "Forced speed 10G on 807X\n");
		return 0;
	} else {
		bnx2x_cl45_write(bp, phy,
				 MDIO_PMA_DEVAD, MDIO_PMA_REG_BCM_CTRL, 0x0002);
	}
	if (phy->req_line_speed != SPEED_AUTO_NEG) {
		if (phy->req_line_speed == SPEED_10000) {
			val = (1<<7);
		} else if (phy->req_line_speed ==  SPEED_2500) {
			val = (1<<5);
			/*
			 * Note that 2.5G works only when used with 1G
			 * advertisement
			 */
		} else
			val = (1<<5);
	} else {
		val = 0;
		if (phy->speed_cap_mask &
			PORT_HW_CFG_SPEED_CAPABILITY_D0_10G)
			val |= (1<<7);

		/* Note that 2.5G works only when used with 1G advertisement */
		if (phy->speed_cap_mask &
			(PORT_HW_CFG_SPEED_CAPABILITY_D0_1G |
			 PORT_HW_CFG_SPEED_CAPABILITY_D0_2_5G))
			val |= (1<<5);
		DP(NETIF_MSG_LINK, "807x autoneg val = 0x%x\n", val);
	}

	bnx2x_cl45_write(bp, phy, MDIO_AN_DEVAD, MDIO_AN_REG_ADV, val);
	bnx2x_cl45_read(bp, phy, MDIO_AN_DEVAD, MDIO_AN_REG_8073_2_5G, &tmp1);

	if (((phy->speed_cap_mask & PORT_HW_CFG_SPEED_CAPABILITY_D0_2_5G) &&
	     (phy->req_line_speed == SPEED_AUTO_NEG)) ||
	    (phy->req_line_speed == SPEED_2500)) {
		u16 phy_ver;
		/* Allow 2.5G for A1 and above */
		bnx2x_cl45_read(bp, phy,
				MDIO_PMA_DEVAD, MDIO_PMA_REG_8073_CHIP_REV,
				&phy_ver);
		DP(NETIF_MSG_LINK, "Add 2.5G\n");
		if (phy_ver > 0)
			tmp1 |= 1;
		else
			tmp1 &= 0xfffe;
	} else {
		DP(NETIF_MSG_LINK, "Disable 2.5G\n");
		tmp1 &= 0xfffe;
	}

	bnx2x_cl45_write(bp, phy, MDIO_AN_DEVAD, MDIO_AN_REG_8073_2_5G, tmp1);
	/* Add support for CL37 (passive mode) II */

	bnx2x_cl45_read(bp, phy, MDIO_AN_DEVAD, MDIO_AN_REG_CL37_FC_LD, &tmp1);
	bnx2x_cl45_write(bp, phy, MDIO_AN_DEVAD, MDIO_AN_REG_CL37_FC_LD,
			 (tmp1 | ((phy->req_duplex == DUPLEX_FULL) ?
				  0x20 : 0x40)));

	/* Add support for CL37 (passive mode) III */
	bnx2x_cl45_write(bp, phy, MDIO_AN_DEVAD, MDIO_AN_REG_CL37_AN, 0x1000);

	/*
	 * The SNR will improve about 2db by changing BW and FEE main
	 * tap. Rest commands are executed after link is up
	 * Change FFE main cursor to 5 in EDC register
	 */
	if (bnx2x_8073_is_snr_needed(bp, phy))
		bnx2x_cl45_write(bp, phy,
				 MDIO_PMA_DEVAD, MDIO_PMA_REG_EDC_FFE_MAIN,
				 0xFB0C);

	/* Enable FEC (Forware Error Correction) Request in the AN */
	bnx2x_cl45_read(bp, phy, MDIO_AN_DEVAD, MDIO_AN_REG_ADV2, &tmp1);
	tmp1 |= (1<<15);
	bnx2x_cl45_write(bp, phy, MDIO_AN_DEVAD, MDIO_AN_REG_ADV2, tmp1);

	bnx2x_ext_phy_set_pause(params, phy, vars);

	/* Restart autoneg */
	msleep(500);
	bnx2x_cl45_write(bp, phy, MDIO_AN_DEVAD, MDIO_AN_REG_CTRL, 0x1200);
	DP(NETIF_MSG_LINK, "807x Autoneg Restart: Advertise 1G=%x, 10G=%x\n",
		   ((val & (1<<5)) > 0), ((val & (1<<7)) > 0));
	return 0;
}

static u8 bnx2x_8073_read_status(struct bnx2x_phy *phy,
				 struct link_params *params,
				 struct link_vars *vars)
{
	struct bnx2x *bp = params->bp;
	u8 link_up = 0;
	u16 val1, val2;
	u16 link_status = 0;
	u16 an1000_status = 0;

	bnx2x_cl45_read(bp, phy,
			MDIO_PMA_DEVAD, MDIO_PMA_LASI_STAT, &val1);

	DP(NETIF_MSG_LINK, "8703 LASI status 0x%x\n", val1);

	/* clear the interrupt LASI status register */
	bnx2x_cl45_read(bp, phy,
			MDIO_PCS_DEVAD, MDIO_PCS_REG_STATUS, &val2);
	bnx2x_cl45_read(bp, phy,
			MDIO_PCS_DEVAD, MDIO_PCS_REG_STATUS, &val1);
	DP(NETIF_MSG_LINK, "807x PCS status 0x%x->0x%x\n", val2, val1);
	/* Clear MSG-OUT */
	bnx2x_cl45_read(bp, phy,
			MDIO_PMA_DEVAD, MDIO_PMA_REG_M8051_MSGOUT_REG, &val1);

	/* Check the LASI */
	bnx2x_cl45_read(bp, phy,
			MDIO_PMA_DEVAD, MDIO_PMA_LASI_RXSTAT, &val2);

	DP(NETIF_MSG_LINK, "KR 0x9003 0x%x\n", val2);

	/* Check the link status */
	bnx2x_cl45_read(bp, phy,
			MDIO_PCS_DEVAD, MDIO_PCS_REG_STATUS, &val2);
	DP(NETIF_MSG_LINK, "KR PCS status 0x%x\n", val2);

	bnx2x_cl45_read(bp, phy,
			MDIO_PMA_DEVAD, MDIO_PMA_REG_STATUS, &val2);
	bnx2x_cl45_read(bp, phy,
			MDIO_PMA_DEVAD, MDIO_PMA_REG_STATUS, &val1);
	link_up = ((val1 & 4) == 4);
	DP(NETIF_MSG_LINK, "PMA_REG_STATUS=0x%x\n", val1);

	if (link_up &&
	     ((phy->req_line_speed != SPEED_10000))) {
		if (bnx2x_8073_xaui_wa(bp, phy) != 0)
			return 0;
	}
	bnx2x_cl45_read(bp, phy,
			MDIO_AN_DEVAD, MDIO_AN_REG_LINK_STATUS, &an1000_status);
	bnx2x_cl45_read(bp, phy,
			MDIO_AN_DEVAD, MDIO_AN_REG_LINK_STATUS, &an1000_status);

	/* Check the link status on 1.1.2 */
	bnx2x_cl45_read(bp, phy,
			MDIO_PMA_DEVAD, MDIO_PMA_REG_STATUS, &val2);
	bnx2x_cl45_read(bp, phy,
			MDIO_PMA_DEVAD, MDIO_PMA_REG_STATUS, &val1);
	DP(NETIF_MSG_LINK, "KR PMA status 0x%x->0x%x,"
		   "an_link_status=0x%x\n", val2, val1, an1000_status);

	link_up = (((val1 & 4) == 4) || (an1000_status & (1<<1)));
	if (link_up && bnx2x_8073_is_snr_needed(bp, phy)) {
		/*
		 * The SNR will improve about 2dbby changing the BW and FEE main
		 * tap. The 1st write to change FFE main tap is set before
		 * restart AN. Change PLL Bandwidth in EDC register
		 */
		bnx2x_cl45_write(bp, phy,
				 MDIO_PMA_DEVAD, MDIO_PMA_REG_PLL_BANDWIDTH,
				 0x26BC);

		/* Change CDR Bandwidth in EDC register */
		bnx2x_cl45_write(bp, phy,
				 MDIO_PMA_DEVAD, MDIO_PMA_REG_CDR_BANDWIDTH,
				 0x0333);
	}
	bnx2x_cl45_read(bp, phy,
			MDIO_PMA_DEVAD, MDIO_PMA_REG_8073_SPEED_LINK_STATUS,
			&link_status);

	/* Bits 0..2 --> speed detected, bits 13..15--> link is down */
	if ((link_status & (1<<2)) && (!(link_status & (1<<15)))) {
		link_up = 1;
		vars->line_speed = SPEED_10000;
		DP(NETIF_MSG_LINK, "port %x: External link up in 10G\n",
			   params->port);
	} else if ((link_status & (1<<1)) && (!(link_status & (1<<14)))) {
		link_up = 1;
		vars->line_speed = SPEED_2500;
		DP(NETIF_MSG_LINK, "port %x: External link up in 2.5G\n",
			   params->port);
	} else if ((link_status & (1<<0)) && (!(link_status & (1<<13)))) {
		link_up = 1;
		vars->line_speed = SPEED_1000;
		DP(NETIF_MSG_LINK, "port %x: External link up in 1G\n",
			   params->port);
	} else {
		link_up = 0;
		DP(NETIF_MSG_LINK, "port %x: External link is down\n",
			   params->port);
	}

	if (link_up) {
		/* Swap polarity if required */
		if (params->lane_config &
		    PORT_HW_CFG_SWAP_PHY_POLARITY_ENABLED) {
			/* Configure the 8073 to swap P and N of the KR lines */
			bnx2x_cl45_read(bp, phy,
					MDIO_XS_DEVAD,
					MDIO_XS_REG_8073_RX_CTRL_PCIE, &val1);
			/*
			 * Set bit 3 to invert Rx in 1G mode and clear this bit
			 * when it`s in 10G mode.
			 */
			if (vars->line_speed == SPEED_1000) {
				DP(NETIF_MSG_LINK, "Swapping 1G polarity for"
					      "the 8073\n");
				val1 |= (1<<3);
			} else
				val1 &= ~(1<<3);

			bnx2x_cl45_write(bp, phy,
					 MDIO_XS_DEVAD,
					 MDIO_XS_REG_8073_RX_CTRL_PCIE,
					 val1);
		}
		bnx2x_ext_phy_10G_an_resolve(bp, phy, vars);
		bnx2x_8073_resolve_fc(phy, params, vars);
		vars->duplex = DUPLEX_FULL;
	}

	if (vars->link_status & LINK_STATUS_AUTO_NEGOTIATE_COMPLETE) {
		bnx2x_cl45_read(bp, phy, MDIO_AN_DEVAD,
				MDIO_AN_REG_LP_AUTO_NEG2, &val1);

		if (val1 & (1<<5))
			vars->link_status |=
				LINK_STATUS_LINK_PARTNER_1000TFD_CAPABLE;
		if (val1 & (1<<7))
			vars->link_status |=
				LINK_STATUS_LINK_PARTNER_10GXFD_CAPABLE;
	}

	return link_up;
}

static void bnx2x_8073_link_reset(struct bnx2x_phy *phy,
				  struct link_params *params)
{
	struct bnx2x *bp = params->bp;
	u8 gpio_port;
	if (CHIP_IS_E2(bp))
		gpio_port = BP_PATH(bp);
	else
		gpio_port = params->port;
	DP(NETIF_MSG_LINK, "Setting 8073 port %d into low power mode\n",
	   gpio_port);
	bnx2x_set_gpio(bp, MISC_REGISTERS_GPIO_2,
		       MISC_REGISTERS_GPIO_OUTPUT_LOW,
		       gpio_port);
}

/******************************************************************/
/*			BCM8705 PHY SECTION			  */
/******************************************************************/
static int bnx2x_8705_config_init(struct bnx2x_phy *phy,
				  struct link_params *params,
				  struct link_vars *vars)
{
	struct bnx2x *bp = params->bp;
	DP(NETIF_MSG_LINK, "init 8705\n");
	/* Restore normal power mode*/
	bnx2x_set_gpio(bp, MISC_REGISTERS_GPIO_2,
		       MISC_REGISTERS_GPIO_OUTPUT_HIGH, params->port);
	/* HW reset */
	bnx2x_ext_phy_hw_reset(bp, params->port);
	bnx2x_cl45_write(bp, phy, MDIO_PMA_DEVAD, MDIO_PMA_REG_CTRL, 0xa040);
	bnx2x_wait_reset_complete(bp, phy, params);

	bnx2x_cl45_write(bp, phy,
			 MDIO_PMA_DEVAD, MDIO_PMA_REG_MISC_CTRL, 0x8288);
	bnx2x_cl45_write(bp, phy,
			 MDIO_PMA_DEVAD, MDIO_PMA_REG_PHY_IDENTIFIER, 0x7fbf);
	bnx2x_cl45_write(bp, phy,
			 MDIO_PMA_DEVAD, MDIO_PMA_REG_CMU_PLL_BYPASS, 0x0100);
	bnx2x_cl45_write(bp, phy,
			 MDIO_WIS_DEVAD, MDIO_WIS_REG_LASI_CNTL, 0x1);
	/* BCM8705 doesn't have microcode, hence the 0 */
	bnx2x_save_spirom_version(bp, params->port, params->shmem_base, 0);
	return 0;
}

static u8 bnx2x_8705_read_status(struct bnx2x_phy *phy,
				 struct link_params *params,
				 struct link_vars *vars)
{
	u8 link_up = 0;
	u16 val1, rx_sd;
	struct bnx2x *bp = params->bp;
	DP(NETIF_MSG_LINK, "read status 8705\n");
	bnx2x_cl45_read(bp, phy,
		      MDIO_WIS_DEVAD, MDIO_WIS_REG_LASI_STATUS, &val1);
	DP(NETIF_MSG_LINK, "8705 LASI status 0x%x\n", val1);

	bnx2x_cl45_read(bp, phy,
		      MDIO_WIS_DEVAD, MDIO_WIS_REG_LASI_STATUS, &val1);
	DP(NETIF_MSG_LINK, "8705 LASI status 0x%x\n", val1);

	bnx2x_cl45_read(bp, phy,
		      MDIO_PMA_DEVAD, MDIO_PMA_REG_RX_SD, &rx_sd);

	bnx2x_cl45_read(bp, phy,
		      MDIO_PMA_DEVAD, 0xc809, &val1);
	bnx2x_cl45_read(bp, phy,
		      MDIO_PMA_DEVAD, 0xc809, &val1);

	DP(NETIF_MSG_LINK, "8705 1.c809 val=0x%x\n", val1);
	link_up = ((rx_sd & 0x1) && (val1 & (1<<9)) && ((val1 & (1<<8)) == 0));
	if (link_up) {
		vars->line_speed = SPEED_10000;
		bnx2x_ext_phy_resolve_fc(phy, params, vars);
	}
	return link_up;
}

/******************************************************************/
/*			SFP+ module Section			  */
/******************************************************************/
static void bnx2x_set_disable_pmd_transmit(struct link_params *params,
					   struct bnx2x_phy *phy,
					   u8 pmd_dis)
{
	struct bnx2x *bp = params->bp;
	/*
	 * Disable transmitter only for bootcodes which can enable it afterwards
	 * (for D3 link)
	 */
	if (pmd_dis) {
		if (params->feature_config_flags &
		     FEATURE_CONFIG_BC_SUPPORTS_SFP_TX_DISABLED)
			DP(NETIF_MSG_LINK, "Disabling PMD transmitter\n");
		else {
			DP(NETIF_MSG_LINK, "NOT disabling PMD transmitter\n");
			return;
		}
	} else
		DP(NETIF_MSG_LINK, "Enabling PMD transmitter\n");
	bnx2x_cl45_write(bp, phy,
			 MDIO_PMA_DEVAD,
			 MDIO_PMA_REG_TX_DISABLE, pmd_dis);
}

static u8 bnx2x_get_gpio_port(struct link_params *params)
{
	u8 gpio_port;
	u32 swap_val, swap_override;
	struct bnx2x *bp = params->bp;
	if (CHIP_IS_E2(bp))
		gpio_port = BP_PATH(bp);
	else
		gpio_port = params->port;
	swap_val = REG_RD(bp, NIG_REG_PORT_SWAP);
	swap_override = REG_RD(bp, NIG_REG_STRAP_OVERRIDE);
	return gpio_port ^ (swap_val && swap_override);
}

static void bnx2x_sfp_e1e2_set_transmitter(struct link_params *params,
					   struct bnx2x_phy *phy,
					   u8 tx_en)
{
	u16 val;
	u8 port = params->port;
	struct bnx2x *bp = params->bp;
	u32 tx_en_mode;

	/* Disable/Enable transmitter ( TX laser of the SFP+ module.)*/
	tx_en_mode = REG_RD(bp, params->shmem_base +
			    offsetof(struct shmem_region,
				     dev_info.port_hw_config[port].sfp_ctrl)) &
		PORT_HW_CFG_TX_LASER_MASK;
	DP(NETIF_MSG_LINK, "Setting transmitter tx_en=%x for port %x "
			   "mode = %x\n", tx_en, port, tx_en_mode);
	switch (tx_en_mode) {
	case PORT_HW_CFG_TX_LASER_MDIO:

		bnx2x_cl45_read(bp, phy,
				MDIO_PMA_DEVAD,
				MDIO_PMA_REG_PHY_IDENTIFIER,
				&val);

		if (tx_en)
			val &= ~(1<<15);
		else
			val |= (1<<15);

		bnx2x_cl45_write(bp, phy,
				 MDIO_PMA_DEVAD,
				 MDIO_PMA_REG_PHY_IDENTIFIER,
				 val);
	break;
	case PORT_HW_CFG_TX_LASER_GPIO0:
	case PORT_HW_CFG_TX_LASER_GPIO1:
	case PORT_HW_CFG_TX_LASER_GPIO2:
	case PORT_HW_CFG_TX_LASER_GPIO3:
	{
		u16 gpio_pin;
		u8 gpio_port, gpio_mode;
		if (tx_en)
			gpio_mode = MISC_REGISTERS_GPIO_OUTPUT_HIGH;
		else
			gpio_mode = MISC_REGISTERS_GPIO_OUTPUT_LOW;

		gpio_pin = tx_en_mode - PORT_HW_CFG_TX_LASER_GPIO0;
		gpio_port = bnx2x_get_gpio_port(params);
		bnx2x_set_gpio(bp, gpio_pin, gpio_mode, gpio_port);
		break;
	}
	default:
		DP(NETIF_MSG_LINK, "Invalid TX_LASER_MDIO 0x%x\n", tx_en_mode);
		break;
	}
}

static void bnx2x_sfp_set_transmitter(struct link_params *params,
				      struct bnx2x_phy *phy,
				      u8 tx_en)
{
	struct bnx2x *bp = params->bp;
	DP(NETIF_MSG_LINK, "Setting SFP+ transmitter to %d\n", tx_en);
	if (CHIP_IS_E3(bp))
		bnx2x_sfp_e3_set_transmitter(params, phy, tx_en);
	else
		bnx2x_sfp_e1e2_set_transmitter(params, phy, tx_en);
}

static int bnx2x_8726_read_sfp_module_eeprom(struct bnx2x_phy *phy,
					     struct link_params *params,
					     u16 addr, u8 byte_cnt, u8 *o_buf)
{
	struct bnx2x *bp = params->bp;
	u16 val = 0;
	u16 i;
	if (byte_cnt > 16) {
		DP(NETIF_MSG_LINK,
		   "Reading from eeprom is limited to 0xf\n");
		return -EINVAL;
	}
	/* Set the read command byte count */
	bnx2x_cl45_write(bp, phy,
			 MDIO_PMA_DEVAD, MDIO_PMA_REG_SFP_TWO_WIRE_BYTE_CNT,
			 (byte_cnt | 0xa000));

	/* Set the read command address */
	bnx2x_cl45_write(bp, phy,
			 MDIO_PMA_DEVAD, MDIO_PMA_REG_SFP_TWO_WIRE_MEM_ADDR,
			 addr);

	/* Activate read command */
	bnx2x_cl45_write(bp, phy,
			 MDIO_PMA_DEVAD, MDIO_PMA_REG_SFP_TWO_WIRE_CTRL,
			 0x2c0f);

	/* Wait up to 500us for command complete status */
	for (i = 0; i < 100; i++) {
		bnx2x_cl45_read(bp, phy,
				MDIO_PMA_DEVAD,
				MDIO_PMA_REG_SFP_TWO_WIRE_CTRL, &val);
		if ((val & MDIO_PMA_REG_SFP_TWO_WIRE_CTRL_STATUS_MASK) ==
		    MDIO_PMA_REG_SFP_TWO_WIRE_STATUS_COMPLETE)
			break;
		udelay(5);
	}

	if ((val & MDIO_PMA_REG_SFP_TWO_WIRE_CTRL_STATUS_MASK) !=
		    MDIO_PMA_REG_SFP_TWO_WIRE_STATUS_COMPLETE) {
		DP(NETIF_MSG_LINK,
			 "Got bad status 0x%x when reading from SFP+ EEPROM\n",
			 (val & MDIO_PMA_REG_SFP_TWO_WIRE_CTRL_STATUS_MASK));
		return -EINVAL;
	}

	/* Read the buffer */
	for (i = 0; i < byte_cnt; i++) {
		bnx2x_cl45_read(bp, phy,
				MDIO_PMA_DEVAD,
				MDIO_PMA_REG_8726_TWO_WIRE_DATA_BUF + i, &val);
		o_buf[i] = (u8)(val & MDIO_PMA_REG_8726_TWO_WIRE_DATA_MASK);
	}

	for (i = 0; i < 100; i++) {
		bnx2x_cl45_read(bp, phy,
				MDIO_PMA_DEVAD,
				MDIO_PMA_REG_SFP_TWO_WIRE_CTRL, &val);
		if ((val & MDIO_PMA_REG_SFP_TWO_WIRE_CTRL_STATUS_MASK) ==
		    MDIO_PMA_REG_SFP_TWO_WIRE_STATUS_IDLE)
			return 0;
		msleep(1);
	}
	return -EINVAL;
}

static int bnx2x_warpcore_read_sfp_module_eeprom(struct bnx2x_phy *phy,
						 struct link_params *params,
						 u16 addr, u8 byte_cnt,
						 u8 *o_buf)
{
	int rc = 0;
	u8 i, j = 0, cnt = 0;
	u32 data_array[4];
	u16 addr32;
	struct bnx2x *bp = params->bp;
	/*DP(NETIF_MSG_LINK, "bnx2x_direct_read_sfp_module_eeprom:"
					" addr %d, cnt %d\n",
					addr, byte_cnt);*/
	if (byte_cnt > 16) {
		DP(NETIF_MSG_LINK,
		   "Reading from eeprom is limited to 16 bytes\n");
		return -EINVAL;
	}

	/* 4 byte aligned address */
	addr32 = addr & (~0x3);
	do {
		rc = bnx2x_bsc_read(params, phy, 0xa0, addr32, 0, byte_cnt,
				    data_array);
	} while ((rc != 0) && (++cnt < I2C_WA_RETRY_CNT));

	if (rc == 0) {
		for (i = (addr - addr32); i < byte_cnt + (addr - addr32); i++) {
			o_buf[j] = *((u8 *)data_array + i);
			j++;
		}
	}

	return rc;
}

static int bnx2x_8727_read_sfp_module_eeprom(struct bnx2x_phy *phy,
					     struct link_params *params,
					     u16 addr, u8 byte_cnt, u8 *o_buf)
{
	struct bnx2x *bp = params->bp;
	u16 val, i;

	if (byte_cnt > 16) {
		DP(NETIF_MSG_LINK,
		   "Reading from eeprom is limited to 0xf\n");
		return -EINVAL;
	}

	/* Need to read from 1.8000 to clear it */
	bnx2x_cl45_read(bp, phy,
			MDIO_PMA_DEVAD,
			MDIO_PMA_REG_SFP_TWO_WIRE_CTRL,
			&val);

	/* Set the read command byte count */
	bnx2x_cl45_write(bp, phy,
			 MDIO_PMA_DEVAD,
			 MDIO_PMA_REG_SFP_TWO_WIRE_BYTE_CNT,
			 ((byte_cnt < 2) ? 2 : byte_cnt));

	/* Set the read command address */
	bnx2x_cl45_write(bp, phy,
			 MDIO_PMA_DEVAD,
			 MDIO_PMA_REG_SFP_TWO_WIRE_MEM_ADDR,
			 addr);
	/* Set the destination address */
	bnx2x_cl45_write(bp, phy,
			 MDIO_PMA_DEVAD,
			 0x8004,
			 MDIO_PMA_REG_8727_TWO_WIRE_DATA_BUF);

	/* Activate read command */
	bnx2x_cl45_write(bp, phy,
			 MDIO_PMA_DEVAD,
			 MDIO_PMA_REG_SFP_TWO_WIRE_CTRL,
			 0x8002);
	/*
	 * Wait appropriate time for two-wire command to finish before
	 * polling the status register
	 */
	msleep(1);

	/* Wait up to 500us for command complete status */
	for (i = 0; i < 100; i++) {
		bnx2x_cl45_read(bp, phy,
				MDIO_PMA_DEVAD,
				MDIO_PMA_REG_SFP_TWO_WIRE_CTRL, &val);
		if ((val & MDIO_PMA_REG_SFP_TWO_WIRE_CTRL_STATUS_MASK) ==
		    MDIO_PMA_REG_SFP_TWO_WIRE_STATUS_COMPLETE)
			break;
		udelay(5);
	}

	if ((val & MDIO_PMA_REG_SFP_TWO_WIRE_CTRL_STATUS_MASK) !=
		    MDIO_PMA_REG_SFP_TWO_WIRE_STATUS_COMPLETE) {
		DP(NETIF_MSG_LINK,
			 "Got bad status 0x%x when reading from SFP+ EEPROM\n",
			 (val & MDIO_PMA_REG_SFP_TWO_WIRE_CTRL_STATUS_MASK));
		return -EFAULT;
	}

	/* Read the buffer */
	for (i = 0; i < byte_cnt; i++) {
		bnx2x_cl45_read(bp, phy,
				MDIO_PMA_DEVAD,
				MDIO_PMA_REG_8727_TWO_WIRE_DATA_BUF + i, &val);
		o_buf[i] = (u8)(val & MDIO_PMA_REG_8727_TWO_WIRE_DATA_MASK);
	}

	for (i = 0; i < 100; i++) {
		bnx2x_cl45_read(bp, phy,
				MDIO_PMA_DEVAD,
				MDIO_PMA_REG_SFP_TWO_WIRE_CTRL, &val);
		if ((val & MDIO_PMA_REG_SFP_TWO_WIRE_CTRL_STATUS_MASK) ==
		    MDIO_PMA_REG_SFP_TWO_WIRE_STATUS_IDLE)
			return 0;
		msleep(1);
	}

	return -EINVAL;
}

int bnx2x_read_sfp_module_eeprom(struct bnx2x_phy *phy,
				 struct link_params *params, u16 addr,
				 u8 byte_cnt, u8 *o_buf)
{
	int rc = -EINVAL;
	switch (phy->type) {
	case PORT_HW_CFG_XGXS_EXT_PHY_TYPE_BCM8726:
		rc = bnx2x_8726_read_sfp_module_eeprom(phy, params, addr,
						       byte_cnt, o_buf);
	break;
	case PORT_HW_CFG_XGXS_EXT_PHY_TYPE_BCM8727:
	case PORT_HW_CFG_XGXS_EXT_PHY_TYPE_BCM8722:
		rc = bnx2x_8727_read_sfp_module_eeprom(phy, params, addr,
						       byte_cnt, o_buf);
	break;
	case PORT_HW_CFG_XGXS_EXT_PHY_TYPE_DIRECT:
		rc = bnx2x_warpcore_read_sfp_module_eeprom(phy, params, addr,
							   byte_cnt, o_buf);
	break;
	}
	return rc;
}

static int bnx2x_get_edc_mode(struct bnx2x_phy *phy,
			      struct link_params *params,
			      u16 *edc_mode)
{
	struct bnx2x *bp = params->bp;
	u32 sync_offset = 0, phy_idx, media_types;
	u8 val, check_limiting_mode = 0;
	*edc_mode = EDC_MODE_LIMITING;

	phy->media_type = ETH_PHY_UNSPECIFIED;
	/* First check for copper cable */
	if (bnx2x_read_sfp_module_eeprom(phy,
					 params,
					 SFP_EEPROM_CON_TYPE_ADDR,
					 1,
					 &val) != 0) {
		DP(NETIF_MSG_LINK, "Failed to read from SFP+ module EEPROM\n");
		return -EINVAL;
	}

	switch (val) {
	case SFP_EEPROM_CON_TYPE_VAL_COPPER:
	{
		u8 copper_module_type;
		phy->media_type = ETH_PHY_DA_TWINAX;
		/*
		 * Check if its active cable (includes SFP+ module)
		 * of passive cable
		 */
		if (bnx2x_read_sfp_module_eeprom(phy,
					       params,
					       SFP_EEPROM_FC_TX_TECH_ADDR,
					       1,
					       &copper_module_type) != 0) {
			DP(NETIF_MSG_LINK,
				"Failed to read copper-cable-type"
				" from SFP+ EEPROM\n");
			return -EINVAL;
		}

		if (copper_module_type &
		    SFP_EEPROM_FC_TX_TECH_BITMASK_COPPER_ACTIVE) {
			DP(NETIF_MSG_LINK, "Active Copper cable detected\n");
			check_limiting_mode = 1;
		} else if (copper_module_type &
			SFP_EEPROM_FC_TX_TECH_BITMASK_COPPER_PASSIVE) {
				DP(NETIF_MSG_LINK,
				   "Passive Copper cable detected\n");
				*edc_mode =
				      EDC_MODE_PASSIVE_DAC;
		} else {
			DP(NETIF_MSG_LINK,
			   "Unknown copper-cable-type 0x%x !!!\n",
			   copper_module_type);
			return -EINVAL;
		}
		break;
	}
	case SFP_EEPROM_CON_TYPE_VAL_LC:
		phy->media_type = ETH_PHY_SFP_FIBER;
		DP(NETIF_MSG_LINK, "Optic module detected\n");
		check_limiting_mode = 1;
		break;
	default:
		DP(NETIF_MSG_LINK, "Unable to determine module type 0x%x !!!\n",
			 val);
		return -EINVAL;
	}
	sync_offset = params->shmem_base +
		offsetof(struct shmem_region,
			 dev_info.port_hw_config[params->port].media_type);
	media_types = REG_RD(bp, sync_offset);
	/* Update media type for non-PMF sync */
	for (phy_idx = INT_PHY; phy_idx < MAX_PHYS; phy_idx++) {
		if (&(params->phy[phy_idx]) == phy) {
			media_types &= ~(PORT_HW_CFG_MEDIA_TYPE_PHY0_MASK <<
				(PORT_HW_CFG_MEDIA_TYPE_PHY1_SHIFT * phy_idx));
			media_types |= ((phy->media_type &
					PORT_HW_CFG_MEDIA_TYPE_PHY0_MASK) <<
				(PORT_HW_CFG_MEDIA_TYPE_PHY1_SHIFT * phy_idx));
			break;
		}
	}
	REG_WR(bp, sync_offset, media_types);
	if (check_limiting_mode) {
		u8 options[SFP_EEPROM_OPTIONS_SIZE];
		if (bnx2x_read_sfp_module_eeprom(phy,
						 params,
						 SFP_EEPROM_OPTIONS_ADDR,
						 SFP_EEPROM_OPTIONS_SIZE,
						 options) != 0) {
			DP(NETIF_MSG_LINK,
			   "Failed to read Option field from module EEPROM\n");
			return -EINVAL;
		}
		if ((options[0] & SFP_EEPROM_OPTIONS_LINEAR_RX_OUT_MASK))
			*edc_mode = EDC_MODE_LINEAR;
		else
			*edc_mode = EDC_MODE_LIMITING;
	}
	DP(NETIF_MSG_LINK, "EDC mode is set to 0x%x\n", *edc_mode);
	return 0;
}
/*
 * This function read the relevant field from the module (SFP+), and verify it
 * is compliant with this board
 */
static int bnx2x_verify_sfp_module(struct bnx2x_phy *phy,
				   struct link_params *params)
{
	struct bnx2x *bp = params->bp;
	u32 val, cmd;
	u32 fw_resp, fw_cmd_param;
	char vendor_name[SFP_EEPROM_VENDOR_NAME_SIZE+1];
	char vendor_pn[SFP_EEPROM_PART_NO_SIZE+1];
	phy->flags &= ~FLAGS_SFP_NOT_APPROVED;
	val = REG_RD(bp, params->shmem_base +
			 offsetof(struct shmem_region, dev_info.
				  port_feature_config[params->port].config));
	if ((val & PORT_FEAT_CFG_OPT_MDL_ENFRCMNT_MASK) ==
	    PORT_FEAT_CFG_OPT_MDL_ENFRCMNT_NO_ENFORCEMENT) {
		DP(NETIF_MSG_LINK, "NOT enforcing module verification\n");
		return 0;
	}

	if (params->feature_config_flags &
	    FEATURE_CONFIG_BC_SUPPORTS_DUAL_PHY_OPT_MDL_VRFY) {
		/* Use specific phy request */
		cmd = DRV_MSG_CODE_VRFY_SPECIFIC_PHY_OPT_MDL;
	} else if (params->feature_config_flags &
		   FEATURE_CONFIG_BC_SUPPORTS_OPT_MDL_VRFY) {
		/* Use first phy request only in case of non-dual media*/
		if (DUAL_MEDIA(params)) {
			DP(NETIF_MSG_LINK,
			   "FW does not support OPT MDL verification\n");
			return -EINVAL;
		}
		cmd = DRV_MSG_CODE_VRFY_FIRST_PHY_OPT_MDL;
	} else {
		/* No support in OPT MDL detection */
		DP(NETIF_MSG_LINK,
		   "FW does not support OPT MDL verification\n");
		return -EINVAL;
	}

	fw_cmd_param = FW_PARAM_SET(phy->addr, phy->type, phy->mdio_ctrl);
	fw_resp = bnx2x_fw_command(bp, cmd, fw_cmd_param);
	if (fw_resp == FW_MSG_CODE_VRFY_OPT_MDL_SUCCESS) {
		DP(NETIF_MSG_LINK, "Approved module\n");
		return 0;
	}

	/* format the warning message */
	if (bnx2x_read_sfp_module_eeprom(phy,
					 params,
					 SFP_EEPROM_VENDOR_NAME_ADDR,
					 SFP_EEPROM_VENDOR_NAME_SIZE,
					 (u8 *)vendor_name))
		vendor_name[0] = '\0';
	else
		vendor_name[SFP_EEPROM_VENDOR_NAME_SIZE] = '\0';
	if (bnx2x_read_sfp_module_eeprom(phy,
					 params,
					 SFP_EEPROM_PART_NO_ADDR,
					 SFP_EEPROM_PART_NO_SIZE,
					 (u8 *)vendor_pn))
		vendor_pn[0] = '\0';
	else
		vendor_pn[SFP_EEPROM_PART_NO_SIZE] = '\0';

	netdev_err(bp->dev,  "Warning: Unqualified SFP+ module detected,"
			      " Port %d from %s part number %s\n",
			 params->port, vendor_name, vendor_pn);
	if ((val & PORT_FEAT_CFG_OPT_MDL_ENFRCMNT_MASK) !=
	    PORT_FEAT_CFG_OPT_MDL_ENFRCMNT_WARNING_MSG)
		phy->flags |= FLAGS_SFP_NOT_APPROVED;
	return -EINVAL;
}

static int bnx2x_wait_for_sfp_module_initialized(struct bnx2x_phy *phy,
						 struct link_params *params)

{
	u8 val;
	struct bnx2x *bp = params->bp;
	u16 timeout;
	/*
	 * Initialization time after hot-plug may take up to 300ms for
	 * some phys type ( e.g. JDSU )
	 */

	for (timeout = 0; timeout < 60; timeout++) {
		if (bnx2x_read_sfp_module_eeprom(phy, params, 1, 1, &val)
		    == 0) {
			DP(NETIF_MSG_LINK,
			   "SFP+ module initialization took %d ms\n",
			   timeout * 5);
			return 0;
		}
		msleep(5);
	}
	return -EINVAL;
}

static void bnx2x_8727_power_module(struct bnx2x *bp,
				    struct bnx2x_phy *phy,
				    u8 is_power_up) {
	/* Make sure GPIOs are not using for LED mode */
	u16 val;
	/*
	 * In the GPIO register, bit 4 is use to determine if the GPIOs are
	 * operating as INPUT or as OUTPUT. Bit 1 is for input, and 0 for
	 * output
	 * Bits 0-1 determine the GPIOs value for OUTPUT in case bit 4 val is 0
	 * Bits 8-9 determine the GPIOs value for INPUT in case bit 4 val is 1
	 * where the 1st bit is the over-current(only input), and 2nd bit is
	 * for power( only output )
	 *
	 * In case of NOC feature is disabled and power is up, set GPIO control
	 *  as input to enable listening of over-current indication
	 */
	if (phy->flags & FLAGS_NOC)
		return;
	if (is_power_up)
		val = (1<<4);
	else
		/*
		 * Set GPIO control to OUTPUT, and set the power bit
		 * to according to the is_power_up
		 */
		val = (1<<1);

	bnx2x_cl45_write(bp, phy,
			 MDIO_PMA_DEVAD,
			 MDIO_PMA_REG_8727_GPIO_CTRL,
			 val);
}

static int bnx2x_8726_set_limiting_mode(struct bnx2x *bp,
					struct bnx2x_phy *phy,
					u16 edc_mode)
{
	u16 cur_limiting_mode;

	bnx2x_cl45_read(bp, phy,
			MDIO_PMA_DEVAD,
			MDIO_PMA_REG_ROM_VER2,
			&cur_limiting_mode);
	DP(NETIF_MSG_LINK, "Current Limiting mode is 0x%x\n",
		 cur_limiting_mode);

	if (edc_mode == EDC_MODE_LIMITING) {
		DP(NETIF_MSG_LINK, "Setting LIMITING MODE\n");
		bnx2x_cl45_write(bp, phy,
				 MDIO_PMA_DEVAD,
				 MDIO_PMA_REG_ROM_VER2,
				 EDC_MODE_LIMITING);
	} else { /* LRM mode ( default )*/

		DP(NETIF_MSG_LINK, "Setting LRM MODE\n");

		/*
		 * Changing to LRM mode takes quite few seconds. So do it only
		 * if current mode is limiting (default is LRM)
		 */
		if (cur_limiting_mode != EDC_MODE_LIMITING)
			return 0;

		bnx2x_cl45_write(bp, phy,
				 MDIO_PMA_DEVAD,
				 MDIO_PMA_REG_LRM_MODE,
				 0);
		bnx2x_cl45_write(bp, phy,
				 MDIO_PMA_DEVAD,
				 MDIO_PMA_REG_ROM_VER2,
				 0x128);
		bnx2x_cl45_write(bp, phy,
				 MDIO_PMA_DEVAD,
				 MDIO_PMA_REG_MISC_CTRL0,
				 0x4008);
		bnx2x_cl45_write(bp, phy,
				 MDIO_PMA_DEVAD,
				 MDIO_PMA_REG_LRM_MODE,
				 0xaaaa);
	}
	return 0;
}

static int bnx2x_8727_set_limiting_mode(struct bnx2x *bp,
					struct bnx2x_phy *phy,
					u16 edc_mode)
{
	u16 phy_identifier;
	u16 rom_ver2_val;
	bnx2x_cl45_read(bp, phy,
			MDIO_PMA_DEVAD,
			MDIO_PMA_REG_PHY_IDENTIFIER,
			&phy_identifier);

	bnx2x_cl45_write(bp, phy,
			 MDIO_PMA_DEVAD,
			 MDIO_PMA_REG_PHY_IDENTIFIER,
			 (phy_identifier & ~(1<<9)));

	bnx2x_cl45_read(bp, phy,
			MDIO_PMA_DEVAD,
			MDIO_PMA_REG_ROM_VER2,
			&rom_ver2_val);
	/* Keep the MSB 8-bits, and set the LSB 8-bits with the edc_mode */
	bnx2x_cl45_write(bp, phy,
			 MDIO_PMA_DEVAD,
			 MDIO_PMA_REG_ROM_VER2,
			 (rom_ver2_val & 0xff00) | (edc_mode & 0x00ff));

	bnx2x_cl45_write(bp, phy,
			 MDIO_PMA_DEVAD,
			 MDIO_PMA_REG_PHY_IDENTIFIER,
			 (phy_identifier | (1<<9)));

	return 0;
}

static void bnx2x_8727_specific_func(struct bnx2x_phy *phy,
				     struct link_params *params,
				     u32 action)
{
	struct bnx2x *bp = params->bp;

	switch (action) {
	case DISABLE_TX:
		bnx2x_sfp_set_transmitter(params, phy, 0);
		break;
	case ENABLE_TX:
		if (!(phy->flags & FLAGS_SFP_NOT_APPROVED))
			bnx2x_sfp_set_transmitter(params, phy, 1);
		break;
	default:
		DP(NETIF_MSG_LINK, "Function 0x%x not supported by 8727\n",
		   action);
		return;
	}
}

static void bnx2x_set_e1e2_module_fault_led(struct link_params *params,
					   u8 gpio_mode)
{
	struct bnx2x *bp = params->bp;

	u32 fault_led_gpio = REG_RD(bp, params->shmem_base +
			    offsetof(struct shmem_region,
			dev_info.port_hw_config[params->port].sfp_ctrl)) &
		PORT_HW_CFG_FAULT_MODULE_LED_MASK;
	switch (fault_led_gpio) {
	case PORT_HW_CFG_FAULT_MODULE_LED_DISABLED:
		return;
	case PORT_HW_CFG_FAULT_MODULE_LED_GPIO0:
	case PORT_HW_CFG_FAULT_MODULE_LED_GPIO1:
	case PORT_HW_CFG_FAULT_MODULE_LED_GPIO2:
	case PORT_HW_CFG_FAULT_MODULE_LED_GPIO3:
	{
		u8 gpio_port = bnx2x_get_gpio_port(params);
		u16 gpio_pin = fault_led_gpio -
			PORT_HW_CFG_FAULT_MODULE_LED_GPIO0;
		DP(NETIF_MSG_LINK, "Set fault module-detected led "
				   "pin %x port %x mode %x\n",
			       gpio_pin, gpio_port, gpio_mode);
		bnx2x_set_gpio(bp, gpio_pin, gpio_mode, gpio_port);
	}
	break;
	default:
		DP(NETIF_MSG_LINK, "Error: Invalid fault led mode 0x%x\n",
			       fault_led_gpio);
	}
}

static void bnx2x_set_e3_module_fault_led(struct link_params *params,
					  u8 gpio_mode)
{
	u32 pin_cfg;
	u8 port = params->port;
	struct bnx2x *bp = params->bp;
	pin_cfg = (REG_RD(bp, params->shmem_base +
			 offsetof(struct shmem_region,
				  dev_info.port_hw_config[port].e3_sfp_ctrl)) &
		PORT_HW_CFG_E3_FAULT_MDL_LED_MASK) >>
		PORT_HW_CFG_E3_FAULT_MDL_LED_SHIFT;
	DP(NETIF_MSG_LINK, "Setting Fault LED to %d using pin cfg %d\n",
		       gpio_mode, pin_cfg);
	bnx2x_set_cfg_pin(bp, pin_cfg, gpio_mode);
}

static void bnx2x_set_sfp_module_fault_led(struct link_params *params,
					   u8 gpio_mode)
{
	struct bnx2x *bp = params->bp;
	DP(NETIF_MSG_LINK, "Setting SFP+ module fault LED to %d\n", gpio_mode);
	if (CHIP_IS_E3(bp)) {
		/*
		 * Low ==> if SFP+ module is supported otherwise
		 * High ==> if SFP+ module is not on the approved vendor list
		 */
		bnx2x_set_e3_module_fault_led(params, gpio_mode);
	} else
		bnx2x_set_e1e2_module_fault_led(params, gpio_mode);
}

static void bnx2x_warpcore_power_module(struct link_params *params,
					struct bnx2x_phy *phy,
					u8 power)
{
	u32 pin_cfg;
	struct bnx2x *bp = params->bp;

	pin_cfg = (REG_RD(bp, params->shmem_base +
			  offsetof(struct shmem_region,
			dev_info.port_hw_config[params->port].e3_sfp_ctrl)) &
			PORT_HW_CFG_E3_PWR_DIS_MASK) >>
			PORT_HW_CFG_E3_PWR_DIS_SHIFT;

	if (pin_cfg == PIN_CFG_NA)
		return;
	DP(NETIF_MSG_LINK, "Setting SFP+ module power to %d using pin cfg %d\n",
		       power, pin_cfg);
	/*
	 * Low ==> corresponding SFP+ module is powered
	 * high ==> the SFP+ module is powered down
	 */
	bnx2x_set_cfg_pin(bp, pin_cfg, power ^ 1);
}

static void bnx2x_warpcore_hw_reset(struct bnx2x_phy *phy,
				    struct link_params *params)
{
	struct bnx2x *bp = params->bp;
	bnx2x_warpcore_power_module(params, phy, 0);
	/* Put Warpcore in low power mode */
	REG_WR(bp, MISC_REG_WC0_RESET, 0x0c0e);

	/* Put LCPLL in low power mode */
	REG_WR(bp, MISC_REG_LCPLL_E40_PWRDWN, 1);
	REG_WR(bp, MISC_REG_LCPLL_E40_RESETB_ANA, 0);
	REG_WR(bp, MISC_REG_LCPLL_E40_RESETB_DIG, 0);
}

static void bnx2x_power_sfp_module(struct link_params *params,
				   struct bnx2x_phy *phy,
				   u8 power)
{
	struct bnx2x *bp = params->bp;
	DP(NETIF_MSG_LINK, "Setting SFP+ power to %x\n", power);

	switch (phy->type) {
	case PORT_HW_CFG_XGXS_EXT_PHY_TYPE_BCM8727:
	case PORT_HW_CFG_XGXS_EXT_PHY_TYPE_BCM8722:
		bnx2x_8727_power_module(params->bp, phy, power);
		break;
	case PORT_HW_CFG_XGXS_EXT_PHY_TYPE_DIRECT:
		bnx2x_warpcore_power_module(params, phy, power);
		break;
	default:
		break;
	}
}
static void bnx2x_warpcore_set_limiting_mode(struct link_params *params,
					     struct bnx2x_phy *phy,
					     u16 edc_mode)
{
	u16 val = 0;
	u16 mode = MDIO_WC_REG_UC_INFO_B1_FIRMWARE_MODE_DEFAULT;
	struct bnx2x *bp = params->bp;

	u8 lane = bnx2x_get_warpcore_lane(phy, params);
	/* This is a global register which controls all lanes */
	bnx2x_cl45_read(bp, phy, MDIO_WC_DEVAD,
			MDIO_WC_REG_UC_INFO_B1_FIRMWARE_MODE, &val);
	val &= ~(0xf << (lane << 2));

	switch (edc_mode) {
	case EDC_MODE_LINEAR:
	case EDC_MODE_LIMITING:
		mode = MDIO_WC_REG_UC_INFO_B1_FIRMWARE_MODE_DEFAULT;
		break;
	case EDC_MODE_PASSIVE_DAC:
		mode = MDIO_WC_REG_UC_INFO_B1_FIRMWARE_MODE_SFP_DAC;
		break;
	default:
		break;
	}

	val |= (mode << (lane << 2));
	bnx2x_cl45_write(bp, phy, MDIO_WC_DEVAD,
			 MDIO_WC_REG_UC_INFO_B1_FIRMWARE_MODE, val);
	/* A must read */
	bnx2x_cl45_read(bp, phy, MDIO_WC_DEVAD,
			MDIO_WC_REG_UC_INFO_B1_FIRMWARE_MODE, &val);

	/* Restart microcode to re-read the new mode */
	bnx2x_warpcore_reset_lane(bp, phy, 1);
	bnx2x_warpcore_reset_lane(bp, phy, 0);

}

static void bnx2x_set_limiting_mode(struct link_params *params,
				    struct bnx2x_phy *phy,
				    u16 edc_mode)
{
	switch (phy->type) {
	case PORT_HW_CFG_XGXS_EXT_PHY_TYPE_BCM8726:
		bnx2x_8726_set_limiting_mode(params->bp, phy, edc_mode);
		break;
	case PORT_HW_CFG_XGXS_EXT_PHY_TYPE_BCM8727:
	case PORT_HW_CFG_XGXS_EXT_PHY_TYPE_BCM8722:
		bnx2x_8727_set_limiting_mode(params->bp, phy, edc_mode);
		break;
	case PORT_HW_CFG_XGXS_EXT_PHY_TYPE_DIRECT:
		bnx2x_warpcore_set_limiting_mode(params, phy, edc_mode);
		break;
	}
}

int bnx2x_sfp_module_detection(struct bnx2x_phy *phy,
			       struct link_params *params)
{
	struct bnx2x *bp = params->bp;
	u16 edc_mode;
	int rc = 0;

	u32 val = REG_RD(bp, params->shmem_base +
			     offsetof(struct shmem_region, dev_info.
				     port_feature_config[params->port].config));

	DP(NETIF_MSG_LINK, "SFP+ module plugged in/out detected on port %d\n",
		 params->port);
	/* Power up module */
	bnx2x_power_sfp_module(params, phy, 1);
	if (bnx2x_get_edc_mode(phy, params, &edc_mode) != 0) {
		DP(NETIF_MSG_LINK, "Failed to get valid module type\n");
		return -EINVAL;
	} else if (bnx2x_verify_sfp_module(phy, params) != 0) {
		/* check SFP+ module compatibility */
		DP(NETIF_MSG_LINK, "Module verification failed!!\n");
		rc = -EINVAL;
		/* Turn on fault module-detected led */
		bnx2x_set_sfp_module_fault_led(params,
					       MISC_REGISTERS_GPIO_HIGH);

		/* Check if need to power down the SFP+ module */
		if ((val & PORT_FEAT_CFG_OPT_MDL_ENFRCMNT_MASK) ==
		     PORT_FEAT_CFG_OPT_MDL_ENFRCMNT_POWER_DOWN) {
			DP(NETIF_MSG_LINK, "Shutdown SFP+ module!!\n");
			bnx2x_power_sfp_module(params, phy, 0);
			return rc;
		}
	} else {
		/* Turn off fault module-detected led */
		bnx2x_set_sfp_module_fault_led(params, MISC_REGISTERS_GPIO_LOW);
	}

	/*
	 * Check and set limiting mode / LRM mode on 8726. On 8727 it
	 * is done automatically
	 */
	bnx2x_set_limiting_mode(params, phy, edc_mode);

	/*
	 * Enable transmit for this module if the module is approved, or
	 * if unapproved modules should also enable the Tx laser
	 */
	if (rc == 0 ||
	    (val & PORT_FEAT_CFG_OPT_MDL_ENFRCMNT_MASK) !=
	    PORT_FEAT_CFG_OPT_MDL_ENFRCMNT_DISABLE_TX_LASER)
		bnx2x_sfp_set_transmitter(params, phy, 1);
	else
		bnx2x_sfp_set_transmitter(params, phy, 0);

	return rc;
}

void bnx2x_handle_module_detect_int(struct link_params *params)
{
	struct bnx2x *bp = params->bp;
	struct bnx2x_phy *phy;
	u32 gpio_val;
	u8 gpio_num, gpio_port;
	if (CHIP_IS_E3(bp))
		phy = &params->phy[INT_PHY];
	else
		phy = &params->phy[EXT_PHY1];

	if (bnx2x_get_mod_abs_int_cfg(bp, params->chip_id, params->shmem_base,
				      params->port, &gpio_num, &gpio_port) ==
	    -EINVAL) {
		DP(NETIF_MSG_LINK, "Failed to get MOD_ABS interrupt config\n");
		return;
	}

	/* Set valid module led off */
	bnx2x_set_sfp_module_fault_led(params, MISC_REGISTERS_GPIO_HIGH);

	/* Get current gpio val reflecting module plugged in / out*/
	gpio_val = bnx2x_get_gpio(bp, gpio_num, gpio_port);

	/* Call the handling function in case module is detected */
	if (gpio_val == 0) {
		bnx2x_power_sfp_module(params, phy, 1);
		bnx2x_set_gpio_int(bp, gpio_num,
				   MISC_REGISTERS_GPIO_INT_OUTPUT_CLR,
				   gpio_port);
		if (bnx2x_wait_for_sfp_module_initialized(phy, params) == 0)
			bnx2x_sfp_module_detection(phy, params);
		else
			DP(NETIF_MSG_LINK, "SFP+ module is not initialized\n");
	} else {
		u32 val = REG_RD(bp, params->shmem_base +
				 offsetof(struct shmem_region, dev_info.
					  port_feature_config[params->port].
					  config));
		bnx2x_set_gpio_int(bp, gpio_num,
				   MISC_REGISTERS_GPIO_INT_OUTPUT_SET,
				   gpio_port);
		/*
		 * Module was plugged out.
		 * Disable transmit for this module
		 */
		phy->media_type = ETH_PHY_NOT_PRESENT;
		if (((val & PORT_FEAT_CFG_OPT_MDL_ENFRCMNT_MASK) ==
		     PORT_FEAT_CFG_OPT_MDL_ENFRCMNT_DISABLE_TX_LASER) ||
		    CHIP_IS_E3(bp))
			bnx2x_sfp_set_transmitter(params, phy, 0);
	}
}

/******************************************************************/
/*		Used by 8706 and 8727                             */
/******************************************************************/
static void bnx2x_sfp_mask_fault(struct bnx2x *bp,
				 struct bnx2x_phy *phy,
				 u16 alarm_status_offset,
				 u16 alarm_ctrl_offset)
{
	u16 alarm_status, val;
	bnx2x_cl45_read(bp, phy,
			MDIO_PMA_DEVAD, alarm_status_offset,
			&alarm_status);
	bnx2x_cl45_read(bp, phy,
			MDIO_PMA_DEVAD, alarm_status_offset,
			&alarm_status);
	/* Mask or enable the fault event. */
	bnx2x_cl45_read(bp, phy, MDIO_PMA_DEVAD, alarm_ctrl_offset, &val);
	if (alarm_status & (1<<0))
		val &= ~(1<<0);
	else
		val |= (1<<0);
	bnx2x_cl45_write(bp, phy, MDIO_PMA_DEVAD, alarm_ctrl_offset, val);
}
/******************************************************************/
/*		common BCM8706/BCM8726 PHY SECTION		  */
/******************************************************************/
static u8 bnx2x_8706_8726_read_status(struct bnx2x_phy *phy,
				      struct link_params *params,
				      struct link_vars *vars)
{
	u8 link_up = 0;
	u16 val1, val2, rx_sd, pcs_status;
	struct bnx2x *bp = params->bp;
	DP(NETIF_MSG_LINK, "XGXS 8706/8726\n");
	/* Clear RX Alarm*/
	bnx2x_cl45_read(bp, phy,
			MDIO_PMA_DEVAD, MDIO_PMA_LASI_RXSTAT, &val2);

	bnx2x_sfp_mask_fault(bp, phy, MDIO_PMA_LASI_TXSTAT,
			     MDIO_PMA_LASI_TXCTRL);

	/* clear LASI indication*/
	bnx2x_cl45_read(bp, phy,
			MDIO_PMA_DEVAD, MDIO_PMA_LASI_STAT, &val1);
	bnx2x_cl45_read(bp, phy,
			MDIO_PMA_DEVAD, MDIO_PMA_LASI_STAT, &val2);
	DP(NETIF_MSG_LINK, "8706/8726 LASI status 0x%x--> 0x%x\n", val1, val2);

	bnx2x_cl45_read(bp, phy,
			MDIO_PMA_DEVAD, MDIO_PMA_REG_RX_SD, &rx_sd);
	bnx2x_cl45_read(bp, phy,
			MDIO_PCS_DEVAD, MDIO_PCS_REG_STATUS, &pcs_status);
	bnx2x_cl45_read(bp, phy,
			MDIO_AN_DEVAD, MDIO_AN_REG_LINK_STATUS, &val2);
	bnx2x_cl45_read(bp, phy,
			MDIO_AN_DEVAD, MDIO_AN_REG_LINK_STATUS, &val2);

	DP(NETIF_MSG_LINK, "8706/8726 rx_sd 0x%x pcs_status 0x%x 1Gbps"
			" link_status 0x%x\n", rx_sd, pcs_status, val2);
	/*
	 * link is up if both bit 0 of pmd_rx_sd and bit 0 of pcs_status
	 * are set, or if the autoneg bit 1 is set
	 */
	link_up = ((rx_sd & pcs_status & 0x1) || (val2 & (1<<1)));
	if (link_up) {
		if (val2 & (1<<1))
			vars->line_speed = SPEED_1000;
		else
			vars->line_speed = SPEED_10000;
		bnx2x_ext_phy_resolve_fc(phy, params, vars);
		vars->duplex = DUPLEX_FULL;
	}

	/* Capture 10G link fault. Read twice to clear stale value. */
	if (vars->line_speed == SPEED_10000) {
		bnx2x_cl45_read(bp, phy, MDIO_PMA_DEVAD,
			    MDIO_PMA_LASI_TXSTAT, &val1);
		bnx2x_cl45_read(bp, phy, MDIO_PMA_DEVAD,
			    MDIO_PMA_LASI_TXSTAT, &val1);
		if (val1 & (1<<0))
			vars->fault_detected = 1;
	}

	return link_up;
}

/******************************************************************/
/*			BCM8706 PHY SECTION			  */
/******************************************************************/
static u8 bnx2x_8706_config_init(struct bnx2x_phy *phy,
				 struct link_params *params,
				 struct link_vars *vars)
{
	u32 tx_en_mode;
	u16 cnt, val, tmp1;
	struct bnx2x *bp = params->bp;

	bnx2x_set_gpio(bp, MISC_REGISTERS_GPIO_2,
		       MISC_REGISTERS_GPIO_OUTPUT_HIGH, params->port);
	/* HW reset */
	bnx2x_ext_phy_hw_reset(bp, params->port);
	bnx2x_cl45_write(bp, phy, MDIO_PMA_DEVAD, MDIO_PMA_REG_CTRL, 0xa040);
	bnx2x_wait_reset_complete(bp, phy, params);

	/* Wait until fw is loaded */
	for (cnt = 0; cnt < 100; cnt++) {
		bnx2x_cl45_read(bp, phy,
				MDIO_PMA_DEVAD, MDIO_PMA_REG_ROM_VER1, &val);
		if (val)
			break;
		msleep(10);
	}
	DP(NETIF_MSG_LINK, "XGXS 8706 is initialized after %d ms\n", cnt);
	if ((params->feature_config_flags &
	     FEATURE_CONFIG_OVERRIDE_PREEMPHASIS_ENABLED)) {
		u8 i;
		u16 reg;
		for (i = 0; i < 4; i++) {
			reg = MDIO_XS_8706_REG_BANK_RX0 +
				i*(MDIO_XS_8706_REG_BANK_RX1 -
				   MDIO_XS_8706_REG_BANK_RX0);
			bnx2x_cl45_read(bp, phy, MDIO_XS_DEVAD, reg, &val);
			/* Clear first 3 bits of the control */
			val &= ~0x7;
			/* Set control bits according to configuration */
			val |= (phy->rx_preemphasis[i] & 0x7);
			DP(NETIF_MSG_LINK, "Setting RX Equalizer to BCM8706"
				   " reg 0x%x <-- val 0x%x\n", reg, val);
			bnx2x_cl45_write(bp, phy, MDIO_XS_DEVAD, reg, val);
		}
	}
	/* Force speed */
	if (phy->req_line_speed == SPEED_10000) {
		DP(NETIF_MSG_LINK, "XGXS 8706 force 10Gbps\n");

		bnx2x_cl45_write(bp, phy,
				 MDIO_PMA_DEVAD,
				 MDIO_PMA_REG_DIGITAL_CTRL, 0x400);
		bnx2x_cl45_write(bp, phy,
				 MDIO_PMA_DEVAD, MDIO_PMA_LASI_TXCTRL,
				 0);
		/* Arm LASI for link and Tx fault. */
		bnx2x_cl45_write(bp, phy,
				 MDIO_PMA_DEVAD, MDIO_PMA_LASI_CTRL, 3);
	} else {
		/* Force 1Gbps using autoneg with 1G advertisement */

		/* Allow CL37 through CL73 */
		DP(NETIF_MSG_LINK, "XGXS 8706 AutoNeg\n");
		bnx2x_cl45_write(bp, phy,
				 MDIO_AN_DEVAD, MDIO_AN_REG_CL37_CL73, 0x040c);

		/* Enable Full-Duplex advertisement on CL37 */
		bnx2x_cl45_write(bp, phy,
				 MDIO_AN_DEVAD, MDIO_AN_REG_CL37_FC_LP, 0x0020);
		/* Enable CL37 AN */
		bnx2x_cl45_write(bp, phy,
				 MDIO_AN_DEVAD, MDIO_AN_REG_CL37_AN, 0x1000);
		/* 1G support */
		bnx2x_cl45_write(bp, phy,
				 MDIO_AN_DEVAD, MDIO_AN_REG_ADV, (1<<5));

		/* Enable clause 73 AN */
		bnx2x_cl45_write(bp, phy,
				 MDIO_AN_DEVAD, MDIO_AN_REG_CTRL, 0x1200);
		bnx2x_cl45_write(bp, phy,
				 MDIO_PMA_DEVAD, MDIO_PMA_LASI_RXCTRL,
				 0x0400);
		bnx2x_cl45_write(bp, phy,
				 MDIO_PMA_DEVAD, MDIO_PMA_LASI_CTRL,
				 0x0004);
	}
	bnx2x_save_bcm_spirom_ver(bp, phy, params->port);

	/*
	 * If TX Laser is controlled by GPIO_0, do not let PHY go into low
	 * power mode, if TX Laser is disabled
	 */

	tx_en_mode = REG_RD(bp, params->shmem_base +
			    offsetof(struct shmem_region,
				dev_info.port_hw_config[params->port].sfp_ctrl))
			& PORT_HW_CFG_TX_LASER_MASK;

	if (tx_en_mode == PORT_HW_CFG_TX_LASER_GPIO0) {
		DP(NETIF_MSG_LINK, "Enabling TXONOFF_PWRDN_DIS\n");
		bnx2x_cl45_read(bp, phy,
			MDIO_PMA_DEVAD, MDIO_PMA_REG_DIGITAL_CTRL, &tmp1);
		tmp1 |= 0x1;
		bnx2x_cl45_write(bp, phy,
			MDIO_PMA_DEVAD, MDIO_PMA_REG_DIGITAL_CTRL, tmp1);
	}

	return 0;
}

static int bnx2x_8706_read_status(struct bnx2x_phy *phy,
				  struct link_params *params,
				  struct link_vars *vars)
{
	return bnx2x_8706_8726_read_status(phy, params, vars);
}

/******************************************************************/
/*			BCM8726 PHY SECTION			  */
/******************************************************************/
static void bnx2x_8726_config_loopback(struct bnx2x_phy *phy,
				       struct link_params *params)
{
	struct bnx2x *bp = params->bp;
	DP(NETIF_MSG_LINK, "PMA/PMD ext_phy_loopback: 8726\n");
	bnx2x_cl45_write(bp, phy, MDIO_PMA_DEVAD, MDIO_PMA_REG_CTRL, 0x0001);
}

static void bnx2x_8726_external_rom_boot(struct bnx2x_phy *phy,
					 struct link_params *params)
{
	struct bnx2x *bp = params->bp;
	/* Need to wait 100ms after reset */
	msleep(100);

	/* Micro controller re-boot */
	bnx2x_cl45_write(bp, phy,
			 MDIO_PMA_DEVAD, MDIO_PMA_REG_GEN_CTRL, 0x018B);

	/* Set soft reset */
	bnx2x_cl45_write(bp, phy,
			 MDIO_PMA_DEVAD,
			 MDIO_PMA_REG_GEN_CTRL,
			 MDIO_PMA_REG_GEN_CTRL_ROM_MICRO_RESET);

	bnx2x_cl45_write(bp, phy,
			 MDIO_PMA_DEVAD,
			 MDIO_PMA_REG_MISC_CTRL1, 0x0001);

	bnx2x_cl45_write(bp, phy,
			 MDIO_PMA_DEVAD,
			 MDIO_PMA_REG_GEN_CTRL,
			 MDIO_PMA_REG_GEN_CTRL_ROM_RESET_INTERNAL_MP);

	/* wait for 150ms for microcode load */
	msleep(150);

	/* Disable serial boot control, tristates pins SS_N, SCK, MOSI, MISO */
	bnx2x_cl45_write(bp, phy,
			 MDIO_PMA_DEVAD,
			 MDIO_PMA_REG_MISC_CTRL1, 0x0000);

	msleep(200);
	bnx2x_save_bcm_spirom_ver(bp, phy, params->port);
}

static u8 bnx2x_8726_read_status(struct bnx2x_phy *phy,
				 struct link_params *params,
				 struct link_vars *vars)
{
	struct bnx2x *bp = params->bp;
	u16 val1;
	u8 link_up = bnx2x_8706_8726_read_status(phy, params, vars);
	if (link_up) {
		bnx2x_cl45_read(bp, phy,
				MDIO_PMA_DEVAD, MDIO_PMA_REG_PHY_IDENTIFIER,
				&val1);
		if (val1 & (1<<15)) {
			DP(NETIF_MSG_LINK, "Tx is disabled\n");
			link_up = 0;
			vars->line_speed = 0;
		}
	}
	return link_up;
}


static int bnx2x_8726_config_init(struct bnx2x_phy *phy,
				  struct link_params *params,
				  struct link_vars *vars)
{
	struct bnx2x *bp = params->bp;
	DP(NETIF_MSG_LINK, "Initializing BCM8726\n");

	bnx2x_cl45_write(bp, phy, MDIO_PMA_DEVAD, MDIO_PMA_REG_CTRL, 1<<15);
	bnx2x_wait_reset_complete(bp, phy, params);

	bnx2x_8726_external_rom_boot(phy, params);

	/*
	 * Need to call module detected on initialization since the module
	 * detection triggered by actual module insertion might occur before
	 * driver is loaded, and when driver is loaded, it reset all
	 * registers, including the transmitter
	 */
	bnx2x_sfp_module_detection(phy, params);

	if (phy->req_line_speed == SPEED_1000) {
		DP(NETIF_MSG_LINK, "Setting 1G force\n");
		bnx2x_cl45_write(bp, phy,
				 MDIO_PMA_DEVAD, MDIO_PMA_REG_CTRL, 0x40);
		bnx2x_cl45_write(bp, phy,
				 MDIO_PMA_DEVAD, MDIO_PMA_REG_10G_CTRL2, 0xD);
		bnx2x_cl45_write(bp, phy,
				 MDIO_PMA_DEVAD, MDIO_PMA_LASI_CTRL, 0x5);
		bnx2x_cl45_write(bp, phy,
				 MDIO_PMA_DEVAD, MDIO_PMA_LASI_RXCTRL,
				 0x400);
	} else if ((phy->req_line_speed == SPEED_AUTO_NEG) &&
		   (phy->speed_cap_mask &
		      PORT_HW_CFG_SPEED_CAPABILITY_D0_1G) &&
		   ((phy->speed_cap_mask &
		      PORT_HW_CFG_SPEED_CAPABILITY_D0_10G) !=
		    PORT_HW_CFG_SPEED_CAPABILITY_D0_10G)) {
		DP(NETIF_MSG_LINK, "Setting 1G clause37\n");
		/* Set Flow control */
		bnx2x_ext_phy_set_pause(params, phy, vars);
		bnx2x_cl45_write(bp, phy,
				 MDIO_AN_DEVAD, MDIO_AN_REG_ADV, 0x20);
		bnx2x_cl45_write(bp, phy,
				 MDIO_AN_DEVAD, MDIO_AN_REG_CL37_CL73, 0x040c);
		bnx2x_cl45_write(bp, phy,
				 MDIO_AN_DEVAD, MDIO_AN_REG_CL37_FC_LD, 0x0020);
		bnx2x_cl45_write(bp, phy,
				 MDIO_AN_DEVAD, MDIO_AN_REG_CL37_AN, 0x1000);
		bnx2x_cl45_write(bp, phy,
				MDIO_AN_DEVAD, MDIO_AN_REG_CTRL, 0x1200);
		/*
		 * Enable RX-ALARM control to receive interrupt for 1G speed
		 * change
		 */
		bnx2x_cl45_write(bp, phy,
				 MDIO_PMA_DEVAD, MDIO_PMA_LASI_CTRL, 0x4);
		bnx2x_cl45_write(bp, phy,
				 MDIO_PMA_DEVAD, MDIO_PMA_LASI_RXCTRL,
				 0x400);

	} else { /* Default 10G. Set only LASI control */
		bnx2x_cl45_write(bp, phy,
				 MDIO_PMA_DEVAD, MDIO_PMA_LASI_CTRL, 1);
	}

	/* Set TX PreEmphasis if needed */
	if ((params->feature_config_flags &
	     FEATURE_CONFIG_OVERRIDE_PREEMPHASIS_ENABLED)) {
		DP(NETIF_MSG_LINK,
		   "Setting TX_CTRL1 0x%x, TX_CTRL2 0x%x\n",
			 phy->tx_preemphasis[0],
			 phy->tx_preemphasis[1]);
		bnx2x_cl45_write(bp, phy,
				 MDIO_PMA_DEVAD,
				 MDIO_PMA_REG_8726_TX_CTRL1,
				 phy->tx_preemphasis[0]);

		bnx2x_cl45_write(bp, phy,
				 MDIO_PMA_DEVAD,
				 MDIO_PMA_REG_8726_TX_CTRL2,
				 phy->tx_preemphasis[1]);
	}

	return 0;

}

static void bnx2x_8726_link_reset(struct bnx2x_phy *phy,
				  struct link_params *params)
{
	struct bnx2x *bp = params->bp;
	DP(NETIF_MSG_LINK, "bnx2x_8726_link_reset port %d\n", params->port);
	/* Set serial boot control for external load */
	bnx2x_cl45_write(bp, phy,
			 MDIO_PMA_DEVAD,
			 MDIO_PMA_REG_GEN_CTRL, 0x0001);
}

/******************************************************************/
/*			BCM8727 PHY SECTION			  */
/******************************************************************/

static void bnx2x_8727_set_link_led(struct bnx2x_phy *phy,
				    struct link_params *params, u8 mode)
{
	struct bnx2x *bp = params->bp;
	u16 led_mode_bitmask = 0;
	u16 gpio_pins_bitmask = 0;
	u16 val;
	/* Only NOC flavor requires to set the LED specifically */
	if (!(phy->flags & FLAGS_NOC))
		return;
	switch (mode) {
	case LED_MODE_FRONT_PANEL_OFF:
	case LED_MODE_OFF:
		led_mode_bitmask = 0;
		gpio_pins_bitmask = 0x03;
		break;
	case LED_MODE_ON:
		led_mode_bitmask = 0;
		gpio_pins_bitmask = 0x02;
		break;
	case LED_MODE_OPER:
		led_mode_bitmask = 0x60;
		gpio_pins_bitmask = 0x11;
		break;
	}
	bnx2x_cl45_read(bp, phy,
			MDIO_PMA_DEVAD,
			MDIO_PMA_REG_8727_PCS_OPT_CTRL,
			&val);
	val &= 0xff8f;
	val |= led_mode_bitmask;
	bnx2x_cl45_write(bp, phy,
			 MDIO_PMA_DEVAD,
			 MDIO_PMA_REG_8727_PCS_OPT_CTRL,
			 val);
	bnx2x_cl45_read(bp, phy,
			MDIO_PMA_DEVAD,
			MDIO_PMA_REG_8727_GPIO_CTRL,
			&val);
	val &= 0xffe0;
	val |= gpio_pins_bitmask;
	bnx2x_cl45_write(bp, phy,
			 MDIO_PMA_DEVAD,
			 MDIO_PMA_REG_8727_GPIO_CTRL,
			 val);
}
static void bnx2x_8727_hw_reset(struct bnx2x_phy *phy,
				struct link_params *params) {
	u32 swap_val, swap_override;
	u8 port;
	/*
	 * The PHY reset is controlled by GPIO 1. Fake the port number
	 * to cancel the swap done in set_gpio()
	 */
	struct bnx2x *bp = params->bp;
	swap_val = REG_RD(bp, NIG_REG_PORT_SWAP);
	swap_override = REG_RD(bp, NIG_REG_STRAP_OVERRIDE);
	port = (swap_val && swap_override) ^ 1;
	bnx2x_set_gpio(bp, MISC_REGISTERS_GPIO_1,
		       MISC_REGISTERS_GPIO_OUTPUT_LOW, port);
}

static int bnx2x_8727_config_init(struct bnx2x_phy *phy,
				  struct link_params *params,
				  struct link_vars *vars)
{
	u32 tx_en_mode;
	u16 tmp1, val, mod_abs, tmp2;
	u16 rx_alarm_ctrl_val;
	u16 lasi_ctrl_val;
	struct bnx2x *bp = params->bp;
	/* Enable PMD link, MOD_ABS_FLT, and 1G link alarm */

	bnx2x_wait_reset_complete(bp, phy, params);
	rx_alarm_ctrl_val = (1<<2) | (1<<5) ;
	/* Should be 0x6 to enable XS on Tx side. */
	lasi_ctrl_val = 0x0006;

	DP(NETIF_MSG_LINK, "Initializing BCM8727\n");
	/* enable LASI */
	bnx2x_cl45_write(bp, phy,
			 MDIO_PMA_DEVAD, MDIO_PMA_LASI_RXCTRL,
			 rx_alarm_ctrl_val);
	bnx2x_cl45_write(bp, phy,
			 MDIO_PMA_DEVAD, MDIO_PMA_LASI_TXCTRL,
			 0);
	bnx2x_cl45_write(bp, phy,
			 MDIO_PMA_DEVAD, MDIO_PMA_LASI_CTRL, lasi_ctrl_val);

	/*
	 * Initially configure MOD_ABS to interrupt when module is
	 * presence( bit 8)
	 */
	bnx2x_cl45_read(bp, phy,
			MDIO_PMA_DEVAD, MDIO_PMA_REG_PHY_IDENTIFIER, &mod_abs);
	/*
	 * Set EDC off by setting OPTXLOS signal input to low (bit 9).
	 * When the EDC is off it locks onto a reference clock and avoids
	 * becoming 'lost'
	 */
	mod_abs &= ~(1<<8);
	if (!(phy->flags & FLAGS_NOC))
		mod_abs &= ~(1<<9);
	bnx2x_cl45_write(bp, phy,
			 MDIO_PMA_DEVAD, MDIO_PMA_REG_PHY_IDENTIFIER, mod_abs);


	/* Enable/Disable PHY transmitter output */
	bnx2x_set_disable_pmd_transmit(params, phy, 0);

	/* Make MOD_ABS give interrupt on change */
	bnx2x_cl45_read(bp, phy, MDIO_PMA_DEVAD, MDIO_PMA_REG_8727_PCS_OPT_CTRL,
			&val);
	val |= (1<<12);
	if (phy->flags & FLAGS_NOC)
		val |= (3<<5);

	/*
	 * Set 8727 GPIOs to input to allow reading from the 8727 GPIO0
	 * status which reflect SFP+ module over-current
	 */
	if (!(phy->flags & FLAGS_NOC))
		val &= 0xff8f; /* Reset bits 4-6 */
	bnx2x_cl45_write(bp, phy,
			 MDIO_PMA_DEVAD, MDIO_PMA_REG_8727_PCS_OPT_CTRL, val);

	bnx2x_8727_power_module(bp, phy, 1);

	bnx2x_cl45_read(bp, phy,
			MDIO_PMA_DEVAD, MDIO_PMA_REG_M8051_MSGOUT_REG, &tmp1);

	bnx2x_cl45_read(bp, phy,
			MDIO_PMA_DEVAD, MDIO_PMA_LASI_RXSTAT, &tmp1);

	/* Set option 1G speed */
	if (phy->req_line_speed == SPEED_1000) {
		DP(NETIF_MSG_LINK, "Setting 1G force\n");
		bnx2x_cl45_write(bp, phy,
				 MDIO_PMA_DEVAD, MDIO_PMA_REG_CTRL, 0x40);
		bnx2x_cl45_write(bp, phy,
				 MDIO_PMA_DEVAD, MDIO_PMA_REG_10G_CTRL2, 0xD);
		bnx2x_cl45_read(bp, phy,
				MDIO_PMA_DEVAD, MDIO_PMA_REG_10G_CTRL2, &tmp1);
		DP(NETIF_MSG_LINK, "1.7 = 0x%x\n", tmp1);
		/*
		 * Power down the XAUI until link is up in case of dual-media
		 * and 1G
		 */
		if (DUAL_MEDIA(params)) {
			bnx2x_cl45_read(bp, phy,
					MDIO_PMA_DEVAD,
					MDIO_PMA_REG_8727_PCS_GP, &val);
			val |= (3<<10);
			bnx2x_cl45_write(bp, phy,
					 MDIO_PMA_DEVAD,
					 MDIO_PMA_REG_8727_PCS_GP, val);
		}
	} else if ((phy->req_line_speed == SPEED_AUTO_NEG) &&
		   ((phy->speed_cap_mask &
		     PORT_HW_CFG_SPEED_CAPABILITY_D0_1G)) &&
		   ((phy->speed_cap_mask &
		      PORT_HW_CFG_SPEED_CAPABILITY_D0_10G) !=
		   PORT_HW_CFG_SPEED_CAPABILITY_D0_10G)) {

		DP(NETIF_MSG_LINK, "Setting 1G clause37\n");
		bnx2x_cl45_write(bp, phy,
				 MDIO_AN_DEVAD, MDIO_AN_REG_8727_MISC_CTRL, 0);
		bnx2x_cl45_write(bp, phy,
				 MDIO_AN_DEVAD, MDIO_AN_REG_CL37_AN, 0x1300);
	} else {
		/*
		 * Since the 8727 has only single reset pin, need to set the 10G
		 * registers although it is default
		 */
		bnx2x_cl45_write(bp, phy,
				 MDIO_AN_DEVAD, MDIO_AN_REG_8727_MISC_CTRL,
				 0x0020);
		bnx2x_cl45_write(bp, phy,
				 MDIO_AN_DEVAD, MDIO_AN_REG_CL37_AN, 0x0100);
		bnx2x_cl45_write(bp, phy,
				 MDIO_PMA_DEVAD, MDIO_PMA_REG_CTRL, 0x2040);
		bnx2x_cl45_write(bp, phy,
				 MDIO_PMA_DEVAD, MDIO_PMA_REG_10G_CTRL2,
				 0x0008);
	}

	/*
	 * Set 2-wire transfer rate of SFP+ module EEPROM
	 * to 100Khz since some DACs(direct attached cables) do
	 * not work at 400Khz.
	 */
	bnx2x_cl45_write(bp, phy,
			 MDIO_PMA_DEVAD, MDIO_PMA_REG_8727_TWO_WIRE_SLAVE_ADDR,
			 0xa001);

	/* Set TX PreEmphasis if needed */
	if ((params->feature_config_flags &
	     FEATURE_CONFIG_OVERRIDE_PREEMPHASIS_ENABLED)) {
		DP(NETIF_MSG_LINK, "Setting TX_CTRL1 0x%x, TX_CTRL2 0x%x\n",
			   phy->tx_preemphasis[0],
			   phy->tx_preemphasis[1]);
		bnx2x_cl45_write(bp, phy,
				 MDIO_PMA_DEVAD, MDIO_PMA_REG_8727_TX_CTRL1,
				 phy->tx_preemphasis[0]);

		bnx2x_cl45_write(bp, phy,
				 MDIO_PMA_DEVAD, MDIO_PMA_REG_8727_TX_CTRL2,
				 phy->tx_preemphasis[1]);
	}

	/*
	 * If TX Laser is controlled by GPIO_0, do not let PHY go into low
	 * power mode, if TX Laser is disabled
	 */
	tx_en_mode = REG_RD(bp, params->shmem_base +
			    offsetof(struct shmem_region,
				dev_info.port_hw_config[params->port].sfp_ctrl))
			& PORT_HW_CFG_TX_LASER_MASK;

	if (tx_en_mode == PORT_HW_CFG_TX_LASER_GPIO0) {

		DP(NETIF_MSG_LINK, "Enabling TXONOFF_PWRDN_DIS\n");
		bnx2x_cl45_read(bp, phy,
			MDIO_PMA_DEVAD, MDIO_PMA_REG_8727_OPT_CFG_REG, &tmp2);
		tmp2 |= 0x1000;
		tmp2 &= 0xFFEF;
		bnx2x_cl45_write(bp, phy,
			MDIO_PMA_DEVAD, MDIO_PMA_REG_8727_OPT_CFG_REG, tmp2);
		bnx2x_cl45_read(bp, phy,
				MDIO_PMA_DEVAD, MDIO_PMA_REG_PHY_IDENTIFIER,
				&tmp2);
		bnx2x_cl45_write(bp, phy,
				 MDIO_PMA_DEVAD, MDIO_PMA_REG_PHY_IDENTIFIER,
				 (tmp2 & 0x7fff));
	}

	return 0;
}

static void bnx2x_8727_handle_mod_abs(struct bnx2x_phy *phy,
				      struct link_params *params)
{
	struct bnx2x *bp = params->bp;
	u16 mod_abs, rx_alarm_status;
	u32 val = REG_RD(bp, params->shmem_base +
			     offsetof(struct shmem_region, dev_info.
				      port_feature_config[params->port].
				      config));
	bnx2x_cl45_read(bp, phy,
			MDIO_PMA_DEVAD,
			MDIO_PMA_REG_PHY_IDENTIFIER, &mod_abs);
	if (mod_abs & (1<<8)) {

		/* Module is absent */
		DP(NETIF_MSG_LINK,
		   "MOD_ABS indication show module is absent\n");
		phy->media_type = ETH_PHY_NOT_PRESENT;
		/*
		 * 1. Set mod_abs to detect next module
		 *    presence event
		 * 2. Set EDC off by setting OPTXLOS signal input to low
		 *    (bit 9).
		 *    When the EDC is off it locks onto a reference clock and
		 *    avoids becoming 'lost'.
		 */
		mod_abs &= ~(1<<8);
		if (!(phy->flags & FLAGS_NOC))
			mod_abs &= ~(1<<9);
		bnx2x_cl45_write(bp, phy,
				 MDIO_PMA_DEVAD,
				 MDIO_PMA_REG_PHY_IDENTIFIER, mod_abs);

		/*
		 * Clear RX alarm since it stays up as long as
		 * the mod_abs wasn't changed
		 */
		bnx2x_cl45_read(bp, phy,
				MDIO_PMA_DEVAD,
				MDIO_PMA_LASI_RXSTAT, &rx_alarm_status);

	} else {
		/* Module is present */
		DP(NETIF_MSG_LINK,
		   "MOD_ABS indication show module is present\n");
		/*
		 * First disable transmitter, and if the module is ok, the
		 * module_detection will enable it
		 * 1. Set mod_abs to detect next module absent event ( bit 8)
		 * 2. Restore the default polarity of the OPRXLOS signal and
		 * this signal will then correctly indicate the presence or
		 * absence of the Rx signal. (bit 9)
		 */
		mod_abs |= (1<<8);
		if (!(phy->flags & FLAGS_NOC))
			mod_abs |= (1<<9);
		bnx2x_cl45_write(bp, phy,
				 MDIO_PMA_DEVAD,
				 MDIO_PMA_REG_PHY_IDENTIFIER, mod_abs);

		/*
		 * Clear RX alarm since it stays up as long as the mod_abs
		 * wasn't changed. This is need to be done before calling the
		 * module detection, otherwise it will clear* the link update
		 * alarm
		 */
		bnx2x_cl45_read(bp, phy,
				MDIO_PMA_DEVAD,
				MDIO_PMA_LASI_RXSTAT, &rx_alarm_status);


		if ((val & PORT_FEAT_CFG_OPT_MDL_ENFRCMNT_MASK) ==
		    PORT_FEAT_CFG_OPT_MDL_ENFRCMNT_DISABLE_TX_LASER)
			bnx2x_sfp_set_transmitter(params, phy, 0);

		if (bnx2x_wait_for_sfp_module_initialized(phy, params) == 0)
			bnx2x_sfp_module_detection(phy, params);
		else
			DP(NETIF_MSG_LINK, "SFP+ module is not initialized\n");
	}

	DP(NETIF_MSG_LINK, "8727 RX_ALARM_STATUS 0x%x\n",
		   rx_alarm_status);
	/* No need to check link status in case of module plugged in/out */
}

static u8 bnx2x_8727_read_status(struct bnx2x_phy *phy,
				 struct link_params *params,
				 struct link_vars *vars)

{
	struct bnx2x *bp = params->bp;
	u8 link_up = 0, oc_port = params->port;
	u16 link_status = 0;
	u16 rx_alarm_status, lasi_ctrl, val1;

	/* If PHY is not initialized, do not check link status */
	bnx2x_cl45_read(bp, phy,
			MDIO_PMA_DEVAD, MDIO_PMA_LASI_CTRL,
			&lasi_ctrl);
	if (!lasi_ctrl)
		return 0;

	/* Check the LASI on Rx */
	bnx2x_cl45_read(bp, phy,
			MDIO_PMA_DEVAD, MDIO_PMA_LASI_RXSTAT,
			&rx_alarm_status);
	vars->line_speed = 0;
	DP(NETIF_MSG_LINK, "8727 RX_ALARM_STATUS  0x%x\n", rx_alarm_status);

	bnx2x_sfp_mask_fault(bp, phy, MDIO_PMA_LASI_TXSTAT,
			     MDIO_PMA_LASI_TXCTRL);

	bnx2x_cl45_read(bp, phy,
			MDIO_PMA_DEVAD, MDIO_PMA_LASI_STAT, &val1);

	DP(NETIF_MSG_LINK, "8727 LASI status 0x%x\n", val1);

	/* Clear MSG-OUT */
	bnx2x_cl45_read(bp, phy,
			MDIO_PMA_DEVAD, MDIO_PMA_REG_M8051_MSGOUT_REG, &val1);

	/*
	 * If a module is present and there is need to check
	 * for over current
	 */
	if (!(phy->flags & FLAGS_NOC) && !(rx_alarm_status & (1<<5))) {
		/* Check over-current using 8727 GPIO0 input*/
		bnx2x_cl45_read(bp, phy,
				MDIO_PMA_DEVAD, MDIO_PMA_REG_8727_GPIO_CTRL,
				&val1);

		if ((val1 & (1<<8)) == 0) {
			if (!CHIP_IS_E1x(bp))
				oc_port = BP_PATH(bp) + (params->port << 1);
			DP(NETIF_MSG_LINK,
			   "8727 Power fault has been detected on port %d\n",
			   oc_port);
			netdev_err(bp->dev, "Error: Power fault on Port %d has "
					    "been detected and the power to "
					    "that SFP+ module has been removed "
					    "to prevent failure of the card. "
					    "Please remove the SFP+ module and "
					    "restart the system to clear this "
					    "error.\n",
			 oc_port);
			/* Disable all RX_ALARMs except for mod_abs */
			bnx2x_cl45_write(bp, phy,
					 MDIO_PMA_DEVAD,
					 MDIO_PMA_LASI_RXCTRL, (1<<5));

			bnx2x_cl45_read(bp, phy,
					MDIO_PMA_DEVAD,
					MDIO_PMA_REG_PHY_IDENTIFIER, &val1);
			/* Wait for module_absent_event */
			val1 |= (1<<8);
			bnx2x_cl45_write(bp, phy,
					 MDIO_PMA_DEVAD,
					 MDIO_PMA_REG_PHY_IDENTIFIER, val1);
			/* Clear RX alarm */
			bnx2x_cl45_read(bp, phy,
				MDIO_PMA_DEVAD,
				MDIO_PMA_LASI_RXSTAT, &rx_alarm_status);
			return 0;
		}
	} /* Over current check */

	/* When module absent bit is set, check module */
	if (rx_alarm_status & (1<<5)) {
		bnx2x_8727_handle_mod_abs(phy, params);
		/* Enable all mod_abs and link detection bits */
		bnx2x_cl45_write(bp, phy,
				 MDIO_PMA_DEVAD, MDIO_PMA_LASI_RXCTRL,
				 ((1<<5) | (1<<2)));
	}

	if (!(phy->flags & FLAGS_SFP_NOT_APPROVED)) {
		DP(NETIF_MSG_LINK, "Enabling 8727 TX laser\n");
		bnx2x_sfp_set_transmitter(params, phy, 1);
	} else {
		DP(NETIF_MSG_LINK, "Tx is disabled\n");
		return 0;
	}

	bnx2x_cl45_read(bp, phy,
			MDIO_PMA_DEVAD,
			MDIO_PMA_REG_8073_SPEED_LINK_STATUS, &link_status);

	/*
	 * Bits 0..2 --> speed detected,
	 * Bits 13..15--> link is down
	 */
	if ((link_status & (1<<2)) && (!(link_status & (1<<15)))) {
		link_up = 1;
		vars->line_speed = SPEED_10000;
		DP(NETIF_MSG_LINK, "port %x: External link up in 10G\n",
			   params->port);
	} else if ((link_status & (1<<0)) && (!(link_status & (1<<13)))) {
		link_up = 1;
		vars->line_speed = SPEED_1000;
		DP(NETIF_MSG_LINK, "port %x: External link up in 1G\n",
			   params->port);
	} else {
		link_up = 0;
		DP(NETIF_MSG_LINK, "port %x: External link is down\n",
			   params->port);
	}

	/* Capture 10G link fault. */
	if (vars->line_speed == SPEED_10000) {
		bnx2x_cl45_read(bp, phy, MDIO_PMA_DEVAD,
			    MDIO_PMA_LASI_TXSTAT, &val1);

		bnx2x_cl45_read(bp, phy, MDIO_PMA_DEVAD,
			    MDIO_PMA_LASI_TXSTAT, &val1);

		if (val1 & (1<<0)) {
			vars->fault_detected = 1;
		}
	}

	if (link_up) {
		bnx2x_ext_phy_resolve_fc(phy, params, vars);
		vars->duplex = DUPLEX_FULL;
		DP(NETIF_MSG_LINK, "duplex = 0x%x\n", vars->duplex);
	}

	if ((DUAL_MEDIA(params)) &&
	    (phy->req_line_speed == SPEED_1000)) {
		bnx2x_cl45_read(bp, phy,
				MDIO_PMA_DEVAD,
				MDIO_PMA_REG_8727_PCS_GP, &val1);
		/*
		 * In case of dual-media board and 1G, power up the XAUI side,
		 * otherwise power it down. For 10G it is done automatically
		 */
		if (link_up)
			val1 &= ~(3<<10);
		else
			val1 |= (3<<10);
		bnx2x_cl45_write(bp, phy,
				 MDIO_PMA_DEVAD,
				 MDIO_PMA_REG_8727_PCS_GP, val1);
	}
	return link_up;
}

static void bnx2x_8727_link_reset(struct bnx2x_phy *phy,
				  struct link_params *params)
{
	struct bnx2x *bp = params->bp;

	/* Enable/Disable PHY transmitter output */
	bnx2x_set_disable_pmd_transmit(params, phy, 1);

	/* Disable Transmitter */
	bnx2x_sfp_set_transmitter(params, phy, 0);
	/* Clear LASI */
	bnx2x_cl45_write(bp, phy, MDIO_PMA_DEVAD, MDIO_PMA_LASI_CTRL, 0);

}

/******************************************************************/
/*		BCM8481/BCM84823/BCM84833 PHY SECTION	          */
/******************************************************************/
static void bnx2x_save_848xx_spirom_version(struct bnx2x_phy *phy,
					    struct bnx2x *bp,
					    u8 port)
{
	u16 val, fw_ver1, fw_ver2, cnt;

	if (phy->type == PORT_HW_CFG_XGXS_EXT_PHY_TYPE_BCM84833) {
		bnx2x_cl45_read(bp, phy, MDIO_CTL_DEVAD, 0x400f, &fw_ver1);
<<<<<<< HEAD
		bnx2x_save_spirom_version(bp, port,
				((fw_ver1 & 0xf000)>>5) | (fw_ver1 & 0x7f),
=======
		bnx2x_save_spirom_version(bp, port, fw_ver1 & 0xfff,
>>>>>>> e816b57a
				phy->ver_addr);
	} else {
		/* For 32-bit registers in 848xx, access via MDIO2ARM i/f. */
		/* (1) set reg 0xc200_0014(SPI_BRIDGE_CTRL_2) to 0x03000000 */
		bnx2x_cl45_write(bp, phy, MDIO_PMA_DEVAD, 0xA819, 0x0014);
		bnx2x_cl45_write(bp, phy, MDIO_PMA_DEVAD, 0xA81A, 0xc200);
		bnx2x_cl45_write(bp, phy, MDIO_PMA_DEVAD, 0xA81B, 0x0000);
		bnx2x_cl45_write(bp, phy, MDIO_PMA_DEVAD, 0xA81C, 0x0300);
		bnx2x_cl45_write(bp, phy, MDIO_PMA_DEVAD, 0xA817, 0x0009);

		for (cnt = 0; cnt < 100; cnt++) {
			bnx2x_cl45_read(bp, phy, MDIO_PMA_DEVAD, 0xA818, &val);
			if (val & 1)
				break;
			udelay(5);
		}
		if (cnt == 100) {
			DP(NETIF_MSG_LINK, "Unable to read 848xx "
					"phy fw version(1)\n");
			bnx2x_save_spirom_version(bp, port, 0,
						  phy->ver_addr);
			return;
		}


		/* 2) read register 0xc200_0000 (SPI_FW_STATUS) */
		bnx2x_cl45_write(bp, phy, MDIO_PMA_DEVAD, 0xA819, 0x0000);
		bnx2x_cl45_write(bp, phy, MDIO_PMA_DEVAD, 0xA81A, 0xc200);
		bnx2x_cl45_write(bp, phy, MDIO_PMA_DEVAD, 0xA817, 0x000A);
		for (cnt = 0; cnt < 100; cnt++) {
			bnx2x_cl45_read(bp, phy, MDIO_PMA_DEVAD, 0xA818, &val);
			if (val & 1)
				break;
			udelay(5);
		}
		if (cnt == 100) {
			DP(NETIF_MSG_LINK, "Unable to read 848xx phy fw "
					"version(2)\n");
			bnx2x_save_spirom_version(bp, port, 0,
						  phy->ver_addr);
			return;
		}

		/* lower 16 bits of the register SPI_FW_STATUS */
		bnx2x_cl45_read(bp, phy, MDIO_PMA_DEVAD, 0xA81B, &fw_ver1);
		/* upper 16 bits of register SPI_FW_STATUS */
		bnx2x_cl45_read(bp, phy, MDIO_PMA_DEVAD, 0xA81C, &fw_ver2);

		bnx2x_save_spirom_version(bp, port, (fw_ver2<<16) | fw_ver1,
					  phy->ver_addr);
	}

}
static void bnx2x_848xx_set_led(struct bnx2x *bp,
				struct bnx2x_phy *phy)
{
	u16 val, offset;

	/* PHYC_CTL_LED_CTL */
	bnx2x_cl45_read(bp, phy,
			MDIO_PMA_DEVAD,
			MDIO_PMA_REG_8481_LINK_SIGNAL, &val);
	val &= 0xFE00;
	val |= 0x0092;

	bnx2x_cl45_write(bp, phy,
			 MDIO_PMA_DEVAD,
			 MDIO_PMA_REG_8481_LINK_SIGNAL, val);

	bnx2x_cl45_write(bp, phy,
			 MDIO_PMA_DEVAD,
			 MDIO_PMA_REG_8481_LED1_MASK,
			 0x80);

	bnx2x_cl45_write(bp, phy,
			 MDIO_PMA_DEVAD,
			 MDIO_PMA_REG_8481_LED2_MASK,
			 0x18);

	/* Select activity source by Tx and Rx, as suggested by PHY AE */
	bnx2x_cl45_write(bp, phy,
			 MDIO_PMA_DEVAD,
			 MDIO_PMA_REG_8481_LED3_MASK,
			 0x0006);

	/* Select the closest activity blink rate to that in 10/100/1000 */
	bnx2x_cl45_write(bp, phy,
			MDIO_PMA_DEVAD,
			MDIO_PMA_REG_8481_LED3_BLINK,
			0);

	/* Configure the blink rate to ~15.9 Hz */
	bnx2x_cl45_write(bp, phy,
			MDIO_PMA_DEVAD,
			MDIO_PMA_REG_84823_CTL_SLOW_CLK_CNT_HIGH,
			MDIO_PMA_REG_84823_BLINK_RATE_VAL_15P9HZ);

	if (phy->type == PORT_HW_CFG_XGXS_EXT_PHY_TYPE_BCM84833)
		offset = MDIO_PMA_REG_84833_CTL_LED_CTL_1;
	else
		offset = MDIO_PMA_REG_84823_CTL_LED_CTL_1;

	bnx2x_cl45_read(bp, phy,
			MDIO_PMA_DEVAD, offset, &val);
	val |= MDIO_PMA_REG_84823_LED3_STRETCH_EN; /* stretch_en for LED3*/
	bnx2x_cl45_write(bp, phy,
			 MDIO_PMA_DEVAD, offset, val);

	/* 'Interrupt Mask' */
	bnx2x_cl45_write(bp, phy,
			 MDIO_AN_DEVAD,
			 0xFFFB, 0xFFFD);
}

static int bnx2x_848xx_cmn_config_init(struct bnx2x_phy *phy,
				       struct link_params *params,
				       struct link_vars *vars)
{
	struct bnx2x *bp = params->bp;
	u16 autoneg_val, an_1000_val, an_10_100_val, an_10g_val;
<<<<<<< HEAD
	u16 tmp_req_line_speed;

	tmp_req_line_speed = phy->req_line_speed;
	if (phy->type == PORT_HW_CFG_XGXS_EXT_PHY_TYPE_BCM84833) {
		if (phy->req_line_speed == SPEED_10000)
			phy->req_line_speed = SPEED_AUTO_NEG;
	} else {
=======

	if (phy->type != PORT_HW_CFG_XGXS_EXT_PHY_TYPE_BCM84833) {
>>>>>>> e816b57a
		/* Save spirom version */
		bnx2x_save_848xx_spirom_version(phy, bp, params->port);
	}
	/*
	 * This phy uses the NIG latch mechanism since link indication
	 * arrives through its LED4 and not via its LASI signal, so we
	 * get steady signal instead of clear on read
	 */
	bnx2x_bits_en(bp, NIG_REG_LATCH_BC_0 + params->port*4,
		      1 << NIG_LATCH_BC_ENABLE_MI_INT);

	bnx2x_cl45_write(bp, phy,
			 MDIO_PMA_DEVAD, MDIO_PMA_REG_CTRL, 0x0000);

	bnx2x_848xx_set_led(bp, phy);

	/* set 1000 speed advertisement */
	bnx2x_cl45_read(bp, phy,
			MDIO_AN_DEVAD, MDIO_AN_REG_8481_1000T_CTRL,
			&an_1000_val);

	bnx2x_ext_phy_set_pause(params, phy, vars);
	bnx2x_cl45_read(bp, phy,
			MDIO_AN_DEVAD,
			MDIO_AN_REG_8481_LEGACY_AN_ADV,
			&an_10_100_val);
	bnx2x_cl45_read(bp, phy,
			MDIO_AN_DEVAD, MDIO_AN_REG_8481_LEGACY_MII_CTRL,
			&autoneg_val);
	/* Disable forced speed */
	autoneg_val &= ~((1<<6) | (1<<8) | (1<<9) | (1<<12) | (1<<13));
	an_10_100_val &= ~((1<<5) | (1<<6) | (1<<7) | (1<<8));

	if (((phy->req_line_speed == SPEED_AUTO_NEG) &&
	     (phy->speed_cap_mask &
	     PORT_HW_CFG_SPEED_CAPABILITY_D0_1G)) ||
	    (phy->req_line_speed == SPEED_1000)) {
		an_1000_val |= (1<<8);
		autoneg_val |= (1<<9 | 1<<12);
		if (phy->req_duplex == DUPLEX_FULL)
			an_1000_val |= (1<<9);
		DP(NETIF_MSG_LINK, "Advertising 1G\n");
	} else
		an_1000_val &= ~((1<<8) | (1<<9));

	bnx2x_cl45_write(bp, phy,
			 MDIO_AN_DEVAD, MDIO_AN_REG_8481_1000T_CTRL,
			 an_1000_val);

	/* set 100 speed advertisement */
	if ((phy->req_line_speed == SPEED_AUTO_NEG) &&
	     (phy->speed_cap_mask &
	      (PORT_HW_CFG_SPEED_CAPABILITY_D0_100M_FULL |
	       PORT_HW_CFG_SPEED_CAPABILITY_D0_100M_HALF))) {
		an_10_100_val |= (1<<7);
		/* Enable autoneg and restart autoneg for legacy speeds */
		autoneg_val |= (1<<9 | 1<<12);

		if (phy->req_duplex == DUPLEX_FULL)
			an_10_100_val |= (1<<8);
		DP(NETIF_MSG_LINK, "Advertising 100M\n");
	}
	/* set 10 speed advertisement */
	if (((phy->req_line_speed == SPEED_AUTO_NEG) &&
	     (phy->speed_cap_mask &
	      (PORT_HW_CFG_SPEED_CAPABILITY_D0_10M_FULL |
	       PORT_HW_CFG_SPEED_CAPABILITY_D0_10M_HALF)) &&
	     (phy->supported &
	      (SUPPORTED_10baseT_Half |
	       SUPPORTED_10baseT_Full)))) {
		an_10_100_val |= (1<<5);
		autoneg_val |= (1<<9 | 1<<12);
		if (phy->req_duplex == DUPLEX_FULL)
			an_10_100_val |= (1<<6);
		DP(NETIF_MSG_LINK, "Advertising 10M\n");
	}

	/* Only 10/100 are allowed to work in FORCE mode */
	if ((phy->req_line_speed == SPEED_100) &&
	    (phy->supported &
	     (SUPPORTED_100baseT_Half |
	      SUPPORTED_100baseT_Full))) {
		autoneg_val |= (1<<13);
		/* Enabled AUTO-MDIX when autoneg is disabled */
		bnx2x_cl45_write(bp, phy,
				 MDIO_AN_DEVAD, MDIO_AN_REG_8481_AUX_CTRL,
				 (1<<15 | 1<<9 | 7<<0));
		/* The PHY needs this set even for forced link. */
		an_10_100_val |= (1<<8) | (1<<7);
		DP(NETIF_MSG_LINK, "Setting 100M force\n");
	}
	if ((phy->req_line_speed == SPEED_10) &&
	    (phy->supported &
	     (SUPPORTED_10baseT_Half |
	      SUPPORTED_10baseT_Full))) {
		/* Enabled AUTO-MDIX when autoneg is disabled */
		bnx2x_cl45_write(bp, phy,
				 MDIO_AN_DEVAD, MDIO_AN_REG_8481_AUX_CTRL,
				 (1<<15 | 1<<9 | 7<<0));
		DP(NETIF_MSG_LINK, "Setting 10M force\n");
	}

	bnx2x_cl45_write(bp, phy,
			 MDIO_AN_DEVAD, MDIO_AN_REG_8481_LEGACY_AN_ADV,
			 an_10_100_val);

	if (phy->req_duplex == DUPLEX_FULL)
		autoneg_val |= (1<<8);

	/*
	 * Always write this if this is not 84833.
	 * For 84833, write it only when it's a forced speed.
	 */
	if ((phy->type != PORT_HW_CFG_XGXS_EXT_PHY_TYPE_BCM84833) ||
		((autoneg_val & (1<<12)) == 0))
		bnx2x_cl45_write(bp, phy,
			 MDIO_AN_DEVAD,
			 MDIO_AN_REG_8481_LEGACY_MII_CTRL, autoneg_val);

	if (((phy->req_line_speed == SPEED_AUTO_NEG) &&
	    (phy->speed_cap_mask &
	     PORT_HW_CFG_SPEED_CAPABILITY_D0_10G)) ||
		(phy->req_line_speed == SPEED_10000)) {
			DP(NETIF_MSG_LINK, "Advertising 10G\n");
			/* Restart autoneg for 10G*/

			bnx2x_cl45_read(bp, phy,
					MDIO_AN_DEVAD,
					MDIO_AN_REG_8481_10GBASE_T_AN_CTRL,
					&an_10g_val);
			bnx2x_cl45_write(bp, phy,
					 MDIO_AN_DEVAD,
					 MDIO_AN_REG_8481_10GBASE_T_AN_CTRL,
					 an_10g_val | 0x1000);
			bnx2x_cl45_write(bp, phy,
					 MDIO_AN_DEVAD, MDIO_AN_REG_CTRL,
					 0x3200);
	} else
		bnx2x_cl45_write(bp, phy,
				 MDIO_AN_DEVAD,
				 MDIO_AN_REG_8481_10GBASE_T_AN_CTRL,
				 1);

<<<<<<< HEAD
	phy->req_line_speed = tmp_req_line_speed;

=======
>>>>>>> e816b57a
	return 0;
}

static int bnx2x_8481_config_init(struct bnx2x_phy *phy,
				  struct link_params *params,
				  struct link_vars *vars)
{
	struct bnx2x *bp = params->bp;
	/* Restore normal power mode*/
	bnx2x_set_gpio(bp, MISC_REGISTERS_GPIO_2,
		       MISC_REGISTERS_GPIO_OUTPUT_HIGH, params->port);

	/* HW reset */
	bnx2x_ext_phy_hw_reset(bp, params->port);
	bnx2x_wait_reset_complete(bp, phy, params);

	bnx2x_cl45_write(bp, phy, MDIO_PMA_DEVAD, MDIO_PMA_REG_CTRL, 1<<15);
	return bnx2x_848xx_cmn_config_init(phy, params, vars);
}

#define PHY84833_CMDHDLR_WAIT 300
#define PHY84833_CMDHDLR_MAX_ARGS 5
static int bnx2x_84833_cmd_hdlr(struct bnx2x_phy *phy,
				   struct link_params *params,
		   u16 fw_cmd,
		   u16 cmd_args[])
{
	u32 idx;
	u16 val;
	struct bnx2x *bp = params->bp;
	/* Write CMD_OPEN_OVERRIDE to STATUS reg */
	bnx2x_cl45_write(bp, phy, MDIO_CTL_DEVAD,
			MDIO_84833_CMD_HDLR_STATUS,
			PHY84833_STATUS_CMD_OPEN_OVERRIDE);
	for (idx = 0; idx < PHY84833_CMDHDLR_WAIT; idx++) {
		bnx2x_cl45_read(bp, phy, MDIO_CTL_DEVAD,
				MDIO_84833_CMD_HDLR_STATUS, &val);
		if (val == PHY84833_STATUS_CMD_OPEN_FOR_CMDS)
			break;
		msleep(1);
	}
	if (idx >= PHY84833_CMDHDLR_WAIT) {
		DP(NETIF_MSG_LINK, "FW cmd: FW not ready.\n");
		return -EINVAL;
	}

	/* Prepare argument(s) and issue command */
	for (idx = 0; idx < PHY84833_CMDHDLR_MAX_ARGS; idx++) {
		bnx2x_cl45_write(bp, phy, MDIO_CTL_DEVAD,
				MDIO_84833_CMD_HDLR_DATA1 + idx,
				cmd_args[idx]);
	}
	bnx2x_cl45_write(bp, phy, MDIO_CTL_DEVAD,
			MDIO_84833_CMD_HDLR_COMMAND, fw_cmd);
	for (idx = 0; idx < PHY84833_CMDHDLR_WAIT; idx++) {
		bnx2x_cl45_read(bp, phy, MDIO_CTL_DEVAD,
				MDIO_84833_CMD_HDLR_STATUS, &val);
		if ((val == PHY84833_STATUS_CMD_COMPLETE_PASS) ||
			(val == PHY84833_STATUS_CMD_COMPLETE_ERROR))
			break;
		msleep(1);
	}
	if ((idx >= PHY84833_CMDHDLR_WAIT) ||
		(val == PHY84833_STATUS_CMD_COMPLETE_ERROR)) {
		DP(NETIF_MSG_LINK, "FW cmd failed.\n");
		return -EINVAL;
	}
	/* Gather returning data */
	for (idx = 0; idx < PHY84833_CMDHDLR_MAX_ARGS; idx++) {
		bnx2x_cl45_read(bp, phy, MDIO_CTL_DEVAD,
				MDIO_84833_CMD_HDLR_DATA1 + idx,
				&cmd_args[idx]);
	}
	bnx2x_cl45_write(bp, phy, MDIO_CTL_DEVAD,
			MDIO_84833_CMD_HDLR_STATUS,
			PHY84833_STATUS_CMD_CLEAR_COMPLETE);
	return 0;
}


static int bnx2x_84833_pair_swap_cfg(struct bnx2x_phy *phy,
				   struct link_params *params,
				   struct link_vars *vars)
{
	u32 pair_swap;
	u16 data[PHY84833_CMDHDLR_MAX_ARGS];
	int status;
	struct bnx2x *bp = params->bp;

	/* Check for configuration. */
	pair_swap = REG_RD(bp, params->shmem_base +
			   offsetof(struct shmem_region,
			dev_info.port_hw_config[params->port].xgbt_phy_cfg)) &
		PORT_HW_CFG_RJ45_PAIR_SWAP_MASK;

	if (pair_swap == 0)
		return 0;

	/* Only the second argument is used for this command */
	data[1] = (u16)pair_swap;

	status = bnx2x_84833_cmd_hdlr(phy, params,
		PHY84833_CMD_SET_PAIR_SWAP, data);
	if (status == 0)
		DP(NETIF_MSG_LINK, "Pairswap OK, val=0x%x\n", data[1]);

	return status;
}

static u8 bnx2x_84833_get_reset_gpios(struct bnx2x *bp,
				      u32 shmem_base_path[],
				      u32 chip_id)
{
	u32 reset_pin[2];
	u32 idx;
	u8 reset_gpios;
	if (CHIP_IS_E3(bp)) {
		/* Assume that these will be GPIOs, not EPIOs. */
		for (idx = 0; idx < 2; idx++) {
			/* Map config param to register bit. */
			reset_pin[idx] = REG_RD(bp, shmem_base_path[idx] +
				offsetof(struct shmem_region,
				dev_info.port_hw_config[0].e3_cmn_pin_cfg));
			reset_pin[idx] = (reset_pin[idx] &
				PORT_HW_CFG_E3_PHY_RESET_MASK) >>
				PORT_HW_CFG_E3_PHY_RESET_SHIFT;
			reset_pin[idx] -= PIN_CFG_GPIO0_P0;
			reset_pin[idx] = (1 << reset_pin[idx]);
		}
		reset_gpios = (u8)(reset_pin[0] | reset_pin[1]);
	} else {
		/* E2, look from diff place of shmem. */
		for (idx = 0; idx < 2; idx++) {
			reset_pin[idx] = REG_RD(bp, shmem_base_path[idx] +
				offsetof(struct shmem_region,
				dev_info.port_hw_config[0].default_cfg));
			reset_pin[idx] &= PORT_HW_CFG_EXT_PHY_GPIO_RST_MASK;
			reset_pin[idx] -= PORT_HW_CFG_EXT_PHY_GPIO_RST_GPIO0_P0;
			reset_pin[idx] >>= PORT_HW_CFG_EXT_PHY_GPIO_RST_SHIFT;
			reset_pin[idx] = (1 << reset_pin[idx]);
		}
		reset_gpios = (u8)(reset_pin[0] | reset_pin[1]);
	}

	return reset_gpios;
}

static int bnx2x_84833_hw_reset_phy(struct bnx2x_phy *phy,
				struct link_params *params)
{
	struct bnx2x *bp = params->bp;
	u8 reset_gpios;
	u32 other_shmem_base_addr = REG_RD(bp, params->shmem2_base +
				offsetof(struct shmem2_region,
				other_shmem_base_addr));

	u32 shmem_base_path[2];

	/* Work around for 84833 LED failure inside RESET status */
	bnx2x_cl45_write(bp, phy, MDIO_AN_DEVAD,
		MDIO_AN_REG_8481_LEGACY_MII_CTRL,
		MDIO_AN_REG_8481_MII_CTRL_FORCE_1G);
	bnx2x_cl45_write(bp, phy, MDIO_AN_DEVAD,
		MDIO_AN_REG_8481_1G_100T_EXT_CTRL,
		MIDO_AN_REG_8481_EXT_CTRL_FORCE_LEDS_OFF);

	shmem_base_path[0] = params->shmem_base;
	shmem_base_path[1] = other_shmem_base_addr;

	reset_gpios = bnx2x_84833_get_reset_gpios(bp, shmem_base_path,
						  params->chip_id);

	bnx2x_set_mult_gpio(bp, reset_gpios, MISC_REGISTERS_GPIO_OUTPUT_LOW);
	udelay(10);
	DP(NETIF_MSG_LINK, "84833 hw reset on pin values 0x%x\n",
		reset_gpios);

	return 0;
}

#define PHY84833_CONSTANT_LATENCY 1193
static int bnx2x_848x3_config_init(struct bnx2x_phy *phy,
				   struct link_params *params,
				   struct link_vars *vars)
{
	struct bnx2x *bp = params->bp;
	u8 port, initialize = 1;
	u16 val;
	u32 actual_phy_selection, cms_enable;
	u16 cmd_args[PHY84833_CMDHDLR_MAX_ARGS];
	int rc = 0;

	msleep(1);

	if (!(CHIP_IS_E1(bp)))
		port = BP_PATH(bp);
	else
		port = params->port;

	if (phy->type == PORT_HW_CFG_XGXS_EXT_PHY_TYPE_BCM84823) {
		bnx2x_set_gpio(bp, MISC_REGISTERS_GPIO_3,
			       MISC_REGISTERS_GPIO_OUTPUT_HIGH,
			       port);
	} else {
		/* MDIO reset */
		bnx2x_cl45_write(bp, phy,
				MDIO_PMA_DEVAD,
				MDIO_PMA_REG_CTRL, 0x8000);
	}

	bnx2x_wait_reset_complete(bp, phy, params);

	/* Wait for GPHY to come out of reset */
	msleep(50);
	if (phy->type != PORT_HW_CFG_XGXS_EXT_PHY_TYPE_BCM84833) {
		/*
		 * BCM84823 requires that XGXS links up first @ 10G for normal
		 * behavior.
		 */
		u16 temp;
		temp = vars->line_speed;
		vars->line_speed = SPEED_10000;
		bnx2x_set_autoneg(&params->phy[INT_PHY], params, vars, 0);
		bnx2x_program_serdes(&params->phy[INT_PHY], params, vars);
		vars->line_speed = temp;
	}

	bnx2x_cl45_read(bp, phy, MDIO_CTL_DEVAD,
			MDIO_CTL_REG_84823_MEDIA, &val);
	val &= ~(MDIO_CTL_REG_84823_MEDIA_MAC_MASK |
		 MDIO_CTL_REG_84823_MEDIA_LINE_MASK |
		 MDIO_CTL_REG_84823_MEDIA_COPPER_CORE_DOWN |
		 MDIO_CTL_REG_84823_MEDIA_PRIORITY_MASK |
		 MDIO_CTL_REG_84823_MEDIA_FIBER_1G);

	if (CHIP_IS_E3(bp)) {
		val &= ~(MDIO_CTL_REG_84823_MEDIA_MAC_MASK |
			 MDIO_CTL_REG_84823_MEDIA_LINE_MASK);
	} else {
		val |= (MDIO_CTL_REG_84823_CTRL_MAC_XFI |
			MDIO_CTL_REG_84823_MEDIA_LINE_XAUI_L);
	}

	actual_phy_selection = bnx2x_phy_selection(params);

	switch (actual_phy_selection) {
	case PORT_HW_CFG_PHY_SELECTION_HARDWARE_DEFAULT:
		/* Do nothing. Essentially this is like the priority copper */
		break;
	case PORT_HW_CFG_PHY_SELECTION_FIRST_PHY_PRIORITY:
		val |= MDIO_CTL_REG_84823_MEDIA_PRIORITY_COPPER;
		break;
	case PORT_HW_CFG_PHY_SELECTION_SECOND_PHY_PRIORITY:
		val |= MDIO_CTL_REG_84823_MEDIA_PRIORITY_FIBER;
		break;
	case PORT_HW_CFG_PHY_SELECTION_FIRST_PHY:
		/* Do nothing here. The first PHY won't be initialized at all */
		break;
	case PORT_HW_CFG_PHY_SELECTION_SECOND_PHY:
		val |= MDIO_CTL_REG_84823_MEDIA_COPPER_CORE_DOWN;
		initialize = 0;
		break;
	}
	if (params->phy[EXT_PHY2].req_line_speed == SPEED_1000)
		val |= MDIO_CTL_REG_84823_MEDIA_FIBER_1G;

	bnx2x_cl45_write(bp, phy, MDIO_CTL_DEVAD,
			 MDIO_CTL_REG_84823_MEDIA, val);
	DP(NETIF_MSG_LINK, "Multi_phy config = 0x%x, Media control = 0x%x\n",
		   params->multi_phy_config, val);

	if (phy->type == PORT_HW_CFG_XGXS_EXT_PHY_TYPE_BCM84833) {
		bnx2x_84833_pair_swap_cfg(phy, params, vars);

		/* Keep AutogrEEEn disabled. */
		cmd_args[0] = 0x0;
		cmd_args[1] = 0x0;
		cmd_args[2] = PHY84833_CONSTANT_LATENCY + 1;
		cmd_args[3] = PHY84833_CONSTANT_LATENCY;
		rc = bnx2x_84833_cmd_hdlr(phy, params,
			PHY84833_CMD_SET_EEE_MODE, cmd_args);
		if (rc != 0)
			DP(NETIF_MSG_LINK, "Cfg AutogrEEEn failed.\n");
	}
	if (initialize)
		rc = bnx2x_848xx_cmn_config_init(phy, params, vars);
	else
		bnx2x_save_848xx_spirom_version(phy, bp, params->port);
	/* 84833 PHY has a better feature and doesn't need to support this. */
	if (phy->type == PORT_HW_CFG_XGXS_EXT_PHY_TYPE_BCM84823) {
		cms_enable = REG_RD(bp, params->shmem_base +
			offsetof(struct shmem_region,
			dev_info.port_hw_config[params->port].default_cfg)) &
			PORT_HW_CFG_ENABLE_CMS_MASK;

		bnx2x_cl45_read(bp, phy, MDIO_CTL_DEVAD,
				MDIO_CTL_REG_84823_USER_CTRL_REG, &val);
		if (cms_enable)
			val |= MDIO_CTL_REG_84823_USER_CTRL_CMS;
		else
			val &= ~MDIO_CTL_REG_84823_USER_CTRL_CMS;
		bnx2x_cl45_write(bp, phy, MDIO_CTL_DEVAD,
				 MDIO_CTL_REG_84823_USER_CTRL_REG, val);
	}

	if (phy->type == PORT_HW_CFG_XGXS_EXT_PHY_TYPE_BCM84833) {
		/* Bring PHY out of super isolate mode as the final step. */
		bnx2x_cl45_read(bp, phy,
				MDIO_CTL_DEVAD,
				MDIO_84833_TOP_CFG_XGPHY_STRAP1, &val);
		val &= ~MDIO_84833_SUPER_ISOLATE;
		bnx2x_cl45_write(bp, phy,
				MDIO_CTL_DEVAD,
				MDIO_84833_TOP_CFG_XGPHY_STRAP1, val);
	}
	return rc;
}

static u8 bnx2x_848xx_read_status(struct bnx2x_phy *phy,
				  struct link_params *params,
				  struct link_vars *vars)
{
	struct bnx2x *bp = params->bp;
	u16 val, val1, val2;
	u8 link_up = 0;


	/* Check 10G-BaseT link status */
	/* Check PMD signal ok */
	bnx2x_cl45_read(bp, phy,
			MDIO_AN_DEVAD, 0xFFFA, &val1);
	bnx2x_cl45_read(bp, phy,
			MDIO_PMA_DEVAD, MDIO_PMA_REG_8481_PMD_SIGNAL,
			&val2);
	DP(NETIF_MSG_LINK, "BCM848xx: PMD_SIGNAL 1.a811 = 0x%x\n", val2);

	/* Check link 10G */
	if (val2 & (1<<11)) {
		vars->line_speed = SPEED_10000;
		vars->duplex = DUPLEX_FULL;
		link_up = 1;
		bnx2x_ext_phy_10G_an_resolve(bp, phy, vars);
	} else { /* Check Legacy speed link */
		u16 legacy_status, legacy_speed;

		/* Enable expansion register 0x42 (Operation mode status) */
		bnx2x_cl45_write(bp, phy,
				 MDIO_AN_DEVAD,
				 MDIO_AN_REG_8481_EXPANSION_REG_ACCESS, 0xf42);

		/* Get legacy speed operation status */
		bnx2x_cl45_read(bp, phy,
				MDIO_AN_DEVAD,
				MDIO_AN_REG_8481_EXPANSION_REG_RD_RW,
				&legacy_status);

		DP(NETIF_MSG_LINK, "Legacy speed status = 0x%x\n",
		   legacy_status);
		link_up = ((legacy_status & (1<<11)) == (1<<11));
		if (link_up) {
			legacy_speed = (legacy_status & (3<<9));
			if (legacy_speed == (0<<9))
				vars->line_speed = SPEED_10;
			else if (legacy_speed == (1<<9))
				vars->line_speed = SPEED_100;
			else if (legacy_speed == (2<<9))
				vars->line_speed = SPEED_1000;
			else /* Should not happen */
				vars->line_speed = 0;

			if (legacy_status & (1<<8))
				vars->duplex = DUPLEX_FULL;
			else
				vars->duplex = DUPLEX_HALF;

			DP(NETIF_MSG_LINK,
			   "Link is up in %dMbps, is_duplex_full= %d\n",
			   vars->line_speed,
			   (vars->duplex == DUPLEX_FULL));
			/* Check legacy speed AN resolution */
			bnx2x_cl45_read(bp, phy,
					MDIO_AN_DEVAD,
					MDIO_AN_REG_8481_LEGACY_MII_STATUS,
					&val);
			if (val & (1<<5))
				vars->link_status |=
					LINK_STATUS_AUTO_NEGOTIATE_COMPLETE;
			bnx2x_cl45_read(bp, phy,
					MDIO_AN_DEVAD,
					MDIO_AN_REG_8481_LEGACY_AN_EXPANSION,
					&val);
			if ((val & (1<<0)) == 0)
				vars->link_status |=
					LINK_STATUS_PARALLEL_DETECTION_USED;
		}
	}
	if (link_up) {
		DP(NETIF_MSG_LINK, "BCM84823: link speed is %d\n",
			   vars->line_speed);
		bnx2x_ext_phy_resolve_fc(phy, params, vars);

		/* Read LP advertised speeds */
		bnx2x_cl45_read(bp, phy, MDIO_AN_DEVAD,
				MDIO_AN_REG_CL37_FC_LP, &val);
		if (val & (1<<5))
			vars->link_status |=
				LINK_STATUS_LINK_PARTNER_10THD_CAPABLE;
		if (val & (1<<6))
			vars->link_status |=
				LINK_STATUS_LINK_PARTNER_10TFD_CAPABLE;
		if (val & (1<<7))
			vars->link_status |=
				LINK_STATUS_LINK_PARTNER_100TXHD_CAPABLE;
		if (val & (1<<8))
			vars->link_status |=
				LINK_STATUS_LINK_PARTNER_100TXFD_CAPABLE;
		if (val & (1<<9))
			vars->link_status |=
				LINK_STATUS_LINK_PARTNER_100T4_CAPABLE;

		bnx2x_cl45_read(bp, phy, MDIO_AN_DEVAD,
				MDIO_AN_REG_1000T_STATUS, &val);

		if (val & (1<<10))
			vars->link_status |=
				LINK_STATUS_LINK_PARTNER_1000THD_CAPABLE;
		if (val & (1<<11))
			vars->link_status |=
				LINK_STATUS_LINK_PARTNER_1000TFD_CAPABLE;

		bnx2x_cl45_read(bp, phy, MDIO_AN_DEVAD,
				MDIO_AN_REG_MASTER_STATUS, &val);

		if (val & (1<<11))
			vars->link_status |=
				LINK_STATUS_LINK_PARTNER_10GXFD_CAPABLE;
	}

	return link_up;
}


static int bnx2x_848xx_format_ver(u32 raw_ver, u8 *str, u16 *len)
{
	int status = 0;
	u32 spirom_ver;
	spirom_ver = ((raw_ver & 0xF80) >> 7) << 16 | (raw_ver & 0x7F);
	status = bnx2x_format_ver(spirom_ver, str, len);
	return status;
}

static void bnx2x_8481_hw_reset(struct bnx2x_phy *phy,
				struct link_params *params)
{
	bnx2x_set_gpio(params->bp, MISC_REGISTERS_GPIO_1,
		       MISC_REGISTERS_GPIO_OUTPUT_LOW, 0);
	bnx2x_set_gpio(params->bp, MISC_REGISTERS_GPIO_1,
		       MISC_REGISTERS_GPIO_OUTPUT_LOW, 1);
}

static void bnx2x_8481_link_reset(struct bnx2x_phy *phy,
					struct link_params *params)
{
	bnx2x_cl45_write(params->bp, phy,
			 MDIO_AN_DEVAD, MDIO_AN_REG_CTRL, 0x0000);
	bnx2x_cl45_write(params->bp, phy,
			 MDIO_PMA_DEVAD, MDIO_PMA_REG_CTRL, 1);
}

static void bnx2x_848x3_link_reset(struct bnx2x_phy *phy,
				   struct link_params *params)
{
	struct bnx2x *bp = params->bp;
	u8 port;
	u16 val16;

	if (!(CHIP_IS_E1x(bp)))
		port = BP_PATH(bp);
	else
		port = params->port;

	if (phy->type == PORT_HW_CFG_XGXS_EXT_PHY_TYPE_BCM84823) {
		bnx2x_set_gpio(bp, MISC_REGISTERS_GPIO_3,
			       MISC_REGISTERS_GPIO_OUTPUT_LOW,
			       port);
	} else {
		bnx2x_cl45_read(bp, phy,
				MDIO_CTL_DEVAD,
				MDIO_84833_TOP_CFG_XGPHY_STRAP1, &val16);
		val16 |= MDIO_84833_SUPER_ISOLATE;
		bnx2x_cl45_write(bp, phy,
				 MDIO_CTL_DEVAD,
				 MDIO_84833_TOP_CFG_XGPHY_STRAP1, val16);
	}
}

static void bnx2x_848xx_set_link_led(struct bnx2x_phy *phy,
				     struct link_params *params, u8 mode)
{
	struct bnx2x *bp = params->bp;
	u16 val;
	u8 port;

	if (!(CHIP_IS_E1x(bp)))
		port = BP_PATH(bp);
	else
		port = params->port;

	switch (mode) {
	case LED_MODE_OFF:

		DP(NETIF_MSG_LINK, "Port 0x%x: LED MODE OFF\n", port);

		if ((params->hw_led_mode << SHARED_HW_CFG_LED_MODE_SHIFT) ==
		    SHARED_HW_CFG_LED_EXTPHY1) {

			/* Set LED masks */
			bnx2x_cl45_write(bp, phy,
					MDIO_PMA_DEVAD,
					MDIO_PMA_REG_8481_LED1_MASK,
					0x0);

			bnx2x_cl45_write(bp, phy,
					MDIO_PMA_DEVAD,
					MDIO_PMA_REG_8481_LED2_MASK,
					0x0);

			bnx2x_cl45_write(bp, phy,
					MDIO_PMA_DEVAD,
					MDIO_PMA_REG_8481_LED3_MASK,
					0x0);

			bnx2x_cl45_write(bp, phy,
					MDIO_PMA_DEVAD,
					MDIO_PMA_REG_8481_LED5_MASK,
					0x0);

		} else {
			bnx2x_cl45_write(bp, phy,
					 MDIO_PMA_DEVAD,
					 MDIO_PMA_REG_8481_LED1_MASK,
					 0x0);
		}
		break;
	case LED_MODE_FRONT_PANEL_OFF:

		DP(NETIF_MSG_LINK, "Port 0x%x: LED MODE FRONT PANEL OFF\n",
		   port);

		if ((params->hw_led_mode << SHARED_HW_CFG_LED_MODE_SHIFT) ==
		    SHARED_HW_CFG_LED_EXTPHY1) {

			/* Set LED masks */
			bnx2x_cl45_write(bp, phy,
					 MDIO_PMA_DEVAD,
					 MDIO_PMA_REG_8481_LED1_MASK,
					 0x0);

			bnx2x_cl45_write(bp, phy,
					 MDIO_PMA_DEVAD,
					 MDIO_PMA_REG_8481_LED2_MASK,
					 0x0);

			bnx2x_cl45_write(bp, phy,
					 MDIO_PMA_DEVAD,
					 MDIO_PMA_REG_8481_LED3_MASK,
					 0x0);

			bnx2x_cl45_write(bp, phy,
					 MDIO_PMA_DEVAD,
					 MDIO_PMA_REG_8481_LED5_MASK,
					 0x20);

		} else {
			bnx2x_cl45_write(bp, phy,
					 MDIO_PMA_DEVAD,
					 MDIO_PMA_REG_8481_LED1_MASK,
					 0x0);
		}
		break;
	case LED_MODE_ON:

		DP(NETIF_MSG_LINK, "Port 0x%x: LED MODE ON\n", port);

		if ((params->hw_led_mode << SHARED_HW_CFG_LED_MODE_SHIFT) ==
		    SHARED_HW_CFG_LED_EXTPHY1) {
			/* Set control reg */
			bnx2x_cl45_read(bp, phy,
					MDIO_PMA_DEVAD,
					MDIO_PMA_REG_8481_LINK_SIGNAL,
					&val);
			val &= 0x8000;
			val |= 0x2492;

			bnx2x_cl45_write(bp, phy,
					 MDIO_PMA_DEVAD,
					 MDIO_PMA_REG_8481_LINK_SIGNAL,
					 val);

			/* Set LED masks */
			bnx2x_cl45_write(bp, phy,
					 MDIO_PMA_DEVAD,
					 MDIO_PMA_REG_8481_LED1_MASK,
					 0x0);

			bnx2x_cl45_write(bp, phy,
					 MDIO_PMA_DEVAD,
					 MDIO_PMA_REG_8481_LED2_MASK,
					 0x20);

			bnx2x_cl45_write(bp, phy,
					 MDIO_PMA_DEVAD,
					 MDIO_PMA_REG_8481_LED3_MASK,
					 0x20);

			bnx2x_cl45_write(bp, phy,
					 MDIO_PMA_DEVAD,
					 MDIO_PMA_REG_8481_LED5_MASK,
					 0x0);
		} else {
			bnx2x_cl45_write(bp, phy,
					 MDIO_PMA_DEVAD,
					 MDIO_PMA_REG_8481_LED1_MASK,
					 0x20);
		}
		break;

	case LED_MODE_OPER:

		DP(NETIF_MSG_LINK, "Port 0x%x: LED MODE OPER\n", port);

		if ((params->hw_led_mode << SHARED_HW_CFG_LED_MODE_SHIFT) ==
		    SHARED_HW_CFG_LED_EXTPHY1) {

			/* Set control reg */
			bnx2x_cl45_read(bp, phy,
					MDIO_PMA_DEVAD,
					MDIO_PMA_REG_8481_LINK_SIGNAL,
					&val);

			if (!((val &
			       MDIO_PMA_REG_8481_LINK_SIGNAL_LED4_ENABLE_MASK)
			  >> MDIO_PMA_REG_8481_LINK_SIGNAL_LED4_ENABLE_SHIFT)) {
				DP(NETIF_MSG_LINK, "Setting LINK_SIGNAL\n");
				bnx2x_cl45_write(bp, phy,
						 MDIO_PMA_DEVAD,
						 MDIO_PMA_REG_8481_LINK_SIGNAL,
						 0xa492);
			}

			/* Set LED masks */
			bnx2x_cl45_write(bp, phy,
					 MDIO_PMA_DEVAD,
					 MDIO_PMA_REG_8481_LED1_MASK,
					 0x10);

			bnx2x_cl45_write(bp, phy,
					 MDIO_PMA_DEVAD,
					 MDIO_PMA_REG_8481_LED2_MASK,
					 0x80);

			bnx2x_cl45_write(bp, phy,
					 MDIO_PMA_DEVAD,
					 MDIO_PMA_REG_8481_LED3_MASK,
					 0x98);

			bnx2x_cl45_write(bp, phy,
					 MDIO_PMA_DEVAD,
					 MDIO_PMA_REG_8481_LED5_MASK,
					 0x40);

		} else {
			bnx2x_cl45_write(bp, phy,
					 MDIO_PMA_DEVAD,
					 MDIO_PMA_REG_8481_LED1_MASK,
					 0x80);

			/* Tell LED3 to blink on source */
			bnx2x_cl45_read(bp, phy,
					MDIO_PMA_DEVAD,
					MDIO_PMA_REG_8481_LINK_SIGNAL,
					&val);
			val &= ~(7<<6);
			val |= (1<<6); /* A83B[8:6]= 1 */
			bnx2x_cl45_write(bp, phy,
					 MDIO_PMA_DEVAD,
					 MDIO_PMA_REG_8481_LINK_SIGNAL,
					 val);
		}
		break;
	}

	/*
	 * This is a workaround for E3+84833 until autoneg
	 * restart is fixed in f/w
	 */
	if (CHIP_IS_E3(bp)) {
		bnx2x_cl45_read(bp, phy, MDIO_WC_DEVAD,
				MDIO_WC_REG_GP2_STATUS_GP_2_1, &val);
	}
}

/******************************************************************/
/*			54618SE PHY SECTION			  */
/******************************************************************/
static int bnx2x_54618se_config_init(struct bnx2x_phy *phy,
					       struct link_params *params,
					       struct link_vars *vars)
{
	struct bnx2x *bp = params->bp;
	u8 port;
	u16 autoneg_val, an_1000_val, an_10_100_val, fc_val, temp;
	u32 cfg_pin;

	DP(NETIF_MSG_LINK, "54618SE cfg init\n");
	usleep_range(1000, 1000);

	/*
	 * This works with E3 only, no need to check the chip
	 * before determining the port.
	 */
	port = params->port;

	cfg_pin = (REG_RD(bp, params->shmem_base +
			offsetof(struct shmem_region,
			dev_info.port_hw_config[port].e3_cmn_pin_cfg)) &
			PORT_HW_CFG_E3_PHY_RESET_MASK) >>
			PORT_HW_CFG_E3_PHY_RESET_SHIFT;

	/* Drive pin high to bring the GPHY out of reset. */
	bnx2x_set_cfg_pin(bp, cfg_pin, 1);

	/* wait for GPHY to reset */
	msleep(50);

	/* reset phy */
	bnx2x_cl22_write(bp, phy,
			 MDIO_PMA_REG_CTRL, 0x8000);
	bnx2x_wait_reset_complete(bp, phy, params);

	/*wait for GPHY to reset */
	msleep(50);

	/* Configure LED4: set to INTR (0x6). */
	/* Accessing shadow register 0xe. */
	bnx2x_cl22_write(bp, phy,
			MDIO_REG_GPHY_SHADOW,
			MDIO_REG_GPHY_SHADOW_LED_SEL2);
	bnx2x_cl22_read(bp, phy,
			MDIO_REG_GPHY_SHADOW,
			&temp);
	temp &= ~(0xf << 4);
	temp |= (0x6 << 4);
	bnx2x_cl22_write(bp, phy,
			MDIO_REG_GPHY_SHADOW,
			MDIO_REG_GPHY_SHADOW_WR_ENA | temp);
	/* Configure INTR based on link status change. */
	bnx2x_cl22_write(bp, phy,
			MDIO_REG_INTR_MASK,
			~MDIO_REG_INTR_MASK_LINK_STATUS);

	/* Flip the signal detect polarity (set 0x1c.0x1e[8]). */
	bnx2x_cl22_write(bp, phy,
			MDIO_REG_GPHY_SHADOW,
			MDIO_REG_GPHY_SHADOW_AUTO_DET_MED);
	bnx2x_cl22_read(bp, phy,
			MDIO_REG_GPHY_SHADOW,
			&temp);
	temp |= MDIO_REG_GPHY_SHADOW_INVERT_FIB_SD;
	bnx2x_cl22_write(bp, phy,
			MDIO_REG_GPHY_SHADOW,
			MDIO_REG_GPHY_SHADOW_WR_ENA | temp);

	/* Set up fc */
	/* Please refer to Table 28B-3 of 802.3ab-1999 spec. */
	bnx2x_calc_ieee_aneg_adv(phy, params, &vars->ieee_fc);
	fc_val = 0;
	if ((vars->ieee_fc & MDIO_COMBO_IEEE0_AUTO_NEG_ADV_PAUSE_ASYMMETRIC) ==
			MDIO_COMBO_IEEE0_AUTO_NEG_ADV_PAUSE_ASYMMETRIC)
		fc_val |= MDIO_AN_REG_ADV_PAUSE_ASYMMETRIC;

	if ((vars->ieee_fc & MDIO_COMBO_IEEE0_AUTO_NEG_ADV_PAUSE_BOTH) ==
			MDIO_COMBO_IEEE0_AUTO_NEG_ADV_PAUSE_BOTH)
		fc_val |= MDIO_AN_REG_ADV_PAUSE_PAUSE;

	/* read all advertisement */
	bnx2x_cl22_read(bp, phy,
			0x09,
			&an_1000_val);

	bnx2x_cl22_read(bp, phy,
			0x04,
			&an_10_100_val);

	bnx2x_cl22_read(bp, phy,
			MDIO_PMA_REG_CTRL,
			&autoneg_val);

	/* Disable forced speed */
	autoneg_val &= ~((1<<6) | (1<<8) | (1<<9) | (1<<12) | (1<<13));
	an_10_100_val &= ~((1<<5) | (1<<6) | (1<<7) | (1<<8) | (1<<10) |
			   (1<<11));

	if (((phy->req_line_speed == SPEED_AUTO_NEG) &&
			(phy->speed_cap_mask &
			PORT_HW_CFG_SPEED_CAPABILITY_D0_1G)) ||
			(phy->req_line_speed == SPEED_1000)) {
		an_1000_val |= (1<<8);
		autoneg_val |= (1<<9 | 1<<12);
		if (phy->req_duplex == DUPLEX_FULL)
			an_1000_val |= (1<<9);
		DP(NETIF_MSG_LINK, "Advertising 1G\n");
	} else
		an_1000_val &= ~((1<<8) | (1<<9));

	bnx2x_cl22_write(bp, phy,
			0x09,
			an_1000_val);
	bnx2x_cl22_read(bp, phy,
			0x09,
			&an_1000_val);

	/* set 100 speed advertisement */
	if (((phy->req_line_speed == SPEED_AUTO_NEG) &&
			(phy->speed_cap_mask &
			(PORT_HW_CFG_SPEED_CAPABILITY_D0_100M_FULL |
			PORT_HW_CFG_SPEED_CAPABILITY_D0_100M_HALF)))) {
		an_10_100_val |= (1<<7);
		/* Enable autoneg and restart autoneg for legacy speeds */
		autoneg_val |= (1<<9 | 1<<12);

		if (phy->req_duplex == DUPLEX_FULL)
			an_10_100_val |= (1<<8);
		DP(NETIF_MSG_LINK, "Advertising 100M\n");
	}

	/* set 10 speed advertisement */
	if (((phy->req_line_speed == SPEED_AUTO_NEG) &&
			(phy->speed_cap_mask &
			(PORT_HW_CFG_SPEED_CAPABILITY_D0_10M_FULL |
			PORT_HW_CFG_SPEED_CAPABILITY_D0_10M_HALF)))) {
		an_10_100_val |= (1<<5);
		autoneg_val |= (1<<9 | 1<<12);
		if (phy->req_duplex == DUPLEX_FULL)
			an_10_100_val |= (1<<6);
		DP(NETIF_MSG_LINK, "Advertising 10M\n");
	}

	/* Only 10/100 are allowed to work in FORCE mode */
	if (phy->req_line_speed == SPEED_100) {
		autoneg_val |= (1<<13);
		/* Enabled AUTO-MDIX when autoneg is disabled */
		bnx2x_cl22_write(bp, phy,
				0x18,
				(1<<15 | 1<<9 | 7<<0));
		DP(NETIF_MSG_LINK, "Setting 100M force\n");
	}
	if (phy->req_line_speed == SPEED_10) {
		/* Enabled AUTO-MDIX when autoneg is disabled */
		bnx2x_cl22_write(bp, phy,
				0x18,
				(1<<15 | 1<<9 | 7<<0));
		DP(NETIF_MSG_LINK, "Setting 10M force\n");
	}

	/* Check if we should turn on Auto-GrEEEn */
	bnx2x_cl22_read(bp, phy, MDIO_REG_GPHY_PHYID_LSB, &temp);
	if (temp == MDIO_REG_GPHY_ID_54618SE) {
		if (params->feature_config_flags &
		    FEATURE_CONFIG_AUTOGREEEN_ENABLED) {
			temp = 6;
			DP(NETIF_MSG_LINK, "Enabling Auto-GrEEEn\n");
		} else {
			temp = 0;
			DP(NETIF_MSG_LINK, "Disabling Auto-GrEEEn\n");
		}
		bnx2x_cl22_write(bp, phy,
				 MDIO_REG_GPHY_CL45_ADDR_REG, MDIO_AN_DEVAD);
		bnx2x_cl22_write(bp, phy,
				 MDIO_REG_GPHY_CL45_DATA_REG,
				 MDIO_REG_GPHY_EEE_ADV);
		bnx2x_cl22_write(bp, phy,
				 MDIO_REG_GPHY_CL45_ADDR_REG,
				 (0x1 << 14) | MDIO_AN_DEVAD);
		bnx2x_cl22_write(bp, phy,
				 MDIO_REG_GPHY_CL45_DATA_REG,
				 temp);
	}

	bnx2x_cl22_write(bp, phy,
			0x04,
			an_10_100_val | fc_val);

	if (phy->req_duplex == DUPLEX_FULL)
		autoneg_val |= (1<<8);

	bnx2x_cl22_write(bp, phy,
			MDIO_PMA_REG_CTRL, autoneg_val);

	return 0;
}


static void bnx2x_5461x_set_link_led(struct bnx2x_phy *phy,
				       struct link_params *params, u8 mode)
{
	struct bnx2x *bp = params->bp;
	u16 temp;

	bnx2x_cl22_write(bp, phy,
		MDIO_REG_GPHY_SHADOW,
		MDIO_REG_GPHY_SHADOW_LED_SEL1);
	bnx2x_cl22_read(bp, phy,
		MDIO_REG_GPHY_SHADOW,
		&temp);
	temp &= 0xff00;

	DP(NETIF_MSG_LINK, "54618x set link led (mode=%x)\n", mode);
	switch (mode) {
	case LED_MODE_FRONT_PANEL_OFF:
	case LED_MODE_OFF:
		temp |= 0x00ee;
		break;
	case LED_MODE_OPER:
		temp |= 0x0001;
		break;
	case LED_MODE_ON:
		temp |= 0x00ff;
		break;
	default:
		break;
	}
	bnx2x_cl22_write(bp, phy,
		MDIO_REG_GPHY_SHADOW,
		MDIO_REG_GPHY_SHADOW_WR_ENA | temp);
	return;
}


static void bnx2x_54618se_link_reset(struct bnx2x_phy *phy,
				     struct link_params *params)
{
	struct bnx2x *bp = params->bp;
	u32 cfg_pin;
	u8 port;

	/*
	 * In case of no EPIO routed to reset the GPHY, put it
	 * in low power mode.
	 */
	bnx2x_cl22_write(bp, phy, MDIO_PMA_REG_CTRL, 0x800);
	/*
	 * This works with E3 only, no need to check the chip
	 * before determining the port.
	 */
	port = params->port;
	cfg_pin = (REG_RD(bp, params->shmem_base +
			offsetof(struct shmem_region,
			dev_info.port_hw_config[port].e3_cmn_pin_cfg)) &
			PORT_HW_CFG_E3_PHY_RESET_MASK) >>
			PORT_HW_CFG_E3_PHY_RESET_SHIFT;

	/* Drive pin low to put GPHY in reset. */
	bnx2x_set_cfg_pin(bp, cfg_pin, 0);
}

static u8 bnx2x_54618se_read_status(struct bnx2x_phy *phy,
				    struct link_params *params,
				    struct link_vars *vars)
{
	struct bnx2x *bp = params->bp;
	u16 val;
	u8 link_up = 0;
	u16 legacy_status, legacy_speed;

	/* Get speed operation status */
	bnx2x_cl22_read(bp, phy,
			0x19,
			&legacy_status);
	DP(NETIF_MSG_LINK, "54618SE read_status: 0x%x\n", legacy_status);

	/* Read status to clear the PHY interrupt. */
	bnx2x_cl22_read(bp, phy,
			MDIO_REG_INTR_STATUS,
			&val);

	link_up = ((legacy_status & (1<<2)) == (1<<2));

	if (link_up) {
		legacy_speed = (legacy_status & (7<<8));
		if (legacy_speed == (7<<8)) {
			vars->line_speed = SPEED_1000;
			vars->duplex = DUPLEX_FULL;
		} else if (legacy_speed == (6<<8)) {
			vars->line_speed = SPEED_1000;
			vars->duplex = DUPLEX_HALF;
		} else if (legacy_speed == (5<<8)) {
			vars->line_speed = SPEED_100;
			vars->duplex = DUPLEX_FULL;
		}
		/* Omitting 100Base-T4 for now */
		else if (legacy_speed == (3<<8)) {
			vars->line_speed = SPEED_100;
			vars->duplex = DUPLEX_HALF;
		} else if (legacy_speed == (2<<8)) {
			vars->line_speed = SPEED_10;
			vars->duplex = DUPLEX_FULL;
		} else if (legacy_speed == (1<<8)) {
			vars->line_speed = SPEED_10;
			vars->duplex = DUPLEX_HALF;
		} else /* Should not happen */
			vars->line_speed = 0;

		DP(NETIF_MSG_LINK,
		   "Link is up in %dMbps, is_duplex_full= %d\n",
		   vars->line_speed,
		   (vars->duplex == DUPLEX_FULL));

		/* Check legacy speed AN resolution */
		bnx2x_cl22_read(bp, phy,
				0x01,
				&val);
		if (val & (1<<5))
			vars->link_status |=
				LINK_STATUS_AUTO_NEGOTIATE_COMPLETE;
		bnx2x_cl22_read(bp, phy,
				0x06,
				&val);
		if ((val & (1<<0)) == 0)
			vars->link_status |=
				LINK_STATUS_PARALLEL_DETECTION_USED;

		DP(NETIF_MSG_LINK, "BCM54618SE: link speed is %d\n",
			   vars->line_speed);

		/* Report whether EEE is resolved. */
		bnx2x_cl22_read(bp, phy, MDIO_REG_GPHY_PHYID_LSB, &val);
		if (val == MDIO_REG_GPHY_ID_54618SE) {
			if (vars->link_status &
			    LINK_STATUS_AUTO_NEGOTIATE_COMPLETE)
				val = 0;
			else {
				bnx2x_cl22_write(bp, phy,
					MDIO_REG_GPHY_CL45_ADDR_REG,
					MDIO_AN_DEVAD);
				bnx2x_cl22_write(bp, phy,
					MDIO_REG_GPHY_CL45_DATA_REG,
					MDIO_REG_GPHY_EEE_RESOLVED);
				bnx2x_cl22_write(bp, phy,
					MDIO_REG_GPHY_CL45_ADDR_REG,
					(0x1 << 14) | MDIO_AN_DEVAD);
				bnx2x_cl22_read(bp, phy,
					MDIO_REG_GPHY_CL45_DATA_REG,
					&val);
			}
			DP(NETIF_MSG_LINK, "EEE resolution: 0x%x\n", val);
		}

		bnx2x_ext_phy_resolve_fc(phy, params, vars);

		if (vars->link_status & LINK_STATUS_AUTO_NEGOTIATE_COMPLETE) {
			/* report LP advertised speeds */
			bnx2x_cl22_read(bp, phy, 0x5, &val);

			if (val & (1<<5))
				vars->link_status |=
				  LINK_STATUS_LINK_PARTNER_10THD_CAPABLE;
			if (val & (1<<6))
				vars->link_status |=
				  LINK_STATUS_LINK_PARTNER_10TFD_CAPABLE;
			if (val & (1<<7))
				vars->link_status |=
				  LINK_STATUS_LINK_PARTNER_100TXHD_CAPABLE;
			if (val & (1<<8))
				vars->link_status |=
				  LINK_STATUS_LINK_PARTNER_100TXFD_CAPABLE;
			if (val & (1<<9))
				vars->link_status |=
				  LINK_STATUS_LINK_PARTNER_100T4_CAPABLE;

			bnx2x_cl22_read(bp, phy, 0xa, &val);
			if (val & (1<<10))
				vars->link_status |=
				  LINK_STATUS_LINK_PARTNER_1000THD_CAPABLE;
			if (val & (1<<11))
				vars->link_status |=
				  LINK_STATUS_LINK_PARTNER_1000TFD_CAPABLE;
		}
	}
	return link_up;
}

static void bnx2x_54618se_config_loopback(struct bnx2x_phy *phy,
					  struct link_params *params)
{
	struct bnx2x *bp = params->bp;
	u16 val;
	u32 umac_base = params->port ? GRCBASE_UMAC1 : GRCBASE_UMAC0;

	DP(NETIF_MSG_LINK, "2PMA/PMD ext_phy_loopback: 54618se\n");

	/* Enable master/slave manual mmode and set to master */
	/* mii write 9 [bits set 11 12] */
	bnx2x_cl22_write(bp, phy, 0x09, 3<<11);

	/* forced 1G and disable autoneg */
	/* set val [mii read 0] */
	/* set val [expr $val & [bits clear 6 12 13]] */
	/* set val [expr $val | [bits set 6 8]] */
	/* mii write 0 $val */
	bnx2x_cl22_read(bp, phy, 0x00, &val);
	val &= ~((1<<6) | (1<<12) | (1<<13));
	val |= (1<<6) | (1<<8);
	bnx2x_cl22_write(bp, phy, 0x00, val);

	/* Set external loopback and Tx using 6dB coding */
	/* mii write 0x18 7 */
	/* set val [mii read 0x18] */
	/* mii write 0x18 [expr $val | [bits set 10 15]] */
	bnx2x_cl22_write(bp, phy, 0x18, 7);
	bnx2x_cl22_read(bp, phy, 0x18, &val);
	bnx2x_cl22_write(bp, phy, 0x18, val | (1<<10) | (1<<15));

	/* This register opens the gate for the UMAC despite its name */
	REG_WR(bp, NIG_REG_EGRESS_EMAC0_PORT + params->port*4, 1);

	/*
	 * Maximum Frame Length (RW). Defines a 14-Bit maximum frame
	 * length used by the MAC receive logic to check frames.
	 */
	REG_WR(bp, umac_base + UMAC_REG_MAXFR, 0x2710);
}

/******************************************************************/
/*			SFX7101 PHY SECTION			  */
/******************************************************************/
static void bnx2x_7101_config_loopback(struct bnx2x_phy *phy,
				       struct link_params *params)
{
	struct bnx2x *bp = params->bp;
	/* SFX7101_XGXS_TEST1 */
	bnx2x_cl45_write(bp, phy,
			 MDIO_XS_DEVAD, MDIO_XS_SFX7101_XGXS_TEST1, 0x100);
}

static int bnx2x_7101_config_init(struct bnx2x_phy *phy,
				  struct link_params *params,
				  struct link_vars *vars)
{
	u16 fw_ver1, fw_ver2, val;
	struct bnx2x *bp = params->bp;
	DP(NETIF_MSG_LINK, "Setting the SFX7101 LASI indication\n");

	/* Restore normal power mode*/
	bnx2x_set_gpio(bp, MISC_REGISTERS_GPIO_2,
		       MISC_REGISTERS_GPIO_OUTPUT_HIGH, params->port);
	/* HW reset */
	bnx2x_ext_phy_hw_reset(bp, params->port);
	bnx2x_wait_reset_complete(bp, phy, params);

	bnx2x_cl45_write(bp, phy,
			 MDIO_PMA_DEVAD, MDIO_PMA_LASI_CTRL, 0x1);
	DP(NETIF_MSG_LINK, "Setting the SFX7101 LED to blink on traffic\n");
	bnx2x_cl45_write(bp, phy,
			 MDIO_PMA_DEVAD, MDIO_PMA_REG_7107_LED_CNTL, (1<<3));

	bnx2x_ext_phy_set_pause(params, phy, vars);
	/* Restart autoneg */
	bnx2x_cl45_read(bp, phy,
			MDIO_AN_DEVAD, MDIO_AN_REG_CTRL, &val);
	val |= 0x200;
	bnx2x_cl45_write(bp, phy,
			 MDIO_AN_DEVAD, MDIO_AN_REG_CTRL, val);

	/* Save spirom version */
	bnx2x_cl45_read(bp, phy,
			MDIO_PMA_DEVAD, MDIO_PMA_REG_7101_VER1, &fw_ver1);

	bnx2x_cl45_read(bp, phy,
			MDIO_PMA_DEVAD, MDIO_PMA_REG_7101_VER2, &fw_ver2);
	bnx2x_save_spirom_version(bp, params->port,
				  (u32)(fw_ver1<<16 | fw_ver2), phy->ver_addr);
	return 0;
}

static u8 bnx2x_7101_read_status(struct bnx2x_phy *phy,
				 struct link_params *params,
				 struct link_vars *vars)
{
	struct bnx2x *bp = params->bp;
	u8 link_up;
	u16 val1, val2;
	bnx2x_cl45_read(bp, phy,
			MDIO_PMA_DEVAD, MDIO_PMA_LASI_STAT, &val2);
	bnx2x_cl45_read(bp, phy,
			MDIO_PMA_DEVAD, MDIO_PMA_LASI_STAT, &val1);
	DP(NETIF_MSG_LINK, "10G-base-T LASI status 0x%x->0x%x\n",
		   val2, val1);
	bnx2x_cl45_read(bp, phy,
			MDIO_PMA_DEVAD, MDIO_PMA_REG_STATUS, &val2);
	bnx2x_cl45_read(bp, phy,
			MDIO_PMA_DEVAD, MDIO_PMA_REG_STATUS, &val1);
	DP(NETIF_MSG_LINK, "10G-base-T PMA status 0x%x->0x%x\n",
		   val2, val1);
	link_up = ((val1 & 4) == 4);
	/* if link is up print the AN outcome of the SFX7101 PHY */
	if (link_up) {
		bnx2x_cl45_read(bp, phy,
				MDIO_AN_DEVAD, MDIO_AN_REG_MASTER_STATUS,
				&val2);
		vars->line_speed = SPEED_10000;
		vars->duplex = DUPLEX_FULL;
		DP(NETIF_MSG_LINK, "SFX7101 AN status 0x%x->Master=%x\n",
			   val2, (val2 & (1<<14)));
		bnx2x_ext_phy_10G_an_resolve(bp, phy, vars);
		bnx2x_ext_phy_resolve_fc(phy, params, vars);

		/* read LP advertised speeds */
		if (val2 & (1<<11))
			vars->link_status |=
				LINK_STATUS_LINK_PARTNER_10GXFD_CAPABLE;
	}
	return link_up;
}

static int bnx2x_7101_format_ver(u32 spirom_ver, u8 *str, u16 *len)
{
	if (*len < 5)
		return -EINVAL;
	str[0] = (spirom_ver & 0xFF);
	str[1] = (spirom_ver & 0xFF00) >> 8;
	str[2] = (spirom_ver & 0xFF0000) >> 16;
	str[3] = (spirom_ver & 0xFF000000) >> 24;
	str[4] = '\0';
	*len -= 5;
	return 0;
}

void bnx2x_sfx7101_sp_sw_reset(struct bnx2x *bp, struct bnx2x_phy *phy)
{
	u16 val, cnt;

	bnx2x_cl45_read(bp, phy,
			MDIO_PMA_DEVAD,
			MDIO_PMA_REG_7101_RESET, &val);

	for (cnt = 0; cnt < 10; cnt++) {
		msleep(50);
		/* Writes a self-clearing reset */
		bnx2x_cl45_write(bp, phy,
				 MDIO_PMA_DEVAD,
				 MDIO_PMA_REG_7101_RESET,
				 (val | (1<<15)));
		/* Wait for clear */
		bnx2x_cl45_read(bp, phy,
				MDIO_PMA_DEVAD,
				MDIO_PMA_REG_7101_RESET, &val);

		if ((val & (1<<15)) == 0)
			break;
	}
}

static void bnx2x_7101_hw_reset(struct bnx2x_phy *phy,
				struct link_params *params) {
	/* Low power mode is controlled by GPIO 2 */
	bnx2x_set_gpio(params->bp, MISC_REGISTERS_GPIO_2,
		       MISC_REGISTERS_GPIO_OUTPUT_LOW, params->port);
	/* The PHY reset is controlled by GPIO 1 */
	bnx2x_set_gpio(params->bp, MISC_REGISTERS_GPIO_1,
		       MISC_REGISTERS_GPIO_OUTPUT_LOW, params->port);
}

static void bnx2x_7101_set_link_led(struct bnx2x_phy *phy,
				    struct link_params *params, u8 mode)
{
	u16 val = 0;
	struct bnx2x *bp = params->bp;
	switch (mode) {
	case LED_MODE_FRONT_PANEL_OFF:
	case LED_MODE_OFF:
		val = 2;
		break;
	case LED_MODE_ON:
		val = 1;
		break;
	case LED_MODE_OPER:
		val = 0;
		break;
	}
	bnx2x_cl45_write(bp, phy,
			 MDIO_PMA_DEVAD,
			 MDIO_PMA_REG_7107_LINK_LED_CNTL,
			 val);
}

/******************************************************************/
/*			STATIC PHY DECLARATION			  */
/******************************************************************/

static struct bnx2x_phy phy_null = {
	.type		= PORT_HW_CFG_XGXS_EXT_PHY_TYPE_NOT_CONN,
	.addr		= 0,
	.def_md_devad	= 0,
	.flags		= FLAGS_INIT_XGXS_FIRST,
	.rx_preemphasis	= {0xffff, 0xffff, 0xffff, 0xffff},
	.tx_preemphasis	= {0xffff, 0xffff, 0xffff, 0xffff},
	.mdio_ctrl	= 0,
	.supported	= 0,
	.media_type	= ETH_PHY_NOT_PRESENT,
	.ver_addr	= 0,
	.req_flow_ctrl	= 0,
	.req_line_speed	= 0,
	.speed_cap_mask	= 0,
	.req_duplex	= 0,
	.rsrv		= 0,
	.config_init	= (config_init_t)NULL,
	.read_status	= (read_status_t)NULL,
	.link_reset	= (link_reset_t)NULL,
	.config_loopback = (config_loopback_t)NULL,
	.format_fw_ver	= (format_fw_ver_t)NULL,
	.hw_reset	= (hw_reset_t)NULL,
	.set_link_led	= (set_link_led_t)NULL,
	.phy_specific_func = (phy_specific_func_t)NULL
};

static struct bnx2x_phy phy_serdes = {
	.type		= PORT_HW_CFG_SERDES_EXT_PHY_TYPE_DIRECT,
	.addr		= 0xff,
	.def_md_devad	= 0,
	.flags		= 0,
	.rx_preemphasis	= {0xffff, 0xffff, 0xffff, 0xffff},
	.tx_preemphasis	= {0xffff, 0xffff, 0xffff, 0xffff},
	.mdio_ctrl	= 0,
	.supported	= (SUPPORTED_10baseT_Half |
			   SUPPORTED_10baseT_Full |
			   SUPPORTED_100baseT_Half |
			   SUPPORTED_100baseT_Full |
			   SUPPORTED_1000baseT_Full |
			   SUPPORTED_2500baseX_Full |
			   SUPPORTED_TP |
			   SUPPORTED_Autoneg |
			   SUPPORTED_Pause |
			   SUPPORTED_Asym_Pause),
	.media_type	= ETH_PHY_BASE_T,
	.ver_addr	= 0,
	.req_flow_ctrl	= 0,
	.req_line_speed	= 0,
	.speed_cap_mask	= 0,
	.req_duplex	= 0,
	.rsrv		= 0,
	.config_init	= (config_init_t)bnx2x_xgxs_config_init,
	.read_status	= (read_status_t)bnx2x_link_settings_status,
	.link_reset	= (link_reset_t)bnx2x_int_link_reset,
	.config_loopback = (config_loopback_t)NULL,
	.format_fw_ver	= (format_fw_ver_t)NULL,
	.hw_reset	= (hw_reset_t)NULL,
	.set_link_led	= (set_link_led_t)NULL,
	.phy_specific_func = (phy_specific_func_t)NULL
};

static struct bnx2x_phy phy_xgxs = {
	.type		= PORT_HW_CFG_XGXS_EXT_PHY_TYPE_DIRECT,
	.addr		= 0xff,
	.def_md_devad	= 0,
	.flags		= 0,
	.rx_preemphasis	= {0xffff, 0xffff, 0xffff, 0xffff},
	.tx_preemphasis	= {0xffff, 0xffff, 0xffff, 0xffff},
	.mdio_ctrl	= 0,
	.supported	= (SUPPORTED_10baseT_Half |
			   SUPPORTED_10baseT_Full |
			   SUPPORTED_100baseT_Half |
			   SUPPORTED_100baseT_Full |
			   SUPPORTED_1000baseT_Full |
			   SUPPORTED_2500baseX_Full |
			   SUPPORTED_10000baseT_Full |
			   SUPPORTED_FIBRE |
			   SUPPORTED_Autoneg |
			   SUPPORTED_Pause |
			   SUPPORTED_Asym_Pause),
	.media_type	= ETH_PHY_CX4,
	.ver_addr	= 0,
	.req_flow_ctrl	= 0,
	.req_line_speed	= 0,
	.speed_cap_mask	= 0,
	.req_duplex	= 0,
	.rsrv		= 0,
	.config_init	= (config_init_t)bnx2x_xgxs_config_init,
	.read_status	= (read_status_t)bnx2x_link_settings_status,
	.link_reset	= (link_reset_t)bnx2x_int_link_reset,
	.config_loopback = (config_loopback_t)bnx2x_set_xgxs_loopback,
	.format_fw_ver	= (format_fw_ver_t)NULL,
	.hw_reset	= (hw_reset_t)NULL,
	.set_link_led	= (set_link_led_t)NULL,
	.phy_specific_func = (phy_specific_func_t)NULL
};
static struct bnx2x_phy phy_warpcore = {
	.type		= PORT_HW_CFG_XGXS_EXT_PHY_TYPE_DIRECT,
	.addr		= 0xff,
	.def_md_devad	= 0,
	.flags		= FLAGS_HW_LOCK_REQUIRED,
	.rx_preemphasis	= {0xffff, 0xffff, 0xffff, 0xffff},
	.tx_preemphasis	= {0xffff, 0xffff, 0xffff, 0xffff},
	.mdio_ctrl	= 0,
	.supported	= (SUPPORTED_10baseT_Half |
			     SUPPORTED_10baseT_Full |
			     SUPPORTED_100baseT_Half |
			     SUPPORTED_100baseT_Full |
			     SUPPORTED_1000baseT_Full |
			     SUPPORTED_10000baseT_Full |
			     SUPPORTED_20000baseKR2_Full |
			     SUPPORTED_20000baseMLD2_Full |
			     SUPPORTED_FIBRE |
			     SUPPORTED_Autoneg |
			     SUPPORTED_Pause |
			     SUPPORTED_Asym_Pause),
	.media_type	= ETH_PHY_UNSPECIFIED,
	.ver_addr	= 0,
	.req_flow_ctrl	= 0,
	.req_line_speed	= 0,
	.speed_cap_mask	= 0,
	/* req_duplex = */0,
	/* rsrv = */0,
	.config_init	= (config_init_t)bnx2x_warpcore_config_init,
	.read_status	= (read_status_t)bnx2x_warpcore_read_status,
	.link_reset	= (link_reset_t)bnx2x_warpcore_link_reset,
	.config_loopback = (config_loopback_t)bnx2x_set_warpcore_loopback,
	.format_fw_ver	= (format_fw_ver_t)NULL,
	.hw_reset	= (hw_reset_t)bnx2x_warpcore_hw_reset,
	.set_link_led	= (set_link_led_t)NULL,
	.phy_specific_func = (phy_specific_func_t)NULL
};


static struct bnx2x_phy phy_7101 = {
	.type		= PORT_HW_CFG_XGXS_EXT_PHY_TYPE_SFX7101,
	.addr		= 0xff,
	.def_md_devad	= 0,
	.flags		= FLAGS_FAN_FAILURE_DET_REQ,
	.rx_preemphasis	= {0xffff, 0xffff, 0xffff, 0xffff},
	.tx_preemphasis	= {0xffff, 0xffff, 0xffff, 0xffff},
	.mdio_ctrl	= 0,
	.supported	= (SUPPORTED_10000baseT_Full |
			   SUPPORTED_TP |
			   SUPPORTED_Autoneg |
			   SUPPORTED_Pause |
			   SUPPORTED_Asym_Pause),
	.media_type	= ETH_PHY_BASE_T,
	.ver_addr	= 0,
	.req_flow_ctrl	= 0,
	.req_line_speed	= 0,
	.speed_cap_mask	= 0,
	.req_duplex	= 0,
	.rsrv		= 0,
	.config_init	= (config_init_t)bnx2x_7101_config_init,
	.read_status	= (read_status_t)bnx2x_7101_read_status,
	.link_reset	= (link_reset_t)bnx2x_common_ext_link_reset,
	.config_loopback = (config_loopback_t)bnx2x_7101_config_loopback,
	.format_fw_ver	= (format_fw_ver_t)bnx2x_7101_format_ver,
	.hw_reset	= (hw_reset_t)bnx2x_7101_hw_reset,
	.set_link_led	= (set_link_led_t)bnx2x_7101_set_link_led,
	.phy_specific_func = (phy_specific_func_t)NULL
};
static struct bnx2x_phy phy_8073 = {
	.type		= PORT_HW_CFG_XGXS_EXT_PHY_TYPE_BCM8073,
	.addr		= 0xff,
	.def_md_devad	= 0,
	.flags		= FLAGS_HW_LOCK_REQUIRED,
	.rx_preemphasis	= {0xffff, 0xffff, 0xffff, 0xffff},
	.tx_preemphasis	= {0xffff, 0xffff, 0xffff, 0xffff},
	.mdio_ctrl	= 0,
	.supported	= (SUPPORTED_10000baseT_Full |
			   SUPPORTED_2500baseX_Full |
			   SUPPORTED_1000baseT_Full |
			   SUPPORTED_FIBRE |
			   SUPPORTED_Autoneg |
			   SUPPORTED_Pause |
			   SUPPORTED_Asym_Pause),
	.media_type	= ETH_PHY_KR,
	.ver_addr	= 0,
	.req_flow_ctrl	= 0,
	.req_line_speed	= 0,
	.speed_cap_mask	= 0,
	.req_duplex	= 0,
	.rsrv		= 0,
	.config_init	= (config_init_t)bnx2x_8073_config_init,
	.read_status	= (read_status_t)bnx2x_8073_read_status,
	.link_reset	= (link_reset_t)bnx2x_8073_link_reset,
	.config_loopback = (config_loopback_t)NULL,
	.format_fw_ver	= (format_fw_ver_t)bnx2x_format_ver,
	.hw_reset	= (hw_reset_t)NULL,
	.set_link_led	= (set_link_led_t)NULL,
	.phy_specific_func = (phy_specific_func_t)NULL
};
static struct bnx2x_phy phy_8705 = {
	.type		= PORT_HW_CFG_XGXS_EXT_PHY_TYPE_BCM8705,
	.addr		= 0xff,
	.def_md_devad	= 0,
	.flags		= FLAGS_INIT_XGXS_FIRST,
	.rx_preemphasis	= {0xffff, 0xffff, 0xffff, 0xffff},
	.tx_preemphasis	= {0xffff, 0xffff, 0xffff, 0xffff},
	.mdio_ctrl	= 0,
	.supported	= (SUPPORTED_10000baseT_Full |
			   SUPPORTED_FIBRE |
			   SUPPORTED_Pause |
			   SUPPORTED_Asym_Pause),
	.media_type	= ETH_PHY_XFP_FIBER,
	.ver_addr	= 0,
	.req_flow_ctrl	= 0,
	.req_line_speed	= 0,
	.speed_cap_mask	= 0,
	.req_duplex	= 0,
	.rsrv		= 0,
	.config_init	= (config_init_t)bnx2x_8705_config_init,
	.read_status	= (read_status_t)bnx2x_8705_read_status,
	.link_reset	= (link_reset_t)bnx2x_common_ext_link_reset,
	.config_loopback = (config_loopback_t)NULL,
	.format_fw_ver	= (format_fw_ver_t)bnx2x_null_format_ver,
	.hw_reset	= (hw_reset_t)NULL,
	.set_link_led	= (set_link_led_t)NULL,
	.phy_specific_func = (phy_specific_func_t)NULL
};
static struct bnx2x_phy phy_8706 = {
	.type		= PORT_HW_CFG_XGXS_EXT_PHY_TYPE_BCM8706,
	.addr		= 0xff,
	.def_md_devad	= 0,
	.flags		= FLAGS_INIT_XGXS_FIRST,
	.rx_preemphasis	= {0xffff, 0xffff, 0xffff, 0xffff},
	.tx_preemphasis	= {0xffff, 0xffff, 0xffff, 0xffff},
	.mdio_ctrl	= 0,
	.supported	= (SUPPORTED_10000baseT_Full |
			   SUPPORTED_1000baseT_Full |
			   SUPPORTED_FIBRE |
			   SUPPORTED_Pause |
			   SUPPORTED_Asym_Pause),
	.media_type	= ETH_PHY_SFP_FIBER,
	.ver_addr	= 0,
	.req_flow_ctrl	= 0,
	.req_line_speed	= 0,
	.speed_cap_mask	= 0,
	.req_duplex	= 0,
	.rsrv		= 0,
	.config_init	= (config_init_t)bnx2x_8706_config_init,
	.read_status	= (read_status_t)bnx2x_8706_read_status,
	.link_reset	= (link_reset_t)bnx2x_common_ext_link_reset,
	.config_loopback = (config_loopback_t)NULL,
	.format_fw_ver	= (format_fw_ver_t)bnx2x_format_ver,
	.hw_reset	= (hw_reset_t)NULL,
	.set_link_led	= (set_link_led_t)NULL,
	.phy_specific_func = (phy_specific_func_t)NULL
};

static struct bnx2x_phy phy_8726 = {
	.type		= PORT_HW_CFG_XGXS_EXT_PHY_TYPE_BCM8726,
	.addr		= 0xff,
	.def_md_devad	= 0,
	.flags		= (FLAGS_HW_LOCK_REQUIRED |
			   FLAGS_INIT_XGXS_FIRST),
	.rx_preemphasis	= {0xffff, 0xffff, 0xffff, 0xffff},
	.tx_preemphasis	= {0xffff, 0xffff, 0xffff, 0xffff},
	.mdio_ctrl	= 0,
	.supported	= (SUPPORTED_10000baseT_Full |
			   SUPPORTED_1000baseT_Full |
			   SUPPORTED_Autoneg |
			   SUPPORTED_FIBRE |
			   SUPPORTED_Pause |
			   SUPPORTED_Asym_Pause),
	.media_type	= ETH_PHY_NOT_PRESENT,
	.ver_addr	= 0,
	.req_flow_ctrl	= 0,
	.req_line_speed	= 0,
	.speed_cap_mask	= 0,
	.req_duplex	= 0,
	.rsrv		= 0,
	.config_init	= (config_init_t)bnx2x_8726_config_init,
	.read_status	= (read_status_t)bnx2x_8726_read_status,
	.link_reset	= (link_reset_t)bnx2x_8726_link_reset,
	.config_loopback = (config_loopback_t)bnx2x_8726_config_loopback,
	.format_fw_ver	= (format_fw_ver_t)bnx2x_format_ver,
	.hw_reset	= (hw_reset_t)NULL,
	.set_link_led	= (set_link_led_t)NULL,
	.phy_specific_func = (phy_specific_func_t)NULL
};

static struct bnx2x_phy phy_8727 = {
	.type		= PORT_HW_CFG_XGXS_EXT_PHY_TYPE_BCM8727,
	.addr		= 0xff,
	.def_md_devad	= 0,
	.flags		= FLAGS_FAN_FAILURE_DET_REQ,
	.rx_preemphasis	= {0xffff, 0xffff, 0xffff, 0xffff},
	.tx_preemphasis	= {0xffff, 0xffff, 0xffff, 0xffff},
	.mdio_ctrl	= 0,
	.supported	= (SUPPORTED_10000baseT_Full |
			   SUPPORTED_1000baseT_Full |
			   SUPPORTED_FIBRE |
			   SUPPORTED_Pause |
			   SUPPORTED_Asym_Pause),
	.media_type	= ETH_PHY_NOT_PRESENT,
	.ver_addr	= 0,
	.req_flow_ctrl	= 0,
	.req_line_speed	= 0,
	.speed_cap_mask	= 0,
	.req_duplex	= 0,
	.rsrv		= 0,
	.config_init	= (config_init_t)bnx2x_8727_config_init,
	.read_status	= (read_status_t)bnx2x_8727_read_status,
	.link_reset	= (link_reset_t)bnx2x_8727_link_reset,
	.config_loopback = (config_loopback_t)NULL,
	.format_fw_ver	= (format_fw_ver_t)bnx2x_format_ver,
	.hw_reset	= (hw_reset_t)bnx2x_8727_hw_reset,
	.set_link_led	= (set_link_led_t)bnx2x_8727_set_link_led,
	.phy_specific_func = (phy_specific_func_t)bnx2x_8727_specific_func
};
static struct bnx2x_phy phy_8481 = {
	.type		= PORT_HW_CFG_XGXS_EXT_PHY_TYPE_BCM8481,
	.addr		= 0xff,
	.def_md_devad	= 0,
	.flags		= FLAGS_FAN_FAILURE_DET_REQ |
			  FLAGS_REARM_LATCH_SIGNAL,
	.rx_preemphasis	= {0xffff, 0xffff, 0xffff, 0xffff},
	.tx_preemphasis	= {0xffff, 0xffff, 0xffff, 0xffff},
	.mdio_ctrl	= 0,
	.supported	= (SUPPORTED_10baseT_Half |
			   SUPPORTED_10baseT_Full |
			   SUPPORTED_100baseT_Half |
			   SUPPORTED_100baseT_Full |
			   SUPPORTED_1000baseT_Full |
			   SUPPORTED_10000baseT_Full |
			   SUPPORTED_TP |
			   SUPPORTED_Autoneg |
			   SUPPORTED_Pause |
			   SUPPORTED_Asym_Pause),
	.media_type	= ETH_PHY_BASE_T,
	.ver_addr	= 0,
	.req_flow_ctrl	= 0,
	.req_line_speed	= 0,
	.speed_cap_mask	= 0,
	.req_duplex	= 0,
	.rsrv		= 0,
	.config_init	= (config_init_t)bnx2x_8481_config_init,
	.read_status	= (read_status_t)bnx2x_848xx_read_status,
	.link_reset	= (link_reset_t)bnx2x_8481_link_reset,
	.config_loopback = (config_loopback_t)NULL,
	.format_fw_ver	= (format_fw_ver_t)bnx2x_848xx_format_ver,
	.hw_reset	= (hw_reset_t)bnx2x_8481_hw_reset,
	.set_link_led	= (set_link_led_t)bnx2x_848xx_set_link_led,
	.phy_specific_func = (phy_specific_func_t)NULL
};

static struct bnx2x_phy phy_84823 = {
	.type		= PORT_HW_CFG_XGXS_EXT_PHY_TYPE_BCM84823,
	.addr		= 0xff,
	.def_md_devad	= 0,
	.flags		= FLAGS_FAN_FAILURE_DET_REQ |
			  FLAGS_REARM_LATCH_SIGNAL,
	.rx_preemphasis	= {0xffff, 0xffff, 0xffff, 0xffff},
	.tx_preemphasis	= {0xffff, 0xffff, 0xffff, 0xffff},
	.mdio_ctrl	= 0,
	.supported	= (SUPPORTED_10baseT_Half |
			   SUPPORTED_10baseT_Full |
			   SUPPORTED_100baseT_Half |
			   SUPPORTED_100baseT_Full |
			   SUPPORTED_1000baseT_Full |
			   SUPPORTED_10000baseT_Full |
			   SUPPORTED_TP |
			   SUPPORTED_Autoneg |
			   SUPPORTED_Pause |
			   SUPPORTED_Asym_Pause),
	.media_type	= ETH_PHY_BASE_T,
	.ver_addr	= 0,
	.req_flow_ctrl	= 0,
	.req_line_speed	= 0,
	.speed_cap_mask	= 0,
	.req_duplex	= 0,
	.rsrv		= 0,
	.config_init	= (config_init_t)bnx2x_848x3_config_init,
	.read_status	= (read_status_t)bnx2x_848xx_read_status,
	.link_reset	= (link_reset_t)bnx2x_848x3_link_reset,
	.config_loopback = (config_loopback_t)NULL,
	.format_fw_ver	= (format_fw_ver_t)bnx2x_848xx_format_ver,
	.hw_reset	= (hw_reset_t)NULL,
	.set_link_led	= (set_link_led_t)bnx2x_848xx_set_link_led,
	.phy_specific_func = (phy_specific_func_t)NULL
};

static struct bnx2x_phy phy_84833 = {
	.type		= PORT_HW_CFG_XGXS_EXT_PHY_TYPE_BCM84833,
	.addr		= 0xff,
	.def_md_devad	= 0,
	.flags		= FLAGS_FAN_FAILURE_DET_REQ |
			    FLAGS_REARM_LATCH_SIGNAL,
	.rx_preemphasis	= {0xffff, 0xffff, 0xffff, 0xffff},
	.tx_preemphasis	= {0xffff, 0xffff, 0xffff, 0xffff},
	.mdio_ctrl	= 0,
	.supported	= (SUPPORTED_100baseT_Half |
			   SUPPORTED_100baseT_Full |
			   SUPPORTED_1000baseT_Full |
			   SUPPORTED_10000baseT_Full |
			   SUPPORTED_TP |
			   SUPPORTED_Autoneg |
			   SUPPORTED_Pause |
			   SUPPORTED_Asym_Pause),
	.media_type	= ETH_PHY_BASE_T,
	.ver_addr	= 0,
	.req_flow_ctrl	= 0,
	.req_line_speed	= 0,
	.speed_cap_mask	= 0,
	.req_duplex	= 0,
	.rsrv		= 0,
	.config_init	= (config_init_t)bnx2x_848x3_config_init,
	.read_status	= (read_status_t)bnx2x_848xx_read_status,
	.link_reset	= (link_reset_t)bnx2x_848x3_link_reset,
	.config_loopback = (config_loopback_t)NULL,
	.format_fw_ver	= (format_fw_ver_t)bnx2x_848xx_format_ver,
	.hw_reset	= (hw_reset_t)bnx2x_84833_hw_reset_phy,
	.set_link_led	= (set_link_led_t)bnx2x_848xx_set_link_led,
	.phy_specific_func = (phy_specific_func_t)NULL
};

static struct bnx2x_phy phy_54618se = {
	.type		= PORT_HW_CFG_XGXS_EXT_PHY_TYPE_BCM54618SE,
	.addr		= 0xff,
	.def_md_devad	= 0,
	.flags		= FLAGS_INIT_XGXS_FIRST,
	.rx_preemphasis	= {0xffff, 0xffff, 0xffff, 0xffff},
	.tx_preemphasis	= {0xffff, 0xffff, 0xffff, 0xffff},
	.mdio_ctrl	= 0,
	.supported	= (SUPPORTED_10baseT_Half |
			   SUPPORTED_10baseT_Full |
			   SUPPORTED_100baseT_Half |
			   SUPPORTED_100baseT_Full |
			   SUPPORTED_1000baseT_Full |
			   SUPPORTED_TP |
			   SUPPORTED_Autoneg |
			   SUPPORTED_Pause |
			   SUPPORTED_Asym_Pause),
	.media_type	= ETH_PHY_BASE_T,
	.ver_addr	= 0,
	.req_flow_ctrl	= 0,
	.req_line_speed	= 0,
	.speed_cap_mask	= 0,
	/* req_duplex = */0,
	/* rsrv = */0,
	.config_init	= (config_init_t)bnx2x_54618se_config_init,
	.read_status	= (read_status_t)bnx2x_54618se_read_status,
	.link_reset	= (link_reset_t)bnx2x_54618se_link_reset,
	.config_loopback = (config_loopback_t)bnx2x_54618se_config_loopback,
	.format_fw_ver	= (format_fw_ver_t)NULL,
	.hw_reset	= (hw_reset_t)NULL,
	.set_link_led	= (set_link_led_t)bnx2x_5461x_set_link_led,
	.phy_specific_func = (phy_specific_func_t)NULL
};
/*****************************************************************/
/*                                                               */
/* Populate the phy according. Main function: bnx2x_populate_phy   */
/*                                                               */
/*****************************************************************/

static void bnx2x_populate_preemphasis(struct bnx2x *bp, u32 shmem_base,
				     struct bnx2x_phy *phy, u8 port,
				     u8 phy_index)
{
	/* Get the 4 lanes xgxs config rx and tx */
	u32 rx = 0, tx = 0, i;
	for (i = 0; i < 2; i++) {
		/*
		 * INT_PHY and EXT_PHY1 share the same value location in the
		 * shmem. When num_phys is greater than 1, than this value
		 * applies only to EXT_PHY1
		 */
		if (phy_index == INT_PHY || phy_index == EXT_PHY1) {
			rx = REG_RD(bp, shmem_base +
				    offsetof(struct shmem_region,
			  dev_info.port_hw_config[port].xgxs_config_rx[i<<1]));

			tx = REG_RD(bp, shmem_base +
				    offsetof(struct shmem_region,
			  dev_info.port_hw_config[port].xgxs_config_tx[i<<1]));
		} else {
			rx = REG_RD(bp, shmem_base +
				    offsetof(struct shmem_region,
			 dev_info.port_hw_config[port].xgxs_config2_rx[i<<1]));

			tx = REG_RD(bp, shmem_base +
				    offsetof(struct shmem_region,
			 dev_info.port_hw_config[port].xgxs_config2_rx[i<<1]));
		}

		phy->rx_preemphasis[i << 1] = ((rx>>16) & 0xffff);
		phy->rx_preemphasis[(i << 1) + 1] = (rx & 0xffff);

		phy->tx_preemphasis[i << 1] = ((tx>>16) & 0xffff);
		phy->tx_preemphasis[(i << 1) + 1] = (tx & 0xffff);
	}
}

static u32 bnx2x_get_ext_phy_config(struct bnx2x *bp, u32 shmem_base,
				    u8 phy_index, u8 port)
{
	u32 ext_phy_config = 0;
	switch (phy_index) {
	case EXT_PHY1:
		ext_phy_config = REG_RD(bp, shmem_base +
					      offsetof(struct shmem_region,
			dev_info.port_hw_config[port].external_phy_config));
		break;
	case EXT_PHY2:
		ext_phy_config = REG_RD(bp, shmem_base +
					      offsetof(struct shmem_region,
			dev_info.port_hw_config[port].external_phy_config2));
		break;
	default:
		DP(NETIF_MSG_LINK, "Invalid phy_index %d\n", phy_index);
		return -EINVAL;
	}

	return ext_phy_config;
}
static int bnx2x_populate_int_phy(struct bnx2x *bp, u32 shmem_base, u8 port,
				  struct bnx2x_phy *phy)
{
	u32 phy_addr;
	u32 chip_id;
	u32 switch_cfg = (REG_RD(bp, shmem_base +
				       offsetof(struct shmem_region,
			dev_info.port_feature_config[port].link_config)) &
			  PORT_FEATURE_CONNECTED_SWITCH_MASK);
	chip_id = (REG_RD(bp, MISC_REG_CHIP_NUM) << 16) |
		((REG_RD(bp, MISC_REG_CHIP_REV) & 0xf) << 12);

	DP(NETIF_MSG_LINK, ":chip_id = 0x%x\n", chip_id);
	if (USES_WARPCORE(bp)) {
		u32 serdes_net_if;
		phy_addr = REG_RD(bp,
				  MISC_REG_WC0_CTRL_PHY_ADDR);
		*phy = phy_warpcore;
		if (REG_RD(bp, MISC_REG_PORT4MODE_EN_OVWR) == 0x3)
			phy->flags |= FLAGS_4_PORT_MODE;
		else
			phy->flags &= ~FLAGS_4_PORT_MODE;
			/* Check Dual mode */
		serdes_net_if = (REG_RD(bp, shmem_base +
					offsetof(struct shmem_region, dev_info.
					port_hw_config[port].default_cfg)) &
				 PORT_HW_CFG_NET_SERDES_IF_MASK);
		/*
		 * Set the appropriate supported and flags indications per
		 * interface type of the chip
		 */
		switch (serdes_net_if) {
		case PORT_HW_CFG_NET_SERDES_IF_SGMII:
			phy->supported &= (SUPPORTED_10baseT_Half |
					   SUPPORTED_10baseT_Full |
					   SUPPORTED_100baseT_Half |
					   SUPPORTED_100baseT_Full |
					   SUPPORTED_1000baseT_Full |
					   SUPPORTED_FIBRE |
					   SUPPORTED_Autoneg |
					   SUPPORTED_Pause |
					   SUPPORTED_Asym_Pause);
			phy->media_type = ETH_PHY_BASE_T;
			break;
		case PORT_HW_CFG_NET_SERDES_IF_XFI:
			phy->media_type = ETH_PHY_XFP_FIBER;
			break;
		case PORT_HW_CFG_NET_SERDES_IF_SFI:
			phy->supported &= (SUPPORTED_1000baseT_Full |
					   SUPPORTED_10000baseT_Full |
					   SUPPORTED_FIBRE |
					   SUPPORTED_Pause |
					   SUPPORTED_Asym_Pause);
			phy->media_type = ETH_PHY_SFP_FIBER;
			break;
		case PORT_HW_CFG_NET_SERDES_IF_KR:
			phy->media_type = ETH_PHY_KR;
			phy->supported &= (SUPPORTED_1000baseT_Full |
					   SUPPORTED_10000baseT_Full |
					   SUPPORTED_FIBRE |
					   SUPPORTED_Autoneg |
					   SUPPORTED_Pause |
					   SUPPORTED_Asym_Pause);
			break;
		case PORT_HW_CFG_NET_SERDES_IF_DXGXS:
			phy->media_type = ETH_PHY_KR;
			phy->flags |= FLAGS_WC_DUAL_MODE;
			phy->supported &= (SUPPORTED_20000baseMLD2_Full |
					   SUPPORTED_FIBRE |
					   SUPPORTED_Pause |
					   SUPPORTED_Asym_Pause);
			break;
		case PORT_HW_CFG_NET_SERDES_IF_KR2:
			phy->media_type = ETH_PHY_KR;
			phy->flags |= FLAGS_WC_DUAL_MODE;
			phy->supported &= (SUPPORTED_20000baseKR2_Full |
					   SUPPORTED_FIBRE |
					   SUPPORTED_Pause |
					   SUPPORTED_Asym_Pause);
			break;
		default:
			DP(NETIF_MSG_LINK, "Unknown WC interface type 0x%x\n",
				       serdes_net_if);
			break;
		}

		/*
		 * Enable MDC/MDIO work-around for E3 A0 since free running MDC
		 * was not set as expected. For B0, ECO will be enabled so there
		 * won't be an issue there
		 */
		if (CHIP_REV(bp) == CHIP_REV_Ax)
			phy->flags |= FLAGS_MDC_MDIO_WA;
		else
			phy->flags |= FLAGS_MDC_MDIO_WA_B0;
	} else {
		switch (switch_cfg) {
		case SWITCH_CFG_1G:
			phy_addr = REG_RD(bp,
					  NIG_REG_SERDES0_CTRL_PHY_ADDR +
					  port * 0x10);
			*phy = phy_serdes;
			break;
		case SWITCH_CFG_10G:
			phy_addr = REG_RD(bp,
					  NIG_REG_XGXS0_CTRL_PHY_ADDR +
					  port * 0x18);
			*phy = phy_xgxs;
			break;
		default:
			DP(NETIF_MSG_LINK, "Invalid switch_cfg\n");
			return -EINVAL;
		}
	}
	phy->addr = (u8)phy_addr;
	phy->mdio_ctrl = bnx2x_get_emac_base(bp,
					    SHARED_HW_CFG_MDC_MDIO_ACCESS1_BOTH,
					    port);
	if (CHIP_IS_E2(bp))
		phy->def_md_devad = E2_DEFAULT_PHY_DEV_ADDR;
	else
		phy->def_md_devad = DEFAULT_PHY_DEV_ADDR;

	DP(NETIF_MSG_LINK, "Internal phy port=%d, addr=0x%x, mdio_ctl=0x%x\n",
		   port, phy->addr, phy->mdio_ctrl);

	bnx2x_populate_preemphasis(bp, shmem_base, phy, port, INT_PHY);
	return 0;
}

static int bnx2x_populate_ext_phy(struct bnx2x *bp,
				  u8 phy_index,
				  u32 shmem_base,
				  u32 shmem2_base,
				  u8 port,
				  struct bnx2x_phy *phy)
{
	u32 ext_phy_config, phy_type, config2;
	u32 mdc_mdio_access = SHARED_HW_CFG_MDC_MDIO_ACCESS1_BOTH;
	ext_phy_config = bnx2x_get_ext_phy_config(bp, shmem_base,
						  phy_index, port);
	phy_type = XGXS_EXT_PHY_TYPE(ext_phy_config);
	/* Select the phy type */
	switch (phy_type) {
	case PORT_HW_CFG_XGXS_EXT_PHY_TYPE_BCM8073:
		mdc_mdio_access = SHARED_HW_CFG_MDC_MDIO_ACCESS1_SWAPPED;
		*phy = phy_8073;
		break;
	case PORT_HW_CFG_XGXS_EXT_PHY_TYPE_BCM8705:
		*phy = phy_8705;
		break;
	case PORT_HW_CFG_XGXS_EXT_PHY_TYPE_BCM8706:
		*phy = phy_8706;
		break;
	case PORT_HW_CFG_XGXS_EXT_PHY_TYPE_BCM8726:
		mdc_mdio_access = SHARED_HW_CFG_MDC_MDIO_ACCESS1_EMAC1;
		*phy = phy_8726;
		break;
	case PORT_HW_CFG_XGXS_EXT_PHY_TYPE_BCM8727_NOC:
		/* BCM8727_NOC => BCM8727 no over current */
		mdc_mdio_access = SHARED_HW_CFG_MDC_MDIO_ACCESS1_EMAC1;
		*phy = phy_8727;
		phy->flags |= FLAGS_NOC;
		break;
	case PORT_HW_CFG_XGXS_EXT_PHY_TYPE_BCM8722:
	case PORT_HW_CFG_XGXS_EXT_PHY_TYPE_BCM8727:
		mdc_mdio_access = SHARED_HW_CFG_MDC_MDIO_ACCESS1_EMAC1;
		*phy = phy_8727;
		break;
	case PORT_HW_CFG_XGXS_EXT_PHY_TYPE_BCM8481:
		*phy = phy_8481;
		break;
	case PORT_HW_CFG_XGXS_EXT_PHY_TYPE_BCM84823:
		*phy = phy_84823;
		break;
	case PORT_HW_CFG_XGXS_EXT_PHY_TYPE_BCM84833:
		*phy = phy_84833;
		break;
	case PORT_HW_CFG_XGXS_EXT_PHY_TYPE_BCM54616:
	case PORT_HW_CFG_XGXS_EXT_PHY_TYPE_BCM54618SE:
		*phy = phy_54618se;
		break;
	case PORT_HW_CFG_XGXS_EXT_PHY_TYPE_SFX7101:
		*phy = phy_7101;
		break;
	case PORT_HW_CFG_XGXS_EXT_PHY_TYPE_FAILURE:
		*phy = phy_null;
		return -EINVAL;
	default:
		*phy = phy_null;
		/* In case external PHY wasn't found */
		if ((phy_type != PORT_HW_CFG_XGXS_EXT_PHY_TYPE_DIRECT) &&
		    (phy_type != PORT_HW_CFG_XGXS_EXT_PHY_TYPE_NOT_CONN))
			return -EINVAL;
		return 0;
	}

	phy->addr = XGXS_EXT_PHY_ADDR(ext_phy_config);
	bnx2x_populate_preemphasis(bp, shmem_base, phy, port, phy_index);

	/*
	 * The shmem address of the phy version is located on different
	 * structures. In case this structure is too old, do not set
	 * the address
	 */
	config2 = REG_RD(bp, shmem_base + offsetof(struct shmem_region,
					dev_info.shared_hw_config.config2));
	if (phy_index == EXT_PHY1) {
		phy->ver_addr = shmem_base + offsetof(struct shmem_region,
				port_mb[port].ext_phy_fw_version);

		/* Check specific mdc mdio settings */
		if (config2 & SHARED_HW_CFG_MDC_MDIO_ACCESS1_MASK)
			mdc_mdio_access = config2 &
			SHARED_HW_CFG_MDC_MDIO_ACCESS1_MASK;
	} else {
		u32 size = REG_RD(bp, shmem2_base);

		if (size >
		    offsetof(struct shmem2_region, ext_phy_fw_version2)) {
			phy->ver_addr = shmem2_base +
			    offsetof(struct shmem2_region,
				     ext_phy_fw_version2[port]);
		}
		/* Check specific mdc mdio settings */
		if (config2 & SHARED_HW_CFG_MDC_MDIO_ACCESS2_MASK)
			mdc_mdio_access = (config2 &
			SHARED_HW_CFG_MDC_MDIO_ACCESS2_MASK) >>
			(SHARED_HW_CFG_MDC_MDIO_ACCESS2_SHIFT -
			 SHARED_HW_CFG_MDC_MDIO_ACCESS1_SHIFT);
	}
	phy->mdio_ctrl = bnx2x_get_emac_base(bp, mdc_mdio_access, port);

	if ((phy->type == PORT_HW_CFG_XGXS_EXT_PHY_TYPE_BCM84833) &&
	    (phy->ver_addr)) {
		/*
		 * Remove 100Mb link supported for BCM84833 when phy fw
		 * version lower than or equal to 1.39
		 */
		u32 raw_ver = REG_RD(bp, phy->ver_addr);
		if (((raw_ver & 0x7F) <= 39) &&
		    (((raw_ver & 0xF80) >> 7) <= 1))
			phy->supported &= ~(SUPPORTED_100baseT_Half |
					    SUPPORTED_100baseT_Full);
	}

	/*
	 * In case mdc/mdio_access of the external phy is different than the
	 * mdc/mdio access of the XGXS, a HW lock must be taken in each access
	 * to prevent one port interfere with another port's CL45 operations.
	 */
	if (mdc_mdio_access != SHARED_HW_CFG_MDC_MDIO_ACCESS1_BOTH)
		phy->flags |= FLAGS_HW_LOCK_REQUIRED;
	DP(NETIF_MSG_LINK, "phy_type 0x%x port %d found in index %d\n",
		   phy_type, port, phy_index);
	DP(NETIF_MSG_LINK, "             addr=0x%x, mdio_ctl=0x%x\n",
		   phy->addr, phy->mdio_ctrl);
	return 0;
}

static int bnx2x_populate_phy(struct bnx2x *bp, u8 phy_index, u32 shmem_base,
			      u32 shmem2_base, u8 port, struct bnx2x_phy *phy)
{
	int status = 0;
	phy->type = PORT_HW_CFG_XGXS_EXT_PHY_TYPE_NOT_CONN;
	if (phy_index == INT_PHY)
		return bnx2x_populate_int_phy(bp, shmem_base, port, phy);
	status = bnx2x_populate_ext_phy(bp, phy_index, shmem_base, shmem2_base,
					port, phy);
	return status;
}

static void bnx2x_phy_def_cfg(struct link_params *params,
			      struct bnx2x_phy *phy,
			      u8 phy_index)
{
	struct bnx2x *bp = params->bp;
	u32 link_config;
	/* Populate the default phy configuration for MF mode */
	if (phy_index == EXT_PHY2) {
		link_config = REG_RD(bp, params->shmem_base +
				     offsetof(struct shmem_region, dev_info.
			port_feature_config[params->port].link_config2));
		phy->speed_cap_mask = REG_RD(bp, params->shmem_base +
					     offsetof(struct shmem_region,
						      dev_info.
			port_hw_config[params->port].speed_capability_mask2));
	} else {
		link_config = REG_RD(bp, params->shmem_base +
				     offsetof(struct shmem_region, dev_info.
				port_feature_config[params->port].link_config));
		phy->speed_cap_mask = REG_RD(bp, params->shmem_base +
					     offsetof(struct shmem_region,
						      dev_info.
			port_hw_config[params->port].speed_capability_mask));
	}
	DP(NETIF_MSG_LINK,
	   "Default config phy idx %x cfg 0x%x speed_cap_mask 0x%x\n",
	   phy_index, link_config, phy->speed_cap_mask);

	phy->req_duplex = DUPLEX_FULL;
	switch (link_config  & PORT_FEATURE_LINK_SPEED_MASK) {
	case PORT_FEATURE_LINK_SPEED_10M_HALF:
		phy->req_duplex = DUPLEX_HALF;
	case PORT_FEATURE_LINK_SPEED_10M_FULL:
		phy->req_line_speed = SPEED_10;
		break;
	case PORT_FEATURE_LINK_SPEED_100M_HALF:
		phy->req_duplex = DUPLEX_HALF;
	case PORT_FEATURE_LINK_SPEED_100M_FULL:
		phy->req_line_speed = SPEED_100;
		break;
	case PORT_FEATURE_LINK_SPEED_1G:
		phy->req_line_speed = SPEED_1000;
		break;
	case PORT_FEATURE_LINK_SPEED_2_5G:
		phy->req_line_speed = SPEED_2500;
		break;
	case PORT_FEATURE_LINK_SPEED_10G_CX4:
		phy->req_line_speed = SPEED_10000;
		break;
	default:
		phy->req_line_speed = SPEED_AUTO_NEG;
		break;
	}

	switch (link_config  & PORT_FEATURE_FLOW_CONTROL_MASK) {
	case PORT_FEATURE_FLOW_CONTROL_AUTO:
		phy->req_flow_ctrl = BNX2X_FLOW_CTRL_AUTO;
		break;
	case PORT_FEATURE_FLOW_CONTROL_TX:
		phy->req_flow_ctrl = BNX2X_FLOW_CTRL_TX;
		break;
	case PORT_FEATURE_FLOW_CONTROL_RX:
		phy->req_flow_ctrl = BNX2X_FLOW_CTRL_RX;
		break;
	case PORT_FEATURE_FLOW_CONTROL_BOTH:
		phy->req_flow_ctrl = BNX2X_FLOW_CTRL_BOTH;
		break;
	default:
		phy->req_flow_ctrl = BNX2X_FLOW_CTRL_NONE;
		break;
	}
}

u32 bnx2x_phy_selection(struct link_params *params)
{
	u32 phy_config_swapped, prio_cfg;
	u32 return_cfg = PORT_HW_CFG_PHY_SELECTION_HARDWARE_DEFAULT;

	phy_config_swapped = params->multi_phy_config &
		PORT_HW_CFG_PHY_SWAPPED_ENABLED;

	prio_cfg = params->multi_phy_config &
			PORT_HW_CFG_PHY_SELECTION_MASK;

	if (phy_config_swapped) {
		switch (prio_cfg) {
		case PORT_HW_CFG_PHY_SELECTION_FIRST_PHY_PRIORITY:
		     return_cfg = PORT_HW_CFG_PHY_SELECTION_SECOND_PHY_PRIORITY;
		     break;
		case PORT_HW_CFG_PHY_SELECTION_SECOND_PHY_PRIORITY:
		     return_cfg = PORT_HW_CFG_PHY_SELECTION_FIRST_PHY_PRIORITY;
		     break;
		case PORT_HW_CFG_PHY_SELECTION_SECOND_PHY:
		     return_cfg = PORT_HW_CFG_PHY_SELECTION_FIRST_PHY;
		     break;
		case PORT_HW_CFG_PHY_SELECTION_FIRST_PHY:
		     return_cfg = PORT_HW_CFG_PHY_SELECTION_SECOND_PHY;
		     break;
		}
	} else
		return_cfg = prio_cfg;

	return return_cfg;
}


int bnx2x_phy_probe(struct link_params *params)
{
	u8 phy_index, actual_phy_idx;
	u32 phy_config_swapped, sync_offset, media_types;
	struct bnx2x *bp = params->bp;
	struct bnx2x_phy *phy;
	params->num_phys = 0;
	DP(NETIF_MSG_LINK, "Begin phy probe\n");
	phy_config_swapped = params->multi_phy_config &
		PORT_HW_CFG_PHY_SWAPPED_ENABLED;

	for (phy_index = INT_PHY; phy_index < MAX_PHYS;
	      phy_index++) {
		actual_phy_idx = phy_index;
		if (phy_config_swapped) {
			if (phy_index == EXT_PHY1)
				actual_phy_idx = EXT_PHY2;
			else if (phy_index == EXT_PHY2)
				actual_phy_idx = EXT_PHY1;
		}
		DP(NETIF_MSG_LINK, "phy_config_swapped %x, phy_index %x,"
			       " actual_phy_idx %x\n", phy_config_swapped,
			   phy_index, actual_phy_idx);
		phy = &params->phy[actual_phy_idx];
		if (bnx2x_populate_phy(bp, phy_index, params->shmem_base,
				       params->shmem2_base, params->port,
				       phy) != 0) {
			params->num_phys = 0;
			DP(NETIF_MSG_LINK, "phy probe failed in phy index %d\n",
				   phy_index);
			for (phy_index = INT_PHY;
			      phy_index < MAX_PHYS;
			      phy_index++)
				*phy = phy_null;
			return -EINVAL;
		}
		if (phy->type == PORT_HW_CFG_XGXS_EXT_PHY_TYPE_NOT_CONN)
			break;

		sync_offset = params->shmem_base +
			offsetof(struct shmem_region,
			dev_info.port_hw_config[params->port].media_type);
		media_types = REG_RD(bp, sync_offset);

		/*
		 * Update media type for non-PMF sync only for the first time
		 * In case the media type changes afterwards, it will be updated
		 * using the update_status function
		 */
		if ((media_types & (PORT_HW_CFG_MEDIA_TYPE_PHY0_MASK <<
				    (PORT_HW_CFG_MEDIA_TYPE_PHY1_SHIFT *
				     actual_phy_idx))) == 0) {
			media_types |= ((phy->media_type &
					PORT_HW_CFG_MEDIA_TYPE_PHY0_MASK) <<
				(PORT_HW_CFG_MEDIA_TYPE_PHY1_SHIFT *
				 actual_phy_idx));
		}
		REG_WR(bp, sync_offset, media_types);

		bnx2x_phy_def_cfg(params, phy, phy_index);
		params->num_phys++;
	}

	DP(NETIF_MSG_LINK, "End phy probe. #phys found %x\n", params->num_phys);
	return 0;
}

void bnx2x_init_bmac_loopback(struct link_params *params,
			      struct link_vars *vars)
{
	struct bnx2x *bp = params->bp;
		vars->link_up = 1;
		vars->line_speed = SPEED_10000;
		vars->duplex = DUPLEX_FULL;
		vars->flow_ctrl = BNX2X_FLOW_CTRL_NONE;
		vars->mac_type = MAC_TYPE_BMAC;

		vars->phy_flags = PHY_XGXS_FLAG;

		bnx2x_xgxs_deassert(params);

		/* set bmac loopback */
		bnx2x_bmac_enable(params, vars, 1);

		REG_WR(bp, NIG_REG_EGRESS_DRAIN0_MODE + params->port*4, 0);
}

void bnx2x_init_emac_loopback(struct link_params *params,
			      struct link_vars *vars)
{
	struct bnx2x *bp = params->bp;
		vars->link_up = 1;
		vars->line_speed = SPEED_1000;
		vars->duplex = DUPLEX_FULL;
		vars->flow_ctrl = BNX2X_FLOW_CTRL_NONE;
		vars->mac_type = MAC_TYPE_EMAC;

		vars->phy_flags = PHY_XGXS_FLAG;

		bnx2x_xgxs_deassert(params);
		/* set bmac loopback */
		bnx2x_emac_enable(params, vars, 1);
		bnx2x_emac_program(params, vars);
		REG_WR(bp, NIG_REG_EGRESS_DRAIN0_MODE + params->port*4, 0);
}

void bnx2x_init_xmac_loopback(struct link_params *params,
			      struct link_vars *vars)
{
	struct bnx2x *bp = params->bp;
	vars->link_up = 1;
	if (!params->req_line_speed[0])
		vars->line_speed = SPEED_10000;
	else
		vars->line_speed = params->req_line_speed[0];
	vars->duplex = DUPLEX_FULL;
	vars->flow_ctrl = BNX2X_FLOW_CTRL_NONE;
	vars->mac_type = MAC_TYPE_XMAC;
	vars->phy_flags = PHY_XGXS_FLAG;
	/*
	 * Set WC to loopback mode since link is required to provide clock
	 * to the XMAC in 20G mode
	 */
	bnx2x_set_aer_mmd(params, &params->phy[0]);
	bnx2x_warpcore_reset_lane(bp, &params->phy[0], 0);
	params->phy[INT_PHY].config_loopback(
			&params->phy[INT_PHY],
			params);

	bnx2x_xmac_enable(params, vars, 1);
	REG_WR(bp, NIG_REG_EGRESS_DRAIN0_MODE + params->port*4, 0);
}

void bnx2x_init_umac_loopback(struct link_params *params,
			      struct link_vars *vars)
{
	struct bnx2x *bp = params->bp;
	vars->link_up = 1;
	vars->line_speed = SPEED_1000;
	vars->duplex = DUPLEX_FULL;
	vars->flow_ctrl = BNX2X_FLOW_CTRL_NONE;
	vars->mac_type = MAC_TYPE_UMAC;
	vars->phy_flags = PHY_XGXS_FLAG;
	bnx2x_umac_enable(params, vars, 1);

	REG_WR(bp, NIG_REG_EGRESS_DRAIN0_MODE + params->port*4, 0);
}

void bnx2x_init_xgxs_loopback(struct link_params *params,
			      struct link_vars *vars)
{
	struct bnx2x *bp = params->bp;
		vars->link_up = 1;
		vars->flow_ctrl = BNX2X_FLOW_CTRL_NONE;
		vars->duplex = DUPLEX_FULL;
	if (params->req_line_speed[0] == SPEED_1000)
			vars->line_speed = SPEED_1000;
	else
			vars->line_speed = SPEED_10000;

	if (!USES_WARPCORE(bp))
		bnx2x_xgxs_deassert(params);
	bnx2x_link_initialize(params, vars);

	if (params->req_line_speed[0] == SPEED_1000) {
		if (USES_WARPCORE(bp))
			bnx2x_umac_enable(params, vars, 0);
		else {
			bnx2x_emac_program(params, vars);
			bnx2x_emac_enable(params, vars, 0);
		}
	} else {
		if (USES_WARPCORE(bp))
			bnx2x_xmac_enable(params, vars, 0);
		else
			bnx2x_bmac_enable(params, vars, 0);
	}

		if (params->loopback_mode == LOOPBACK_XGXS) {
			/* set 10G XGXS loopback */
			params->phy[INT_PHY].config_loopback(
				&params->phy[INT_PHY],
				params);

		} else {
			/* set external phy loopback */
			u8 phy_index;
			for (phy_index = EXT_PHY1;
			      phy_index < params->num_phys; phy_index++) {
				if (params->phy[phy_index].config_loopback)
					params->phy[phy_index].config_loopback(
						&params->phy[phy_index],
						params);
			}
		}
		REG_WR(bp, NIG_REG_EGRESS_DRAIN0_MODE + params->port*4, 0);

	bnx2x_set_led(params, vars, LED_MODE_OPER, vars->line_speed);
}

int bnx2x_phy_init(struct link_params *params, struct link_vars *vars)
{
	struct bnx2x *bp = params->bp;
	DP(NETIF_MSG_LINK, "Phy Initialization started\n");
	DP(NETIF_MSG_LINK, "(1) req_speed %d, req_flowctrl %d\n",
		   params->req_line_speed[0], params->req_flow_ctrl[0]);
	DP(NETIF_MSG_LINK, "(2) req_speed %d, req_flowctrl %d\n",
		   params->req_line_speed[1], params->req_flow_ctrl[1]);
	vars->link_status = 0;
	vars->phy_link_up = 0;
	vars->link_up = 0;
	vars->line_speed = 0;
	vars->duplex = DUPLEX_FULL;
	vars->flow_ctrl = BNX2X_FLOW_CTRL_NONE;
	vars->mac_type = MAC_TYPE_NONE;
	vars->phy_flags = 0;

	/* disable attentions */
	bnx2x_bits_dis(bp, NIG_REG_MASK_INTERRUPT_PORT0 + params->port*4,
		       (NIG_MASK_XGXS0_LINK_STATUS |
			NIG_MASK_XGXS0_LINK10G |
			NIG_MASK_SERDES0_LINK_STATUS |
			NIG_MASK_MI_INT));

	bnx2x_emac_init(params, vars);

	if (params->feature_config_flags & FEATURE_CONFIG_PFC_ENABLED)
		vars->link_status |= LINK_STATUS_PFC_ENABLED;

	if (params->num_phys == 0) {
		DP(NETIF_MSG_LINK, "No phy found for initialization !!\n");
		return -EINVAL;
	}
	set_phy_vars(params, vars);

	DP(NETIF_MSG_LINK, "Num of phys on board: %d\n", params->num_phys);
	switch (params->loopback_mode) {
	case LOOPBACK_BMAC:
		bnx2x_init_bmac_loopback(params, vars);
		break;
	case LOOPBACK_EMAC:
		bnx2x_init_emac_loopback(params, vars);
		break;
	case LOOPBACK_XMAC:
		bnx2x_init_xmac_loopback(params, vars);
		break;
	case LOOPBACK_UMAC:
		bnx2x_init_umac_loopback(params, vars);
		break;
	case LOOPBACK_XGXS:
	case LOOPBACK_EXT_PHY:
		bnx2x_init_xgxs_loopback(params, vars);
		break;
	default:
		if (!CHIP_IS_E3(bp)) {
			if (params->switch_cfg == SWITCH_CFG_10G)
				bnx2x_xgxs_deassert(params);
			else
				bnx2x_serdes_deassert(bp, params->port);
		}
		bnx2x_link_initialize(params, vars);
		msleep(30);
		bnx2x_link_int_enable(params);
		break;
	}
	return 0;
}

int bnx2x_link_reset(struct link_params *params, struct link_vars *vars,
		     u8 reset_ext_phy)
{
	struct bnx2x *bp = params->bp;
	u8 phy_index, port = params->port, clear_latch_ind = 0;
	DP(NETIF_MSG_LINK, "Resetting the link of port %d\n", port);
	/* disable attentions */
	vars->link_status = 0;
	bnx2x_update_mng(params, vars->link_status);
	bnx2x_bits_dis(bp, NIG_REG_MASK_INTERRUPT_PORT0 + port*4,
		       (NIG_MASK_XGXS0_LINK_STATUS |
			NIG_MASK_XGXS0_LINK10G |
			NIG_MASK_SERDES0_LINK_STATUS |
			NIG_MASK_MI_INT));

	/* activate nig drain */
	REG_WR(bp, NIG_REG_EGRESS_DRAIN0_MODE + port*4, 1);

	/* disable nig egress interface */
	if (!CHIP_IS_E3(bp)) {
		REG_WR(bp, NIG_REG_BMAC0_OUT_EN + port*4, 0);
		REG_WR(bp, NIG_REG_EGRESS_EMAC0_OUT_EN + port*4, 0);
	}

	/* Stop BigMac rx */
	if (!CHIP_IS_E3(bp))
		bnx2x_bmac_rx_disable(bp, port);
	else {
		bnx2x_xmac_disable(params);
		bnx2x_umac_disable(params);
	}
	/* disable emac */
	if (!CHIP_IS_E3(bp))
		REG_WR(bp, NIG_REG_NIG_EMAC0_EN + port*4, 0);

	msleep(10);
	/* The PHY reset is controlled by GPIO 1
	 * Hold it as vars low
	 */
	 /* clear link led */
	bnx2x_set_mdio_clk(bp, params->chip_id, port);
	bnx2x_set_led(params, vars, LED_MODE_OFF, 0);

	if (reset_ext_phy) {
		for (phy_index = EXT_PHY1; phy_index < params->num_phys;
		      phy_index++) {
			if (params->phy[phy_index].link_reset) {
				bnx2x_set_aer_mmd(params,
						  &params->phy[phy_index]);
				params->phy[phy_index].link_reset(
					&params->phy[phy_index],
					params);
			}
			if (params->phy[phy_index].flags &
			    FLAGS_REARM_LATCH_SIGNAL)
				clear_latch_ind = 1;
		}
	}

	if (clear_latch_ind) {
		/* Clear latching indication */
		bnx2x_rearm_latch_signal(bp, port, 0);
		bnx2x_bits_dis(bp, NIG_REG_LATCH_BC_0 + port*4,
			       1 << NIG_LATCH_BC_ENABLE_MI_INT);
	}
	if (params->phy[INT_PHY].link_reset)
		params->phy[INT_PHY].link_reset(
			&params->phy[INT_PHY], params);

	/* disable nig ingress interface */
	if (!CHIP_IS_E3(bp)) {
		/* reset BigMac */
		REG_WR(bp, GRCBASE_MISC + MISC_REGISTERS_RESET_REG_2_CLEAR,
		       (MISC_REGISTERS_RESET_REG_2_RST_BMAC0 << port));
		REG_WR(bp, NIG_REG_BMAC0_IN_EN + port*4, 0);
		REG_WR(bp, NIG_REG_EMAC0_IN_EN + port*4, 0);
	} else {
		u32 xmac_base = (params->port) ? GRCBASE_XMAC1 : GRCBASE_XMAC0;
		bnx2x_set_xumac_nig(params, 0, 0);
		if (REG_RD(bp, MISC_REG_RESET_REG_2) &
		    MISC_REGISTERS_RESET_REG_2_XMAC)
			REG_WR(bp, xmac_base + XMAC_REG_CTRL,
			       XMAC_CTRL_REG_SOFT_RESET);
	}
	vars->link_up = 0;
	vars->phy_flags = 0;
	return 0;
}

/****************************************************************************/
/*				Common function				    */
/****************************************************************************/
static int bnx2x_8073_common_init_phy(struct bnx2x *bp,
				      u32 shmem_base_path[],
				      u32 shmem2_base_path[], u8 phy_index,
				      u32 chip_id)
{
	struct bnx2x_phy phy[PORT_MAX];
	struct bnx2x_phy *phy_blk[PORT_MAX];
	u16 val;
	s8 port = 0;
	s8 port_of_path = 0;
	u32 swap_val, swap_override;
	swap_val = REG_RD(bp,  NIG_REG_PORT_SWAP);
	swap_override = REG_RD(bp,  NIG_REG_STRAP_OVERRIDE);
	port ^= (swap_val && swap_override);
	bnx2x_ext_phy_hw_reset(bp, port);
	/* PART1 - Reset both phys */
	for (port = PORT_MAX - 1; port >= PORT_0; port--) {
		u32 shmem_base, shmem2_base;
		/* In E2, same phy is using for port0 of the two paths */
		if (CHIP_IS_E1x(bp)) {
			shmem_base = shmem_base_path[0];
			shmem2_base = shmem2_base_path[0];
			port_of_path = port;
		} else {
			shmem_base = shmem_base_path[port];
			shmem2_base = shmem2_base_path[port];
			port_of_path = 0;
		}

		/* Extract the ext phy address for the port */
		if (bnx2x_populate_phy(bp, phy_index, shmem_base, shmem2_base,
				       port_of_path, &phy[port]) !=
		    0) {
			DP(NETIF_MSG_LINK, "populate_phy failed\n");
			return -EINVAL;
		}
		/* disable attentions */
		bnx2x_bits_dis(bp, NIG_REG_MASK_INTERRUPT_PORT0 +
			       port_of_path*4,
			       (NIG_MASK_XGXS0_LINK_STATUS |
				NIG_MASK_XGXS0_LINK10G |
				NIG_MASK_SERDES0_LINK_STATUS |
				NIG_MASK_MI_INT));

		/* Need to take the phy out of low power mode in order
			to write to access its registers */
		bnx2x_set_gpio(bp, MISC_REGISTERS_GPIO_2,
			       MISC_REGISTERS_GPIO_OUTPUT_HIGH,
			       port);

		/* Reset the phy */
		bnx2x_cl45_write(bp, &phy[port],
				 MDIO_PMA_DEVAD,
				 MDIO_PMA_REG_CTRL,
				 1<<15);
	}

	/* Add delay of 150ms after reset */
	msleep(150);

	if (phy[PORT_0].addr & 0x1) {
		phy_blk[PORT_0] = &(phy[PORT_1]);
		phy_blk[PORT_1] = &(phy[PORT_0]);
	} else {
		phy_blk[PORT_0] = &(phy[PORT_0]);
		phy_blk[PORT_1] = &(phy[PORT_1]);
	}

	/* PART2 - Download firmware to both phys */
	for (port = PORT_MAX - 1; port >= PORT_0; port--) {
		if (CHIP_IS_E1x(bp))
			port_of_path = port;
		else
			port_of_path = 0;

		DP(NETIF_MSG_LINK, "Loading spirom for phy address 0x%x\n",
			   phy_blk[port]->addr);
		if (bnx2x_8073_8727_external_rom_boot(bp, phy_blk[port],
						      port_of_path))
			return -EINVAL;

		/* Only set bit 10 = 1 (Tx power down) */
		bnx2x_cl45_read(bp, phy_blk[port],
				MDIO_PMA_DEVAD,
				MDIO_PMA_REG_TX_POWER_DOWN, &val);

		/* Phase1 of TX_POWER_DOWN reset */
		bnx2x_cl45_write(bp, phy_blk[port],
				 MDIO_PMA_DEVAD,
				 MDIO_PMA_REG_TX_POWER_DOWN,
				 (val | 1<<10));
	}

	/*
	 * Toggle Transmitter: Power down and then up with 600ms delay
	 * between
	 */
	msleep(600);

	/* PART3 - complete TX_POWER_DOWN process, and set GPIO2 back to low */
	for (port = PORT_MAX - 1; port >= PORT_0; port--) {
		/* Phase2 of POWER_DOWN_RESET */
		/* Release bit 10 (Release Tx power down) */
		bnx2x_cl45_read(bp, phy_blk[port],
				MDIO_PMA_DEVAD,
				MDIO_PMA_REG_TX_POWER_DOWN, &val);

		bnx2x_cl45_write(bp, phy_blk[port],
				MDIO_PMA_DEVAD,
				MDIO_PMA_REG_TX_POWER_DOWN, (val & (~(1<<10))));
		msleep(15);

		/* Read modify write the SPI-ROM version select register */
		bnx2x_cl45_read(bp, phy_blk[port],
				MDIO_PMA_DEVAD,
				MDIO_PMA_REG_EDC_FFE_MAIN, &val);
		bnx2x_cl45_write(bp, phy_blk[port],
				 MDIO_PMA_DEVAD,
				 MDIO_PMA_REG_EDC_FFE_MAIN, (val | (1<<12)));

		/* set GPIO2 back to LOW */
		bnx2x_set_gpio(bp, MISC_REGISTERS_GPIO_2,
			       MISC_REGISTERS_GPIO_OUTPUT_LOW, port);
	}
	return 0;
}
static int bnx2x_8726_common_init_phy(struct bnx2x *bp,
				      u32 shmem_base_path[],
				      u32 shmem2_base_path[], u8 phy_index,
				      u32 chip_id)
{
	u32 val;
	s8 port;
	struct bnx2x_phy phy;
	/* Use port1 because of the static port-swap */
	/* Enable the module detection interrupt */
	val = REG_RD(bp, MISC_REG_GPIO_EVENT_EN);
	val |= ((1<<MISC_REGISTERS_GPIO_3)|
		(1<<(MISC_REGISTERS_GPIO_3 + MISC_REGISTERS_GPIO_PORT_SHIFT)));
	REG_WR(bp, MISC_REG_GPIO_EVENT_EN, val);

	bnx2x_ext_phy_hw_reset(bp, 0);
	msleep(5);
	for (port = 0; port < PORT_MAX; port++) {
		u32 shmem_base, shmem2_base;

		/* In E2, same phy is using for port0 of the two paths */
		if (CHIP_IS_E1x(bp)) {
			shmem_base = shmem_base_path[0];
			shmem2_base = shmem2_base_path[0];
		} else {
			shmem_base = shmem_base_path[port];
			shmem2_base = shmem2_base_path[port];
		}
		/* Extract the ext phy address for the port */
		if (bnx2x_populate_phy(bp, phy_index, shmem_base, shmem2_base,
				       port, &phy) !=
		    0) {
			DP(NETIF_MSG_LINK, "populate phy failed\n");
			return -EINVAL;
		}

		/* Reset phy*/
		bnx2x_cl45_write(bp, &phy,
				 MDIO_PMA_DEVAD, MDIO_PMA_REG_GEN_CTRL, 0x0001);


		/* Set fault module detected LED on */
		bnx2x_set_gpio(bp, MISC_REGISTERS_GPIO_0,
			       MISC_REGISTERS_GPIO_HIGH,
			       port);
	}

	return 0;
}
static void bnx2x_get_ext_phy_reset_gpio(struct bnx2x *bp, u32 shmem_base,
					 u8 *io_gpio, u8 *io_port)
{

	u32 phy_gpio_reset = REG_RD(bp, shmem_base +
					  offsetof(struct shmem_region,
				dev_info.port_hw_config[PORT_0].default_cfg));
	switch (phy_gpio_reset) {
	case PORT_HW_CFG_EXT_PHY_GPIO_RST_GPIO0_P0:
		*io_gpio = 0;
		*io_port = 0;
		break;
	case PORT_HW_CFG_EXT_PHY_GPIO_RST_GPIO1_P0:
		*io_gpio = 1;
		*io_port = 0;
		break;
	case PORT_HW_CFG_EXT_PHY_GPIO_RST_GPIO2_P0:
		*io_gpio = 2;
		*io_port = 0;
		break;
	case PORT_HW_CFG_EXT_PHY_GPIO_RST_GPIO3_P0:
		*io_gpio = 3;
		*io_port = 0;
		break;
	case PORT_HW_CFG_EXT_PHY_GPIO_RST_GPIO0_P1:
		*io_gpio = 0;
		*io_port = 1;
		break;
	case PORT_HW_CFG_EXT_PHY_GPIO_RST_GPIO1_P1:
		*io_gpio = 1;
		*io_port = 1;
		break;
	case PORT_HW_CFG_EXT_PHY_GPIO_RST_GPIO2_P1:
		*io_gpio = 2;
		*io_port = 1;
		break;
	case PORT_HW_CFG_EXT_PHY_GPIO_RST_GPIO3_P1:
		*io_gpio = 3;
		*io_port = 1;
		break;
	default:
		/* Don't override the io_gpio and io_port */
		break;
	}
}

static int bnx2x_8727_common_init_phy(struct bnx2x *bp,
				      u32 shmem_base_path[],
				      u32 shmem2_base_path[], u8 phy_index,
				      u32 chip_id)
{
	s8 port, reset_gpio;
	u32 swap_val, swap_override;
	struct bnx2x_phy phy[PORT_MAX];
	struct bnx2x_phy *phy_blk[PORT_MAX];
	s8 port_of_path;
	swap_val = REG_RD(bp, NIG_REG_PORT_SWAP);
	swap_override = REG_RD(bp, NIG_REG_STRAP_OVERRIDE);

	reset_gpio = MISC_REGISTERS_GPIO_1;
	port = 1;

	/*
	 * Retrieve the reset gpio/port which control the reset.
	 * Default is GPIO1, PORT1
	 */
	bnx2x_get_ext_phy_reset_gpio(bp, shmem_base_path[0],
				     (u8 *)&reset_gpio, (u8 *)&port);

	/* Calculate the port based on port swap */
	port ^= (swap_val && swap_override);

	/* Initiate PHY reset*/
	bnx2x_set_gpio(bp, reset_gpio, MISC_REGISTERS_GPIO_OUTPUT_LOW,
		       port);
	msleep(1);
	bnx2x_set_gpio(bp, reset_gpio, MISC_REGISTERS_GPIO_OUTPUT_HIGH,
		       port);

	msleep(5);

	/* PART1 - Reset both phys */
	for (port = PORT_MAX - 1; port >= PORT_0; port--) {
		u32 shmem_base, shmem2_base;

		/* In E2, same phy is using for port0 of the two paths */
		if (CHIP_IS_E1x(bp)) {
			shmem_base = shmem_base_path[0];
			shmem2_base = shmem2_base_path[0];
			port_of_path = port;
		} else {
			shmem_base = shmem_base_path[port];
			shmem2_base = shmem2_base_path[port];
			port_of_path = 0;
		}

		/* Extract the ext phy address for the port */
		if (bnx2x_populate_phy(bp, phy_index, shmem_base, shmem2_base,
				       port_of_path, &phy[port]) !=
				       0) {
			DP(NETIF_MSG_LINK, "populate phy failed\n");
			return -EINVAL;
		}
		/* disable attentions */
		bnx2x_bits_dis(bp, NIG_REG_MASK_INTERRUPT_PORT0 +
			       port_of_path*4,
			       (NIG_MASK_XGXS0_LINK_STATUS |
				NIG_MASK_XGXS0_LINK10G |
				NIG_MASK_SERDES0_LINK_STATUS |
				NIG_MASK_MI_INT));


		/* Reset the phy */
		bnx2x_cl45_write(bp, &phy[port],
				 MDIO_PMA_DEVAD, MDIO_PMA_REG_CTRL, 1<<15);
	}

	/* Add delay of 150ms after reset */
	msleep(150);
	if (phy[PORT_0].addr & 0x1) {
		phy_blk[PORT_0] = &(phy[PORT_1]);
		phy_blk[PORT_1] = &(phy[PORT_0]);
	} else {
		phy_blk[PORT_0] = &(phy[PORT_0]);
		phy_blk[PORT_1] = &(phy[PORT_1]);
	}
	/* PART2 - Download firmware to both phys */
	for (port = PORT_MAX - 1; port >= PORT_0; port--) {
		if (CHIP_IS_E1x(bp))
			port_of_path = port;
		else
			port_of_path = 0;
		DP(NETIF_MSG_LINK, "Loading spirom for phy address 0x%x\n",
			   phy_blk[port]->addr);
		if (bnx2x_8073_8727_external_rom_boot(bp, phy_blk[port],
						      port_of_path))
			return -EINVAL;
		/* Disable PHY transmitter output */
		bnx2x_cl45_write(bp, phy_blk[port],
				 MDIO_PMA_DEVAD,
				 MDIO_PMA_REG_TX_DISABLE, 1);

	}
	return 0;
}

static int bnx2x_84833_common_init_phy(struct bnx2x *bp,
						u32 shmem_base_path[],
						u32 shmem2_base_path[],
						u8 phy_index,
						u32 chip_id)
{
	u8 reset_gpios;
	reset_gpios = bnx2x_84833_get_reset_gpios(bp, shmem_base_path, chip_id);
	bnx2x_set_mult_gpio(bp, reset_gpios, MISC_REGISTERS_GPIO_OUTPUT_LOW);
	udelay(10);
	bnx2x_set_mult_gpio(bp, reset_gpios, MISC_REGISTERS_GPIO_OUTPUT_HIGH);
	DP(NETIF_MSG_LINK, "84833 reset pulse on pin values 0x%x\n",
		reset_gpios);
	return 0;
}

static int bnx2x_84833_pre_init_phy(struct bnx2x *bp,
					       struct bnx2x_phy *phy)
{
	u16 val, cnt;
	/* Wait for FW completing its initialization. */
	for (cnt = 0; cnt < 1500; cnt++) {
		bnx2x_cl45_read(bp, phy,
				MDIO_PMA_DEVAD,
				MDIO_PMA_REG_CTRL, &val);
		if (!(val & (1<<15)))
			break;
		msleep(1);
	}
	if (cnt >= 1500) {
		DP(NETIF_MSG_LINK, "84833 reset timeout\n");
		return -EINVAL;
	}

	/* Put the port in super isolate mode. */
	bnx2x_cl45_read(bp, phy,
			MDIO_CTL_DEVAD,
			MDIO_84833_TOP_CFG_XGPHY_STRAP1, &val);
	val |= MDIO_84833_SUPER_ISOLATE;
	bnx2x_cl45_write(bp, phy,
			 MDIO_CTL_DEVAD,
			 MDIO_84833_TOP_CFG_XGPHY_STRAP1, val);

	/* Save spirom version */
	bnx2x_save_848xx_spirom_version(phy, bp, PORT_0);
	return 0;
}

int bnx2x_pre_init_phy(struct bnx2x *bp,
				  u32 shmem_base,
				  u32 shmem2_base,
				  u32 chip_id)
{
	int rc = 0;
	struct bnx2x_phy phy;
	bnx2x_set_mdio_clk(bp, chip_id, PORT_0);
	if (bnx2x_populate_phy(bp, EXT_PHY1, shmem_base, shmem2_base,
			       PORT_0, &phy)) {
		DP(NETIF_MSG_LINK, "populate_phy failed\n");
		return -EINVAL;
	}
	switch (phy.type) {
	case PORT_HW_CFG_XGXS_EXT_PHY_TYPE_BCM84833:
		rc = bnx2x_84833_pre_init_phy(bp, &phy);
		break;
	default:
		break;
	}
	return rc;
}

static int bnx2x_ext_phy_common_init(struct bnx2x *bp, u32 shmem_base_path[],
				     u32 shmem2_base_path[], u8 phy_index,
				     u32 ext_phy_type, u32 chip_id)
{
	int rc = 0;

	switch (ext_phy_type) {
	case PORT_HW_CFG_XGXS_EXT_PHY_TYPE_BCM8073:
		rc = bnx2x_8073_common_init_phy(bp, shmem_base_path,
						shmem2_base_path,
						phy_index, chip_id);
		break;
	case PORT_HW_CFG_XGXS_EXT_PHY_TYPE_BCM8722:
	case PORT_HW_CFG_XGXS_EXT_PHY_TYPE_BCM8727:
	case PORT_HW_CFG_XGXS_EXT_PHY_TYPE_BCM8727_NOC:
		rc = bnx2x_8727_common_init_phy(bp, shmem_base_path,
						shmem2_base_path,
						phy_index, chip_id);
		break;

	case PORT_HW_CFG_XGXS_EXT_PHY_TYPE_BCM8726:
		/*
		 * GPIO1 affects both ports, so there's need to pull
		 * it for single port alone
		 */
		rc = bnx2x_8726_common_init_phy(bp, shmem_base_path,
						shmem2_base_path,
						phy_index, chip_id);
		break;
	case PORT_HW_CFG_XGXS_EXT_PHY_TYPE_BCM84833:
		/*
		 * GPIO3's are linked, and so both need to be toggled
		 * to obtain required 2us pulse.
		 */
		rc = bnx2x_84833_common_init_phy(bp, shmem_base_path,
						shmem2_base_path,
						phy_index, chip_id);
		break;
	case PORT_HW_CFG_XGXS_EXT_PHY_TYPE_FAILURE:
		rc = -EINVAL;
		break;
	default:
		DP(NETIF_MSG_LINK,
			   "ext_phy 0x%x common init not required\n",
			   ext_phy_type);
		break;
	}

	if (rc != 0)
		netdev_err(bp->dev,  "Warning: PHY was not initialized,"
				      " Port %d\n",
			 0);
	return rc;
}

int bnx2x_common_init_phy(struct bnx2x *bp, u32 shmem_base_path[],
			  u32 shmem2_base_path[], u32 chip_id)
{
	int rc = 0;
	u32 phy_ver, val;
	u8 phy_index = 0;
	u32 ext_phy_type, ext_phy_config;
	bnx2x_set_mdio_clk(bp, chip_id, PORT_0);
	bnx2x_set_mdio_clk(bp, chip_id, PORT_1);
	DP(NETIF_MSG_LINK, "Begin common phy init\n");
	if (CHIP_IS_E3(bp)) {
		/* Enable EPIO */
		val = REG_RD(bp, MISC_REG_GEN_PURP_HWG);
		REG_WR(bp, MISC_REG_GEN_PURP_HWG, val | 1);
	}
	/* Check if common init was already done */
	phy_ver = REG_RD(bp, shmem_base_path[0] +
			 offsetof(struct shmem_region,
				  port_mb[PORT_0].ext_phy_fw_version));
	if (phy_ver) {
		DP(NETIF_MSG_LINK, "Not doing common init; phy ver is 0x%x\n",
			       phy_ver);
		return 0;
	}

	/* Read the ext_phy_type for arbitrary port(0) */
	for (phy_index = EXT_PHY1; phy_index < MAX_PHYS;
	      phy_index++) {
		ext_phy_config = bnx2x_get_ext_phy_config(bp,
							  shmem_base_path[0],
							  phy_index, 0);
		ext_phy_type = XGXS_EXT_PHY_TYPE(ext_phy_config);
		rc |= bnx2x_ext_phy_common_init(bp, shmem_base_path,
						shmem2_base_path,
						phy_index, ext_phy_type,
						chip_id);
	}
	return rc;
}

static void bnx2x_check_over_curr(struct link_params *params,
				  struct link_vars *vars)
{
	struct bnx2x *bp = params->bp;
	u32 cfg_pin;
	u8 port = params->port;
	u32 pin_val;

	cfg_pin = (REG_RD(bp, params->shmem_base +
			  offsetof(struct shmem_region,
			       dev_info.port_hw_config[port].e3_cmn_pin_cfg1)) &
		   PORT_HW_CFG_E3_OVER_CURRENT_MASK) >>
		PORT_HW_CFG_E3_OVER_CURRENT_SHIFT;

	/* Ignore check if no external input PIN available */
	if (bnx2x_get_cfg_pin(bp, cfg_pin, &pin_val) != 0)
		return;

	if (!pin_val) {
		if ((vars->phy_flags & PHY_OVER_CURRENT_FLAG) == 0) {
			netdev_err(bp->dev, "Error:  Power fault on Port %d has"
					    " been detected and the power to "
					    "that SFP+ module has been removed"
					    " to prevent failure of the card."
					    " Please remove the SFP+ module and"
					    " restart the system to clear this"
					    " error.\n",
			 params->port);
			vars->phy_flags |= PHY_OVER_CURRENT_FLAG;
		}
	} else
		vars->phy_flags &= ~PHY_OVER_CURRENT_FLAG;
}

static void bnx2x_analyze_link_error(struct link_params *params,
				     struct link_vars *vars, u32 lss_status)
{
	struct bnx2x *bp = params->bp;
	/* Compare new value with previous value */
	u8 led_mode;
	u32 half_open_conn = (vars->phy_flags & PHY_HALF_OPEN_CONN_FLAG) > 0;

	if ((lss_status ^ half_open_conn) == 0)
		return;

	/* If values differ */
	DP(NETIF_MSG_LINK, "Link changed:%x %x->%x\n", vars->link_up,
		       half_open_conn, lss_status);

	/*
	 * a. Update shmem->link_status accordingly
	 * b. Update link_vars->link_up
	 */
	if (lss_status) {
		DP(NETIF_MSG_LINK, "Remote Fault detected !!!\n");
		vars->link_status &= ~LINK_STATUS_LINK_UP;
		vars->link_up = 0;
		vars->phy_flags |= PHY_HALF_OPEN_CONN_FLAG;
		/*
		 * Set LED mode to off since the PHY doesn't know about these
		 * errors
		 */
		led_mode = LED_MODE_OFF;
	} else {
		DP(NETIF_MSG_LINK, "Remote Fault cleared\n");
		vars->link_status |= LINK_STATUS_LINK_UP;
		vars->link_up = 1;
		vars->phy_flags &= ~PHY_HALF_OPEN_CONN_FLAG;
		led_mode = LED_MODE_OPER;
	}
	/* Update the LED according to the link state */
	bnx2x_set_led(params, vars, led_mode, SPEED_10000);

	/* Update link status in the shared memory */
	bnx2x_update_mng(params, vars->link_status);

	/* C. Trigger General Attention */
	vars->periodic_flags |= PERIODIC_FLAGS_LINK_EVENT;
	bnx2x_notify_link_changed(bp);
}

/******************************************************************************
* Description:
*	This function checks for half opened connection change indication.
*	When such change occurs, it calls the bnx2x_analyze_link_error
*	to check if Remote Fault is set or cleared. Reception of remote fault
*	status message in the MAC indicates that the peer's MAC has detected
*	a fault, for example, due to break in the TX side of fiber.
*
******************************************************************************/
static void bnx2x_check_half_open_conn(struct link_params *params,
				       struct link_vars *vars)
{
	struct bnx2x *bp = params->bp;
	u32 lss_status = 0;
	u32 mac_base;
	/* In case link status is physically up @ 10G do */
	if ((vars->phy_flags & PHY_PHYSICAL_LINK_FLAG) == 0)
		return;

	if (CHIP_IS_E3(bp) &&
	    (REG_RD(bp, MISC_REG_RESET_REG_2) &
	      (MISC_REGISTERS_RESET_REG_2_XMAC))) {
		/* Check E3 XMAC */
		/*
		 * Note that link speed cannot be queried here, since it may be
		 * zero while link is down. In case UMAC is active, LSS will
		 * simply not be set
		 */
		mac_base = (params->port) ? GRCBASE_XMAC1 : GRCBASE_XMAC0;

		/* Clear stick bits (Requires rising edge) */
		REG_WR(bp, mac_base + XMAC_REG_CLEAR_RX_LSS_STATUS, 0);
		REG_WR(bp, mac_base + XMAC_REG_CLEAR_RX_LSS_STATUS,
		       XMAC_CLEAR_RX_LSS_STATUS_REG_CLEAR_LOCAL_FAULT_STATUS |
		       XMAC_CLEAR_RX_LSS_STATUS_REG_CLEAR_REMOTE_FAULT_STATUS);
		if (REG_RD(bp, mac_base + XMAC_REG_RX_LSS_STATUS))
			lss_status = 1;

		bnx2x_analyze_link_error(params, vars, lss_status);
	} else if (REG_RD(bp, MISC_REG_RESET_REG_2) &
		   (MISC_REGISTERS_RESET_REG_2_RST_BMAC0 << params->port)) {
		/* Check E1X / E2 BMAC */
		u32 lss_status_reg;
		u32 wb_data[2];
		mac_base = params->port ? NIG_REG_INGRESS_BMAC1_MEM :
			NIG_REG_INGRESS_BMAC0_MEM;
		/*  Read BIGMAC_REGISTER_RX_LSS_STATUS */
		if (CHIP_IS_E2(bp))
			lss_status_reg = BIGMAC2_REGISTER_RX_LSS_STAT;
		else
			lss_status_reg = BIGMAC_REGISTER_RX_LSS_STATUS;

		REG_RD_DMAE(bp, mac_base + lss_status_reg, wb_data, 2);
		lss_status = (wb_data[0] > 0);

		bnx2x_analyze_link_error(params, vars, lss_status);
	}
}

void bnx2x_period_func(struct link_params *params, struct link_vars *vars)
{
	struct bnx2x *bp = params->bp;
	u16 phy_idx;
	for (phy_idx = INT_PHY; phy_idx < MAX_PHYS; phy_idx++) {
		if (params->phy[phy_idx].flags & FLAGS_TX_ERROR_CHECK) {
			bnx2x_set_aer_mmd(params, &params->phy[phy_idx]);
			bnx2x_check_half_open_conn(params, vars);
			break;
		}
	}

	if (CHIP_IS_E3(bp)) {
		struct bnx2x_phy *phy = &params->phy[INT_PHY];
		bnx2x_set_aer_mmd(params, phy);
		bnx2x_check_over_curr(params, vars);
		bnx2x_warpcore_config_runtime(phy, params, vars);
	}

}

u8 bnx2x_hw_lock_required(struct bnx2x *bp, u32 shmem_base, u32 shmem2_base)
{
	u8 phy_index;
	struct bnx2x_phy phy;
	for (phy_index = INT_PHY; phy_index < MAX_PHYS;
	      phy_index++) {
		if (bnx2x_populate_phy(bp, phy_index, shmem_base, shmem2_base,
				       0, &phy) != 0) {
			DP(NETIF_MSG_LINK, "populate phy failed\n");
			return 0;
		}

		if (phy.flags & FLAGS_HW_LOCK_REQUIRED)
			return 1;
	}
	return 0;
}

u8 bnx2x_fan_failure_det_req(struct bnx2x *bp,
			     u32 shmem_base,
			     u32 shmem2_base,
			     u8 port)
{
	u8 phy_index, fan_failure_det_req = 0;
	struct bnx2x_phy phy;
	for (phy_index = EXT_PHY1; phy_index < MAX_PHYS;
	      phy_index++) {
		if (bnx2x_populate_phy(bp, phy_index, shmem_base, shmem2_base,
				       port, &phy)
		    != 0) {
			DP(NETIF_MSG_LINK, "populate phy failed\n");
			return 0;
		}
		fan_failure_det_req |= (phy.flags &
					FLAGS_FAN_FAILURE_DET_REQ);
	}
	return fan_failure_det_req;
}

void bnx2x_hw_reset_phy(struct link_params *params)
{
	u8 phy_index;
	struct bnx2x *bp = params->bp;
	bnx2x_update_mng(params, 0);
	bnx2x_bits_dis(bp, NIG_REG_MASK_INTERRUPT_PORT0 + params->port*4,
		       (NIG_MASK_XGXS0_LINK_STATUS |
			NIG_MASK_XGXS0_LINK10G |
			NIG_MASK_SERDES0_LINK_STATUS |
			NIG_MASK_MI_INT));

	for (phy_index = INT_PHY; phy_index < MAX_PHYS;
	      phy_index++) {
		if (params->phy[phy_index].hw_reset) {
			params->phy[phy_index].hw_reset(
				&params->phy[phy_index],
				params);
			params->phy[phy_index] = phy_null;
		}
	}
}

void bnx2x_init_mod_abs_int(struct bnx2x *bp, struct link_vars *vars,
			    u32 chip_id, u32 shmem_base, u32 shmem2_base,
			    u8 port)
{
	u8 gpio_num = 0xff, gpio_port = 0xff, phy_index;
	u32 val;
	u32 offset, aeu_mask, swap_val, swap_override, sync_offset;
	if (CHIP_IS_E3(bp)) {
		if (bnx2x_get_mod_abs_int_cfg(bp, chip_id,
					      shmem_base,
					      port,
					      &gpio_num,
					      &gpio_port) != 0)
			return;
	} else {
		struct bnx2x_phy phy;
		for (phy_index = EXT_PHY1; phy_index < MAX_PHYS;
		      phy_index++) {
			if (bnx2x_populate_phy(bp, phy_index, shmem_base,
					       shmem2_base, port, &phy)
			    != 0) {
				DP(NETIF_MSG_LINK, "populate phy failed\n");
				return;
			}
			if (phy.type == PORT_HW_CFG_XGXS_EXT_PHY_TYPE_BCM8726) {
				gpio_num = MISC_REGISTERS_GPIO_3;
				gpio_port = port;
				break;
			}
		}
	}

	if (gpio_num == 0xff)
		return;

	/* Set GPIO3 to trigger SFP+ module insertion/removal */
	bnx2x_set_gpio(bp, gpio_num, MISC_REGISTERS_GPIO_INPUT_HI_Z, gpio_port);

	swap_val = REG_RD(bp, NIG_REG_PORT_SWAP);
	swap_override = REG_RD(bp, NIG_REG_STRAP_OVERRIDE);
	gpio_port ^= (swap_val && swap_override);

	vars->aeu_int_mask = AEU_INPUTS_ATTN_BITS_GPIO0_FUNCTION_0 <<
		(gpio_num + (gpio_port << 2));

	sync_offset = shmem_base +
		offsetof(struct shmem_region,
			 dev_info.port_hw_config[port].aeu_int_mask);
	REG_WR(bp, sync_offset, vars->aeu_int_mask);

	DP(NETIF_MSG_LINK, "Setting MOD_ABS (GPIO%d_P%d) AEU to 0x%x\n",
		       gpio_num, gpio_port, vars->aeu_int_mask);

	if (port == 0)
		offset = MISC_REG_AEU_ENABLE1_FUNC_0_OUT_0;
	else
		offset = MISC_REG_AEU_ENABLE1_FUNC_1_OUT_0;

	/* Open appropriate AEU for interrupts */
	aeu_mask = REG_RD(bp, offset);
	aeu_mask |= vars->aeu_int_mask;
	REG_WR(bp, offset, aeu_mask);

	/* Enable the GPIO to trigger interrupt */
	val = REG_RD(bp, MISC_REG_GPIO_EVENT_EN);
	val |= 1 << (gpio_num + (gpio_port << 2));
	REG_WR(bp, MISC_REG_GPIO_EVENT_EN, val);
}<|MERGE_RESOLUTION|>--- conflicted
+++ resolved
@@ -9435,12 +9435,7 @@
 
 	if (phy->type == PORT_HW_CFG_XGXS_EXT_PHY_TYPE_BCM84833) {
 		bnx2x_cl45_read(bp, phy, MDIO_CTL_DEVAD, 0x400f, &fw_ver1);
-<<<<<<< HEAD
-		bnx2x_save_spirom_version(bp, port,
-				((fw_ver1 & 0xf000)>>5) | (fw_ver1 & 0x7f),
-=======
 		bnx2x_save_spirom_version(bp, port, fw_ver1 & 0xfff,
->>>>>>> e816b57a
 				phy->ver_addr);
 	} else {
 		/* For 32-bit registers in 848xx, access via MDIO2ARM i/f. */
@@ -9561,18 +9556,8 @@
 {
 	struct bnx2x *bp = params->bp;
 	u16 autoneg_val, an_1000_val, an_10_100_val, an_10g_val;
-<<<<<<< HEAD
-	u16 tmp_req_line_speed;
-
-	tmp_req_line_speed = phy->req_line_speed;
-	if (phy->type == PORT_HW_CFG_XGXS_EXT_PHY_TYPE_BCM84833) {
-		if (phy->req_line_speed == SPEED_10000)
-			phy->req_line_speed = SPEED_AUTO_NEG;
-	} else {
-=======
 
 	if (phy->type != PORT_HW_CFG_XGXS_EXT_PHY_TYPE_BCM84833) {
->>>>>>> e816b57a
 		/* Save spirom version */
 		bnx2x_save_848xx_spirom_version(phy, bp, params->port);
 	}
@@ -9716,11 +9701,6 @@
 				 MDIO_AN_REG_8481_10GBASE_T_AN_CTRL,
 				 1);
 
-<<<<<<< HEAD
-	phy->req_line_speed = tmp_req_line_speed;
-
-=======
->>>>>>> e816b57a
 	return 0;
 }
 
