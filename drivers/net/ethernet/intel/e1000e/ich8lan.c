/*******************************************************************************

  Intel PRO/1000 Linux driver
  Copyright(c) 1999 - 2012 Intel Corporation.

  This program is free software; you can redistribute it and/or modify it
  under the terms and conditions of the GNU General Public License,
  version 2, as published by the Free Software Foundation.

  This program is distributed in the hope it will be useful, but WITHOUT
  ANY WARRANTY; without even the implied warranty of MERCHANTABILITY or
  FITNESS FOR A PARTICULAR PURPOSE.  See the GNU General Public License for
  more details.

  You should have received a copy of the GNU General Public License along with
  this program; if not, write to the Free Software Foundation, Inc.,
  51 Franklin St - Fifth Floor, Boston, MA 02110-1301 USA.

  The full GNU General Public License is included in this distribution in
  the file called "COPYING".

  Contact Information:
  Linux NICS <linux.nics@intel.com>
  e1000-devel Mailing List <e1000-devel@lists.sourceforge.net>
  Intel Corporation, 5200 N.E. Elam Young Parkway, Hillsboro, OR 97124-6497

*******************************************************************************/

/*
 * 82562G 10/100 Network Connection
 * 82562G-2 10/100 Network Connection
 * 82562GT 10/100 Network Connection
 * 82562GT-2 10/100 Network Connection
 * 82562V 10/100 Network Connection
 * 82562V-2 10/100 Network Connection
 * 82566DC-2 Gigabit Network Connection
 * 82566DC Gigabit Network Connection
 * 82566DM-2 Gigabit Network Connection
 * 82566DM Gigabit Network Connection
 * 82566MC Gigabit Network Connection
 * 82566MM Gigabit Network Connection
 * 82567LM Gigabit Network Connection
 * 82567LF Gigabit Network Connection
 * 82567V Gigabit Network Connection
 * 82567LM-2 Gigabit Network Connection
 * 82567LF-2 Gigabit Network Connection
 * 82567V-2 Gigabit Network Connection
 * 82567LF-3 Gigabit Network Connection
 * 82567LM-3 Gigabit Network Connection
 * 82567LM-4 Gigabit Network Connection
 * 82577LM Gigabit Network Connection
 * 82577LC Gigabit Network Connection
 * 82578DM Gigabit Network Connection
 * 82578DC Gigabit Network Connection
 * 82579LM Gigabit Network Connection
 * 82579V Gigabit Network Connection
 */

#include "e1000.h"

#define ICH_FLASH_GFPREG		0x0000
#define ICH_FLASH_HSFSTS		0x0004
#define ICH_FLASH_HSFCTL		0x0006
#define ICH_FLASH_FADDR			0x0008
#define ICH_FLASH_FDATA0		0x0010
#define ICH_FLASH_PR0			0x0074

#define ICH_FLASH_READ_COMMAND_TIMEOUT	500
#define ICH_FLASH_WRITE_COMMAND_TIMEOUT	500
#define ICH_FLASH_ERASE_COMMAND_TIMEOUT	3000000
#define ICH_FLASH_LINEAR_ADDR_MASK	0x00FFFFFF
#define ICH_FLASH_CYCLE_REPEAT_COUNT	10

#define ICH_CYCLE_READ			0
#define ICH_CYCLE_WRITE			2
#define ICH_CYCLE_ERASE			3

#define FLASH_GFPREG_BASE_MASK		0x1FFF
#define FLASH_SECTOR_ADDR_SHIFT		12

#define ICH_FLASH_SEG_SIZE_256		256
#define ICH_FLASH_SEG_SIZE_4K		4096
#define ICH_FLASH_SEG_SIZE_8K		8192
#define ICH_FLASH_SEG_SIZE_64K		65536


#define E1000_ICH_FWSM_RSPCIPHY	0x00000040 /* Reset PHY on PCI Reset */
/* FW established a valid mode */
#define E1000_ICH_FWSM_FW_VALID		0x00008000

#define E1000_ICH_MNG_IAMT_MODE		0x2

#define ID_LED_DEFAULT_ICH8LAN  ((ID_LED_DEF1_DEF2 << 12) | \
				 (ID_LED_DEF1_OFF2 <<  8) | \
				 (ID_LED_DEF1_ON2  <<  4) | \
				 (ID_LED_DEF1_DEF2))

#define E1000_ICH_NVM_SIG_WORD		0x13
#define E1000_ICH_NVM_SIG_MASK		0xC000
#define E1000_ICH_NVM_VALID_SIG_MASK    0xC0
#define E1000_ICH_NVM_SIG_VALUE         0x80

#define E1000_ICH8_LAN_INIT_TIMEOUT	1500

#define E1000_FEXTNVM_SW_CONFIG		1
#define E1000_FEXTNVM_SW_CONFIG_ICH8M (1 << 27) /* Bit redefined for ICH8M :/ */

#define E1000_FEXTNVM4_BEACON_DURATION_MASK    0x7
#define E1000_FEXTNVM4_BEACON_DURATION_8USEC   0x7
#define E1000_FEXTNVM4_BEACON_DURATION_16USEC  0x3

#define PCIE_ICH8_SNOOP_ALL		PCIE_NO_SNOOP_ALL

#define E1000_ICH_RAR_ENTRIES		7

#define PHY_PAGE_SHIFT 5
#define PHY_REG(page, reg) (((page) << PHY_PAGE_SHIFT) | \
			   ((reg) & MAX_PHY_REG_ADDRESS))
#define IGP3_KMRN_DIAG  PHY_REG(770, 19) /* KMRN Diagnostic */
#define IGP3_VR_CTRL    PHY_REG(776, 18) /* Voltage Regulator Control */

#define IGP3_KMRN_DIAG_PCS_LOCK_LOSS	0x0002
#define IGP3_VR_CTRL_DEV_POWERDOWN_MODE_MASK 0x0300
#define IGP3_VR_CTRL_MODE_SHUTDOWN	0x0200

#define HV_LED_CONFIG		PHY_REG(768, 30) /* LED Configuration */

#define SW_FLAG_TIMEOUT    1000 /* SW Semaphore flag timeout in milliseconds */

/* SMBus Address Phy Register */
#define HV_SMB_ADDR            PHY_REG(768, 26)
#define HV_SMB_ADDR_MASK       0x007F
#define HV_SMB_ADDR_PEC_EN     0x0200
#define HV_SMB_ADDR_VALID      0x0080

/* PHY Power Management Control */
#define HV_PM_CTRL		PHY_REG(770, 17)

/* PHY Low Power Idle Control */
#define I82579_LPI_CTRL				PHY_REG(772, 20)
#define I82579_LPI_CTRL_ENABLE_MASK		0x6000
#define I82579_LPI_CTRL_FORCE_PLL_LOCK_COUNT	0x80

/* EMI Registers */
#define I82579_EMI_ADDR         0x10
#define I82579_EMI_DATA         0x11
#define I82579_LPI_UPDATE_TIMER 0x4805	/* in 40ns units + 40 ns base value */
#define I82579_MSE_THRESHOLD    0x084F	/* Mean Square Error Threshold */
#define I82579_MSE_LINK_DOWN    0x2411	/* MSE count before dropping link */

/* Strapping Option Register - RO */
#define E1000_STRAP                     0x0000C
#define E1000_STRAP_SMBUS_ADDRESS_MASK  0x00FE0000
#define E1000_STRAP_SMBUS_ADDRESS_SHIFT 17

/* OEM Bits Phy Register */
#define HV_OEM_BITS            PHY_REG(768, 25)
#define HV_OEM_BITS_LPLU       0x0004 /* Low Power Link Up */
#define HV_OEM_BITS_GBE_DIS    0x0040 /* Gigabit Disable */
#define HV_OEM_BITS_RESTART_AN 0x0400 /* Restart Auto-negotiation */

#define E1000_NVM_K1_CONFIG 0x1B /* NVM K1 Config Word */
#define E1000_NVM_K1_ENABLE 0x1  /* NVM Enable K1 bit */

/* KMRN Mode Control */
#define HV_KMRN_MODE_CTRL      PHY_REG(769, 16)
#define HV_KMRN_MDIO_SLOW      0x0400

/* KMRN FIFO Control and Status */
#define HV_KMRN_FIFO_CTRLSTA                  PHY_REG(770, 16)
#define HV_KMRN_FIFO_CTRLSTA_PREAMBLE_MASK    0x7000
#define HV_KMRN_FIFO_CTRLSTA_PREAMBLE_SHIFT   12

/* ICH GbE Flash Hardware Sequencing Flash Status Register bit breakdown */
/* Offset 04h HSFSTS */
union ich8_hws_flash_status {
	struct ich8_hsfsts {
		u16 flcdone    :1; /* bit 0 Flash Cycle Done */
		u16 flcerr     :1; /* bit 1 Flash Cycle Error */
		u16 dael       :1; /* bit 2 Direct Access error Log */
		u16 berasesz   :2; /* bit 4:3 Sector Erase Size */
		u16 flcinprog  :1; /* bit 5 flash cycle in Progress */
		u16 reserved1  :2; /* bit 13:6 Reserved */
		u16 reserved2  :6; /* bit 13:6 Reserved */
		u16 fldesvalid :1; /* bit 14 Flash Descriptor Valid */
		u16 flockdn    :1; /* bit 15 Flash Config Lock-Down */
	} hsf_status;
	u16 regval;
};

/* ICH GbE Flash Hardware Sequencing Flash control Register bit breakdown */
/* Offset 06h FLCTL */
union ich8_hws_flash_ctrl {
	struct ich8_hsflctl {
		u16 flcgo      :1;   /* 0 Flash Cycle Go */
		u16 flcycle    :2;   /* 2:1 Flash Cycle */
		u16 reserved   :5;   /* 7:3 Reserved  */
		u16 fldbcount  :2;   /* 9:8 Flash Data Byte Count */
		u16 flockdn    :6;   /* 15:10 Reserved */
	} hsf_ctrl;
	u16 regval;
};

/* ICH Flash Region Access Permissions */
union ich8_hws_flash_regacc {
	struct ich8_flracc {
		u32 grra      :8; /* 0:7 GbE region Read Access */
		u32 grwa      :8; /* 8:15 GbE region Write Access */
		u32 gmrag     :8; /* 23:16 GbE Master Read Access Grant */
		u32 gmwag     :8; /* 31:24 GbE Master Write Access Grant */
	} hsf_flregacc;
	u16 regval;
};

/* ICH Flash Protected Region */
union ich8_flash_protected_range {
	struct ich8_pr {
		u32 base:13;     /* 0:12 Protected Range Base */
		u32 reserved1:2; /* 13:14 Reserved */
		u32 rpe:1;       /* 15 Read Protection Enable */
		u32 limit:13;    /* 16:28 Protected Range Limit */
		u32 reserved2:2; /* 29:30 Reserved */
		u32 wpe:1;       /* 31 Write Protection Enable */
	} range;
	u32 regval;
};

static s32 e1000_setup_link_ich8lan(struct e1000_hw *hw);
static void e1000_clear_hw_cntrs_ich8lan(struct e1000_hw *hw);
static void e1000_initialize_hw_bits_ich8lan(struct e1000_hw *hw);
static s32 e1000_erase_flash_bank_ich8lan(struct e1000_hw *hw, u32 bank);
static s32 e1000_retry_write_flash_byte_ich8lan(struct e1000_hw *hw,
						u32 offset, u8 byte);
static s32 e1000_read_flash_byte_ich8lan(struct e1000_hw *hw, u32 offset,
					 u8 *data);
static s32 e1000_read_flash_word_ich8lan(struct e1000_hw *hw, u32 offset,
					 u16 *data);
static s32 e1000_read_flash_data_ich8lan(struct e1000_hw *hw, u32 offset,
					 u8 size, u16 *data);
static s32 e1000_setup_copper_link_ich8lan(struct e1000_hw *hw);
static s32 e1000_kmrn_lock_loss_workaround_ich8lan(struct e1000_hw *hw);
static s32 e1000_get_cfg_done_ich8lan(struct e1000_hw *hw);
static s32 e1000_cleanup_led_ich8lan(struct e1000_hw *hw);
static s32 e1000_led_on_ich8lan(struct e1000_hw *hw);
static s32 e1000_led_off_ich8lan(struct e1000_hw *hw);
static s32 e1000_id_led_init_pchlan(struct e1000_hw *hw);
static s32 e1000_setup_led_pchlan(struct e1000_hw *hw);
static s32 e1000_cleanup_led_pchlan(struct e1000_hw *hw);
static s32 e1000_led_on_pchlan(struct e1000_hw *hw);
static s32 e1000_led_off_pchlan(struct e1000_hw *hw);
static s32 e1000_set_lplu_state_pchlan(struct e1000_hw *hw, bool active);
static void e1000_power_down_phy_copper_ich8lan(struct e1000_hw *hw);
static void e1000_lan_init_done_ich8lan(struct e1000_hw *hw);
static s32  e1000_k1_gig_workaround_hv(struct e1000_hw *hw, bool link);
static s32 e1000_set_mdio_slow_mode_hv(struct e1000_hw *hw);
static bool e1000_check_mng_mode_ich8lan(struct e1000_hw *hw);
static bool e1000_check_mng_mode_pchlan(struct e1000_hw *hw);
static s32 e1000_k1_workaround_lv(struct e1000_hw *hw);
static void e1000_gate_hw_phy_config_ich8lan(struct e1000_hw *hw, bool gate);

static inline u16 __er16flash(struct e1000_hw *hw, unsigned long reg)
{
	return readw(hw->flash_address + reg);
}

static inline u32 __er32flash(struct e1000_hw *hw, unsigned long reg)
{
	return readl(hw->flash_address + reg);
}

static inline void __ew16flash(struct e1000_hw *hw, unsigned long reg, u16 val)
{
	writew(val, hw->flash_address + reg);
}

static inline void __ew32flash(struct e1000_hw *hw, unsigned long reg, u32 val)
{
	writel(val, hw->flash_address + reg);
}

#define er16flash(reg)		__er16flash(hw, (reg))
#define er32flash(reg)		__er32flash(hw, (reg))
#define ew16flash(reg, val)	__ew16flash(hw, (reg), (val))
#define ew32flash(reg, val)	__ew32flash(hw, (reg), (val))

static void e1000_toggle_lanphypc_value_ich8lan(struct e1000_hw *hw)
{
	u32 ctrl;

	ctrl = er32(CTRL);
	ctrl |= E1000_CTRL_LANPHYPC_OVERRIDE;
	ctrl &= ~E1000_CTRL_LANPHYPC_VALUE;
	ew32(CTRL, ctrl);
	e1e_flush();
	udelay(10);
	ctrl &= ~E1000_CTRL_LANPHYPC_OVERRIDE;
	ew32(CTRL, ctrl);
}

/**
 *  e1000_init_phy_params_pchlan - Initialize PHY function pointers
 *  @hw: pointer to the HW structure
 *
 *  Initialize family-specific PHY parameters and function pointers.
 **/
static s32 e1000_init_phy_params_pchlan(struct e1000_hw *hw)
{
	struct e1000_phy_info *phy = &hw->phy;
	s32 ret_val = 0;

	phy->addr                     = 1;
	phy->reset_delay_us           = 100;

	phy->ops.set_page             = e1000_set_page_igp;
	phy->ops.read_reg             = e1000_read_phy_reg_hv;
	phy->ops.read_reg_locked      = e1000_read_phy_reg_hv_locked;
	phy->ops.read_reg_page        = e1000_read_phy_reg_page_hv;
	phy->ops.set_d0_lplu_state    = e1000_set_lplu_state_pchlan;
	phy->ops.set_d3_lplu_state    = e1000_set_lplu_state_pchlan;
	phy->ops.write_reg            = e1000_write_phy_reg_hv;
	phy->ops.write_reg_locked     = e1000_write_phy_reg_hv_locked;
	phy->ops.write_reg_page       = e1000_write_phy_reg_page_hv;
	phy->ops.power_up             = e1000_power_up_phy_copper;
	phy->ops.power_down           = e1000_power_down_phy_copper_ich8lan;
	phy->autoneg_mask             = AUTONEG_ADVERTISE_SPEED_DEFAULT;

	if (!hw->phy.ops.check_reset_block(hw)) {
		u32 fwsm = er32(FWSM);

		/*
		 * The MAC-PHY interconnect may still be in SMBus mode after
		 * Sx->S0.  If resetting the PHY is not blocked, toggle the
		 * LANPHYPC Value bit to force the interconnect to PCIe mode.
		 */
		e1000_toggle_lanphypc_value_ich8lan(hw);
		msleep(50);

		/*
		 * Gate automatic PHY configuration by hardware on
		 * non-managed 82579
		 */
		if ((hw->mac.type == e1000_pch2lan) &&
		    !(fwsm & E1000_ICH_FWSM_FW_VALID))
			e1000_gate_hw_phy_config_ich8lan(hw, true);

		/*
		 * Reset the PHY before any access to it.  Doing so, ensures
		 * that the PHY is in a known good state before we read/write
		 * PHY registers.  The generic reset is sufficient here,
		 * because we haven't determined the PHY type yet.
		 */
		ret_val = e1000e_phy_hw_reset_generic(hw);
		if (ret_val)
			return ret_val;

		/* Ungate automatic PHY configuration on non-managed 82579 */
		if ((hw->mac.type == e1000_pch2lan) &&
		    !(fwsm & E1000_ICH_FWSM_FW_VALID)) {
			usleep_range(10000, 20000);
			e1000_gate_hw_phy_config_ich8lan(hw, false);
		}
	}

	phy->id = e1000_phy_unknown;
	switch (hw->mac.type) {
	default:
		ret_val = e1000e_get_phy_id(hw);
		if (ret_val)
			return ret_val;
		if ((phy->id != 0) && (phy->id != PHY_REVISION_MASK))
			break;
		/* fall-through */
	case e1000_pch2lan:
		/*
		 * In case the PHY needs to be in mdio slow mode,
		 * set slow mode and try to get the PHY id again.
		 */
		ret_val = e1000_set_mdio_slow_mode_hv(hw);
		if (ret_val)
			return ret_val;
		ret_val = e1000e_get_phy_id(hw);
		if (ret_val)
			return ret_val;
		break;
	}
	phy->type = e1000e_get_phy_type_from_id(phy->id);

	switch (phy->type) {
	case e1000_phy_82577:
	case e1000_phy_82579:
		phy->ops.check_polarity = e1000_check_polarity_82577;
		phy->ops.force_speed_duplex =
		    e1000_phy_force_speed_duplex_82577;
		phy->ops.get_cable_length = e1000_get_cable_length_82577;
		phy->ops.get_info = e1000_get_phy_info_82577;
		phy->ops.commit = e1000e_phy_sw_reset;
		break;
	case e1000_phy_82578:
		phy->ops.check_polarity = e1000_check_polarity_m88;
		phy->ops.force_speed_duplex = e1000e_phy_force_speed_duplex_m88;
		phy->ops.get_cable_length = e1000e_get_cable_length_m88;
		phy->ops.get_info = e1000e_get_phy_info_m88;
		break;
	default:
		ret_val = -E1000_ERR_PHY;
		break;
	}

	return ret_val;
}

/**
 *  e1000_init_phy_params_ich8lan - Initialize PHY function pointers
 *  @hw: pointer to the HW structure
 *
 *  Initialize family-specific PHY parameters and function pointers.
 **/
static s32 e1000_init_phy_params_ich8lan(struct e1000_hw *hw)
{
	struct e1000_phy_info *phy = &hw->phy;
	s32 ret_val;
	u16 i = 0;

	phy->addr			= 1;
	phy->reset_delay_us		= 100;

	phy->ops.power_up               = e1000_power_up_phy_copper;
	phy->ops.power_down             = e1000_power_down_phy_copper_ich8lan;

	/*
	 * We may need to do this twice - once for IGP and if that fails,
	 * we'll set BM func pointers and try again
	 */
	ret_val = e1000e_determine_phy_address(hw);
	if (ret_val) {
		phy->ops.write_reg = e1000e_write_phy_reg_bm;
		phy->ops.read_reg  = e1000e_read_phy_reg_bm;
		ret_val = e1000e_determine_phy_address(hw);
		if (ret_val) {
			e_dbg("Cannot determine PHY addr. Erroring out\n");
			return ret_val;
		}
	}

	phy->id = 0;
	while ((e1000_phy_unknown == e1000e_get_phy_type_from_id(phy->id)) &&
	       (i++ < 100)) {
		usleep_range(1000, 2000);
		ret_val = e1000e_get_phy_id(hw);
		if (ret_val)
			return ret_val;
	}

	/* Verify phy id */
	switch (phy->id) {
	case IGP03E1000_E_PHY_ID:
		phy->type = e1000_phy_igp_3;
		phy->autoneg_mask = AUTONEG_ADVERTISE_SPEED_DEFAULT;
		phy->ops.read_reg_locked = e1000e_read_phy_reg_igp_locked;
		phy->ops.write_reg_locked = e1000e_write_phy_reg_igp_locked;
		phy->ops.get_info = e1000e_get_phy_info_igp;
		phy->ops.check_polarity = e1000_check_polarity_igp;
		phy->ops.force_speed_duplex = e1000e_phy_force_speed_duplex_igp;
		break;
	case IFE_E_PHY_ID:
	case IFE_PLUS_E_PHY_ID:
	case IFE_C_E_PHY_ID:
		phy->type = e1000_phy_ife;
		phy->autoneg_mask = E1000_ALL_NOT_GIG;
		phy->ops.get_info = e1000_get_phy_info_ife;
		phy->ops.check_polarity = e1000_check_polarity_ife;
		phy->ops.force_speed_duplex = e1000_phy_force_speed_duplex_ife;
		break;
	case BME1000_E_PHY_ID:
		phy->type = e1000_phy_bm;
		phy->autoneg_mask = AUTONEG_ADVERTISE_SPEED_DEFAULT;
		phy->ops.read_reg = e1000e_read_phy_reg_bm;
		phy->ops.write_reg = e1000e_write_phy_reg_bm;
		phy->ops.commit = e1000e_phy_sw_reset;
		phy->ops.get_info = e1000e_get_phy_info_m88;
		phy->ops.check_polarity = e1000_check_polarity_m88;
		phy->ops.force_speed_duplex = e1000e_phy_force_speed_duplex_m88;
		break;
	default:
		return -E1000_ERR_PHY;
		break;
	}

	return 0;
}

/**
 *  e1000_init_nvm_params_ich8lan - Initialize NVM function pointers
 *  @hw: pointer to the HW structure
 *
 *  Initialize family-specific NVM parameters and function
 *  pointers.
 **/
static s32 e1000_init_nvm_params_ich8lan(struct e1000_hw *hw)
{
	struct e1000_nvm_info *nvm = &hw->nvm;
	struct e1000_dev_spec_ich8lan *dev_spec = &hw->dev_spec.ich8lan;
	u32 gfpreg, sector_base_addr, sector_end_addr;
	u16 i;

	/* Can't read flash registers if the register set isn't mapped. */
	if (!hw->flash_address) {
		e_dbg("ERROR: Flash registers not mapped\n");
		return -E1000_ERR_CONFIG;
	}

	nvm->type = e1000_nvm_flash_sw;

	gfpreg = er32flash(ICH_FLASH_GFPREG);

	/*
	 * sector_X_addr is a "sector"-aligned address (4096 bytes)
	 * Add 1 to sector_end_addr since this sector is included in
	 * the overall size.
	 */
	sector_base_addr = gfpreg & FLASH_GFPREG_BASE_MASK;
	sector_end_addr = ((gfpreg >> 16) & FLASH_GFPREG_BASE_MASK) + 1;

	/* flash_base_addr is byte-aligned */
	nvm->flash_base_addr = sector_base_addr << FLASH_SECTOR_ADDR_SHIFT;

	/*
	 * find total size of the NVM, then cut in half since the total
	 * size represents two separate NVM banks.
	 */
	nvm->flash_bank_size = (sector_end_addr - sector_base_addr)
				<< FLASH_SECTOR_ADDR_SHIFT;
	nvm->flash_bank_size /= 2;
	/* Adjust to word count */
	nvm->flash_bank_size /= sizeof(u16);

	nvm->word_size = E1000_ICH8_SHADOW_RAM_WORDS;

	/* Clear shadow ram */
	for (i = 0; i < nvm->word_size; i++) {
		dev_spec->shadow_ram[i].modified = false;
		dev_spec->shadow_ram[i].value    = 0xFFFF;
	}

	return 0;
}

/**
 *  e1000_init_mac_params_ich8lan - Initialize MAC function pointers
 *  @hw: pointer to the HW structure
 *
 *  Initialize family-specific MAC parameters and function
 *  pointers.
 **/
static s32 e1000_init_mac_params_ich8lan(struct e1000_hw *hw)
{
	struct e1000_mac_info *mac = &hw->mac;

	/* Set media type function pointer */
	hw->phy.media_type = e1000_media_type_copper;

	/* Set mta register count */
	mac->mta_reg_count = 32;
	/* Set rar entry count */
	mac->rar_entry_count = E1000_ICH_RAR_ENTRIES;
	if (mac->type == e1000_ich8lan)
		mac->rar_entry_count--;
	/* FWSM register */
	mac->has_fwsm = true;
	/* ARC subsystem not supported */
	mac->arc_subsystem_valid = false;
	/* Adaptive IFS supported */
	mac->adaptive_ifs = true;

	/* LED operations */
	switch (mac->type) {
	case e1000_ich8lan:
	case e1000_ich9lan:
	case e1000_ich10lan:
		/* check management mode */
		mac->ops.check_mng_mode = e1000_check_mng_mode_ich8lan;
		/* ID LED init */
		mac->ops.id_led_init = e1000e_id_led_init_generic;
		/* blink LED */
		mac->ops.blink_led = e1000e_blink_led_generic;
		/* setup LED */
		mac->ops.setup_led = e1000e_setup_led_generic;
		/* cleanup LED */
		mac->ops.cleanup_led = e1000_cleanup_led_ich8lan;
		/* turn on/off LED */
		mac->ops.led_on = e1000_led_on_ich8lan;
		mac->ops.led_off = e1000_led_off_ich8lan;
		break;
	case e1000_pchlan:
	case e1000_pch2lan:
		/* check management mode */
		mac->ops.check_mng_mode = e1000_check_mng_mode_pchlan;
		/* ID LED init */
		mac->ops.id_led_init = e1000_id_led_init_pchlan;
		/* setup LED */
		mac->ops.setup_led = e1000_setup_led_pchlan;
		/* cleanup LED */
		mac->ops.cleanup_led = e1000_cleanup_led_pchlan;
		/* turn on/off LED */
		mac->ops.led_on = e1000_led_on_pchlan;
		mac->ops.led_off = e1000_led_off_pchlan;
		break;
	default:
		break;
	}

	/* Enable PCS Lock-loss workaround for ICH8 */
	if (mac->type == e1000_ich8lan)
		e1000e_set_kmrn_lock_loss_workaround_ich8lan(hw, true);

	/* Gate automatic PHY configuration by hardware on managed 82579 */
	if ((mac->type == e1000_pch2lan) &&
	    (er32(FWSM) & E1000_ICH_FWSM_FW_VALID))
		e1000_gate_hw_phy_config_ich8lan(hw, true);

	return 0;
}

/**
 *  e1000_set_eee_pchlan - Enable/disable EEE support
 *  @hw: pointer to the HW structure
 *
 *  Enable/disable EEE based on setting in dev_spec structure.  The bits in
 *  the LPI Control register will remain set only if/when link is up.
 **/
static s32 e1000_set_eee_pchlan(struct e1000_hw *hw)
{
	s32 ret_val = 0;
	u16 phy_reg;

	if (hw->phy.type != e1000_phy_82579)
		return 0;

	ret_val = e1e_rphy(hw, I82579_LPI_CTRL, &phy_reg);
	if (ret_val)
		return ret_val;

	if (hw->dev_spec.ich8lan.eee_disable)
		phy_reg &= ~I82579_LPI_CTRL_ENABLE_MASK;
	else
		phy_reg |= I82579_LPI_CTRL_ENABLE_MASK;

	return e1e_wphy(hw, I82579_LPI_CTRL, phy_reg);
}

/**
 *  e1000_check_for_copper_link_ich8lan - Check for link (Copper)
 *  @hw: pointer to the HW structure
 *
 *  Checks to see of the link status of the hardware has changed.  If a
 *  change in link status has been detected, then we read the PHY registers
 *  to get the current speed/duplex if link exists.
 **/
static s32 e1000_check_for_copper_link_ich8lan(struct e1000_hw *hw)
{
	struct e1000_mac_info *mac = &hw->mac;
	s32 ret_val;
	bool link;
	u16 phy_reg;

	/*
	 * We only want to go out to the PHY registers to see if Auto-Neg
	 * has completed and/or if our link status has changed.  The
	 * get_link_status flag is set upon receiving a Link Status
	 * Change or Rx Sequence Error interrupt.
	 */
	if (!mac->get_link_status)
		return 0;

	/*
	 * First we want to see if the MII Status Register reports
	 * link.  If so, then we want to get the current speed/duplex
	 * of the PHY.
	 */
	ret_val = e1000e_phy_has_link_generic(hw, 1, 0, &link);
	if (ret_val)
		return ret_val;

	if (hw->mac.type == e1000_pchlan) {
		ret_val = e1000_k1_gig_workaround_hv(hw, link);
		if (ret_val)
			return ret_val;
	}

	if (!link)
		return 0; /* No link detected */

	mac->get_link_status = false;

	switch (hw->mac.type) {
	case e1000_pch2lan:
		ret_val = e1000_k1_workaround_lv(hw);
		if (ret_val)
			return ret_val;
		/* fall-thru */
	case e1000_pchlan:
		if (hw->phy.type == e1000_phy_82578) {
			ret_val = e1000_link_stall_workaround_hv(hw);
			if (ret_val)
				return ret_val;
		}

		/*
		 * Workaround for PCHx parts in half-duplex:
		 * Set the number of preambles removed from the packet
		 * when it is passed from the PHY to the MAC to prevent
		 * the MAC from misinterpreting the packet type.
		 */
		e1e_rphy(hw, HV_KMRN_FIFO_CTRLSTA, &phy_reg);
		phy_reg &= ~HV_KMRN_FIFO_CTRLSTA_PREAMBLE_MASK;

		if ((er32(STATUS) & E1000_STATUS_FD) != E1000_STATUS_FD)
			phy_reg |= (1 << HV_KMRN_FIFO_CTRLSTA_PREAMBLE_SHIFT);

		e1e_wphy(hw, HV_KMRN_FIFO_CTRLSTA, phy_reg);
		break;
	default:
		break;
	}

	/*
	 * Check if there was DownShift, must be checked
	 * immediately after link-up
	 */
	e1000e_check_downshift(hw);

	/* Enable/Disable EEE after link up */
	ret_val = e1000_set_eee_pchlan(hw);
	if (ret_val)
		return ret_val;

	/*
	 * If we are forcing speed/duplex, then we simply return since
	 * we have already determined whether we have link or not.
	 */
	if (!mac->autoneg)
		return -E1000_ERR_CONFIG;

	/*
	 * Auto-Neg is enabled.  Auto Speed Detection takes care
	 * of MAC speed/duplex configuration.  So we only need to
	 * configure Collision Distance in the MAC.
	 */
	mac->ops.config_collision_dist(hw);

	/*
	 * Configure Flow Control now that Auto-Neg has completed.
	 * First, we need to restore the desired flow control
	 * settings because we may have had to re-autoneg with a
	 * different link partner.
	 */
	ret_val = e1000e_config_fc_after_link_up(hw);
	if (ret_val)
		e_dbg("Error configuring flow control\n");

	return ret_val;
}

static s32 e1000_get_variants_ich8lan(struct e1000_adapter *adapter)
{
	struct e1000_hw *hw = &adapter->hw;
	s32 rc;

	rc = e1000_init_mac_params_ich8lan(hw);
	if (rc)
		return rc;

	rc = e1000_init_nvm_params_ich8lan(hw);
	if (rc)
		return rc;

	switch (hw->mac.type) {
	case e1000_ich8lan:
	case e1000_ich9lan:
	case e1000_ich10lan:
		rc = e1000_init_phy_params_ich8lan(hw);
		break;
	case e1000_pchlan:
	case e1000_pch2lan:
		rc = e1000_init_phy_params_pchlan(hw);
		break;
	default:
		break;
	}
	if (rc)
		return rc;

	/*
	 * Disable Jumbo Frame support on parts with Intel 10/100 PHY or
	 * on parts with MACsec enabled in NVM (reflected in CTRL_EXT).
	 */
	if ((adapter->hw.phy.type == e1000_phy_ife) ||
	    ((adapter->hw.mac.type >= e1000_pch2lan) &&
	     (!(er32(CTRL_EXT) & E1000_CTRL_EXT_LSECCK)))) {
		adapter->flags &= ~FLAG_HAS_JUMBO_FRAMES;
		adapter->max_hw_frame_size = ETH_FRAME_LEN + ETH_FCS_LEN;

		hw->mac.ops.blink_led = NULL;
	}

	if ((adapter->hw.mac.type == e1000_ich8lan) &&
	    (adapter->hw.phy.type != e1000_phy_ife))
		adapter->flags |= FLAG_LSC_GIG_SPEED_DROP;

	/* Enable workaround for 82579 w/ ME enabled */
	if ((adapter->hw.mac.type == e1000_pch2lan) &&
	    (er32(FWSM) & E1000_ICH_FWSM_FW_VALID))
		adapter->flags2 |= FLAG2_PCIM2PCI_ARBITER_WA;

	/* Disable EEE by default until IEEE802.3az spec is finalized */
	if (adapter->flags2 & FLAG2_HAS_EEE)
		adapter->hw.dev_spec.ich8lan.eee_disable = true;

	return 0;
}

static DEFINE_MUTEX(nvm_mutex);

/**
 *  e1000_acquire_nvm_ich8lan - Acquire NVM mutex
 *  @hw: pointer to the HW structure
 *
 *  Acquires the mutex for performing NVM operations.
 **/
static s32 e1000_acquire_nvm_ich8lan(struct e1000_hw *hw)
{
	mutex_lock(&nvm_mutex);

	return 0;
}

/**
 *  e1000_release_nvm_ich8lan - Release NVM mutex
 *  @hw: pointer to the HW structure
 *
 *  Releases the mutex used while performing NVM operations.
 **/
static void e1000_release_nvm_ich8lan(struct e1000_hw *hw)
{
	mutex_unlock(&nvm_mutex);
}

/**
 *  e1000_acquire_swflag_ich8lan - Acquire software control flag
 *  @hw: pointer to the HW structure
 *
 *  Acquires the software control flag for performing PHY and select
 *  MAC CSR accesses.
 **/
static s32 e1000_acquire_swflag_ich8lan(struct e1000_hw *hw)
{
	u32 extcnf_ctrl, timeout = PHY_CFG_TIMEOUT;
	s32 ret_val = 0;

	if (test_and_set_bit(__E1000_ACCESS_SHARED_RESOURCE,
			     &hw->adapter->state)) {
		e_dbg("contention for Phy access\n");
		return -E1000_ERR_PHY;
	}

	while (timeout) {
		extcnf_ctrl = er32(EXTCNF_CTRL);
		if (!(extcnf_ctrl & E1000_EXTCNF_CTRL_SWFLAG))
			break;

		mdelay(1);
		timeout--;
	}

	if (!timeout) {
		e_dbg("SW has already locked the resource.\n");
		ret_val = -E1000_ERR_CONFIG;
		goto out;
	}

	timeout = SW_FLAG_TIMEOUT;

	extcnf_ctrl |= E1000_EXTCNF_CTRL_SWFLAG;
	ew32(EXTCNF_CTRL, extcnf_ctrl);

	while (timeout) {
		extcnf_ctrl = er32(EXTCNF_CTRL);
		if (extcnf_ctrl & E1000_EXTCNF_CTRL_SWFLAG)
			break;

		mdelay(1);
		timeout--;
	}

	if (!timeout) {
		e_dbg("Failed to acquire the semaphore, FW or HW has it: FWSM=0x%8.8x EXTCNF_CTRL=0x%8.8x)\n",
		      er32(FWSM), extcnf_ctrl);
		extcnf_ctrl &= ~E1000_EXTCNF_CTRL_SWFLAG;
		ew32(EXTCNF_CTRL, extcnf_ctrl);
		ret_val = -E1000_ERR_CONFIG;
		goto out;
	}

out:
	if (ret_val)
		clear_bit(__E1000_ACCESS_SHARED_RESOURCE, &hw->adapter->state);

	return ret_val;
}

/**
 *  e1000_release_swflag_ich8lan - Release software control flag
 *  @hw: pointer to the HW structure
 *
 *  Releases the software control flag for performing PHY and select
 *  MAC CSR accesses.
 **/
static void e1000_release_swflag_ich8lan(struct e1000_hw *hw)
{
	u32 extcnf_ctrl;

	extcnf_ctrl = er32(EXTCNF_CTRL);

	if (extcnf_ctrl & E1000_EXTCNF_CTRL_SWFLAG) {
		extcnf_ctrl &= ~E1000_EXTCNF_CTRL_SWFLAG;
		ew32(EXTCNF_CTRL, extcnf_ctrl);
	} else {
		e_dbg("Semaphore unexpectedly released by sw/fw/hw\n");
	}

	clear_bit(__E1000_ACCESS_SHARED_RESOURCE, &hw->adapter->state);
}

/**
 *  e1000_check_mng_mode_ich8lan - Checks management mode
 *  @hw: pointer to the HW structure
 *
 *  This checks if the adapter has any manageability enabled.
 *  This is a function pointer entry point only called by read/write
 *  routines for the PHY and NVM parts.
 **/
static bool e1000_check_mng_mode_ich8lan(struct e1000_hw *hw)
{
	u32 fwsm;

	fwsm = er32(FWSM);
	return (fwsm & E1000_ICH_FWSM_FW_VALID) &&
	       ((fwsm & E1000_FWSM_MODE_MASK) ==
		(E1000_ICH_MNG_IAMT_MODE << E1000_FWSM_MODE_SHIFT));
}

/**
 *  e1000_check_mng_mode_pchlan - Checks management mode
 *  @hw: pointer to the HW structure
 *
 *  This checks if the adapter has iAMT enabled.
 *  This is a function pointer entry point only called by read/write
 *  routines for the PHY and NVM parts.
 **/
static bool e1000_check_mng_mode_pchlan(struct e1000_hw *hw)
{
	u32 fwsm;

	fwsm = er32(FWSM);
	return (fwsm & E1000_ICH_FWSM_FW_VALID) &&
	       (fwsm & (E1000_ICH_MNG_IAMT_MODE << E1000_FWSM_MODE_SHIFT));
}

/**
 *  e1000_check_reset_block_ich8lan - Check if PHY reset is blocked
 *  @hw: pointer to the HW structure
 *
 *  Checks if firmware is blocking the reset of the PHY.
 *  This is a function pointer entry point only called by
 *  reset routines.
 **/
static s32 e1000_check_reset_block_ich8lan(struct e1000_hw *hw)
{
	u32 fwsm;

	fwsm = er32(FWSM);

	return (fwsm & E1000_ICH_FWSM_RSPCIPHY) ? 0 : E1000_BLK_PHY_RESET;
}

/**
 *  e1000_write_smbus_addr - Write SMBus address to PHY needed during Sx states
 *  @hw: pointer to the HW structure
 *
 *  Assumes semaphore already acquired.
 *
 **/
static s32 e1000_write_smbus_addr(struct e1000_hw *hw)
{
	u16 phy_data;
	u32 strap = er32(STRAP);
	s32 ret_val = 0;

	strap &= E1000_STRAP_SMBUS_ADDRESS_MASK;

	ret_val = e1000_read_phy_reg_hv_locked(hw, HV_SMB_ADDR, &phy_data);
	if (ret_val)
		return ret_val;

	phy_data &= ~HV_SMB_ADDR_MASK;
	phy_data |= (strap >> E1000_STRAP_SMBUS_ADDRESS_SHIFT);
	phy_data |= HV_SMB_ADDR_PEC_EN | HV_SMB_ADDR_VALID;

	return e1000_write_phy_reg_hv_locked(hw, HV_SMB_ADDR, phy_data);
}

/**
 *  e1000_sw_lcd_config_ich8lan - SW-based LCD Configuration
 *  @hw:   pointer to the HW structure
 *
 *  SW should configure the LCD from the NVM extended configuration region
 *  as a workaround for certain parts.
 **/
static s32 e1000_sw_lcd_config_ich8lan(struct e1000_hw *hw)
{
	struct e1000_phy_info *phy = &hw->phy;
	u32 i, data, cnf_size, cnf_base_addr, sw_cfg_mask;
	s32 ret_val = 0;
	u16 word_addr, reg_data, reg_addr, phy_page = 0;

	/*
	 * Initialize the PHY from the NVM on ICH platforms.  This
	 * is needed due to an issue where the NVM configuration is
	 * not properly autoloaded after power transitions.
	 * Therefore, after each PHY reset, we will load the
	 * configuration data out of the NVM manually.
	 */
	switch (hw->mac.type) {
	case e1000_ich8lan:
		if (phy->type != e1000_phy_igp_3)
			return ret_val;

		if ((hw->adapter->pdev->device == E1000_DEV_ID_ICH8_IGP_AMT) ||
		    (hw->adapter->pdev->device == E1000_DEV_ID_ICH8_IGP_C)) {
			sw_cfg_mask = E1000_FEXTNVM_SW_CONFIG;
			break;
		}
		/* Fall-thru */
	case e1000_pchlan:
	case e1000_pch2lan:
		sw_cfg_mask = E1000_FEXTNVM_SW_CONFIG_ICH8M;
		break;
	default:
		return ret_val;
	}

	ret_val = hw->phy.ops.acquire(hw);
	if (ret_val)
		return ret_val;

	data = er32(FEXTNVM);
	if (!(data & sw_cfg_mask))
		goto release;

	/*
	 * Make sure HW does not configure LCD from PHY
	 * extended configuration before SW configuration
	 */
	data = er32(EXTCNF_CTRL);
	if (!(hw->mac.type == e1000_pch2lan)) {
		if (data & E1000_EXTCNF_CTRL_LCD_WRITE_ENABLE)
			goto release;
	}

	cnf_size = er32(EXTCNF_SIZE);
	cnf_size &= E1000_EXTCNF_SIZE_EXT_PCIE_LENGTH_MASK;
	cnf_size >>= E1000_EXTCNF_SIZE_EXT_PCIE_LENGTH_SHIFT;
	if (!cnf_size)
		goto release;

	cnf_base_addr = data & E1000_EXTCNF_CTRL_EXT_CNF_POINTER_MASK;
	cnf_base_addr >>= E1000_EXTCNF_CTRL_EXT_CNF_POINTER_SHIFT;

	if ((!(data & E1000_EXTCNF_CTRL_OEM_WRITE_ENABLE) &&
	    (hw->mac.type == e1000_pchlan)) ||
	     (hw->mac.type == e1000_pch2lan)) {
		/*
		 * HW configures the SMBus address and LEDs when the
		 * OEM and LCD Write Enable bits are set in the NVM.
		 * When both NVM bits are cleared, SW will configure
		 * them instead.
		 */
		ret_val = e1000_write_smbus_addr(hw);
		if (ret_val)
			goto release;

		data = er32(LEDCTL);
		ret_val = e1000_write_phy_reg_hv_locked(hw, HV_LED_CONFIG,
							(u16)data);
		if (ret_val)
			goto release;
	}

	/* Configure LCD from extended configuration region. */

	/* cnf_base_addr is in DWORD */
	word_addr = (u16)(cnf_base_addr << 1);

	for (i = 0; i < cnf_size; i++) {
		ret_val = e1000_read_nvm(hw, (word_addr + i * 2), 1,
					 &reg_data);
		if (ret_val)
			goto release;

		ret_val = e1000_read_nvm(hw, (word_addr + i * 2 + 1),
					 1, &reg_addr);
		if (ret_val)
			goto release;

		/* Save off the PHY page for future writes. */
		if (reg_addr == IGP01E1000_PHY_PAGE_SELECT) {
			phy_page = reg_data;
			continue;
		}

		reg_addr &= PHY_REG_MASK;
		reg_addr |= phy_page;

		ret_val = phy->ops.write_reg_locked(hw, (u32)reg_addr,
						    reg_data);
		if (ret_val)
			goto release;
	}

release:
	hw->phy.ops.release(hw);
	return ret_val;
}

/**
 *  e1000_k1_gig_workaround_hv - K1 Si workaround
 *  @hw:   pointer to the HW structure
 *  @link: link up bool flag
 *
 *  If K1 is enabled for 1Gbps, the MAC might stall when transitioning
 *  from a lower speed.  This workaround disables K1 whenever link is at 1Gig
 *  If link is down, the function will restore the default K1 setting located
 *  in the NVM.
 **/
static s32 e1000_k1_gig_workaround_hv(struct e1000_hw *hw, bool link)
{
	s32 ret_val = 0;
	u16 status_reg = 0;
	bool k1_enable = hw->dev_spec.ich8lan.nvm_k1_enabled;

	if (hw->mac.type != e1000_pchlan)
		return 0;

	/* Wrap the whole flow with the sw flag */
	ret_val = hw->phy.ops.acquire(hw);
	if (ret_val)
		return ret_val;

	/* Disable K1 when link is 1Gbps, otherwise use the NVM setting */
	if (link) {
		if (hw->phy.type == e1000_phy_82578) {
			ret_val = hw->phy.ops.read_reg_locked(hw, BM_CS_STATUS,
			                                          &status_reg);
			if (ret_val)
				goto release;

			status_reg &= BM_CS_STATUS_LINK_UP |
			              BM_CS_STATUS_RESOLVED |
			              BM_CS_STATUS_SPEED_MASK;

			if (status_reg == (BM_CS_STATUS_LINK_UP |
			                   BM_CS_STATUS_RESOLVED |
			                   BM_CS_STATUS_SPEED_1000))
				k1_enable = false;
		}

		if (hw->phy.type == e1000_phy_82577) {
			ret_val = hw->phy.ops.read_reg_locked(hw, HV_M_STATUS,
			                                          &status_reg);
			if (ret_val)
				goto release;

			status_reg &= HV_M_STATUS_LINK_UP |
			              HV_M_STATUS_AUTONEG_COMPLETE |
			              HV_M_STATUS_SPEED_MASK;

			if (status_reg == (HV_M_STATUS_LINK_UP |
			                   HV_M_STATUS_AUTONEG_COMPLETE |
			                   HV_M_STATUS_SPEED_1000))
				k1_enable = false;
		}

		/* Link stall fix for link up */
		ret_val = hw->phy.ops.write_reg_locked(hw, PHY_REG(770, 19),
		                                           0x0100);
		if (ret_val)
			goto release;

	} else {
		/* Link stall fix for link down */
		ret_val = hw->phy.ops.write_reg_locked(hw, PHY_REG(770, 19),
		                                           0x4100);
		if (ret_val)
			goto release;
	}

	ret_val = e1000_configure_k1_ich8lan(hw, k1_enable);

release:
	hw->phy.ops.release(hw);

	return ret_val;
}

/**
 *  e1000_configure_k1_ich8lan - Configure K1 power state
 *  @hw: pointer to the HW structure
 *  @enable: K1 state to configure
 *
 *  Configure the K1 power state based on the provided parameter.
 *  Assumes semaphore already acquired.
 *
 *  Success returns 0, Failure returns -E1000_ERR_PHY (-2)
 **/
s32 e1000_configure_k1_ich8lan(struct e1000_hw *hw, bool k1_enable)
{
	s32 ret_val = 0;
	u32 ctrl_reg = 0;
	u32 ctrl_ext = 0;
	u32 reg = 0;
	u16 kmrn_reg = 0;

	ret_val = e1000e_read_kmrn_reg_locked(hw, E1000_KMRNCTRLSTA_K1_CONFIG,
					      &kmrn_reg);
	if (ret_val)
		return ret_val;

	if (k1_enable)
		kmrn_reg |= E1000_KMRNCTRLSTA_K1_ENABLE;
	else
		kmrn_reg &= ~E1000_KMRNCTRLSTA_K1_ENABLE;

	ret_val = e1000e_write_kmrn_reg_locked(hw, E1000_KMRNCTRLSTA_K1_CONFIG,
					       kmrn_reg);
	if (ret_val)
		return ret_val;

	udelay(20);
	ctrl_ext = er32(CTRL_EXT);
	ctrl_reg = er32(CTRL);

	reg = ctrl_reg & ~(E1000_CTRL_SPD_1000 | E1000_CTRL_SPD_100);
	reg |= E1000_CTRL_FRCSPD;
	ew32(CTRL, reg);

	ew32(CTRL_EXT, ctrl_ext | E1000_CTRL_EXT_SPD_BYPS);
	e1e_flush();
	udelay(20);
	ew32(CTRL, ctrl_reg);
	ew32(CTRL_EXT, ctrl_ext);
	e1e_flush();
	udelay(20);

	return 0;
}

/**
 *  e1000_oem_bits_config_ich8lan - SW-based LCD Configuration
 *  @hw:       pointer to the HW structure
 *  @d0_state: boolean if entering d0 or d3 device state
 *
 *  SW will configure Gbe Disable and LPLU based on the NVM. The four bits are
 *  collectively called OEM bits.  The OEM Write Enable bit and SW Config bit
 *  in NVM determines whether HW should configure LPLU and Gbe Disable.
 **/
static s32 e1000_oem_bits_config_ich8lan(struct e1000_hw *hw, bool d0_state)
{
	s32 ret_val = 0;
	u32 mac_reg;
	u16 oem_reg;

	if ((hw->mac.type != e1000_pch2lan) && (hw->mac.type != e1000_pchlan))
		return ret_val;

	ret_val = hw->phy.ops.acquire(hw);
	if (ret_val)
		return ret_val;

	if (!(hw->mac.type == e1000_pch2lan)) {
		mac_reg = er32(EXTCNF_CTRL);
		if (mac_reg & E1000_EXTCNF_CTRL_OEM_WRITE_ENABLE)
			goto release;
	}

	mac_reg = er32(FEXTNVM);
	if (!(mac_reg & E1000_FEXTNVM_SW_CONFIG_ICH8M))
		goto release;

	mac_reg = er32(PHY_CTRL);

	ret_val = hw->phy.ops.read_reg_locked(hw, HV_OEM_BITS, &oem_reg);
	if (ret_val)
		goto release;

	oem_reg &= ~(HV_OEM_BITS_GBE_DIS | HV_OEM_BITS_LPLU);

	if (d0_state) {
		if (mac_reg & E1000_PHY_CTRL_GBE_DISABLE)
			oem_reg |= HV_OEM_BITS_GBE_DIS;

		if (mac_reg & E1000_PHY_CTRL_D0A_LPLU)
			oem_reg |= HV_OEM_BITS_LPLU;
<<<<<<< HEAD

		/* Set Restart auto-neg to activate the bits */
		if (!hw->phy.ops.check_reset_block(hw))
			oem_reg |= HV_OEM_BITS_RESTART_AN;
=======
>>>>>>> 711e1bfb
	} else {
		if (mac_reg & (E1000_PHY_CTRL_GBE_DISABLE |
			       E1000_PHY_CTRL_NOND0A_GBE_DISABLE))
			oem_reg |= HV_OEM_BITS_GBE_DIS;

		if (mac_reg & (E1000_PHY_CTRL_D0A_LPLU |
			       E1000_PHY_CTRL_NOND0A_LPLU))
			oem_reg |= HV_OEM_BITS_LPLU;
	}

	/* Set Restart auto-neg to activate the bits */
	if ((d0_state || (hw->mac.type != e1000_pchlan)) &&
	    !hw->phy.ops.check_reset_block(hw))
		oem_reg |= HV_OEM_BITS_RESTART_AN;

	ret_val = hw->phy.ops.write_reg_locked(hw, HV_OEM_BITS, oem_reg);

release:
	hw->phy.ops.release(hw);

	return ret_val;
}


/**
 *  e1000_set_mdio_slow_mode_hv - Set slow MDIO access mode
 *  @hw:   pointer to the HW structure
 **/
static s32 e1000_set_mdio_slow_mode_hv(struct e1000_hw *hw)
{
	s32 ret_val;
	u16 data;

	ret_val = e1e_rphy(hw, HV_KMRN_MODE_CTRL, &data);
	if (ret_val)
		return ret_val;

	data |= HV_KMRN_MDIO_SLOW;

	ret_val = e1e_wphy(hw, HV_KMRN_MODE_CTRL, data);

	return ret_val;
}

/**
 *  e1000_hv_phy_workarounds_ich8lan - A series of Phy workarounds to be
 *  done after every PHY reset.
 **/
static s32 e1000_hv_phy_workarounds_ich8lan(struct e1000_hw *hw)
{
	s32 ret_val = 0;
	u16 phy_data;

	if (hw->mac.type != e1000_pchlan)
		return 0;

	/* Set MDIO slow mode before any other MDIO access */
	if (hw->phy.type == e1000_phy_82577) {
		ret_val = e1000_set_mdio_slow_mode_hv(hw);
		if (ret_val)
			return ret_val;
	}

	if (((hw->phy.type == e1000_phy_82577) &&
	     ((hw->phy.revision == 1) || (hw->phy.revision == 2))) ||
	    ((hw->phy.type == e1000_phy_82578) && (hw->phy.revision == 1))) {
		/* Disable generation of early preamble */
		ret_val = e1e_wphy(hw, PHY_REG(769, 25), 0x4431);
		if (ret_val)
			return ret_val;

		/* Preamble tuning for SSC */
		ret_val = e1e_wphy(hw, HV_KMRN_FIFO_CTRLSTA, 0xA204);
		if (ret_val)
			return ret_val;
	}

	if (hw->phy.type == e1000_phy_82578) {
		/*
		 * Return registers to default by doing a soft reset then
		 * writing 0x3140 to the control register.
		 */
		if (hw->phy.revision < 2) {
			e1000e_phy_sw_reset(hw);
			ret_val = e1e_wphy(hw, PHY_CONTROL, 0x3140);
		}
	}

	/* Select page 0 */
	ret_val = hw->phy.ops.acquire(hw);
	if (ret_val)
		return ret_val;

	hw->phy.addr = 1;
	ret_val = e1000e_write_phy_reg_mdic(hw, IGP01E1000_PHY_PAGE_SELECT, 0);
	hw->phy.ops.release(hw);
	if (ret_val)
		return ret_val;

	/*
	 * Configure the K1 Si workaround during phy reset assuming there is
	 * link so that it disables K1 if link is in 1Gbps.
	 */
	ret_val = e1000_k1_gig_workaround_hv(hw, true);
	if (ret_val)
		return ret_val;

	/* Workaround for link disconnects on a busy hub in half duplex */
	ret_val = hw->phy.ops.acquire(hw);
	if (ret_val)
		return ret_val;
	ret_val = hw->phy.ops.read_reg_locked(hw, BM_PORT_GEN_CFG, &phy_data);
	if (ret_val)
		goto release;
	ret_val = hw->phy.ops.write_reg_locked(hw, BM_PORT_GEN_CFG,
					       phy_data & 0x00FF);
release:
	hw->phy.ops.release(hw);

	return ret_val;
}

/**
 *  e1000_copy_rx_addrs_to_phy_ich8lan - Copy Rx addresses from MAC to PHY
 *  @hw:   pointer to the HW structure
 **/
void e1000_copy_rx_addrs_to_phy_ich8lan(struct e1000_hw *hw)
{
	u32 mac_reg;
	u16 i, phy_reg = 0;
	s32 ret_val;

	ret_val = hw->phy.ops.acquire(hw);
	if (ret_val)
		return;
	ret_val = e1000_enable_phy_wakeup_reg_access_bm(hw, &phy_reg);
	if (ret_val)
		goto release;

	/* Copy both RAL/H (rar_entry_count) and SHRAL/H (+4) to PHY */
	for (i = 0; i < (hw->mac.rar_entry_count + 4); i++) {
		mac_reg = er32(RAL(i));
		hw->phy.ops.write_reg_page(hw, BM_RAR_L(i),
					   (u16)(mac_reg & 0xFFFF));
		hw->phy.ops.write_reg_page(hw, BM_RAR_M(i),
					   (u16)((mac_reg >> 16) & 0xFFFF));

		mac_reg = er32(RAH(i));
		hw->phy.ops.write_reg_page(hw, BM_RAR_H(i),
					   (u16)(mac_reg & 0xFFFF));
		hw->phy.ops.write_reg_page(hw, BM_RAR_CTRL(i),
					   (u16)((mac_reg & E1000_RAH_AV)
						 >> 16));
	}

	e1000_disable_phy_wakeup_reg_access_bm(hw, &phy_reg);

release:
	hw->phy.ops.release(hw);
}

/**
 *  e1000_lv_jumbo_workaround_ich8lan - required for jumbo frame operation
 *  with 82579 PHY
 *  @hw: pointer to the HW structure
 *  @enable: flag to enable/disable workaround when enabling/disabling jumbos
 **/
s32 e1000_lv_jumbo_workaround_ich8lan(struct e1000_hw *hw, bool enable)
{
	s32 ret_val = 0;
	u16 phy_reg, data;
	u32 mac_reg;
	u16 i;

	if (hw->mac.type != e1000_pch2lan)
		return 0;

	/* disable Rx path while enabling/disabling workaround */
	e1e_rphy(hw, PHY_REG(769, 20), &phy_reg);
	ret_val = e1e_wphy(hw, PHY_REG(769, 20), phy_reg | (1 << 14));
	if (ret_val)
		return ret_val;

	if (enable) {
		/*
		 * Write Rx addresses (rar_entry_count for RAL/H, +4 for
		 * SHRAL/H) and initial CRC values to the MAC
		 */
		for (i = 0; i < (hw->mac.rar_entry_count + 4); i++) {
			u8 mac_addr[ETH_ALEN] = {0};
			u32 addr_high, addr_low;

			addr_high = er32(RAH(i));
			if (!(addr_high & E1000_RAH_AV))
				continue;
			addr_low = er32(RAL(i));
			mac_addr[0] = (addr_low & 0xFF);
			mac_addr[1] = ((addr_low >> 8) & 0xFF);
			mac_addr[2] = ((addr_low >> 16) & 0xFF);
			mac_addr[3] = ((addr_low >> 24) & 0xFF);
			mac_addr[4] = (addr_high & 0xFF);
			mac_addr[5] = ((addr_high >> 8) & 0xFF);

			ew32(PCH_RAICC(i), ~ether_crc_le(ETH_ALEN, mac_addr));
		}

		/* Write Rx addresses to the PHY */
		e1000_copy_rx_addrs_to_phy_ich8lan(hw);

		/* Enable jumbo frame workaround in the MAC */
		mac_reg = er32(FFLT_DBG);
		mac_reg &= ~(1 << 14);
		mac_reg |= (7 << 15);
		ew32(FFLT_DBG, mac_reg);

		mac_reg = er32(RCTL);
		mac_reg |= E1000_RCTL_SECRC;
		ew32(RCTL, mac_reg);

		ret_val = e1000e_read_kmrn_reg(hw,
						E1000_KMRNCTRLSTA_CTRL_OFFSET,
						&data);
		if (ret_val)
			return ret_val;
		ret_val = e1000e_write_kmrn_reg(hw,
						E1000_KMRNCTRLSTA_CTRL_OFFSET,
						data | (1 << 0));
		if (ret_val)
			return ret_val;
		ret_val = e1000e_read_kmrn_reg(hw,
						E1000_KMRNCTRLSTA_HD_CTRL,
						&data);
		if (ret_val)
			return ret_val;
		data &= ~(0xF << 8);
		data |= (0xB << 8);
		ret_val = e1000e_write_kmrn_reg(hw,
						E1000_KMRNCTRLSTA_HD_CTRL,
						data);
		if (ret_val)
			return ret_val;

		/* Enable jumbo frame workaround in the PHY */
		e1e_rphy(hw, PHY_REG(769, 23), &data);
		data &= ~(0x7F << 5);
		data |= (0x37 << 5);
		ret_val = e1e_wphy(hw, PHY_REG(769, 23), data);
		if (ret_val)
			return ret_val;
		e1e_rphy(hw, PHY_REG(769, 16), &data);
		data &= ~(1 << 13);
		ret_val = e1e_wphy(hw, PHY_REG(769, 16), data);
		if (ret_val)
			return ret_val;
		e1e_rphy(hw, PHY_REG(776, 20), &data);
		data &= ~(0x3FF << 2);
		data |= (0x1A << 2);
		ret_val = e1e_wphy(hw, PHY_REG(776, 20), data);
		if (ret_val)
			return ret_val;
		ret_val = e1e_wphy(hw, PHY_REG(776, 23), 0xF100);
		if (ret_val)
			return ret_val;
		e1e_rphy(hw, HV_PM_CTRL, &data);
		ret_val = e1e_wphy(hw, HV_PM_CTRL, data | (1 << 10));
		if (ret_val)
			return ret_val;
	} else {
		/* Write MAC register values back to h/w defaults */
		mac_reg = er32(FFLT_DBG);
		mac_reg &= ~(0xF << 14);
		ew32(FFLT_DBG, mac_reg);

		mac_reg = er32(RCTL);
		mac_reg &= ~E1000_RCTL_SECRC;
		ew32(RCTL, mac_reg);

		ret_val = e1000e_read_kmrn_reg(hw,
						E1000_KMRNCTRLSTA_CTRL_OFFSET,
						&data);
		if (ret_val)
			return ret_val;
		ret_val = e1000e_write_kmrn_reg(hw,
						E1000_KMRNCTRLSTA_CTRL_OFFSET,
						data & ~(1 << 0));
		if (ret_val)
			return ret_val;
		ret_val = e1000e_read_kmrn_reg(hw,
						E1000_KMRNCTRLSTA_HD_CTRL,
						&data);
		if (ret_val)
			return ret_val;
		data &= ~(0xF << 8);
		data |= (0xB << 8);
		ret_val = e1000e_write_kmrn_reg(hw,
						E1000_KMRNCTRLSTA_HD_CTRL,
						data);
		if (ret_val)
			return ret_val;

		/* Write PHY register values back to h/w defaults */
		e1e_rphy(hw, PHY_REG(769, 23), &data);
		data &= ~(0x7F << 5);
		ret_val = e1e_wphy(hw, PHY_REG(769, 23), data);
		if (ret_val)
			return ret_val;
		e1e_rphy(hw, PHY_REG(769, 16), &data);
		data |= (1 << 13);
		ret_val = e1e_wphy(hw, PHY_REG(769, 16), data);
		if (ret_val)
			return ret_val;
		e1e_rphy(hw, PHY_REG(776, 20), &data);
		data &= ~(0x3FF << 2);
		data |= (0x8 << 2);
		ret_val = e1e_wphy(hw, PHY_REG(776, 20), data);
		if (ret_val)
			return ret_val;
		ret_val = e1e_wphy(hw, PHY_REG(776, 23), 0x7E00);
		if (ret_val)
			return ret_val;
		e1e_rphy(hw, HV_PM_CTRL, &data);
		ret_val = e1e_wphy(hw, HV_PM_CTRL, data & ~(1 << 10));
		if (ret_val)
			return ret_val;
	}

	/* re-enable Rx path after enabling/disabling workaround */
	return e1e_wphy(hw, PHY_REG(769, 20), phy_reg & ~(1 << 14));
}

/**
 *  e1000_lv_phy_workarounds_ich8lan - A series of Phy workarounds to be
 *  done after every PHY reset.
 **/
static s32 e1000_lv_phy_workarounds_ich8lan(struct e1000_hw *hw)
{
	s32 ret_val = 0;

	if (hw->mac.type != e1000_pch2lan)
		return 0;

	/* Set MDIO slow mode before any other MDIO access */
	ret_val = e1000_set_mdio_slow_mode_hv(hw);

	ret_val = hw->phy.ops.acquire(hw);
	if (ret_val)
		return ret_val;
	ret_val = hw->phy.ops.write_reg_locked(hw, I82579_EMI_ADDR,
					       I82579_MSE_THRESHOLD);
	if (ret_val)
		goto release;
	/* set MSE higher to enable link to stay up when noise is high */
	ret_val = hw->phy.ops.write_reg_locked(hw, I82579_EMI_DATA, 0x0034);
	if (ret_val)
		goto release;
	ret_val = hw->phy.ops.write_reg_locked(hw, I82579_EMI_ADDR,
					       I82579_MSE_LINK_DOWN);
	if (ret_val)
		goto release;
	/* drop link after 5 times MSE threshold was reached */
	ret_val = hw->phy.ops.write_reg_locked(hw, I82579_EMI_DATA, 0x0005);
release:
	hw->phy.ops.release(hw);

	return ret_val;
}

/**
 *  e1000_k1_gig_workaround_lv - K1 Si workaround
 *  @hw:   pointer to the HW structure
 *
 *  Workaround to set the K1 beacon duration for 82579 parts
 **/
static s32 e1000_k1_workaround_lv(struct e1000_hw *hw)
{
	s32 ret_val = 0;
	u16 status_reg = 0;
	u32 mac_reg;
	u16 phy_reg;

	if (hw->mac.type != e1000_pch2lan)
		return 0;

	/* Set K1 beacon duration based on 1Gbps speed or otherwise */
	ret_val = e1e_rphy(hw, HV_M_STATUS, &status_reg);
	if (ret_val)
		return ret_val;

	if ((status_reg & (HV_M_STATUS_LINK_UP | HV_M_STATUS_AUTONEG_COMPLETE))
	    == (HV_M_STATUS_LINK_UP | HV_M_STATUS_AUTONEG_COMPLETE)) {
		mac_reg = er32(FEXTNVM4);
		mac_reg &= ~E1000_FEXTNVM4_BEACON_DURATION_MASK;

		ret_val = e1e_rphy(hw, I82579_LPI_CTRL, &phy_reg);
		if (ret_val)
			return ret_val;

		if (status_reg & HV_M_STATUS_SPEED_1000) {
			mac_reg |= E1000_FEXTNVM4_BEACON_DURATION_8USEC;
			phy_reg &= ~I82579_LPI_CTRL_FORCE_PLL_LOCK_COUNT;
		} else {
			mac_reg |= E1000_FEXTNVM4_BEACON_DURATION_16USEC;
			phy_reg |= I82579_LPI_CTRL_FORCE_PLL_LOCK_COUNT;
		}
		ew32(FEXTNVM4, mac_reg);
		ret_val = e1e_wphy(hw, I82579_LPI_CTRL, phy_reg);
	}

	return ret_val;
}

/**
 *  e1000_gate_hw_phy_config_ich8lan - disable PHY config via hardware
 *  @hw:   pointer to the HW structure
 *  @gate: boolean set to true to gate, false to ungate
 *
 *  Gate/ungate the automatic PHY configuration via hardware; perform
 *  the configuration via software instead.
 **/
static void e1000_gate_hw_phy_config_ich8lan(struct e1000_hw *hw, bool gate)
{
	u32 extcnf_ctrl;

	if (hw->mac.type != e1000_pch2lan)
		return;

	extcnf_ctrl = er32(EXTCNF_CTRL);

	if (gate)
		extcnf_ctrl |= E1000_EXTCNF_CTRL_GATE_PHY_CFG;
	else
		extcnf_ctrl &= ~E1000_EXTCNF_CTRL_GATE_PHY_CFG;

	ew32(EXTCNF_CTRL, extcnf_ctrl);
}

/**
 *  e1000_lan_init_done_ich8lan - Check for PHY config completion
 *  @hw: pointer to the HW structure
 *
 *  Check the appropriate indication the MAC has finished configuring the
 *  PHY after a software reset.
 **/
static void e1000_lan_init_done_ich8lan(struct e1000_hw *hw)
{
	u32 data, loop = E1000_ICH8_LAN_INIT_TIMEOUT;

	/* Wait for basic configuration completes before proceeding */
	do {
		data = er32(STATUS);
		data &= E1000_STATUS_LAN_INIT_DONE;
		udelay(100);
	} while ((!data) && --loop);

	/*
	 * If basic configuration is incomplete before the above loop
	 * count reaches 0, loading the configuration from NVM will
	 * leave the PHY in a bad state possibly resulting in no link.
	 */
	if (loop == 0)
		e_dbg("LAN_INIT_DONE not set, increase timeout\n");

	/* Clear the Init Done bit for the next init event */
	data = er32(STATUS);
	data &= ~E1000_STATUS_LAN_INIT_DONE;
	ew32(STATUS, data);
}

/**
 *  e1000_post_phy_reset_ich8lan - Perform steps required after a PHY reset
 *  @hw: pointer to the HW structure
 **/
static s32 e1000_post_phy_reset_ich8lan(struct e1000_hw *hw)
{
	s32 ret_val = 0;
	u16 reg;

	if (hw->phy.ops.check_reset_block(hw))
		return 0;

	/* Allow time for h/w to get to quiescent state after reset */
	usleep_range(10000, 20000);

	/* Perform any necessary post-reset workarounds */
	switch (hw->mac.type) {
	case e1000_pchlan:
		ret_val = e1000_hv_phy_workarounds_ich8lan(hw);
		if (ret_val)
			return ret_val;
		break;
	case e1000_pch2lan:
		ret_val = e1000_lv_phy_workarounds_ich8lan(hw);
		if (ret_val)
			return ret_val;
		break;
	default:
		break;
	}

	/* Clear the host wakeup bit after lcd reset */
	if (hw->mac.type >= e1000_pchlan) {
		e1e_rphy(hw, BM_PORT_GEN_CFG, &reg);
		reg &= ~BM_WUC_HOST_WU_BIT;
		e1e_wphy(hw, BM_PORT_GEN_CFG, reg);
	}

	/* Configure the LCD with the extended configuration region in NVM */
	ret_val = e1000_sw_lcd_config_ich8lan(hw);
	if (ret_val)
		return ret_val;

	/* Configure the LCD with the OEM bits in NVM */
	ret_val = e1000_oem_bits_config_ich8lan(hw, true);

	if (hw->mac.type == e1000_pch2lan) {
		/* Ungate automatic PHY configuration on non-managed 82579 */
		if (!(er32(FWSM) & E1000_ICH_FWSM_FW_VALID)) {
			usleep_range(10000, 20000);
			e1000_gate_hw_phy_config_ich8lan(hw, false);
		}

		/* Set EEE LPI Update Timer to 200usec */
		ret_val = hw->phy.ops.acquire(hw);
		if (ret_val)
			return ret_val;
		ret_val = hw->phy.ops.write_reg_locked(hw, I82579_EMI_ADDR,
						       I82579_LPI_UPDATE_TIMER);
		if (!ret_val)
			ret_val = hw->phy.ops.write_reg_locked(hw,
							       I82579_EMI_DATA,
							       0x1387);
		hw->phy.ops.release(hw);
	}

	return ret_val;
}

/**
 *  e1000_phy_hw_reset_ich8lan - Performs a PHY reset
 *  @hw: pointer to the HW structure
 *
 *  Resets the PHY
 *  This is a function pointer entry point called by drivers
 *  or other shared routines.
 **/
static s32 e1000_phy_hw_reset_ich8lan(struct e1000_hw *hw)
{
	s32 ret_val = 0;

	/* Gate automatic PHY configuration by hardware on non-managed 82579 */
	if ((hw->mac.type == e1000_pch2lan) &&
	    !(er32(FWSM) & E1000_ICH_FWSM_FW_VALID))
		e1000_gate_hw_phy_config_ich8lan(hw, true);

	ret_val = e1000e_phy_hw_reset_generic(hw);
	if (ret_val)
		return ret_val;

	return e1000_post_phy_reset_ich8lan(hw);
}

/**
 *  e1000_set_lplu_state_pchlan - Set Low Power Link Up state
 *  @hw: pointer to the HW structure
 *  @active: true to enable LPLU, false to disable
 *
 *  Sets the LPLU state according to the active flag.  For PCH, if OEM write
 *  bit are disabled in the NVM, writing the LPLU bits in the MAC will not set
 *  the phy speed. This function will manually set the LPLU bit and restart
 *  auto-neg as hw would do. D3 and D0 LPLU will call the same function
 *  since it configures the same bit.
 **/
static s32 e1000_set_lplu_state_pchlan(struct e1000_hw *hw, bool active)
{
	s32 ret_val = 0;
	u16 oem_reg;

	ret_val = e1e_rphy(hw, HV_OEM_BITS, &oem_reg);
	if (ret_val)
		return ret_val;

	if (active)
		oem_reg |= HV_OEM_BITS_LPLU;
	else
		oem_reg &= ~HV_OEM_BITS_LPLU;

	if (!hw->phy.ops.check_reset_block(hw))
		oem_reg |= HV_OEM_BITS_RESTART_AN;

	return e1e_wphy(hw, HV_OEM_BITS, oem_reg);
}

/**
 *  e1000_set_d0_lplu_state_ich8lan - Set Low Power Linkup D0 state
 *  @hw: pointer to the HW structure
 *  @active: true to enable LPLU, false to disable
 *
 *  Sets the LPLU D0 state according to the active flag.  When
 *  activating LPLU this function also disables smart speed
 *  and vice versa.  LPLU will not be activated unless the
 *  device autonegotiation advertisement meets standards of
 *  either 10 or 10/100 or 10/100/1000 at all duplexes.
 *  This is a function pointer entry point only called by
 *  PHY setup routines.
 **/
static s32 e1000_set_d0_lplu_state_ich8lan(struct e1000_hw *hw, bool active)
{
	struct e1000_phy_info *phy = &hw->phy;
	u32 phy_ctrl;
	s32 ret_val = 0;
	u16 data;

	if (phy->type == e1000_phy_ife)
		return 0;

	phy_ctrl = er32(PHY_CTRL);

	if (active) {
		phy_ctrl |= E1000_PHY_CTRL_D0A_LPLU;
		ew32(PHY_CTRL, phy_ctrl);

		if (phy->type != e1000_phy_igp_3)
			return 0;

		/*
		 * Call gig speed drop workaround on LPLU before accessing
		 * any PHY registers
		 */
		if (hw->mac.type == e1000_ich8lan)
			e1000e_gig_downshift_workaround_ich8lan(hw);

		/* When LPLU is enabled, we should disable SmartSpeed */
		ret_val = e1e_rphy(hw, IGP01E1000_PHY_PORT_CONFIG, &data);
		data &= ~IGP01E1000_PSCFR_SMART_SPEED;
		ret_val = e1e_wphy(hw, IGP01E1000_PHY_PORT_CONFIG, data);
		if (ret_val)
			return ret_val;
	} else {
		phy_ctrl &= ~E1000_PHY_CTRL_D0A_LPLU;
		ew32(PHY_CTRL, phy_ctrl);

		if (phy->type != e1000_phy_igp_3)
			return 0;

		/*
		 * LPLU and SmartSpeed are mutually exclusive.  LPLU is used
		 * during Dx states where the power conservation is most
		 * important.  During driver activity we should enable
		 * SmartSpeed, so performance is maintained.
		 */
		if (phy->smart_speed == e1000_smart_speed_on) {
			ret_val = e1e_rphy(hw, IGP01E1000_PHY_PORT_CONFIG,
					   &data);
			if (ret_val)
				return ret_val;

			data |= IGP01E1000_PSCFR_SMART_SPEED;
			ret_val = e1e_wphy(hw, IGP01E1000_PHY_PORT_CONFIG,
					   data);
			if (ret_val)
				return ret_val;
		} else if (phy->smart_speed == e1000_smart_speed_off) {
			ret_val = e1e_rphy(hw, IGP01E1000_PHY_PORT_CONFIG,
					   &data);
			if (ret_val)
				return ret_val;

			data &= ~IGP01E1000_PSCFR_SMART_SPEED;
			ret_val = e1e_wphy(hw, IGP01E1000_PHY_PORT_CONFIG,
					   data);
			if (ret_val)
				return ret_val;
		}
	}

	return 0;
}

/**
 *  e1000_set_d3_lplu_state_ich8lan - Set Low Power Linkup D3 state
 *  @hw: pointer to the HW structure
 *  @active: true to enable LPLU, false to disable
 *
 *  Sets the LPLU D3 state according to the active flag.  When
 *  activating LPLU this function also disables smart speed
 *  and vice versa.  LPLU will not be activated unless the
 *  device autonegotiation advertisement meets standards of
 *  either 10 or 10/100 or 10/100/1000 at all duplexes.
 *  This is a function pointer entry point only called by
 *  PHY setup routines.
 **/
static s32 e1000_set_d3_lplu_state_ich8lan(struct e1000_hw *hw, bool active)
{
	struct e1000_phy_info *phy = &hw->phy;
	u32 phy_ctrl;
	s32 ret_val = 0;
	u16 data;

	phy_ctrl = er32(PHY_CTRL);

	if (!active) {
		phy_ctrl &= ~E1000_PHY_CTRL_NOND0A_LPLU;
		ew32(PHY_CTRL, phy_ctrl);

		if (phy->type != e1000_phy_igp_3)
			return 0;

		/*
		 * LPLU and SmartSpeed are mutually exclusive.  LPLU is used
		 * during Dx states where the power conservation is most
		 * important.  During driver activity we should enable
		 * SmartSpeed, so performance is maintained.
		 */
		if (phy->smart_speed == e1000_smart_speed_on) {
			ret_val = e1e_rphy(hw, IGP01E1000_PHY_PORT_CONFIG,
					   &data);
			if (ret_val)
				return ret_val;

			data |= IGP01E1000_PSCFR_SMART_SPEED;
			ret_val = e1e_wphy(hw, IGP01E1000_PHY_PORT_CONFIG,
					   data);
			if (ret_val)
				return ret_val;
		} else if (phy->smart_speed == e1000_smart_speed_off) {
			ret_val = e1e_rphy(hw, IGP01E1000_PHY_PORT_CONFIG,
					   &data);
			if (ret_val)
				return ret_val;

			data &= ~IGP01E1000_PSCFR_SMART_SPEED;
			ret_val = e1e_wphy(hw, IGP01E1000_PHY_PORT_CONFIG,
					   data);
			if (ret_val)
				return ret_val;
		}
	} else if ((phy->autoneg_advertised == E1000_ALL_SPEED_DUPLEX) ||
		   (phy->autoneg_advertised == E1000_ALL_NOT_GIG) ||
		   (phy->autoneg_advertised == E1000_ALL_10_SPEED)) {
		phy_ctrl |= E1000_PHY_CTRL_NOND0A_LPLU;
		ew32(PHY_CTRL, phy_ctrl);

		if (phy->type != e1000_phy_igp_3)
			return 0;

		/*
		 * Call gig speed drop workaround on LPLU before accessing
		 * any PHY registers
		 */
		if (hw->mac.type == e1000_ich8lan)
			e1000e_gig_downshift_workaround_ich8lan(hw);

		/* When LPLU is enabled, we should disable SmartSpeed */
		ret_val = e1e_rphy(hw, IGP01E1000_PHY_PORT_CONFIG, &data);
		if (ret_val)
			return ret_val;

		data &= ~IGP01E1000_PSCFR_SMART_SPEED;
		ret_val = e1e_wphy(hw, IGP01E1000_PHY_PORT_CONFIG, data);
	}

	return ret_val;
}

/**
 *  e1000_valid_nvm_bank_detect_ich8lan - finds out the valid bank 0 or 1
 *  @hw: pointer to the HW structure
 *  @bank:  pointer to the variable that returns the active bank
 *
 *  Reads signature byte from the NVM using the flash access registers.
 *  Word 0x13 bits 15:14 = 10b indicate a valid signature for that bank.
 **/
static s32 e1000_valid_nvm_bank_detect_ich8lan(struct e1000_hw *hw, u32 *bank)
{
	u32 eecd;
	struct e1000_nvm_info *nvm = &hw->nvm;
	u32 bank1_offset = nvm->flash_bank_size * sizeof(u16);
	u32 act_offset = E1000_ICH_NVM_SIG_WORD * 2 + 1;
	u8 sig_byte = 0;
	s32 ret_val;

	switch (hw->mac.type) {
	case e1000_ich8lan:
	case e1000_ich9lan:
		eecd = er32(EECD);
		if ((eecd & E1000_EECD_SEC1VAL_VALID_MASK) ==
		    E1000_EECD_SEC1VAL_VALID_MASK) {
			if (eecd & E1000_EECD_SEC1VAL)
				*bank = 1;
			else
				*bank = 0;

			return 0;
		}
		e_dbg("Unable to determine valid NVM bank via EEC - reading flash signature\n");
		/* fall-thru */
	default:
		/* set bank to 0 in case flash read fails */
		*bank = 0;

		/* Check bank 0 */
		ret_val = e1000_read_flash_byte_ich8lan(hw, act_offset,
		                                        &sig_byte);
		if (ret_val)
			return ret_val;
		if ((sig_byte & E1000_ICH_NVM_VALID_SIG_MASK) ==
		    E1000_ICH_NVM_SIG_VALUE) {
			*bank = 0;
			return 0;
		}

		/* Check bank 1 */
		ret_val = e1000_read_flash_byte_ich8lan(hw, act_offset +
		                                        bank1_offset,
		                                        &sig_byte);
		if (ret_val)
			return ret_val;
		if ((sig_byte & E1000_ICH_NVM_VALID_SIG_MASK) ==
		    E1000_ICH_NVM_SIG_VALUE) {
			*bank = 1;
			return 0;
		}

		e_dbg("ERROR: No valid NVM bank present\n");
		return -E1000_ERR_NVM;
	}
}

/**
 *  e1000_read_nvm_ich8lan - Read word(s) from the NVM
 *  @hw: pointer to the HW structure
 *  @offset: The offset (in bytes) of the word(s) to read.
 *  @words: Size of data to read in words
 *  @data: Pointer to the word(s) to read at offset.
 *
 *  Reads a word(s) from the NVM using the flash access registers.
 **/
static s32 e1000_read_nvm_ich8lan(struct e1000_hw *hw, u16 offset, u16 words,
				  u16 *data)
{
	struct e1000_nvm_info *nvm = &hw->nvm;
	struct e1000_dev_spec_ich8lan *dev_spec = &hw->dev_spec.ich8lan;
	u32 act_offset;
	s32 ret_val = 0;
	u32 bank = 0;
	u16 i, word;

	if ((offset >= nvm->word_size) || (words > nvm->word_size - offset) ||
	    (words == 0)) {
		e_dbg("nvm parameter(s) out of bounds\n");
		ret_val = -E1000_ERR_NVM;
		goto out;
	}

	nvm->ops.acquire(hw);

	ret_val = e1000_valid_nvm_bank_detect_ich8lan(hw, &bank);
	if (ret_val) {
		e_dbg("Could not detect valid bank, assuming bank 0\n");
		bank = 0;
	}

	act_offset = (bank) ? nvm->flash_bank_size : 0;
	act_offset += offset;

	ret_val = 0;
	for (i = 0; i < words; i++) {
		if (dev_spec->shadow_ram[offset+i].modified) {
			data[i] = dev_spec->shadow_ram[offset+i].value;
		} else {
			ret_val = e1000_read_flash_word_ich8lan(hw,
								act_offset + i,
								&word);
			if (ret_val)
				break;
			data[i] = word;
		}
	}

	nvm->ops.release(hw);

out:
	if (ret_val)
		e_dbg("NVM read error: %d\n", ret_val);

	return ret_val;
}

/**
 *  e1000_flash_cycle_init_ich8lan - Initialize flash
 *  @hw: pointer to the HW structure
 *
 *  This function does initial flash setup so that a new read/write/erase cycle
 *  can be started.
 **/
static s32 e1000_flash_cycle_init_ich8lan(struct e1000_hw *hw)
{
	union ich8_hws_flash_status hsfsts;
	s32 ret_val = -E1000_ERR_NVM;

	hsfsts.regval = er16flash(ICH_FLASH_HSFSTS);

	/* Check if the flash descriptor is valid */
	if (hsfsts.hsf_status.fldesvalid == 0) {
		e_dbg("Flash descriptor invalid.  SW Sequencing must be used.\n");
		return -E1000_ERR_NVM;
	}

	/* Clear FCERR and DAEL in hw status by writing 1 */
	hsfsts.hsf_status.flcerr = 1;
	hsfsts.hsf_status.dael = 1;

	ew16flash(ICH_FLASH_HSFSTS, hsfsts.regval);

	/*
	 * Either we should have a hardware SPI cycle in progress
	 * bit to check against, in order to start a new cycle or
	 * FDONE bit should be changed in the hardware so that it
	 * is 1 after hardware reset, which can then be used as an
	 * indication whether a cycle is in progress or has been
	 * completed.
	 */

	if (hsfsts.hsf_status.flcinprog == 0) {
		/*
		 * There is no cycle running at present,
		 * so we can start a cycle.
		 * Begin by setting Flash Cycle Done.
		 */
		hsfsts.hsf_status.flcdone = 1;
		ew16flash(ICH_FLASH_HSFSTS, hsfsts.regval);
		ret_val = 0;
	} else {
		s32 i;

		/*
		 * Otherwise poll for sometime so the current
		 * cycle has a chance to end before giving up.
		 */
		for (i = 0; i < ICH_FLASH_READ_COMMAND_TIMEOUT; i++) {
			hsfsts.regval = er16flash(ICH_FLASH_HSFSTS);
			if (hsfsts.hsf_status.flcinprog == 0) {
				ret_val = 0;
				break;
			}
			udelay(1);
		}
		if (!ret_val) {
			/*
			 * Successful in waiting for previous cycle to timeout,
			 * now set the Flash Cycle Done.
			 */
			hsfsts.hsf_status.flcdone = 1;
			ew16flash(ICH_FLASH_HSFSTS, hsfsts.regval);
		} else {
			e_dbg("Flash controller busy, cannot get access\n");
		}
	}

	return ret_val;
}

/**
 *  e1000_flash_cycle_ich8lan - Starts flash cycle (read/write/erase)
 *  @hw: pointer to the HW structure
 *  @timeout: maximum time to wait for completion
 *
 *  This function starts a flash cycle and waits for its completion.
 **/
static s32 e1000_flash_cycle_ich8lan(struct e1000_hw *hw, u32 timeout)
{
	union ich8_hws_flash_ctrl hsflctl;
	union ich8_hws_flash_status hsfsts;
	u32 i = 0;

	/* Start a cycle by writing 1 in Flash Cycle Go in Hw Flash Control */
	hsflctl.regval = er16flash(ICH_FLASH_HSFCTL);
	hsflctl.hsf_ctrl.flcgo = 1;
	ew16flash(ICH_FLASH_HSFCTL, hsflctl.regval);

	/* wait till FDONE bit is set to 1 */
	do {
		hsfsts.regval = er16flash(ICH_FLASH_HSFSTS);
		if (hsfsts.hsf_status.flcdone == 1)
			break;
		udelay(1);
	} while (i++ < timeout);

	if (hsfsts.hsf_status.flcdone == 1 && hsfsts.hsf_status.flcerr == 0)
		return 0;

	return -E1000_ERR_NVM;
}

/**
 *  e1000_read_flash_word_ich8lan - Read word from flash
 *  @hw: pointer to the HW structure
 *  @offset: offset to data location
 *  @data: pointer to the location for storing the data
 *
 *  Reads the flash word at offset into data.  Offset is converted
 *  to bytes before read.
 **/
static s32 e1000_read_flash_word_ich8lan(struct e1000_hw *hw, u32 offset,
					 u16 *data)
{
	/* Must convert offset into bytes. */
	offset <<= 1;

	return e1000_read_flash_data_ich8lan(hw, offset, 2, data);
}

/**
 *  e1000_read_flash_byte_ich8lan - Read byte from flash
 *  @hw: pointer to the HW structure
 *  @offset: The offset of the byte to read.
 *  @data: Pointer to a byte to store the value read.
 *
 *  Reads a single byte from the NVM using the flash access registers.
 **/
static s32 e1000_read_flash_byte_ich8lan(struct e1000_hw *hw, u32 offset,
					 u8 *data)
{
	s32 ret_val;
	u16 word = 0;

	ret_val = e1000_read_flash_data_ich8lan(hw, offset, 1, &word);
	if (ret_val)
		return ret_val;

	*data = (u8)word;

	return 0;
}

/**
 *  e1000_read_flash_data_ich8lan - Read byte or word from NVM
 *  @hw: pointer to the HW structure
 *  @offset: The offset (in bytes) of the byte or word to read.
 *  @size: Size of data to read, 1=byte 2=word
 *  @data: Pointer to the word to store the value read.
 *
 *  Reads a byte or word from the NVM using the flash access registers.
 **/
static s32 e1000_read_flash_data_ich8lan(struct e1000_hw *hw, u32 offset,
					 u8 size, u16 *data)
{
	union ich8_hws_flash_status hsfsts;
	union ich8_hws_flash_ctrl hsflctl;
	u32 flash_linear_addr;
	u32 flash_data = 0;
	s32 ret_val = -E1000_ERR_NVM;
	u8 count = 0;

	if (size < 1  || size > 2 || offset > ICH_FLASH_LINEAR_ADDR_MASK)
		return -E1000_ERR_NVM;

	flash_linear_addr = (ICH_FLASH_LINEAR_ADDR_MASK & offset) +
			    hw->nvm.flash_base_addr;

	do {
		udelay(1);
		/* Steps */
		ret_val = e1000_flash_cycle_init_ich8lan(hw);
		if (ret_val)
			break;

		hsflctl.regval = er16flash(ICH_FLASH_HSFCTL);
		/* 0b/1b corresponds to 1 or 2 byte size, respectively. */
		hsflctl.hsf_ctrl.fldbcount = size - 1;
		hsflctl.hsf_ctrl.flcycle = ICH_CYCLE_READ;
		ew16flash(ICH_FLASH_HSFCTL, hsflctl.regval);

		ew32flash(ICH_FLASH_FADDR, flash_linear_addr);

		ret_val = e1000_flash_cycle_ich8lan(hw,
						ICH_FLASH_READ_COMMAND_TIMEOUT);

		/*
		 * Check if FCERR is set to 1, if set to 1, clear it
		 * and try the whole sequence a few more times, else
		 * read in (shift in) the Flash Data0, the order is
		 * least significant byte first msb to lsb
		 */
		if (!ret_val) {
			flash_data = er32flash(ICH_FLASH_FDATA0);
			if (size == 1)
				*data = (u8)(flash_data & 0x000000FF);
			else if (size == 2)
				*data = (u16)(flash_data & 0x0000FFFF);
			break;
		} else {
			/*
			 * If we've gotten here, then things are probably
			 * completely hosed, but if the error condition is
			 * detected, it won't hurt to give it another try...
			 * ICH_FLASH_CYCLE_REPEAT_COUNT times.
			 */
			hsfsts.regval = er16flash(ICH_FLASH_HSFSTS);
			if (hsfsts.hsf_status.flcerr == 1) {
				/* Repeat for some time before giving up. */
				continue;
			} else if (hsfsts.hsf_status.flcdone == 0) {
				e_dbg("Timeout error - flash cycle did not complete.\n");
				break;
			}
		}
	} while (count++ < ICH_FLASH_CYCLE_REPEAT_COUNT);

	return ret_val;
}

/**
 *  e1000_write_nvm_ich8lan - Write word(s) to the NVM
 *  @hw: pointer to the HW structure
 *  @offset: The offset (in bytes) of the word(s) to write.
 *  @words: Size of data to write in words
 *  @data: Pointer to the word(s) to write at offset.
 *
 *  Writes a byte or word to the NVM using the flash access registers.
 **/
static s32 e1000_write_nvm_ich8lan(struct e1000_hw *hw, u16 offset, u16 words,
				   u16 *data)
{
	struct e1000_nvm_info *nvm = &hw->nvm;
	struct e1000_dev_spec_ich8lan *dev_spec = &hw->dev_spec.ich8lan;
	u16 i;

	if ((offset >= nvm->word_size) || (words > nvm->word_size - offset) ||
	    (words == 0)) {
		e_dbg("nvm parameter(s) out of bounds\n");
		return -E1000_ERR_NVM;
	}

	nvm->ops.acquire(hw);

	for (i = 0; i < words; i++) {
		dev_spec->shadow_ram[offset+i].modified = true;
		dev_spec->shadow_ram[offset+i].value = data[i];
	}

	nvm->ops.release(hw);

	return 0;
}

/**
 *  e1000_update_nvm_checksum_ich8lan - Update the checksum for NVM
 *  @hw: pointer to the HW structure
 *
 *  The NVM checksum is updated by calling the generic update_nvm_checksum,
 *  which writes the checksum to the shadow ram.  The changes in the shadow
 *  ram are then committed to the EEPROM by processing each bank at a time
 *  checking for the modified bit and writing only the pending changes.
 *  After a successful commit, the shadow ram is cleared and is ready for
 *  future writes.
 **/
static s32 e1000_update_nvm_checksum_ich8lan(struct e1000_hw *hw)
{
	struct e1000_nvm_info *nvm = &hw->nvm;
	struct e1000_dev_spec_ich8lan *dev_spec = &hw->dev_spec.ich8lan;
	u32 i, act_offset, new_bank_offset, old_bank_offset, bank;
	s32 ret_val;
	u16 data;

	ret_val = e1000e_update_nvm_checksum_generic(hw);
	if (ret_val)
		goto out;

	if (nvm->type != e1000_nvm_flash_sw)
		goto out;

	nvm->ops.acquire(hw);

	/*
	 * We're writing to the opposite bank so if we're on bank 1,
	 * write to bank 0 etc.  We also need to erase the segment that
	 * is going to be written
	 */
	ret_val =  e1000_valid_nvm_bank_detect_ich8lan(hw, &bank);
	if (ret_val) {
		e_dbg("Could not detect valid bank, assuming bank 0\n");
		bank = 0;
	}

	if (bank == 0) {
		new_bank_offset = nvm->flash_bank_size;
		old_bank_offset = 0;
		ret_val = e1000_erase_flash_bank_ich8lan(hw, 1);
		if (ret_val)
			goto release;
	} else {
		old_bank_offset = nvm->flash_bank_size;
		new_bank_offset = 0;
		ret_val = e1000_erase_flash_bank_ich8lan(hw, 0);
		if (ret_val)
			goto release;
	}

	for (i = 0; i < E1000_ICH8_SHADOW_RAM_WORDS; i++) {
		/*
		 * Determine whether to write the value stored
		 * in the other NVM bank or a modified value stored
		 * in the shadow RAM
		 */
		if (dev_spec->shadow_ram[i].modified) {
			data = dev_spec->shadow_ram[i].value;
		} else {
			ret_val = e1000_read_flash_word_ich8lan(hw, i +
			                                        old_bank_offset,
			                                        &data);
			if (ret_val)
				break;
		}

		/*
		 * If the word is 0x13, then make sure the signature bits
		 * (15:14) are 11b until the commit has completed.
		 * This will allow us to write 10b which indicates the
		 * signature is valid.  We want to do this after the write
		 * has completed so that we don't mark the segment valid
		 * while the write is still in progress
		 */
		if (i == E1000_ICH_NVM_SIG_WORD)
			data |= E1000_ICH_NVM_SIG_MASK;

		/* Convert offset to bytes. */
		act_offset = (i + new_bank_offset) << 1;

		udelay(100);
		/* Write the bytes to the new bank. */
		ret_val = e1000_retry_write_flash_byte_ich8lan(hw,
							       act_offset,
							       (u8)data);
		if (ret_val)
			break;

		udelay(100);
		ret_val = e1000_retry_write_flash_byte_ich8lan(hw,
							  act_offset + 1,
							  (u8)(data >> 8));
		if (ret_val)
			break;
	}

	/*
	 * Don't bother writing the segment valid bits if sector
	 * programming failed.
	 */
	if (ret_val) {
		/* Possibly read-only, see e1000e_write_protect_nvm_ich8lan() */
		e_dbg("Flash commit failed.\n");
		goto release;
	}

	/*
	 * Finally validate the new segment by setting bit 15:14
	 * to 10b in word 0x13 , this can be done without an
	 * erase as well since these bits are 11 to start with
	 * and we need to change bit 14 to 0b
	 */
	act_offset = new_bank_offset + E1000_ICH_NVM_SIG_WORD;
	ret_val = e1000_read_flash_word_ich8lan(hw, act_offset, &data);
	if (ret_val)
		goto release;

	data &= 0xBFFF;
	ret_val = e1000_retry_write_flash_byte_ich8lan(hw,
						       act_offset * 2 + 1,
						       (u8)(data >> 8));
	if (ret_val)
		goto release;

	/*
	 * And invalidate the previously valid segment by setting
	 * its signature word (0x13) high_byte to 0b. This can be
	 * done without an erase because flash erase sets all bits
	 * to 1's. We can write 1's to 0's without an erase
	 */
	act_offset = (old_bank_offset + E1000_ICH_NVM_SIG_WORD) * 2 + 1;
	ret_val = e1000_retry_write_flash_byte_ich8lan(hw, act_offset, 0);
	if (ret_val)
		goto release;

	/* Great!  Everything worked, we can now clear the cached entries. */
	for (i = 0; i < E1000_ICH8_SHADOW_RAM_WORDS; i++) {
		dev_spec->shadow_ram[i].modified = false;
		dev_spec->shadow_ram[i].value = 0xFFFF;
	}

release:
	nvm->ops.release(hw);

	/*
	 * Reload the EEPROM, or else modifications will not appear
	 * until after the next adapter reset.
	 */
	if (!ret_val) {
		nvm->ops.reload(hw);
		usleep_range(10000, 20000);
	}

out:
	if (ret_val)
		e_dbg("NVM update error: %d\n", ret_val);

	return ret_val;
}

/**
 *  e1000_validate_nvm_checksum_ich8lan - Validate EEPROM checksum
 *  @hw: pointer to the HW structure
 *
 *  Check to see if checksum needs to be fixed by reading bit 6 in word 0x19.
 *  If the bit is 0, that the EEPROM had been modified, but the checksum was not
 *  calculated, in which case we need to calculate the checksum and set bit 6.
 **/
static s32 e1000_validate_nvm_checksum_ich8lan(struct e1000_hw *hw)
{
	s32 ret_val;
	u16 data;

	/*
	 * Read 0x19 and check bit 6.  If this bit is 0, the checksum
	 * needs to be fixed.  This bit is an indication that the NVM
	 * was prepared by OEM software and did not calculate the
	 * checksum...a likely scenario.
	 */
	ret_val = e1000_read_nvm(hw, 0x19, 1, &data);
	if (ret_val)
		return ret_val;

	if ((data & 0x40) == 0) {
		data |= 0x40;
		ret_val = e1000_write_nvm(hw, 0x19, 1, &data);
		if (ret_val)
			return ret_val;
		ret_val = e1000e_update_nvm_checksum(hw);
		if (ret_val)
			return ret_val;
	}

	return e1000e_validate_nvm_checksum_generic(hw);
}

/**
 *  e1000e_write_protect_nvm_ich8lan - Make the NVM read-only
 *  @hw: pointer to the HW structure
 *
 *  To prevent malicious write/erase of the NVM, set it to be read-only
 *  so that the hardware ignores all write/erase cycles of the NVM via
 *  the flash control registers.  The shadow-ram copy of the NVM will
 *  still be updated, however any updates to this copy will not stick
 *  across driver reloads.
 **/
void e1000e_write_protect_nvm_ich8lan(struct e1000_hw *hw)
{
	struct e1000_nvm_info *nvm = &hw->nvm;
	union ich8_flash_protected_range pr0;
	union ich8_hws_flash_status hsfsts;
	u32 gfpreg;

	nvm->ops.acquire(hw);

	gfpreg = er32flash(ICH_FLASH_GFPREG);

	/* Write-protect GbE Sector of NVM */
	pr0.regval = er32flash(ICH_FLASH_PR0);
	pr0.range.base = gfpreg & FLASH_GFPREG_BASE_MASK;
	pr0.range.limit = ((gfpreg >> 16) & FLASH_GFPREG_BASE_MASK);
	pr0.range.wpe = true;
	ew32flash(ICH_FLASH_PR0, pr0.regval);

	/*
	 * Lock down a subset of GbE Flash Control Registers, e.g.
	 * PR0 to prevent the write-protection from being lifted.
	 * Once FLOCKDN is set, the registers protected by it cannot
	 * be written until FLOCKDN is cleared by a hardware reset.
	 */
	hsfsts.regval = er16flash(ICH_FLASH_HSFSTS);
	hsfsts.hsf_status.flockdn = true;
	ew32flash(ICH_FLASH_HSFSTS, hsfsts.regval);

	nvm->ops.release(hw);
}

/**
 *  e1000_write_flash_data_ich8lan - Writes bytes to the NVM
 *  @hw: pointer to the HW structure
 *  @offset: The offset (in bytes) of the byte/word to read.
 *  @size: Size of data to read, 1=byte 2=word
 *  @data: The byte(s) to write to the NVM.
 *
 *  Writes one/two bytes to the NVM using the flash access registers.
 **/
static s32 e1000_write_flash_data_ich8lan(struct e1000_hw *hw, u32 offset,
					  u8 size, u16 data)
{
	union ich8_hws_flash_status hsfsts;
	union ich8_hws_flash_ctrl hsflctl;
	u32 flash_linear_addr;
	u32 flash_data = 0;
	s32 ret_val;
	u8 count = 0;

	if (size < 1 || size > 2 || data > size * 0xff ||
	    offset > ICH_FLASH_LINEAR_ADDR_MASK)
		return -E1000_ERR_NVM;

	flash_linear_addr = (ICH_FLASH_LINEAR_ADDR_MASK & offset) +
			    hw->nvm.flash_base_addr;

	do {
		udelay(1);
		/* Steps */
		ret_val = e1000_flash_cycle_init_ich8lan(hw);
		if (ret_val)
			break;

		hsflctl.regval = er16flash(ICH_FLASH_HSFCTL);
		/* 0b/1b corresponds to 1 or 2 byte size, respectively. */
		hsflctl.hsf_ctrl.fldbcount = size -1;
		hsflctl.hsf_ctrl.flcycle = ICH_CYCLE_WRITE;
		ew16flash(ICH_FLASH_HSFCTL, hsflctl.regval);

		ew32flash(ICH_FLASH_FADDR, flash_linear_addr);

		if (size == 1)
			flash_data = (u32)data & 0x00FF;
		else
			flash_data = (u32)data;

		ew32flash(ICH_FLASH_FDATA0, flash_data);

		/*
		 * check if FCERR is set to 1 , if set to 1, clear it
		 * and try the whole sequence a few more times else done
		 */
		ret_val = e1000_flash_cycle_ich8lan(hw,
					       ICH_FLASH_WRITE_COMMAND_TIMEOUT);
		if (!ret_val)
			break;

		/*
		 * If we're here, then things are most likely
		 * completely hosed, but if the error condition
		 * is detected, it won't hurt to give it another
		 * try...ICH_FLASH_CYCLE_REPEAT_COUNT times.
		 */
		hsfsts.regval = er16flash(ICH_FLASH_HSFSTS);
		if (hsfsts.hsf_status.flcerr == 1)
			/* Repeat for some time before giving up. */
			continue;
		if (hsfsts.hsf_status.flcdone == 0) {
			e_dbg("Timeout error - flash cycle did not complete.\n");
			break;
		}
	} while (count++ < ICH_FLASH_CYCLE_REPEAT_COUNT);

	return ret_val;
}

/**
 *  e1000_write_flash_byte_ich8lan - Write a single byte to NVM
 *  @hw: pointer to the HW structure
 *  @offset: The index of the byte to read.
 *  @data: The byte to write to the NVM.
 *
 *  Writes a single byte to the NVM using the flash access registers.
 **/
static s32 e1000_write_flash_byte_ich8lan(struct e1000_hw *hw, u32 offset,
					  u8 data)
{
	u16 word = (u16)data;

	return e1000_write_flash_data_ich8lan(hw, offset, 1, word);
}

/**
 *  e1000_retry_write_flash_byte_ich8lan - Writes a single byte to NVM
 *  @hw: pointer to the HW structure
 *  @offset: The offset of the byte to write.
 *  @byte: The byte to write to the NVM.
 *
 *  Writes a single byte to the NVM using the flash access registers.
 *  Goes through a retry algorithm before giving up.
 **/
static s32 e1000_retry_write_flash_byte_ich8lan(struct e1000_hw *hw,
						u32 offset, u8 byte)
{
	s32 ret_val;
	u16 program_retries;

	ret_val = e1000_write_flash_byte_ich8lan(hw, offset, byte);
	if (!ret_val)
		return ret_val;

	for (program_retries = 0; program_retries < 100; program_retries++) {
		e_dbg("Retrying Byte %2.2X at offset %u\n", byte, offset);
		udelay(100);
		ret_val = e1000_write_flash_byte_ich8lan(hw, offset, byte);
		if (!ret_val)
			break;
	}
	if (program_retries == 100)
		return -E1000_ERR_NVM;

	return 0;
}

/**
 *  e1000_erase_flash_bank_ich8lan - Erase a bank (4k) from NVM
 *  @hw: pointer to the HW structure
 *  @bank: 0 for first bank, 1 for second bank, etc.
 *
 *  Erases the bank specified. Each bank is a 4k block. Banks are 0 based.
 *  bank N is 4096 * N + flash_reg_addr.
 **/
static s32 e1000_erase_flash_bank_ich8lan(struct e1000_hw *hw, u32 bank)
{
	struct e1000_nvm_info *nvm = &hw->nvm;
	union ich8_hws_flash_status hsfsts;
	union ich8_hws_flash_ctrl hsflctl;
	u32 flash_linear_addr;
	/* bank size is in 16bit words - adjust to bytes */
	u32 flash_bank_size = nvm->flash_bank_size * 2;
	s32 ret_val;
	s32 count = 0;
	s32 j, iteration, sector_size;

	hsfsts.regval = er16flash(ICH_FLASH_HSFSTS);

	/*
	 * Determine HW Sector size: Read BERASE bits of hw flash status
	 * register
	 * 00: The Hw sector is 256 bytes, hence we need to erase 16
	 *     consecutive sectors.  The start index for the nth Hw sector
	 *     can be calculated as = bank * 4096 + n * 256
	 * 01: The Hw sector is 4K bytes, hence we need to erase 1 sector.
	 *     The start index for the nth Hw sector can be calculated
	 *     as = bank * 4096
	 * 10: The Hw sector is 8K bytes, nth sector = bank * 8192
	 *     (ich9 only, otherwise error condition)
	 * 11: The Hw sector is 64K bytes, nth sector = bank * 65536
	 */
	switch (hsfsts.hsf_status.berasesz) {
	case 0:
		/* Hw sector size 256 */
		sector_size = ICH_FLASH_SEG_SIZE_256;
		iteration = flash_bank_size / ICH_FLASH_SEG_SIZE_256;
		break;
	case 1:
		sector_size = ICH_FLASH_SEG_SIZE_4K;
		iteration = 1;
		break;
	case 2:
		sector_size = ICH_FLASH_SEG_SIZE_8K;
		iteration = 1;
		break;
	case 3:
		sector_size = ICH_FLASH_SEG_SIZE_64K;
		iteration = 1;
		break;
	default:
		return -E1000_ERR_NVM;
	}

	/* Start with the base address, then add the sector offset. */
	flash_linear_addr = hw->nvm.flash_base_addr;
	flash_linear_addr += (bank) ? flash_bank_size : 0;

	for (j = 0; j < iteration ; j++) {
		do {
			/* Steps */
			ret_val = e1000_flash_cycle_init_ich8lan(hw);
			if (ret_val)
				return ret_val;

			/*
			 * Write a value 11 (block Erase) in Flash
			 * Cycle field in hw flash control
			 */
			hsflctl.regval = er16flash(ICH_FLASH_HSFCTL);
			hsflctl.hsf_ctrl.flcycle = ICH_CYCLE_ERASE;
			ew16flash(ICH_FLASH_HSFCTL, hsflctl.regval);

			/*
			 * Write the last 24 bits of an index within the
			 * block into Flash Linear address field in Flash
			 * Address.
			 */
			flash_linear_addr += (j * sector_size);
			ew32flash(ICH_FLASH_FADDR, flash_linear_addr);

			ret_val = e1000_flash_cycle_ich8lan(hw,
					       ICH_FLASH_ERASE_COMMAND_TIMEOUT);
			if (!ret_val)
				break;

			/*
			 * Check if FCERR is set to 1.  If 1,
			 * clear it and try the whole sequence
			 * a few more times else Done
			 */
			hsfsts.regval = er16flash(ICH_FLASH_HSFSTS);
			if (hsfsts.hsf_status.flcerr == 1)
				/* repeat for some time before giving up */
				continue;
			else if (hsfsts.hsf_status.flcdone == 0)
				return ret_val;
		} while (++count < ICH_FLASH_CYCLE_REPEAT_COUNT);
	}

	return 0;
}

/**
 *  e1000_valid_led_default_ich8lan - Set the default LED settings
 *  @hw: pointer to the HW structure
 *  @data: Pointer to the LED settings
 *
 *  Reads the LED default settings from the NVM to data.  If the NVM LED
 *  settings is all 0's or F's, set the LED default to a valid LED default
 *  setting.
 **/
static s32 e1000_valid_led_default_ich8lan(struct e1000_hw *hw, u16 *data)
{
	s32 ret_val;

	ret_val = e1000_read_nvm(hw, NVM_ID_LED_SETTINGS, 1, data);
	if (ret_val) {
		e_dbg("NVM Read Error\n");
		return ret_val;
	}

	if (*data == ID_LED_RESERVED_0000 ||
	    *data == ID_LED_RESERVED_FFFF)
		*data = ID_LED_DEFAULT_ICH8LAN;

	return 0;
}

/**
 *  e1000_id_led_init_pchlan - store LED configurations
 *  @hw: pointer to the HW structure
 *
 *  PCH does not control LEDs via the LEDCTL register, rather it uses
 *  the PHY LED configuration register.
 *
 *  PCH also does not have an "always on" or "always off" mode which
 *  complicates the ID feature.  Instead of using the "on" mode to indicate
 *  in ledctl_mode2 the LEDs to use for ID (see e1000e_id_led_init_generic()),
 *  use "link_up" mode.  The LEDs will still ID on request if there is no
 *  link based on logic in e1000_led_[on|off]_pchlan().
 **/
static s32 e1000_id_led_init_pchlan(struct e1000_hw *hw)
{
	struct e1000_mac_info *mac = &hw->mac;
	s32 ret_val;
	const u32 ledctl_on = E1000_LEDCTL_MODE_LINK_UP;
	const u32 ledctl_off = E1000_LEDCTL_MODE_LINK_UP | E1000_PHY_LED0_IVRT;
	u16 data, i, temp, shift;

	/* Get default ID LED modes */
	ret_val = hw->nvm.ops.valid_led_default(hw, &data);
	if (ret_val)
		return ret_val;

	mac->ledctl_default = er32(LEDCTL);
	mac->ledctl_mode1 = mac->ledctl_default;
	mac->ledctl_mode2 = mac->ledctl_default;

	for (i = 0; i < 4; i++) {
		temp = (data >> (i << 2)) & E1000_LEDCTL_LED0_MODE_MASK;
		shift = (i * 5);
		switch (temp) {
		case ID_LED_ON1_DEF2:
		case ID_LED_ON1_ON2:
		case ID_LED_ON1_OFF2:
			mac->ledctl_mode1 &= ~(E1000_PHY_LED0_MASK << shift);
			mac->ledctl_mode1 |= (ledctl_on << shift);
			break;
		case ID_LED_OFF1_DEF2:
		case ID_LED_OFF1_ON2:
		case ID_LED_OFF1_OFF2:
			mac->ledctl_mode1 &= ~(E1000_PHY_LED0_MASK << shift);
			mac->ledctl_mode1 |= (ledctl_off << shift);
			break;
		default:
			/* Do nothing */
			break;
		}
		switch (temp) {
		case ID_LED_DEF1_ON2:
		case ID_LED_ON1_ON2:
		case ID_LED_OFF1_ON2:
			mac->ledctl_mode2 &= ~(E1000_PHY_LED0_MASK << shift);
			mac->ledctl_mode2 |= (ledctl_on << shift);
			break;
		case ID_LED_DEF1_OFF2:
		case ID_LED_ON1_OFF2:
		case ID_LED_OFF1_OFF2:
			mac->ledctl_mode2 &= ~(E1000_PHY_LED0_MASK << shift);
			mac->ledctl_mode2 |= (ledctl_off << shift);
			break;
		default:
			/* Do nothing */
			break;
		}
	}

	return 0;
}

/**
 *  e1000_get_bus_info_ich8lan - Get/Set the bus type and width
 *  @hw: pointer to the HW structure
 *
 *  ICH8 use the PCI Express bus, but does not contain a PCI Express Capability
 *  register, so the the bus width is hard coded.
 **/
static s32 e1000_get_bus_info_ich8lan(struct e1000_hw *hw)
{
	struct e1000_bus_info *bus = &hw->bus;
	s32 ret_val;

	ret_val = e1000e_get_bus_info_pcie(hw);

	/*
	 * ICH devices are "PCI Express"-ish.  They have
	 * a configuration space, but do not contain
	 * PCI Express Capability registers, so bus width
	 * must be hardcoded.
	 */
	if (bus->width == e1000_bus_width_unknown)
		bus->width = e1000_bus_width_pcie_x1;

	return ret_val;
}

/**
 *  e1000_reset_hw_ich8lan - Reset the hardware
 *  @hw: pointer to the HW structure
 *
 *  Does a full reset of the hardware which includes a reset of the PHY and
 *  MAC.
 **/
static s32 e1000_reset_hw_ich8lan(struct e1000_hw *hw)
{
	struct e1000_dev_spec_ich8lan *dev_spec = &hw->dev_spec.ich8lan;
	u16 reg;
	u32 ctrl, kab;
	s32 ret_val;

	/*
	 * Prevent the PCI-E bus from sticking if there is no TLP connection
	 * on the last TLP read/write transaction when MAC is reset.
	 */
	ret_val = e1000e_disable_pcie_master(hw);
	if (ret_val)
		e_dbg("PCI-E Master disable polling has failed.\n");

	e_dbg("Masking off all interrupts\n");
	ew32(IMC, 0xffffffff);

	/*
	 * Disable the Transmit and Receive units.  Then delay to allow
	 * any pending transactions to complete before we hit the MAC
	 * with the global reset.
	 */
	ew32(RCTL, 0);
	ew32(TCTL, E1000_TCTL_PSP);
	e1e_flush();

	usleep_range(10000, 20000);

	/* Workaround for ICH8 bit corruption issue in FIFO memory */
	if (hw->mac.type == e1000_ich8lan) {
		/* Set Tx and Rx buffer allocation to 8k apiece. */
		ew32(PBA, E1000_PBA_8K);
		/* Set Packet Buffer Size to 16k. */
		ew32(PBS, E1000_PBS_16K);
	}

	if (hw->mac.type == e1000_pchlan) {
		/* Save the NVM K1 bit setting*/
		ret_val = e1000_read_nvm(hw, E1000_NVM_K1_CONFIG, 1, &reg);
		if (ret_val)
			return ret_val;

		if (reg & E1000_NVM_K1_ENABLE)
			dev_spec->nvm_k1_enabled = true;
		else
			dev_spec->nvm_k1_enabled = false;
	}

	ctrl = er32(CTRL);

	if (!hw->phy.ops.check_reset_block(hw)) {
		/*
		 * Full-chip reset requires MAC and PHY reset at the same
		 * time to make sure the interface between MAC and the
		 * external PHY is reset.
		 */
		ctrl |= E1000_CTRL_PHY_RST;

		/*
		 * Gate automatic PHY configuration by hardware on
		 * non-managed 82579
		 */
		if ((hw->mac.type == e1000_pch2lan) &&
		    !(er32(FWSM) & E1000_ICH_FWSM_FW_VALID))
			e1000_gate_hw_phy_config_ich8lan(hw, true);
	}
	ret_val = e1000_acquire_swflag_ich8lan(hw);
	e_dbg("Issuing a global reset to ich8lan\n");
	ew32(CTRL, (ctrl | E1000_CTRL_RST));
	/* cannot issue a flush here because it hangs the hardware */
	msleep(20);

	if (!ret_val)
		clear_bit(__E1000_ACCESS_SHARED_RESOURCE, &hw->adapter->state);

	if (ctrl & E1000_CTRL_PHY_RST) {
		ret_val = hw->phy.ops.get_cfg_done(hw);
		if (ret_val)
			return ret_val;

		ret_val = e1000_post_phy_reset_ich8lan(hw);
		if (ret_val)
			return ret_val;
	}

	/*
	 * For PCH, this write will make sure that any noise
	 * will be detected as a CRC error and be dropped rather than show up
	 * as a bad packet to the DMA engine.
	 */
	if (hw->mac.type == e1000_pchlan)
		ew32(CRC_OFFSET, 0x65656565);

	ew32(IMC, 0xffffffff);
	er32(ICR);

	kab = er32(KABGTXD);
	kab |= E1000_KABGTXD_BGSQLBIAS;
	ew32(KABGTXD, kab);

	return 0;
}

/**
 *  e1000_init_hw_ich8lan - Initialize the hardware
 *  @hw: pointer to the HW structure
 *
 *  Prepares the hardware for transmit and receive by doing the following:
 *   - initialize hardware bits
 *   - initialize LED identification
 *   - setup receive address registers
 *   - setup flow control
 *   - setup transmit descriptors
 *   - clear statistics
 **/
static s32 e1000_init_hw_ich8lan(struct e1000_hw *hw)
{
	struct e1000_mac_info *mac = &hw->mac;
	u32 ctrl_ext, txdctl, snoop;
	s32 ret_val;
	u16 i;

	e1000_initialize_hw_bits_ich8lan(hw);

	/* Initialize identification LED */
	ret_val = mac->ops.id_led_init(hw);
	if (ret_val)
		e_dbg("Error initializing identification LED\n");
		/* This is not fatal and we should not stop init due to this */

	/* Setup the receive address. */
	e1000e_init_rx_addrs(hw, mac->rar_entry_count);

	/* Zero out the Multicast HASH table */
	e_dbg("Zeroing the MTA\n");
	for (i = 0; i < mac->mta_reg_count; i++)
		E1000_WRITE_REG_ARRAY(hw, E1000_MTA, i, 0);

	/*
	 * The 82578 Rx buffer will stall if wakeup is enabled in host and
	 * the ME.  Disable wakeup by clearing the host wakeup bit.
	 * Reset the phy after disabling host wakeup to reset the Rx buffer.
	 */
	if (hw->phy.type == e1000_phy_82578) {
		e1e_rphy(hw, BM_PORT_GEN_CFG, &i);
		i &= ~BM_WUC_HOST_WU_BIT;
		e1e_wphy(hw, BM_PORT_GEN_CFG, i);
		ret_val = e1000_phy_hw_reset_ich8lan(hw);
		if (ret_val)
			return ret_val;
	}

	/* Setup link and flow control */
	ret_val = mac->ops.setup_link(hw);

	/* Set the transmit descriptor write-back policy for both queues */
	txdctl = er32(TXDCTL(0));
	txdctl = (txdctl & ~E1000_TXDCTL_WTHRESH) |
		 E1000_TXDCTL_FULL_TX_DESC_WB;
	txdctl = (txdctl & ~E1000_TXDCTL_PTHRESH) |
		 E1000_TXDCTL_MAX_TX_DESC_PREFETCH;
	ew32(TXDCTL(0), txdctl);
	txdctl = er32(TXDCTL(1));
	txdctl = (txdctl & ~E1000_TXDCTL_WTHRESH) |
		 E1000_TXDCTL_FULL_TX_DESC_WB;
	txdctl = (txdctl & ~E1000_TXDCTL_PTHRESH) |
		 E1000_TXDCTL_MAX_TX_DESC_PREFETCH;
	ew32(TXDCTL(1), txdctl);

	/*
	 * ICH8 has opposite polarity of no_snoop bits.
	 * By default, we should use snoop behavior.
	 */
	if (mac->type == e1000_ich8lan)
		snoop = PCIE_ICH8_SNOOP_ALL;
	else
		snoop = (u32) ~(PCIE_NO_SNOOP_ALL);
	e1000e_set_pcie_no_snoop(hw, snoop);

	ctrl_ext = er32(CTRL_EXT);
	ctrl_ext |= E1000_CTRL_EXT_RO_DIS;
	ew32(CTRL_EXT, ctrl_ext);

	/*
	 * Clear all of the statistics registers (clear on read).  It is
	 * important that we do this after we have tried to establish link
	 * because the symbol error count will increment wildly if there
	 * is no link.
	 */
	e1000_clear_hw_cntrs_ich8lan(hw);

	return ret_val;
}
/**
 *  e1000_initialize_hw_bits_ich8lan - Initialize required hardware bits
 *  @hw: pointer to the HW structure
 *
 *  Sets/Clears required hardware bits necessary for correctly setting up the
 *  hardware for transmit and receive.
 **/
static void e1000_initialize_hw_bits_ich8lan(struct e1000_hw *hw)
{
	u32 reg;

	/* Extended Device Control */
	reg = er32(CTRL_EXT);
	reg |= (1 << 22);
	/* Enable PHY low-power state when MAC is at D3 w/o WoL */
	if (hw->mac.type >= e1000_pchlan)
		reg |= E1000_CTRL_EXT_PHYPDEN;
	ew32(CTRL_EXT, reg);

	/* Transmit Descriptor Control 0 */
	reg = er32(TXDCTL(0));
	reg |= (1 << 22);
	ew32(TXDCTL(0), reg);

	/* Transmit Descriptor Control 1 */
	reg = er32(TXDCTL(1));
	reg |= (1 << 22);
	ew32(TXDCTL(1), reg);

	/* Transmit Arbitration Control 0 */
	reg = er32(TARC(0));
	if (hw->mac.type == e1000_ich8lan)
		reg |= (1 << 28) | (1 << 29);
	reg |= (1 << 23) | (1 << 24) | (1 << 26) | (1 << 27);
	ew32(TARC(0), reg);

	/* Transmit Arbitration Control 1 */
	reg = er32(TARC(1));
	if (er32(TCTL) & E1000_TCTL_MULR)
		reg &= ~(1 << 28);
	else
		reg |= (1 << 28);
	reg |= (1 << 24) | (1 << 26) | (1 << 30);
	ew32(TARC(1), reg);

	/* Device Status */
	if (hw->mac.type == e1000_ich8lan) {
		reg = er32(STATUS);
		reg &= ~(1 << 31);
		ew32(STATUS, reg);
	}

	/*
	 * work-around descriptor data corruption issue during nfs v2 udp
	 * traffic, just disable the nfs filtering capability
	 */
	reg = er32(RFCTL);
	reg |= (E1000_RFCTL_NFSW_DIS | E1000_RFCTL_NFSR_DIS);
	ew32(RFCTL, reg);
}

/**
 *  e1000_setup_link_ich8lan - Setup flow control and link settings
 *  @hw: pointer to the HW structure
 *
 *  Determines which flow control settings to use, then configures flow
 *  control.  Calls the appropriate media-specific link configuration
 *  function.  Assuming the adapter has a valid link partner, a valid link
 *  should be established.  Assumes the hardware has previously been reset
 *  and the transmitter and receiver are not enabled.
 **/
static s32 e1000_setup_link_ich8lan(struct e1000_hw *hw)
{
	s32 ret_val;

	if (hw->phy.ops.check_reset_block(hw))
		return 0;

	/*
	 * ICH parts do not have a word in the NVM to determine
	 * the default flow control setting, so we explicitly
	 * set it to full.
	 */
	if (hw->fc.requested_mode == e1000_fc_default) {
		/* Workaround h/w hang when Tx flow control enabled */
		if (hw->mac.type == e1000_pchlan)
			hw->fc.requested_mode = e1000_fc_rx_pause;
		else
			hw->fc.requested_mode = e1000_fc_full;
	}

	/*
	 * Save off the requested flow control mode for use later.  Depending
	 * on the link partner's capabilities, we may or may not use this mode.
	 */
	hw->fc.current_mode = hw->fc.requested_mode;

	e_dbg("After fix-ups FlowControl is now = %x\n",
		hw->fc.current_mode);

	/* Continue to configure the copper link. */
	ret_val = hw->mac.ops.setup_physical_interface(hw);
	if (ret_val)
		return ret_val;

	ew32(FCTTV, hw->fc.pause_time);
	if ((hw->phy.type == e1000_phy_82578) ||
	    (hw->phy.type == e1000_phy_82579) ||
	    (hw->phy.type == e1000_phy_82577)) {
		ew32(FCRTV_PCH, hw->fc.refresh_time);

		ret_val = e1e_wphy(hw, PHY_REG(BM_PORT_CTRL_PAGE, 27),
				   hw->fc.pause_time);
		if (ret_val)
			return ret_val;
	}

	return e1000e_set_fc_watermarks(hw);
}

/**
 *  e1000_setup_copper_link_ich8lan - Configure MAC/PHY interface
 *  @hw: pointer to the HW structure
 *
 *  Configures the kumeran interface to the PHY to wait the appropriate time
 *  when polling the PHY, then call the generic setup_copper_link to finish
 *  configuring the copper link.
 **/
static s32 e1000_setup_copper_link_ich8lan(struct e1000_hw *hw)
{
	u32 ctrl;
	s32 ret_val;
	u16 reg_data;

	ctrl = er32(CTRL);
	ctrl |= E1000_CTRL_SLU;
	ctrl &= ~(E1000_CTRL_FRCSPD | E1000_CTRL_FRCDPX);
	ew32(CTRL, ctrl);

	/*
	 * Set the mac to wait the maximum time between each iteration
	 * and increase the max iterations when polling the phy;
	 * this fixes erroneous timeouts at 10Mbps.
	 */
	ret_val = e1000e_write_kmrn_reg(hw, E1000_KMRNCTRLSTA_TIMEOUTS, 0xFFFF);
	if (ret_val)
		return ret_val;
	ret_val = e1000e_read_kmrn_reg(hw, E1000_KMRNCTRLSTA_INBAND_PARAM,
	                               &reg_data);
	if (ret_val)
		return ret_val;
	reg_data |= 0x3F;
	ret_val = e1000e_write_kmrn_reg(hw, E1000_KMRNCTRLSTA_INBAND_PARAM,
	                                reg_data);
	if (ret_val)
		return ret_val;

	switch (hw->phy.type) {
	case e1000_phy_igp_3:
		ret_val = e1000e_copper_link_setup_igp(hw);
		if (ret_val)
			return ret_val;
		break;
	case e1000_phy_bm:
	case e1000_phy_82578:
		ret_val = e1000e_copper_link_setup_m88(hw);
		if (ret_val)
			return ret_val;
		break;
	case e1000_phy_82577:
	case e1000_phy_82579:
		ret_val = e1000_copper_link_setup_82577(hw);
		if (ret_val)
			return ret_val;
		break;
	case e1000_phy_ife:
		ret_val = e1e_rphy(hw, IFE_PHY_MDIX_CONTROL, &reg_data);
		if (ret_val)
			return ret_val;

		reg_data &= ~IFE_PMC_AUTO_MDIX;

		switch (hw->phy.mdix) {
		case 1:
			reg_data &= ~IFE_PMC_FORCE_MDIX;
			break;
		case 2:
			reg_data |= IFE_PMC_FORCE_MDIX;
			break;
		case 0:
		default:
			reg_data |= IFE_PMC_AUTO_MDIX;
			break;
		}
		ret_val = e1e_wphy(hw, IFE_PHY_MDIX_CONTROL, reg_data);
		if (ret_val)
			return ret_val;
		break;
	default:
		break;
	}

	return e1000e_setup_copper_link(hw);
}

/**
 *  e1000_get_link_up_info_ich8lan - Get current link speed and duplex
 *  @hw: pointer to the HW structure
 *  @speed: pointer to store current link speed
 *  @duplex: pointer to store the current link duplex
 *
 *  Calls the generic get_speed_and_duplex to retrieve the current link
 *  information and then calls the Kumeran lock loss workaround for links at
 *  gigabit speeds.
 **/
static s32 e1000_get_link_up_info_ich8lan(struct e1000_hw *hw, u16 *speed,
					  u16 *duplex)
{
	s32 ret_val;

	ret_val = e1000e_get_speed_and_duplex_copper(hw, speed, duplex);
	if (ret_val)
		return ret_val;

	if ((hw->mac.type == e1000_ich8lan) &&
	    (hw->phy.type == e1000_phy_igp_3) &&
	    (*speed == SPEED_1000)) {
		ret_val = e1000_kmrn_lock_loss_workaround_ich8lan(hw);
	}

	return ret_val;
}

/**
 *  e1000_kmrn_lock_loss_workaround_ich8lan - Kumeran workaround
 *  @hw: pointer to the HW structure
 *
 *  Work-around for 82566 Kumeran PCS lock loss:
 *  On link status change (i.e. PCI reset, speed change) and link is up and
 *  speed is gigabit-
 *    0) if workaround is optionally disabled do nothing
 *    1) wait 1ms for Kumeran link to come up
 *    2) check Kumeran Diagnostic register PCS lock loss bit
 *    3) if not set the link is locked (all is good), otherwise...
 *    4) reset the PHY
 *    5) repeat up to 10 times
 *  Note: this is only called for IGP3 copper when speed is 1gb.
 **/
static s32 e1000_kmrn_lock_loss_workaround_ich8lan(struct e1000_hw *hw)
{
	struct e1000_dev_spec_ich8lan *dev_spec = &hw->dev_spec.ich8lan;
	u32 phy_ctrl;
	s32 ret_val;
	u16 i, data;
	bool link;

	if (!dev_spec->kmrn_lock_loss_workaround_enabled)
		return 0;

	/*
	 * Make sure link is up before proceeding.  If not just return.
	 * Attempting this while link is negotiating fouled up link
	 * stability
	 */
	ret_val = e1000e_phy_has_link_generic(hw, 1, 0, &link);
	if (!link)
		return 0;

	for (i = 0; i < 10; i++) {
		/* read once to clear */
		ret_val = e1e_rphy(hw, IGP3_KMRN_DIAG, &data);
		if (ret_val)
			return ret_val;
		/* and again to get new status */
		ret_val = e1e_rphy(hw, IGP3_KMRN_DIAG, &data);
		if (ret_val)
			return ret_val;

		/* check for PCS lock */
		if (!(data & IGP3_KMRN_DIAG_PCS_LOCK_LOSS))
			return 0;

		/* Issue PHY reset */
		e1000_phy_hw_reset(hw);
		mdelay(5);
	}
	/* Disable GigE link negotiation */
	phy_ctrl = er32(PHY_CTRL);
	phy_ctrl |= (E1000_PHY_CTRL_GBE_DISABLE |
		     E1000_PHY_CTRL_NOND0A_GBE_DISABLE);
	ew32(PHY_CTRL, phy_ctrl);

	/*
	 * Call gig speed drop workaround on Gig disable before accessing
	 * any PHY registers
	 */
	e1000e_gig_downshift_workaround_ich8lan(hw);

	/* unable to acquire PCS lock */
	return -E1000_ERR_PHY;
}

/**
 *  e1000e_set_kmrn_lock_loss_workaround_ich8lan - Set Kumeran workaround state
 *  @hw: pointer to the HW structure
 *  @state: boolean value used to set the current Kumeran workaround state
 *
 *  If ICH8, set the current Kumeran workaround state (enabled - true
 *  /disabled - false).
 **/
void e1000e_set_kmrn_lock_loss_workaround_ich8lan(struct e1000_hw *hw,
						 bool state)
{
	struct e1000_dev_spec_ich8lan *dev_spec = &hw->dev_spec.ich8lan;

	if (hw->mac.type != e1000_ich8lan) {
		e_dbg("Workaround applies to ICH8 only.\n");
		return;
	}

	dev_spec->kmrn_lock_loss_workaround_enabled = state;
}

/**
 *  e1000_ipg3_phy_powerdown_workaround_ich8lan - Power down workaround on D3
 *  @hw: pointer to the HW structure
 *
 *  Workaround for 82566 power-down on D3 entry:
 *    1) disable gigabit link
 *    2) write VR power-down enable
 *    3) read it back
 *  Continue if successful, else issue LCD reset and repeat
 **/
void e1000e_igp3_phy_powerdown_workaround_ich8lan(struct e1000_hw *hw)
{
	u32 reg;
	u16 data;
	u8  retry = 0;

	if (hw->phy.type != e1000_phy_igp_3)
		return;

	/* Try the workaround twice (if needed) */
	do {
		/* Disable link */
		reg = er32(PHY_CTRL);
		reg |= (E1000_PHY_CTRL_GBE_DISABLE |
			E1000_PHY_CTRL_NOND0A_GBE_DISABLE);
		ew32(PHY_CTRL, reg);

		/*
		 * Call gig speed drop workaround on Gig disable before
		 * accessing any PHY registers
		 */
		if (hw->mac.type == e1000_ich8lan)
			e1000e_gig_downshift_workaround_ich8lan(hw);

		/* Write VR power-down enable */
		e1e_rphy(hw, IGP3_VR_CTRL, &data);
		data &= ~IGP3_VR_CTRL_DEV_POWERDOWN_MODE_MASK;
		e1e_wphy(hw, IGP3_VR_CTRL, data | IGP3_VR_CTRL_MODE_SHUTDOWN);

		/* Read it back and test */
		e1e_rphy(hw, IGP3_VR_CTRL, &data);
		data &= IGP3_VR_CTRL_DEV_POWERDOWN_MODE_MASK;
		if ((data == IGP3_VR_CTRL_MODE_SHUTDOWN) || retry)
			break;

		/* Issue PHY reset and repeat at most one more time */
		reg = er32(CTRL);
		ew32(CTRL, reg | E1000_CTRL_PHY_RST);
		retry++;
	} while (retry);
}

/**
 *  e1000e_gig_downshift_workaround_ich8lan - WoL from S5 stops working
 *  @hw: pointer to the HW structure
 *
 *  Steps to take when dropping from 1Gb/s (eg. link cable removal (LSC),
 *  LPLU, Gig disable, MDIC PHY reset):
 *    1) Set Kumeran Near-end loopback
 *    2) Clear Kumeran Near-end loopback
 *  Should only be called for ICH8[m] devices with any 1G Phy.
 **/
void e1000e_gig_downshift_workaround_ich8lan(struct e1000_hw *hw)
{
	s32 ret_val;
	u16 reg_data;

	if ((hw->mac.type != e1000_ich8lan) || (hw->phy.type == e1000_phy_ife))
		return;

	ret_val = e1000e_read_kmrn_reg(hw, E1000_KMRNCTRLSTA_DIAG_OFFSET,
				      &reg_data);
	if (ret_val)
		return;
	reg_data |= E1000_KMRNCTRLSTA_DIAG_NELPBK;
	ret_val = e1000e_write_kmrn_reg(hw, E1000_KMRNCTRLSTA_DIAG_OFFSET,
				       reg_data);
	if (ret_val)
		return;
	reg_data &= ~E1000_KMRNCTRLSTA_DIAG_NELPBK;
	ret_val = e1000e_write_kmrn_reg(hw, E1000_KMRNCTRLSTA_DIAG_OFFSET,
				       reg_data);
}

/**
 *  e1000_suspend_workarounds_ich8lan - workarounds needed during S0->Sx
 *  @hw: pointer to the HW structure
 *
 *  During S0 to Sx transition, it is possible the link remains at gig
 *  instead of negotiating to a lower speed.  Before going to Sx, set
 *  'Gig Disable' to force link speed negotiation to a lower speed based on
 *  the LPLU setting in the NVM or custom setting.  For PCH and newer parts,
 *  the OEM bits PHY register (LED, GbE disable and LPLU configurations) also
 *  needs to be written.
 **/
void e1000_suspend_workarounds_ich8lan(struct e1000_hw *hw)
{
	u32 phy_ctrl;
	s32 ret_val;

	phy_ctrl = er32(PHY_CTRL);
	phy_ctrl |= E1000_PHY_CTRL_GBE_DISABLE;
	ew32(PHY_CTRL, phy_ctrl);

	if (hw->mac.type == e1000_ich8lan)
		e1000e_gig_downshift_workaround_ich8lan(hw);

	if (hw->mac.type >= e1000_pchlan) {
		e1000_oem_bits_config_ich8lan(hw, false);

		/* Reset PHY to activate OEM bits on 82577/8 */
		if (hw->mac.type == e1000_pchlan)
			e1000e_phy_hw_reset_generic(hw);

		ret_val = hw->phy.ops.acquire(hw);
		if (ret_val)
			return;
		e1000_write_smbus_addr(hw);
		hw->phy.ops.release(hw);
	}
}

/**
 *  e1000_resume_workarounds_pchlan - workarounds needed during Sx->S0
 *  @hw: pointer to the HW structure
 *
 *  During Sx to S0 transitions on non-managed devices or managed devices
 *  on which PHY resets are not blocked, if the PHY registers cannot be
 *  accessed properly by the s/w toggle the LANPHYPC value to power cycle
 *  the PHY.
 **/
void e1000_resume_workarounds_pchlan(struct e1000_hw *hw)
{
	u16 phy_id1, phy_id2;
	s32 ret_val;

	if ((hw->mac.type != e1000_pch2lan) ||
	    hw->phy.ops.check_reset_block(hw))
		return;

	ret_val = hw->phy.ops.acquire(hw);
	if (ret_val) {
		e_dbg("Failed to acquire PHY semaphore in resume\n");
		return;
	}

	/* Test access to the PHY registers by reading the ID regs */
	ret_val = hw->phy.ops.read_reg_locked(hw, PHY_ID1, &phy_id1);
	if (ret_val)
		goto release;
	ret_val = hw->phy.ops.read_reg_locked(hw, PHY_ID2, &phy_id2);
	if (ret_val)
		goto release;

	if (hw->phy.id == ((u32)(phy_id1 << 16) |
			   (u32)(phy_id2 & PHY_REVISION_MASK)))
		goto release;

	e1000_toggle_lanphypc_value_ich8lan(hw);

	hw->phy.ops.release(hw);
	msleep(50);
	e1000_phy_hw_reset(hw);
	msleep(50);
	return;

release:
	hw->phy.ops.release(hw);
}

/**
 *  e1000_cleanup_led_ich8lan - Restore the default LED operation
 *  @hw: pointer to the HW structure
 *
 *  Return the LED back to the default configuration.
 **/
static s32 e1000_cleanup_led_ich8lan(struct e1000_hw *hw)
{
	if (hw->phy.type == e1000_phy_ife)
		return e1e_wphy(hw, IFE_PHY_SPECIAL_CONTROL_LED, 0);

	ew32(LEDCTL, hw->mac.ledctl_default);
	return 0;
}

/**
 *  e1000_led_on_ich8lan - Turn LEDs on
 *  @hw: pointer to the HW structure
 *
 *  Turn on the LEDs.
 **/
static s32 e1000_led_on_ich8lan(struct e1000_hw *hw)
{
	if (hw->phy.type == e1000_phy_ife)
		return e1e_wphy(hw, IFE_PHY_SPECIAL_CONTROL_LED,
				(IFE_PSCL_PROBE_MODE | IFE_PSCL_PROBE_LEDS_ON));

	ew32(LEDCTL, hw->mac.ledctl_mode2);
	return 0;
}

/**
 *  e1000_led_off_ich8lan - Turn LEDs off
 *  @hw: pointer to the HW structure
 *
 *  Turn off the LEDs.
 **/
static s32 e1000_led_off_ich8lan(struct e1000_hw *hw)
{
	if (hw->phy.type == e1000_phy_ife)
		return e1e_wphy(hw, IFE_PHY_SPECIAL_CONTROL_LED,
				(IFE_PSCL_PROBE_MODE |
				 IFE_PSCL_PROBE_LEDS_OFF));

	ew32(LEDCTL, hw->mac.ledctl_mode1);
	return 0;
}

/**
 *  e1000_setup_led_pchlan - Configures SW controllable LED
 *  @hw: pointer to the HW structure
 *
 *  This prepares the SW controllable LED for use.
 **/
static s32 e1000_setup_led_pchlan(struct e1000_hw *hw)
{
	return e1e_wphy(hw, HV_LED_CONFIG, (u16)hw->mac.ledctl_mode1);
}

/**
 *  e1000_cleanup_led_pchlan - Restore the default LED operation
 *  @hw: pointer to the HW structure
 *
 *  Return the LED back to the default configuration.
 **/
static s32 e1000_cleanup_led_pchlan(struct e1000_hw *hw)
{
	return e1e_wphy(hw, HV_LED_CONFIG, (u16)hw->mac.ledctl_default);
}

/**
 *  e1000_led_on_pchlan - Turn LEDs on
 *  @hw: pointer to the HW structure
 *
 *  Turn on the LEDs.
 **/
static s32 e1000_led_on_pchlan(struct e1000_hw *hw)
{
	u16 data = (u16)hw->mac.ledctl_mode2;
	u32 i, led;

	/*
	 * If no link, then turn LED on by setting the invert bit
	 * for each LED that's mode is "link_up" in ledctl_mode2.
	 */
	if (!(er32(STATUS) & E1000_STATUS_LU)) {
		for (i = 0; i < 3; i++) {
			led = (data >> (i * 5)) & E1000_PHY_LED0_MASK;
			if ((led & E1000_PHY_LED0_MODE_MASK) !=
			    E1000_LEDCTL_MODE_LINK_UP)
				continue;
			if (led & E1000_PHY_LED0_IVRT)
				data &= ~(E1000_PHY_LED0_IVRT << (i * 5));
			else
				data |= (E1000_PHY_LED0_IVRT << (i * 5));
		}
	}

	return e1e_wphy(hw, HV_LED_CONFIG, data);
}

/**
 *  e1000_led_off_pchlan - Turn LEDs off
 *  @hw: pointer to the HW structure
 *
 *  Turn off the LEDs.
 **/
static s32 e1000_led_off_pchlan(struct e1000_hw *hw)
{
	u16 data = (u16)hw->mac.ledctl_mode1;
	u32 i, led;

	/*
	 * If no link, then turn LED off by clearing the invert bit
	 * for each LED that's mode is "link_up" in ledctl_mode1.
	 */
	if (!(er32(STATUS) & E1000_STATUS_LU)) {
		for (i = 0; i < 3; i++) {
			led = (data >> (i * 5)) & E1000_PHY_LED0_MASK;
			if ((led & E1000_PHY_LED0_MODE_MASK) !=
			    E1000_LEDCTL_MODE_LINK_UP)
				continue;
			if (led & E1000_PHY_LED0_IVRT)
				data &= ~(E1000_PHY_LED0_IVRT << (i * 5));
			else
				data |= (E1000_PHY_LED0_IVRT << (i * 5));
		}
	}

	return e1e_wphy(hw, HV_LED_CONFIG, data);
}

/**
 *  e1000_get_cfg_done_ich8lan - Read config done bit after Full or PHY reset
 *  @hw: pointer to the HW structure
 *
 *  Read appropriate register for the config done bit for completion status
 *  and configure the PHY through s/w for EEPROM-less parts.
 *
 *  NOTE: some silicon which is EEPROM-less will fail trying to read the
 *  config done bit, so only an error is logged and continues.  If we were
 *  to return with error, EEPROM-less silicon would not be able to be reset
 *  or change link.
 **/
static s32 e1000_get_cfg_done_ich8lan(struct e1000_hw *hw)
{
	s32 ret_val = 0;
	u32 bank = 0;
	u32 status;

	e1000e_get_cfg_done(hw);

	/* Wait for indication from h/w that it has completed basic config */
	if (hw->mac.type >= e1000_ich10lan) {
		e1000_lan_init_done_ich8lan(hw);
	} else {
		ret_val = e1000e_get_auto_rd_done(hw);
		if (ret_val) {
			/*
			 * When auto config read does not complete, do not
			 * return with an error. This can happen in situations
			 * where there is no eeprom and prevents getting link.
			 */
			e_dbg("Auto Read Done did not complete\n");
			ret_val = 0;
		}
	}

	/* Clear PHY Reset Asserted bit */
	status = er32(STATUS);
	if (status & E1000_STATUS_PHYRA)
		ew32(STATUS, status & ~E1000_STATUS_PHYRA);
	else
		e_dbg("PHY Reset Asserted not set - needs delay\n");

	/* If EEPROM is not marked present, init the IGP 3 PHY manually */
	if (hw->mac.type <= e1000_ich9lan) {
		if (((er32(EECD) & E1000_EECD_PRES) == 0) &&
		    (hw->phy.type == e1000_phy_igp_3)) {
			e1000e_phy_init_script_igp3(hw);
		}
	} else {
		if (e1000_valid_nvm_bank_detect_ich8lan(hw, &bank)) {
			/* Maybe we should do a basic PHY config */
			e_dbg("EEPROM not present\n");
			ret_val = -E1000_ERR_CONFIG;
		}
	}

	return ret_val;
}

/**
 * e1000_power_down_phy_copper_ich8lan - Remove link during PHY power down
 * @hw: pointer to the HW structure
 *
 * In the case of a PHY power down to save power, or to turn off link during a
 * driver unload, or wake on lan is not enabled, remove the link.
 **/
static void e1000_power_down_phy_copper_ich8lan(struct e1000_hw *hw)
{
	/* If the management interface is not enabled, then power down */
	if (!(hw->mac.ops.check_mng_mode(hw) ||
	      hw->phy.ops.check_reset_block(hw)))
		e1000_power_down_phy_copper(hw);
}

/**
 *  e1000_clear_hw_cntrs_ich8lan - Clear statistical counters
 *  @hw: pointer to the HW structure
 *
 *  Clears hardware counters specific to the silicon family and calls
 *  clear_hw_cntrs_generic to clear all general purpose counters.
 **/
static void e1000_clear_hw_cntrs_ich8lan(struct e1000_hw *hw)
{
	u16 phy_data;
	s32 ret_val;

	e1000e_clear_hw_cntrs_base(hw);

	er32(ALGNERRC);
	er32(RXERRC);
	er32(TNCRS);
	er32(CEXTERR);
	er32(TSCTC);
	er32(TSCTFC);

	er32(MGTPRC);
	er32(MGTPDC);
	er32(MGTPTC);

	er32(IAC);
	er32(ICRXOC);

	/* Clear PHY statistics registers */
	if ((hw->phy.type == e1000_phy_82578) ||
	    (hw->phy.type == e1000_phy_82579) ||
	    (hw->phy.type == e1000_phy_82577)) {
		ret_val = hw->phy.ops.acquire(hw);
		if (ret_val)
			return;
		ret_val = hw->phy.ops.set_page(hw,
					       HV_STATS_PAGE << IGP_PAGE_SHIFT);
		if (ret_val)
			goto release;
		hw->phy.ops.read_reg_page(hw, HV_SCC_UPPER, &phy_data);
		hw->phy.ops.read_reg_page(hw, HV_SCC_LOWER, &phy_data);
		hw->phy.ops.read_reg_page(hw, HV_ECOL_UPPER, &phy_data);
		hw->phy.ops.read_reg_page(hw, HV_ECOL_LOWER, &phy_data);
		hw->phy.ops.read_reg_page(hw, HV_MCC_UPPER, &phy_data);
		hw->phy.ops.read_reg_page(hw, HV_MCC_LOWER, &phy_data);
		hw->phy.ops.read_reg_page(hw, HV_LATECOL_UPPER, &phy_data);
		hw->phy.ops.read_reg_page(hw, HV_LATECOL_LOWER, &phy_data);
		hw->phy.ops.read_reg_page(hw, HV_COLC_UPPER, &phy_data);
		hw->phy.ops.read_reg_page(hw, HV_COLC_LOWER, &phy_data);
		hw->phy.ops.read_reg_page(hw, HV_DC_UPPER, &phy_data);
		hw->phy.ops.read_reg_page(hw, HV_DC_LOWER, &phy_data);
		hw->phy.ops.read_reg_page(hw, HV_TNCRS_UPPER, &phy_data);
		hw->phy.ops.read_reg_page(hw, HV_TNCRS_LOWER, &phy_data);
release:
		hw->phy.ops.release(hw);
	}
}

static const struct e1000_mac_operations ich8_mac_ops = {
	/* check_mng_mode dependent on mac type */
	.check_for_link		= e1000_check_for_copper_link_ich8lan,
	/* cleanup_led dependent on mac type */
	.clear_hw_cntrs		= e1000_clear_hw_cntrs_ich8lan,
	.get_bus_info		= e1000_get_bus_info_ich8lan,
	.set_lan_id		= e1000_set_lan_id_single_port,
	.get_link_up_info	= e1000_get_link_up_info_ich8lan,
	/* led_on dependent on mac type */
	/* led_off dependent on mac type */
	.update_mc_addr_list	= e1000e_update_mc_addr_list_generic,
	.reset_hw		= e1000_reset_hw_ich8lan,
	.init_hw		= e1000_init_hw_ich8lan,
	.setup_link		= e1000_setup_link_ich8lan,
	.setup_physical_interface= e1000_setup_copper_link_ich8lan,
	/* id_led_init dependent on mac type */
	.config_collision_dist	= e1000e_config_collision_dist_generic,
};

static const struct e1000_phy_operations ich8_phy_ops = {
	.acquire		= e1000_acquire_swflag_ich8lan,
	.check_reset_block	= e1000_check_reset_block_ich8lan,
	.commit			= NULL,
	.get_cfg_done		= e1000_get_cfg_done_ich8lan,
	.get_cable_length	= e1000e_get_cable_length_igp_2,
	.read_reg		= e1000e_read_phy_reg_igp,
	.release		= e1000_release_swflag_ich8lan,
	.reset			= e1000_phy_hw_reset_ich8lan,
	.set_d0_lplu_state	= e1000_set_d0_lplu_state_ich8lan,
	.set_d3_lplu_state	= e1000_set_d3_lplu_state_ich8lan,
	.write_reg		= e1000e_write_phy_reg_igp,
};

static const struct e1000_nvm_operations ich8_nvm_ops = {
	.acquire		= e1000_acquire_nvm_ich8lan,
	.read		 	= e1000_read_nvm_ich8lan,
	.release		= e1000_release_nvm_ich8lan,
	.reload			= e1000e_reload_nvm_generic,
	.update			= e1000_update_nvm_checksum_ich8lan,
	.valid_led_default	= e1000_valid_led_default_ich8lan,
	.validate		= e1000_validate_nvm_checksum_ich8lan,
	.write			= e1000_write_nvm_ich8lan,
};

const struct e1000_info e1000_ich8_info = {
	.mac			= e1000_ich8lan,
	.flags			= FLAG_HAS_WOL
				  | FLAG_IS_ICH
				  | FLAG_HAS_CTRLEXT_ON_LOAD
				  | FLAG_HAS_AMT
				  | FLAG_HAS_FLASH
				  | FLAG_APME_IN_WUC,
	.pba			= 8,
	.max_hw_frame_size	= ETH_FRAME_LEN + ETH_FCS_LEN,
	.get_variants		= e1000_get_variants_ich8lan,
	.mac_ops		= &ich8_mac_ops,
	.phy_ops		= &ich8_phy_ops,
	.nvm_ops		= &ich8_nvm_ops,
};

const struct e1000_info e1000_ich9_info = {
	.mac			= e1000_ich9lan,
	.flags			= FLAG_HAS_JUMBO_FRAMES
				  | FLAG_IS_ICH
				  | FLAG_HAS_WOL
				  | FLAG_HAS_CTRLEXT_ON_LOAD
				  | FLAG_HAS_AMT
				  | FLAG_HAS_FLASH
				  | FLAG_APME_IN_WUC,
	.pba			= 18,
	.max_hw_frame_size	= DEFAULT_JUMBO,
	.get_variants		= e1000_get_variants_ich8lan,
	.mac_ops		= &ich8_mac_ops,
	.phy_ops		= &ich8_phy_ops,
	.nvm_ops		= &ich8_nvm_ops,
};

const struct e1000_info e1000_ich10_info = {
	.mac			= e1000_ich10lan,
	.flags			= FLAG_HAS_JUMBO_FRAMES
				  | FLAG_IS_ICH
				  | FLAG_HAS_WOL
				  | FLAG_HAS_CTRLEXT_ON_LOAD
				  | FLAG_HAS_AMT
				  | FLAG_HAS_FLASH
				  | FLAG_APME_IN_WUC,
	.pba			= 18,
	.max_hw_frame_size	= DEFAULT_JUMBO,
	.get_variants		= e1000_get_variants_ich8lan,
	.mac_ops		= &ich8_mac_ops,
	.phy_ops		= &ich8_phy_ops,
	.nvm_ops		= &ich8_nvm_ops,
};

const struct e1000_info e1000_pch_info = {
	.mac			= e1000_pchlan,
	.flags			= FLAG_IS_ICH
				  | FLAG_HAS_WOL
				  | FLAG_HAS_CTRLEXT_ON_LOAD
				  | FLAG_HAS_AMT
				  | FLAG_HAS_FLASH
				  | FLAG_HAS_JUMBO_FRAMES
				  | FLAG_DISABLE_FC_PAUSE_TIME /* errata */
				  | FLAG_APME_IN_WUC,
	.flags2			= FLAG2_HAS_PHY_STATS,
	.pba			= 26,
	.max_hw_frame_size	= 4096,
	.get_variants		= e1000_get_variants_ich8lan,
	.mac_ops		= &ich8_mac_ops,
	.phy_ops		= &ich8_phy_ops,
	.nvm_ops		= &ich8_nvm_ops,
};

const struct e1000_info e1000_pch2_info = {
	.mac			= e1000_pch2lan,
	.flags			= FLAG_IS_ICH
				  | FLAG_HAS_WOL
				  | FLAG_HAS_CTRLEXT_ON_LOAD
				  | FLAG_HAS_AMT
				  | FLAG_HAS_FLASH
				  | FLAG_HAS_JUMBO_FRAMES
				  | FLAG_APME_IN_WUC,
	.flags2			= FLAG2_HAS_PHY_STATS
				  | FLAG2_HAS_EEE,
	.pba			= 26,
	.max_hw_frame_size	= DEFAULT_JUMBO,
	.get_variants		= e1000_get_variants_ich8lan,
	.mac_ops		= &ich8_mac_ops,
	.phy_ops		= &ich8_phy_ops,
	.nvm_ops		= &ich8_nvm_ops,
};<|MERGE_RESOLUTION|>--- conflicted
+++ resolved
@@ -1310,13 +1310,6 @@
 
 		if (mac_reg & E1000_PHY_CTRL_D0A_LPLU)
 			oem_reg |= HV_OEM_BITS_LPLU;
-<<<<<<< HEAD
-
-		/* Set Restart auto-neg to activate the bits */
-		if (!hw->phy.ops.check_reset_block(hw))
-			oem_reg |= HV_OEM_BITS_RESTART_AN;
-=======
->>>>>>> 711e1bfb
 	} else {
 		if (mac_reg & (E1000_PHY_CTRL_GBE_DISABLE |
 			       E1000_PHY_CTRL_NOND0A_GBE_DISABLE))
