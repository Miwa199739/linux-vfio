/*
 * forcedeth: Ethernet driver for NVIDIA nForce media access controllers.
 *
 * Note: This driver is a cleanroom reimplementation based on reverse
 *      engineered documentation written by Carl-Daniel Hailfinger
 *      and Andrew de Quincey.
 *
 * NVIDIA, nForce and other NVIDIA marks are trademarks or registered
 * trademarks of NVIDIA Corporation in the United States and other
 * countries.
 *
 * Copyright (C) 2003,4,5 Manfred Spraul
 * Copyright (C) 2004 Andrew de Quincey (wol support)
 * Copyright (C) 2004 Carl-Daniel Hailfinger (invalid MAC handling, insane
 *		IRQ rate fixes, bigendian fixes, cleanups, verification)
 * Copyright (c) 2004,2005,2006,2007,2008,2009 NVIDIA Corporation
 *
 * This program is free software; you can redistribute it and/or modify
 * it under the terms of the GNU General Public License as published by
 * the Free Software Foundation; either version 2 of the License, or
 * (at your option) any later version.
 *
 * This program is distributed in the hope that it will be useful,
 * but WITHOUT ANY WARRANTY; without even the implied warranty of
 * MERCHANTABILITY or FITNESS FOR A PARTICULAR PURPOSE.  See the
 * GNU General Public License for more details.
 *
 * You should have received a copy of the GNU General Public License
 * along with this program; if not, write to the Free Software
 * Foundation, Inc., 59 Temple Place, Suite 330, Boston, MA  02111-1307  USA
 *
 * Known bugs:
 * We suspect that on some hardware no TX done interrupts are generated.
 * This means recovery from netif_stop_queue only happens if the hw timer
 * interrupt fires (100 times/second, configurable with NVREG_POLL_DEFAULT)
 * and the timer is active in the IRQMask, or if a rx packet arrives by chance.
 * If your hardware reliably generates tx done interrupts, then you can remove
 * DEV_NEED_TIMERIRQ from the driver_data flags.
 * DEV_NEED_TIMERIRQ will not harm you on sane hardware, only generating a few
 * superfluous timer interrupts from the nic.
 */

#define pr_fmt(fmt) KBUILD_MODNAME ": " fmt

#define FORCEDETH_VERSION		"0.64"
#define DRV_NAME			"forcedeth"

#include <linux/module.h>
#include <linux/types.h>
#include <linux/pci.h>
#include <linux/interrupt.h>
#include <linux/netdevice.h>
#include <linux/etherdevice.h>
#include <linux/delay.h>
#include <linux/sched.h>
#include <linux/spinlock.h>
#include <linux/ethtool.h>
#include <linux/timer.h>
#include <linux/skbuff.h>
#include <linux/mii.h>
#include <linux/random.h>
#include <linux/init.h>
#include <linux/if_vlan.h>
#include <linux/dma-mapping.h>
#include <linux/slab.h>
#include <linux/uaccess.h>
#include <linux/prefetch.h>
#include <linux/u64_stats_sync.h>
#include <linux/io.h>

#include <asm/irq.h>
#include <asm/system.h>

#define TX_WORK_PER_LOOP  64
#define RX_WORK_PER_LOOP  64

/*
 * Hardware access:
 */

#define DEV_NEED_TIMERIRQ          0x0000001  /* set the timer irq flag in the irq mask */
#define DEV_NEED_LINKTIMER         0x0000002  /* poll link settings. Relies on the timer irq */
#define DEV_HAS_LARGEDESC          0x0000004  /* device supports jumbo frames and needs packet format 2 */
#define DEV_HAS_HIGH_DMA           0x0000008  /* device supports 64bit dma */
#define DEV_HAS_CHECKSUM           0x0000010  /* device supports tx and rx checksum offloads */
#define DEV_HAS_VLAN               0x0000020  /* device supports vlan tagging and striping */
#define DEV_HAS_MSI                0x0000040  /* device supports MSI */
#define DEV_HAS_MSI_X              0x0000080  /* device supports MSI-X */
#define DEV_HAS_POWER_CNTRL        0x0000100  /* device supports power savings */
#define DEV_HAS_STATISTICS_V1      0x0000200  /* device supports hw statistics version 1 */
#define DEV_HAS_STATISTICS_V2      0x0000400  /* device supports hw statistics version 2 */
#define DEV_HAS_STATISTICS_V3      0x0000800  /* device supports hw statistics version 3 */
#define DEV_HAS_STATISTICS_V12     0x0000600  /* device supports hw statistics version 1 and 2 */
#define DEV_HAS_STATISTICS_V123    0x0000e00  /* device supports hw statistics version 1, 2, and 3 */
#define DEV_HAS_TEST_EXTENDED      0x0001000  /* device supports extended diagnostic test */
#define DEV_HAS_MGMT_UNIT          0x0002000  /* device supports management unit */
#define DEV_HAS_CORRECT_MACADDR    0x0004000  /* device supports correct mac address order */
#define DEV_HAS_COLLISION_FIX      0x0008000  /* device supports tx collision fix */
#define DEV_HAS_PAUSEFRAME_TX_V1   0x0010000  /* device supports tx pause frames version 1 */
#define DEV_HAS_PAUSEFRAME_TX_V2   0x0020000  /* device supports tx pause frames version 2 */
#define DEV_HAS_PAUSEFRAME_TX_V3   0x0040000  /* device supports tx pause frames version 3 */
#define DEV_NEED_TX_LIMIT          0x0080000  /* device needs to limit tx */
#define DEV_NEED_TX_LIMIT2         0x0180000  /* device needs to limit tx, expect for some revs */
#define DEV_HAS_GEAR_MODE          0x0200000  /* device supports gear mode */
#define DEV_NEED_PHY_INIT_FIX      0x0400000  /* device needs specific phy workaround */
#define DEV_NEED_LOW_POWER_FIX     0x0800000  /* device needs special power up workaround */
#define DEV_NEED_MSI_FIX           0x1000000  /* device needs msi workaround */

enum {
	NvRegIrqStatus = 0x000,
#define NVREG_IRQSTAT_MIIEVENT	0x040
#define NVREG_IRQSTAT_MASK		0x83ff
	NvRegIrqMask = 0x004,
#define NVREG_IRQ_RX_ERROR		0x0001
#define NVREG_IRQ_RX			0x0002
#define NVREG_IRQ_RX_NOBUF		0x0004
#define NVREG_IRQ_TX_ERR		0x0008
#define NVREG_IRQ_TX_OK			0x0010
#define NVREG_IRQ_TIMER			0x0020
#define NVREG_IRQ_LINK			0x0040
#define NVREG_IRQ_RX_FORCED		0x0080
#define NVREG_IRQ_TX_FORCED		0x0100
#define NVREG_IRQ_RECOVER_ERROR		0x8200
#define NVREG_IRQMASK_THROUGHPUT	0x00df
#define NVREG_IRQMASK_CPU		0x0060
#define NVREG_IRQ_TX_ALL		(NVREG_IRQ_TX_ERR|NVREG_IRQ_TX_OK|NVREG_IRQ_TX_FORCED)
#define NVREG_IRQ_RX_ALL		(NVREG_IRQ_RX_ERROR|NVREG_IRQ_RX|NVREG_IRQ_RX_NOBUF|NVREG_IRQ_RX_FORCED)
#define NVREG_IRQ_OTHER			(NVREG_IRQ_TIMER|NVREG_IRQ_LINK|NVREG_IRQ_RECOVER_ERROR)

	NvRegUnknownSetupReg6 = 0x008,
#define NVREG_UNKSETUP6_VAL		3

/*
 * NVREG_POLL_DEFAULT is the interval length of the timer source on the nic
 * NVREG_POLL_DEFAULT=97 would result in an interval length of 1 ms
 */
	NvRegPollingInterval = 0x00c,
#define NVREG_POLL_DEFAULT_THROUGHPUT	65535 /* backup tx cleanup if loop max reached */
#define NVREG_POLL_DEFAULT_CPU	13
	NvRegMSIMap0 = 0x020,
	NvRegMSIMap1 = 0x024,
	NvRegMSIIrqMask = 0x030,
#define NVREG_MSI_VECTOR_0_ENABLED 0x01
	NvRegMisc1 = 0x080,
#define NVREG_MISC1_PAUSE_TX	0x01
#define NVREG_MISC1_HD		0x02
#define NVREG_MISC1_FORCE	0x3b0f3c

	NvRegMacReset = 0x34,
#define NVREG_MAC_RESET_ASSERT	0x0F3
	NvRegTransmitterControl = 0x084,
#define NVREG_XMITCTL_START	0x01
#define NVREG_XMITCTL_MGMT_ST	0x40000000
#define NVREG_XMITCTL_SYNC_MASK		0x000f0000
#define NVREG_XMITCTL_SYNC_NOT_READY	0x0
#define NVREG_XMITCTL_SYNC_PHY_INIT	0x00040000
#define NVREG_XMITCTL_MGMT_SEMA_MASK	0x00000f00
#define NVREG_XMITCTL_MGMT_SEMA_FREE	0x0
#define NVREG_XMITCTL_HOST_SEMA_MASK	0x0000f000
#define NVREG_XMITCTL_HOST_SEMA_ACQ	0x0000f000
#define NVREG_XMITCTL_HOST_LOADED	0x00004000
#define NVREG_XMITCTL_TX_PATH_EN	0x01000000
#define NVREG_XMITCTL_DATA_START	0x00100000
#define NVREG_XMITCTL_DATA_READY	0x00010000
#define NVREG_XMITCTL_DATA_ERROR	0x00020000
	NvRegTransmitterStatus = 0x088,
#define NVREG_XMITSTAT_BUSY	0x01

	NvRegPacketFilterFlags = 0x8c,
#define NVREG_PFF_PAUSE_RX	0x08
#define NVREG_PFF_ALWAYS	0x7F0000
#define NVREG_PFF_PROMISC	0x80
#define NVREG_PFF_MYADDR	0x20
#define NVREG_PFF_LOOPBACK	0x10

	NvRegOffloadConfig = 0x90,
#define NVREG_OFFLOAD_HOMEPHY	0x601
#define NVREG_OFFLOAD_NORMAL	RX_NIC_BUFSIZE
	NvRegReceiverControl = 0x094,
#define NVREG_RCVCTL_START	0x01
#define NVREG_RCVCTL_RX_PATH_EN	0x01000000
	NvRegReceiverStatus = 0x98,
#define NVREG_RCVSTAT_BUSY	0x01

	NvRegSlotTime = 0x9c,
#define NVREG_SLOTTIME_LEGBF_ENABLED	0x80000000
#define NVREG_SLOTTIME_10_100_FULL	0x00007f00
#define NVREG_SLOTTIME_1000_FULL	0x0003ff00
#define NVREG_SLOTTIME_HALF		0x0000ff00
#define NVREG_SLOTTIME_DEFAULT		0x00007f00
#define NVREG_SLOTTIME_MASK		0x000000ff

	NvRegTxDeferral = 0xA0,
#define NVREG_TX_DEFERRAL_DEFAULT		0x15050f
#define NVREG_TX_DEFERRAL_RGMII_10_100		0x16070f
#define NVREG_TX_DEFERRAL_RGMII_1000		0x14050f
#define NVREG_TX_DEFERRAL_RGMII_STRETCH_10	0x16190f
#define NVREG_TX_DEFERRAL_RGMII_STRETCH_100	0x16300f
#define NVREG_TX_DEFERRAL_MII_STRETCH		0x152000
	NvRegRxDeferral = 0xA4,
#define NVREG_RX_DEFERRAL_DEFAULT	0x16
	NvRegMacAddrA = 0xA8,
	NvRegMacAddrB = 0xAC,
	NvRegMulticastAddrA = 0xB0,
#define NVREG_MCASTADDRA_FORCE	0x01
	NvRegMulticastAddrB = 0xB4,
	NvRegMulticastMaskA = 0xB8,
#define NVREG_MCASTMASKA_NONE		0xffffffff
	NvRegMulticastMaskB = 0xBC,
#define NVREG_MCASTMASKB_NONE		0xffff

	NvRegPhyInterface = 0xC0,
#define PHY_RGMII		0x10000000
	NvRegBackOffControl = 0xC4,
#define NVREG_BKOFFCTRL_DEFAULT			0x70000000
#define NVREG_BKOFFCTRL_SEED_MASK		0x000003ff
#define NVREG_BKOFFCTRL_SELECT			24
#define NVREG_BKOFFCTRL_GEAR			12

	NvRegTxRingPhysAddr = 0x100,
	NvRegRxRingPhysAddr = 0x104,
	NvRegRingSizes = 0x108,
#define NVREG_RINGSZ_TXSHIFT 0
#define NVREG_RINGSZ_RXSHIFT 16
	NvRegTransmitPoll = 0x10c,
#define NVREG_TRANSMITPOLL_MAC_ADDR_REV	0x00008000
	NvRegLinkSpeed = 0x110,
#define NVREG_LINKSPEED_FORCE 0x10000
#define NVREG_LINKSPEED_10	1000
#define NVREG_LINKSPEED_100	100
#define NVREG_LINKSPEED_1000	50
#define NVREG_LINKSPEED_MASK	(0xFFF)
	NvRegUnknownSetupReg5 = 0x130,
#define NVREG_UNKSETUP5_BIT31	(1<<31)
	NvRegTxWatermark = 0x13c,
#define NVREG_TX_WM_DESC1_DEFAULT	0x0200010
#define NVREG_TX_WM_DESC2_3_DEFAULT	0x1e08000
#define NVREG_TX_WM_DESC2_3_1000	0xfe08000
	NvRegTxRxControl = 0x144,
#define NVREG_TXRXCTL_KICK	0x0001
#define NVREG_TXRXCTL_BIT1	0x0002
#define NVREG_TXRXCTL_BIT2	0x0004
#define NVREG_TXRXCTL_IDLE	0x0008
#define NVREG_TXRXCTL_RESET	0x0010
#define NVREG_TXRXCTL_RXCHECK	0x0400
#define NVREG_TXRXCTL_DESC_1	0
#define NVREG_TXRXCTL_DESC_2	0x002100
#define NVREG_TXRXCTL_DESC_3	0xc02200
#define NVREG_TXRXCTL_VLANSTRIP 0x00040
#define NVREG_TXRXCTL_VLANINS	0x00080
	NvRegTxRingPhysAddrHigh = 0x148,
	NvRegRxRingPhysAddrHigh = 0x14C,
	NvRegTxPauseFrame = 0x170,
#define NVREG_TX_PAUSEFRAME_DISABLE	0x0fff0080
#define NVREG_TX_PAUSEFRAME_ENABLE_V1	0x01800010
#define NVREG_TX_PAUSEFRAME_ENABLE_V2	0x056003f0
#define NVREG_TX_PAUSEFRAME_ENABLE_V3	0x09f00880
	NvRegTxPauseFrameLimit = 0x174,
#define NVREG_TX_PAUSEFRAMELIMIT_ENABLE	0x00010000
	NvRegMIIStatus = 0x180,
#define NVREG_MIISTAT_ERROR		0x0001
#define NVREG_MIISTAT_LINKCHANGE	0x0008
#define NVREG_MIISTAT_MASK_RW		0x0007
#define NVREG_MIISTAT_MASK_ALL		0x000f
	NvRegMIIMask = 0x184,
#define NVREG_MII_LINKCHANGE		0x0008

	NvRegAdapterControl = 0x188,
#define NVREG_ADAPTCTL_START	0x02
#define NVREG_ADAPTCTL_LINKUP	0x04
#define NVREG_ADAPTCTL_PHYVALID	0x40000
#define NVREG_ADAPTCTL_RUNNING	0x100000
#define NVREG_ADAPTCTL_PHYSHIFT	24
	NvRegMIISpeed = 0x18c,
#define NVREG_MIISPEED_BIT8	(1<<8)
#define NVREG_MIIDELAY	5
	NvRegMIIControl = 0x190,
#define NVREG_MIICTL_INUSE	0x08000
#define NVREG_MIICTL_WRITE	0x00400
#define NVREG_MIICTL_ADDRSHIFT	5
	NvRegMIIData = 0x194,
	NvRegTxUnicast = 0x1a0,
	NvRegTxMulticast = 0x1a4,
	NvRegTxBroadcast = 0x1a8,
	NvRegWakeUpFlags = 0x200,
#define NVREG_WAKEUPFLAGS_VAL		0x7770
#define NVREG_WAKEUPFLAGS_BUSYSHIFT	24
#define NVREG_WAKEUPFLAGS_ENABLESHIFT	16
#define NVREG_WAKEUPFLAGS_D3SHIFT	12
#define NVREG_WAKEUPFLAGS_D2SHIFT	8
#define NVREG_WAKEUPFLAGS_D1SHIFT	4
#define NVREG_WAKEUPFLAGS_D0SHIFT	0
#define NVREG_WAKEUPFLAGS_ACCEPT_MAGPAT		0x01
#define NVREG_WAKEUPFLAGS_ACCEPT_WAKEUPPAT	0x02
#define NVREG_WAKEUPFLAGS_ACCEPT_LINKCHANGE	0x04
#define NVREG_WAKEUPFLAGS_ENABLE	0x1111

	NvRegMgmtUnitGetVersion = 0x204,
#define NVREG_MGMTUNITGETVERSION	0x01
	NvRegMgmtUnitVersion = 0x208,
#define NVREG_MGMTUNITVERSION		0x08
	NvRegPowerCap = 0x268,
#define NVREG_POWERCAP_D3SUPP	(1<<30)
#define NVREG_POWERCAP_D2SUPP	(1<<26)
#define NVREG_POWERCAP_D1SUPP	(1<<25)
	NvRegPowerState = 0x26c,
#define NVREG_POWERSTATE_POWEREDUP	0x8000
#define NVREG_POWERSTATE_VALID		0x0100
#define NVREG_POWERSTATE_MASK		0x0003
#define NVREG_POWERSTATE_D0		0x0000
#define NVREG_POWERSTATE_D1		0x0001
#define NVREG_POWERSTATE_D2		0x0002
#define NVREG_POWERSTATE_D3		0x0003
	NvRegMgmtUnitControl = 0x278,
#define NVREG_MGMTUNITCONTROL_INUSE	0x20000
	NvRegTxCnt = 0x280,
	NvRegTxZeroReXmt = 0x284,
	NvRegTxOneReXmt = 0x288,
	NvRegTxManyReXmt = 0x28c,
	NvRegTxLateCol = 0x290,
	NvRegTxUnderflow = 0x294,
	NvRegTxLossCarrier = 0x298,
	NvRegTxExcessDef = 0x29c,
	NvRegTxRetryErr = 0x2a0,
	NvRegRxFrameErr = 0x2a4,
	NvRegRxExtraByte = 0x2a8,
	NvRegRxLateCol = 0x2ac,
	NvRegRxRunt = 0x2b0,
	NvRegRxFrameTooLong = 0x2b4,
	NvRegRxOverflow = 0x2b8,
	NvRegRxFCSErr = 0x2bc,
	NvRegRxFrameAlignErr = 0x2c0,
	NvRegRxLenErr = 0x2c4,
	NvRegRxUnicast = 0x2c8,
	NvRegRxMulticast = 0x2cc,
	NvRegRxBroadcast = 0x2d0,
	NvRegTxDef = 0x2d4,
	NvRegTxFrame = 0x2d8,
	NvRegRxCnt = 0x2dc,
	NvRegTxPause = 0x2e0,
	NvRegRxPause = 0x2e4,
	NvRegRxDropFrame = 0x2e8,
	NvRegVlanControl = 0x300,
#define NVREG_VLANCONTROL_ENABLE	0x2000
	NvRegMSIXMap0 = 0x3e0,
	NvRegMSIXMap1 = 0x3e4,
	NvRegMSIXIrqStatus = 0x3f0,

	NvRegPowerState2 = 0x600,
#define NVREG_POWERSTATE2_POWERUP_MASK		0x0F15
#define NVREG_POWERSTATE2_POWERUP_REV_A3	0x0001
#define NVREG_POWERSTATE2_PHY_RESET		0x0004
#define NVREG_POWERSTATE2_GATE_CLOCKS		0x0F00
};

/* Big endian: should work, but is untested */
struct ring_desc {
	__le32 buf;
	__le32 flaglen;
};

struct ring_desc_ex {
	__le32 bufhigh;
	__le32 buflow;
	__le32 txvlan;
	__le32 flaglen;
};

union ring_type {
	struct ring_desc *orig;
	struct ring_desc_ex *ex;
};

#define FLAG_MASK_V1 0xffff0000
#define FLAG_MASK_V2 0xffffc000
#define LEN_MASK_V1 (0xffffffff ^ FLAG_MASK_V1)
#define LEN_MASK_V2 (0xffffffff ^ FLAG_MASK_V2)

#define NV_TX_LASTPACKET	(1<<16)
#define NV_TX_RETRYERROR	(1<<19)
#define NV_TX_RETRYCOUNT_MASK	(0xF<<20)
#define NV_TX_FORCED_INTERRUPT	(1<<24)
#define NV_TX_DEFERRED		(1<<26)
#define NV_TX_CARRIERLOST	(1<<27)
#define NV_TX_LATECOLLISION	(1<<28)
#define NV_TX_UNDERFLOW		(1<<29)
#define NV_TX_ERROR		(1<<30)
#define NV_TX_VALID		(1<<31)

#define NV_TX2_LASTPACKET	(1<<29)
#define NV_TX2_RETRYERROR	(1<<18)
#define NV_TX2_RETRYCOUNT_MASK	(0xF<<19)
#define NV_TX2_FORCED_INTERRUPT	(1<<30)
#define NV_TX2_DEFERRED		(1<<25)
#define NV_TX2_CARRIERLOST	(1<<26)
#define NV_TX2_LATECOLLISION	(1<<27)
#define NV_TX2_UNDERFLOW	(1<<28)
/* error and valid are the same for both */
#define NV_TX2_ERROR		(1<<30)
#define NV_TX2_VALID		(1<<31)
#define NV_TX2_TSO		(1<<28)
#define NV_TX2_TSO_SHIFT	14
#define NV_TX2_TSO_MAX_SHIFT	14
#define NV_TX2_TSO_MAX_SIZE	(1<<NV_TX2_TSO_MAX_SHIFT)
#define NV_TX2_CHECKSUM_L3	(1<<27)
#define NV_TX2_CHECKSUM_L4	(1<<26)

#define NV_TX3_VLAN_TAG_PRESENT (1<<18)

#define NV_RX_DESCRIPTORVALID	(1<<16)
#define NV_RX_MISSEDFRAME	(1<<17)
#define NV_RX_SUBSTRACT1	(1<<18)
#define NV_RX_ERROR1		(1<<23)
#define NV_RX_ERROR2		(1<<24)
#define NV_RX_ERROR3		(1<<25)
#define NV_RX_ERROR4		(1<<26)
#define NV_RX_CRCERR		(1<<27)
#define NV_RX_OVERFLOW		(1<<28)
#define NV_RX_FRAMINGERR	(1<<29)
#define NV_RX_ERROR		(1<<30)
#define NV_RX_AVAIL		(1<<31)
#define NV_RX_ERROR_MASK	(NV_RX_ERROR1|NV_RX_ERROR2|NV_RX_ERROR3|NV_RX_ERROR4|NV_RX_CRCERR|NV_RX_OVERFLOW|NV_RX_FRAMINGERR)

#define NV_RX2_CHECKSUMMASK	(0x1C000000)
#define NV_RX2_CHECKSUM_IP	(0x10000000)
#define NV_RX2_CHECKSUM_IP_TCP	(0x14000000)
#define NV_RX2_CHECKSUM_IP_UDP	(0x18000000)
#define NV_RX2_DESCRIPTORVALID	(1<<29)
#define NV_RX2_SUBSTRACT1	(1<<25)
#define NV_RX2_ERROR1		(1<<18)
#define NV_RX2_ERROR2		(1<<19)
#define NV_RX2_ERROR3		(1<<20)
#define NV_RX2_ERROR4		(1<<21)
#define NV_RX2_CRCERR		(1<<22)
#define NV_RX2_OVERFLOW		(1<<23)
#define NV_RX2_FRAMINGERR	(1<<24)
/* error and avail are the same for both */
#define NV_RX2_ERROR		(1<<30)
#define NV_RX2_AVAIL		(1<<31)
#define NV_RX2_ERROR_MASK	(NV_RX2_ERROR1|NV_RX2_ERROR2|NV_RX2_ERROR3|NV_RX2_ERROR4|NV_RX2_CRCERR|NV_RX2_OVERFLOW|NV_RX2_FRAMINGERR)

#define NV_RX3_VLAN_TAG_PRESENT (1<<16)
#define NV_RX3_VLAN_TAG_MASK	(0x0000FFFF)

/* Miscellaneous hardware related defines: */
#define NV_PCI_REGSZ_VER1	0x270
#define NV_PCI_REGSZ_VER2	0x2d4
#define NV_PCI_REGSZ_VER3	0x604
#define NV_PCI_REGSZ_MAX	0x604

/* various timeout delays: all in usec */
#define NV_TXRX_RESET_DELAY	4
#define NV_TXSTOP_DELAY1	10
#define NV_TXSTOP_DELAY1MAX	500000
#define NV_TXSTOP_DELAY2	100
#define NV_RXSTOP_DELAY1	10
#define NV_RXSTOP_DELAY1MAX	500000
#define NV_RXSTOP_DELAY2	100
#define NV_SETUP5_DELAY		5
#define NV_SETUP5_DELAYMAX	50000
#define NV_POWERUP_DELAY	5
#define NV_POWERUP_DELAYMAX	5000
#define NV_MIIBUSY_DELAY	50
#define NV_MIIPHY_DELAY	10
#define NV_MIIPHY_DELAYMAX	10000
#define NV_MAC_RESET_DELAY	64

#define NV_WAKEUPPATTERNS	5
#define NV_WAKEUPMASKENTRIES	4

/* General driver defaults */
#define NV_WATCHDOG_TIMEO	(5*HZ)

#define RX_RING_DEFAULT		512
#define TX_RING_DEFAULT		256
#define RX_RING_MIN		128
#define TX_RING_MIN		64
#define RING_MAX_DESC_VER_1	1024
#define RING_MAX_DESC_VER_2_3	16384

/* rx/tx mac addr + type + vlan + align + slack*/
#define NV_RX_HEADERS		(64)
/* even more slack. */
#define NV_RX_ALLOC_PAD		(64)

/* maximum mtu size */
#define NV_PKTLIMIT_1	ETH_DATA_LEN	/* hard limit not known */
#define NV_PKTLIMIT_2	9100	/* Actual limit according to NVidia: 9202 */

#define OOM_REFILL	(1+HZ/20)
#define POLL_WAIT	(1+HZ/100)
#define LINK_TIMEOUT	(3*HZ)
#define STATS_INTERVAL	(10*HZ)

/*
 * desc_ver values:
 * The nic supports three different descriptor types:
 * - DESC_VER_1: Original
 * - DESC_VER_2: support for jumbo frames.
 * - DESC_VER_3: 64-bit format.
 */
#define DESC_VER_1	1
#define DESC_VER_2	2
#define DESC_VER_3	3

/* PHY defines */
#define PHY_OUI_MARVELL		0x5043
#define PHY_OUI_CICADA		0x03f1
#define PHY_OUI_VITESSE		0x01c1
#define PHY_OUI_REALTEK		0x0732
#define PHY_OUI_REALTEK2	0x0020
#define PHYID1_OUI_MASK	0x03ff
#define PHYID1_OUI_SHFT	6
#define PHYID2_OUI_MASK	0xfc00
#define PHYID2_OUI_SHFT	10
#define PHYID2_MODEL_MASK		0x03f0
#define PHY_MODEL_REALTEK_8211		0x0110
#define PHY_REV_MASK			0x0001
#define PHY_REV_REALTEK_8211B		0x0000
#define PHY_REV_REALTEK_8211C		0x0001
#define PHY_MODEL_REALTEK_8201		0x0200
#define PHY_MODEL_MARVELL_E3016		0x0220
#define PHY_MARVELL_E3016_INITMASK	0x0300
#define PHY_CICADA_INIT1	0x0f000
#define PHY_CICADA_INIT2	0x0e00
#define PHY_CICADA_INIT3	0x01000
#define PHY_CICADA_INIT4	0x0200
#define PHY_CICADA_INIT5	0x0004
#define PHY_CICADA_INIT6	0x02000
#define PHY_VITESSE_INIT_REG1	0x1f
#define PHY_VITESSE_INIT_REG2	0x10
#define PHY_VITESSE_INIT_REG3	0x11
#define PHY_VITESSE_INIT_REG4	0x12
#define PHY_VITESSE_INIT_MSK1	0xc
#define PHY_VITESSE_INIT_MSK2	0x0180
#define PHY_VITESSE_INIT1	0x52b5
#define PHY_VITESSE_INIT2	0xaf8a
#define PHY_VITESSE_INIT3	0x8
#define PHY_VITESSE_INIT4	0x8f8a
#define PHY_VITESSE_INIT5	0xaf86
#define PHY_VITESSE_INIT6	0x8f86
#define PHY_VITESSE_INIT7	0xaf82
#define PHY_VITESSE_INIT8	0x0100
#define PHY_VITESSE_INIT9	0x8f82
#define PHY_VITESSE_INIT10	0x0
#define PHY_REALTEK_INIT_REG1	0x1f
#define PHY_REALTEK_INIT_REG2	0x19
#define PHY_REALTEK_INIT_REG3	0x13
#define PHY_REALTEK_INIT_REG4	0x14
#define PHY_REALTEK_INIT_REG5	0x18
#define PHY_REALTEK_INIT_REG6	0x11
#define PHY_REALTEK_INIT_REG7	0x01
#define PHY_REALTEK_INIT1	0x0000
#define PHY_REALTEK_INIT2	0x8e00
#define PHY_REALTEK_INIT3	0x0001
#define PHY_REALTEK_INIT4	0xad17
#define PHY_REALTEK_INIT5	0xfb54
#define PHY_REALTEK_INIT6	0xf5c7
#define PHY_REALTEK_INIT7	0x1000
#define PHY_REALTEK_INIT8	0x0003
#define PHY_REALTEK_INIT9	0x0008
#define PHY_REALTEK_INIT10	0x0005
#define PHY_REALTEK_INIT11	0x0200
#define PHY_REALTEK_INIT_MSK1	0x0003

#define PHY_GIGABIT	0x0100

#define PHY_TIMEOUT	0x1
#define PHY_ERROR	0x2

#define PHY_100	0x1
#define PHY_1000	0x2
#define PHY_HALF	0x100

#define NV_PAUSEFRAME_RX_CAPABLE 0x0001
#define NV_PAUSEFRAME_TX_CAPABLE 0x0002
#define NV_PAUSEFRAME_RX_ENABLE  0x0004
#define NV_PAUSEFRAME_TX_ENABLE  0x0008
#define NV_PAUSEFRAME_RX_REQ     0x0010
#define NV_PAUSEFRAME_TX_REQ     0x0020
#define NV_PAUSEFRAME_AUTONEG    0x0040

/* MSI/MSI-X defines */
#define NV_MSI_X_MAX_VECTORS  8
#define NV_MSI_X_VECTORS_MASK 0x000f
#define NV_MSI_CAPABLE        0x0010
#define NV_MSI_X_CAPABLE      0x0020
#define NV_MSI_ENABLED        0x0040
#define NV_MSI_X_ENABLED      0x0080

#define NV_MSI_X_VECTOR_ALL   0x0
#define NV_MSI_X_VECTOR_RX    0x0
#define NV_MSI_X_VECTOR_TX    0x1
#define NV_MSI_X_VECTOR_OTHER 0x2

#define NV_MSI_PRIV_OFFSET 0x68
#define NV_MSI_PRIV_VALUE  0xffffffff

#define NV_RESTART_TX         0x1
#define NV_RESTART_RX         0x2

#define NV_TX_LIMIT_COUNT     16

#define NV_DYNAMIC_THRESHOLD        4
#define NV_DYNAMIC_MAX_QUIET_COUNT  2048

/* statistics */
struct nv_ethtool_str {
	char name[ETH_GSTRING_LEN];
};

static const struct nv_ethtool_str nv_estats_str[] = {
	{ "tx_bytes" }, /* includes Ethernet FCS CRC */
	{ "tx_zero_rexmt" },
	{ "tx_one_rexmt" },
	{ "tx_many_rexmt" },
	{ "tx_late_collision" },
	{ "tx_fifo_errors" },
	{ "tx_carrier_errors" },
	{ "tx_excess_deferral" },
	{ "tx_retry_error" },
	{ "rx_frame_error" },
	{ "rx_extra_byte" },
	{ "rx_late_collision" },
	{ "rx_runt" },
	{ "rx_frame_too_long" },
	{ "rx_over_errors" },
	{ "rx_crc_errors" },
	{ "rx_frame_align_error" },
	{ "rx_length_error" },
	{ "rx_unicast" },
	{ "rx_multicast" },
	{ "rx_broadcast" },
	{ "rx_packets" },
	{ "rx_errors_total" },
	{ "tx_errors_total" },

	/* version 2 stats */
	{ "tx_deferral" },
	{ "tx_packets" },
	{ "rx_bytes" }, /* includes Ethernet FCS CRC */
	{ "tx_pause" },
	{ "rx_pause" },
	{ "rx_drop_frame" },

	/* version 3 stats */
	{ "tx_unicast" },
	{ "tx_multicast" },
	{ "tx_broadcast" }
};

struct nv_ethtool_stats {
	u64 tx_bytes; /* should be ifconfig->tx_bytes + 4*tx_packets */
	u64 tx_zero_rexmt;
	u64 tx_one_rexmt;
	u64 tx_many_rexmt;
	u64 tx_late_collision;
	u64 tx_fifo_errors;
	u64 tx_carrier_errors;
	u64 tx_excess_deferral;
	u64 tx_retry_error;
	u64 rx_frame_error;
	u64 rx_extra_byte;
	u64 rx_late_collision;
	u64 rx_runt;
	u64 rx_frame_too_long;
	u64 rx_over_errors;
	u64 rx_crc_errors;
	u64 rx_frame_align_error;
	u64 rx_length_error;
	u64 rx_unicast;
	u64 rx_multicast;
	u64 rx_broadcast;
	u64 rx_packets; /* should be ifconfig->rx_packets */
	u64 rx_errors_total;
	u64 tx_errors_total;

	/* version 2 stats */
	u64 tx_deferral;
	u64 tx_packets; /* should be ifconfig->tx_packets */
	u64 rx_bytes;   /* should be ifconfig->rx_bytes + 4*rx_packets */
	u64 tx_pause;
	u64 rx_pause;
	u64 rx_drop_frame;

	/* version 3 stats */
	u64 tx_unicast;
	u64 tx_multicast;
	u64 tx_broadcast;
};

#define NV_DEV_STATISTICS_V3_COUNT (sizeof(struct nv_ethtool_stats)/sizeof(u64))
#define NV_DEV_STATISTICS_V2_COUNT (NV_DEV_STATISTICS_V3_COUNT - 3)
#define NV_DEV_STATISTICS_V1_COUNT (NV_DEV_STATISTICS_V2_COUNT - 6)

/* diagnostics */
#define NV_TEST_COUNT_BASE 3
#define NV_TEST_COUNT_EXTENDED 4

static const struct nv_ethtool_str nv_etests_str[] = {
	{ "link      (online/offline)" },
	{ "register  (offline)       " },
	{ "interrupt (offline)       " },
	{ "loopback  (offline)       " }
};

struct register_test {
	__u32 reg;
	__u32 mask;
};

static const struct register_test nv_registers_test[] = {
	{ NvRegUnknownSetupReg6, 0x01 },
	{ NvRegMisc1, 0x03c },
	{ NvRegOffloadConfig, 0x03ff },
	{ NvRegMulticastAddrA, 0xffffffff },
	{ NvRegTxWatermark, 0x0ff },
	{ NvRegWakeUpFlags, 0x07777 },
	{ 0, 0 }
};

struct nv_skb_map {
	struct sk_buff *skb;
	dma_addr_t dma;
	unsigned int dma_len:31;
	unsigned int dma_single:1;
	struct ring_desc_ex *first_tx_desc;
	struct nv_skb_map *next_tx_ctx;
};

/*
 * SMP locking:
 * All hardware access under netdev_priv(dev)->lock, except the performance
 * critical parts:
 * - rx is (pseudo-) lockless: it relies on the single-threading provided
 *	by the arch code for interrupts.
 * - tx setup is lockless: it relies on netif_tx_lock. Actual submission
 *	needs netdev_priv(dev)->lock :-(
 * - set_multicast_list: preparation lockless, relies on netif_tx_lock.
 *
 * Hardware stats updates are protected by hwstats_lock:
 * - updated by nv_do_stats_poll (timer). This is meant to avoid
 *   integer wraparound in the NIC stats registers, at low frequency
 *   (0.1 Hz)
 * - updated by nv_get_ethtool_stats + nv_get_stats64
 *
 * Software stats are accessed only through 64b synchronization points
 * and are not subject to other synchronization techniques (single
 * update thread on the TX or RX paths).
 */

/* in dev: base, irq */
struct fe_priv {
	spinlock_t lock;

	struct net_device *dev;
	struct napi_struct napi;

	/* hardware stats are updated in syscall and timer */
	spinlock_t hwstats_lock;
	struct nv_ethtool_stats estats;

	int in_shutdown;
	u32 linkspeed;
	int duplex;
	int autoneg;
	int fixed_mode;
	int phyaddr;
	int wolenabled;
	unsigned int phy_oui;
	unsigned int phy_model;
	unsigned int phy_rev;
	u16 gigabit;
	int intr_test;
	int recover_error;
	int quiet_count;

	/* General data: RO fields */
	dma_addr_t ring_addr;
	struct pci_dev *pci_dev;
	u32 orig_mac[2];
	u32 events;
	u32 irqmask;
	u32 desc_ver;
	u32 txrxctl_bits;
	u32 vlanctl_bits;
	u32 driver_data;
	u32 device_id;
	u32 register_size;
	u32 mac_in_use;
	int mgmt_version;
	int mgmt_sema;

	void __iomem *base;

	/* rx specific fields.
	 * Locking: Within irq hander or disable_irq+spin_lock(&np->lock);
	 */
	union ring_type get_rx, put_rx, first_rx, last_rx;
	struct nv_skb_map *get_rx_ctx, *put_rx_ctx;
	struct nv_skb_map *first_rx_ctx, *last_rx_ctx;
	struct nv_skb_map *rx_skb;

	union ring_type rx_ring;
	unsigned int rx_buf_sz;
	unsigned int pkt_limit;
	struct timer_list oom_kick;
	struct timer_list nic_poll;
	struct timer_list stats_poll;
	u32 nic_poll_irq;
	int rx_ring_size;

	/* RX software stats */
	struct u64_stats_sync swstats_rx_syncp;
	u64 stat_rx_packets;
	u64 stat_rx_bytes; /* not always available in HW */
	u64 stat_rx_missed_errors;
	u64 stat_rx_dropped;

	/* media detection workaround.
	 * Locking: Within irq hander or disable_irq+spin_lock(&np->lock);
	 */
	int need_linktimer;
	unsigned long link_timeout;
	/*
	 * tx specific fields.
	 */
	union ring_type get_tx, put_tx, first_tx, last_tx;
	struct nv_skb_map *get_tx_ctx, *put_tx_ctx;
	struct nv_skb_map *first_tx_ctx, *last_tx_ctx;
	struct nv_skb_map *tx_skb;

	union ring_type tx_ring;
	u32 tx_flags;
	int tx_ring_size;
	int tx_limit;
	u32 tx_pkts_in_progress;
	struct nv_skb_map *tx_change_owner;
	struct nv_skb_map *tx_end_flip;
	int tx_stop;

	/* TX software stats */
	struct u64_stats_sync swstats_tx_syncp;
	u64 stat_tx_packets; /* not always available in HW */
	u64 stat_tx_bytes;
	u64 stat_tx_dropped;

	/* msi/msi-x fields */
	u32 msi_flags;
	struct msix_entry msi_x_entry[NV_MSI_X_MAX_VECTORS];

	/* flow control */
	u32 pause_flags;

	/* power saved state */
	u32 saved_config_space[NV_PCI_REGSZ_MAX/4];

	/* for different msi-x irq type */
	char name_rx[IFNAMSIZ + 3];       /* -rx    */
	char name_tx[IFNAMSIZ + 3];       /* -tx    */
	char name_other[IFNAMSIZ + 6];    /* -other */
};

/*
 * Maximum number of loops until we assume that a bit in the irq mask
 * is stuck. Overridable with module param.
 */
static int max_interrupt_work = 4;

/*
 * Optimization can be either throuput mode or cpu mode
 *
 * Throughput Mode: Every tx and rx packet will generate an interrupt.
 * CPU Mode: Interrupts are controlled by a timer.
 */
enum {
	NV_OPTIMIZATION_MODE_THROUGHPUT,
	NV_OPTIMIZATION_MODE_CPU,
	NV_OPTIMIZATION_MODE_DYNAMIC
};
static int optimization_mode = NV_OPTIMIZATION_MODE_DYNAMIC;

/*
 * Poll interval for timer irq
 *
 * This interval determines how frequent an interrupt is generated.
 * The is value is determined by [(time_in_micro_secs * 100) / (2^10)]
 * Min = 0, and Max = 65535
 */
static int poll_interval = -1;

/*
 * MSI interrupts
 */
enum {
	NV_MSI_INT_DISABLED,
	NV_MSI_INT_ENABLED
};
static int msi = NV_MSI_INT_ENABLED;

/*
 * MSIX interrupts
 */
enum {
	NV_MSIX_INT_DISABLED,
	NV_MSIX_INT_ENABLED
};
static int msix = NV_MSIX_INT_ENABLED;

/*
 * DMA 64bit
 */
enum {
	NV_DMA_64BIT_DISABLED,
	NV_DMA_64BIT_ENABLED
};
static int dma_64bit = NV_DMA_64BIT_ENABLED;

/*
 * Debug output control for tx_timeout
 */
static bool debug_tx_timeout = false;

/*
 * Crossover Detection
 * Realtek 8201 phy + some OEM boards do not work properly.
 */
enum {
	NV_CROSSOVER_DETECTION_DISABLED,
	NV_CROSSOVER_DETECTION_ENABLED
};
static int phy_cross = NV_CROSSOVER_DETECTION_DISABLED;

/*
 * Power down phy when interface is down (persists through reboot;
 * older Linux and other OSes may not power it up again)
 */
static int phy_power_down;

static inline struct fe_priv *get_nvpriv(struct net_device *dev)
{
	return netdev_priv(dev);
}

static inline u8 __iomem *get_hwbase(struct net_device *dev)
{
	return ((struct fe_priv *)netdev_priv(dev))->base;
}

static inline void pci_push(u8 __iomem *base)
{
	/* force out pending posted writes */
	readl(base);
}

static inline u32 nv_descr_getlength(struct ring_desc *prd, u32 v)
{
	return le32_to_cpu(prd->flaglen)
		& ((v == DESC_VER_1) ? LEN_MASK_V1 : LEN_MASK_V2);
}

static inline u32 nv_descr_getlength_ex(struct ring_desc_ex *prd, u32 v)
{
	return le32_to_cpu(prd->flaglen) & LEN_MASK_V2;
}

static bool nv_optimized(struct fe_priv *np)
{
	if (np->desc_ver == DESC_VER_1 || np->desc_ver == DESC_VER_2)
		return false;
	return true;
}

static int reg_delay(struct net_device *dev, int offset, u32 mask, u32 target,
		     int delay, int delaymax)
{
	u8 __iomem *base = get_hwbase(dev);

	pci_push(base);
	do {
		udelay(delay);
		delaymax -= delay;
		if (delaymax < 0)
			return 1;
	} while ((readl(base + offset) & mask) != target);
	return 0;
}

#define NV_SETUP_RX_RING 0x01
#define NV_SETUP_TX_RING 0x02

static inline u32 dma_low(dma_addr_t addr)
{
	return addr;
}

static inline u32 dma_high(dma_addr_t addr)
{
	return addr>>31>>1;	/* 0 if 32bit, shift down by 32 if 64bit */
}

static void setup_hw_rings(struct net_device *dev, int rxtx_flags)
{
	struct fe_priv *np = get_nvpriv(dev);
	u8 __iomem *base = get_hwbase(dev);

	if (!nv_optimized(np)) {
		if (rxtx_flags & NV_SETUP_RX_RING)
			writel(dma_low(np->ring_addr), base + NvRegRxRingPhysAddr);
		if (rxtx_flags & NV_SETUP_TX_RING)
			writel(dma_low(np->ring_addr + np->rx_ring_size*sizeof(struct ring_desc)), base + NvRegTxRingPhysAddr);
	} else {
		if (rxtx_flags & NV_SETUP_RX_RING) {
			writel(dma_low(np->ring_addr), base + NvRegRxRingPhysAddr);
			writel(dma_high(np->ring_addr), base + NvRegRxRingPhysAddrHigh);
		}
		if (rxtx_flags & NV_SETUP_TX_RING) {
			writel(dma_low(np->ring_addr + np->rx_ring_size*sizeof(struct ring_desc_ex)), base + NvRegTxRingPhysAddr);
			writel(dma_high(np->ring_addr + np->rx_ring_size*sizeof(struct ring_desc_ex)), base + NvRegTxRingPhysAddrHigh);
		}
	}
}

static void free_rings(struct net_device *dev)
{
	struct fe_priv *np = get_nvpriv(dev);

	if (!nv_optimized(np)) {
		if (np->rx_ring.orig)
			pci_free_consistent(np->pci_dev, sizeof(struct ring_desc) * (np->rx_ring_size + np->tx_ring_size),
					    np->rx_ring.orig, np->ring_addr);
	} else {
		if (np->rx_ring.ex)
			pci_free_consistent(np->pci_dev, sizeof(struct ring_desc_ex) * (np->rx_ring_size + np->tx_ring_size),
					    np->rx_ring.ex, np->ring_addr);
	}
	kfree(np->rx_skb);
	kfree(np->tx_skb);
}

static int using_multi_irqs(struct net_device *dev)
{
	struct fe_priv *np = get_nvpriv(dev);

	if (!(np->msi_flags & NV_MSI_X_ENABLED) ||
	    ((np->msi_flags & NV_MSI_X_ENABLED) &&
	     ((np->msi_flags & NV_MSI_X_VECTORS_MASK) == 0x1)))
		return 0;
	else
		return 1;
}

static void nv_txrx_gate(struct net_device *dev, bool gate)
{
	struct fe_priv *np = get_nvpriv(dev);
	u8 __iomem *base = get_hwbase(dev);
	u32 powerstate;

	if (!np->mac_in_use &&
	    (np->driver_data & DEV_HAS_POWER_CNTRL)) {
		powerstate = readl(base + NvRegPowerState2);
		if (gate)
			powerstate |= NVREG_POWERSTATE2_GATE_CLOCKS;
		else
			powerstate &= ~NVREG_POWERSTATE2_GATE_CLOCKS;
		writel(powerstate, base + NvRegPowerState2);
	}
}

static void nv_enable_irq(struct net_device *dev)
{
	struct fe_priv *np = get_nvpriv(dev);

	if (!using_multi_irqs(dev)) {
		if (np->msi_flags & NV_MSI_X_ENABLED)
			enable_irq(np->msi_x_entry[NV_MSI_X_VECTOR_ALL].vector);
		else
			enable_irq(np->pci_dev->irq);
	} else {
		enable_irq(np->msi_x_entry[NV_MSI_X_VECTOR_RX].vector);
		enable_irq(np->msi_x_entry[NV_MSI_X_VECTOR_TX].vector);
		enable_irq(np->msi_x_entry[NV_MSI_X_VECTOR_OTHER].vector);
	}
}

static void nv_disable_irq(struct net_device *dev)
{
	struct fe_priv *np = get_nvpriv(dev);

	if (!using_multi_irqs(dev)) {
		if (np->msi_flags & NV_MSI_X_ENABLED)
			disable_irq(np->msi_x_entry[NV_MSI_X_VECTOR_ALL].vector);
		else
			disable_irq(np->pci_dev->irq);
	} else {
		disable_irq(np->msi_x_entry[NV_MSI_X_VECTOR_RX].vector);
		disable_irq(np->msi_x_entry[NV_MSI_X_VECTOR_TX].vector);
		disable_irq(np->msi_x_entry[NV_MSI_X_VECTOR_OTHER].vector);
	}
}

/* In MSIX mode, a write to irqmask behaves as XOR */
static void nv_enable_hw_interrupts(struct net_device *dev, u32 mask)
{
	u8 __iomem *base = get_hwbase(dev);

	writel(mask, base + NvRegIrqMask);
}

static void nv_disable_hw_interrupts(struct net_device *dev, u32 mask)
{
	struct fe_priv *np = get_nvpriv(dev);
	u8 __iomem *base = get_hwbase(dev);

	if (np->msi_flags & NV_MSI_X_ENABLED) {
		writel(mask, base + NvRegIrqMask);
	} else {
		if (np->msi_flags & NV_MSI_ENABLED)
			writel(0, base + NvRegMSIIrqMask);
		writel(0, base + NvRegIrqMask);
	}
}

static void nv_napi_enable(struct net_device *dev)
{
	struct fe_priv *np = get_nvpriv(dev);

	napi_enable(&np->napi);
}

static void nv_napi_disable(struct net_device *dev)
{
	struct fe_priv *np = get_nvpriv(dev);

	napi_disable(&np->napi);
}

#define MII_READ	(-1)
/* mii_rw: read/write a register on the PHY.
 *
 * Caller must guarantee serialization
 */
static int mii_rw(struct net_device *dev, int addr, int miireg, int value)
{
	u8 __iomem *base = get_hwbase(dev);
	u32 reg;
	int retval;

	writel(NVREG_MIISTAT_MASK_RW, base + NvRegMIIStatus);

	reg = readl(base + NvRegMIIControl);
	if (reg & NVREG_MIICTL_INUSE) {
		writel(NVREG_MIICTL_INUSE, base + NvRegMIIControl);
		udelay(NV_MIIBUSY_DELAY);
	}

	reg = (addr << NVREG_MIICTL_ADDRSHIFT) | miireg;
	if (value != MII_READ) {
		writel(value, base + NvRegMIIData);
		reg |= NVREG_MIICTL_WRITE;
	}
	writel(reg, base + NvRegMIIControl);

	if (reg_delay(dev, NvRegMIIControl, NVREG_MIICTL_INUSE, 0,
			NV_MIIPHY_DELAY, NV_MIIPHY_DELAYMAX)) {
		retval = -1;
	} else if (value != MII_READ) {
		/* it was a write operation - fewer failures are detectable */
		retval = 0;
	} else if (readl(base + NvRegMIIStatus) & NVREG_MIISTAT_ERROR) {
		retval = -1;
	} else {
		retval = readl(base + NvRegMIIData);
	}

	return retval;
}

static int phy_reset(struct net_device *dev, u32 bmcr_setup)
{
	struct fe_priv *np = netdev_priv(dev);
	u32 miicontrol;
	unsigned int tries = 0;

	miicontrol = BMCR_RESET | bmcr_setup;
	if (mii_rw(dev, np->phyaddr, MII_BMCR, miicontrol))
		return -1;

	/* wait for 500ms */
	msleep(500);

	/* must wait till reset is deasserted */
	while (miicontrol & BMCR_RESET) {
		usleep_range(10000, 20000);
		miicontrol = mii_rw(dev, np->phyaddr, MII_BMCR, MII_READ);
		/* FIXME: 100 tries seem excessive */
		if (tries++ > 100)
			return -1;
	}
	return 0;
}

static int init_realtek_8211b(struct net_device *dev, struct fe_priv *np)
{
	static const struct {
		int reg;
		int init;
	} ri[] = {
		{ PHY_REALTEK_INIT_REG1, PHY_REALTEK_INIT1 },
		{ PHY_REALTEK_INIT_REG2, PHY_REALTEK_INIT2 },
		{ PHY_REALTEK_INIT_REG1, PHY_REALTEK_INIT3 },
		{ PHY_REALTEK_INIT_REG3, PHY_REALTEK_INIT4 },
		{ PHY_REALTEK_INIT_REG4, PHY_REALTEK_INIT5 },
		{ PHY_REALTEK_INIT_REG5, PHY_REALTEK_INIT6 },
		{ PHY_REALTEK_INIT_REG1, PHY_REALTEK_INIT1 },
	};
	int i;

	for (i = 0; i < ARRAY_SIZE(ri); i++) {
		if (mii_rw(dev, np->phyaddr, ri[i].reg, ri[i].init))
			return PHY_ERROR;
	}

	return 0;
}

static int init_realtek_8211c(struct net_device *dev, struct fe_priv *np)
{
	u32 reg;
	u8 __iomem *base = get_hwbase(dev);
	u32 powerstate = readl(base + NvRegPowerState2);

	/* need to perform hw phy reset */
	powerstate |= NVREG_POWERSTATE2_PHY_RESET;
	writel(powerstate, base + NvRegPowerState2);
	msleep(25);

	powerstate &= ~NVREG_POWERSTATE2_PHY_RESET;
	writel(powerstate, base + NvRegPowerState2);
	msleep(25);

	reg = mii_rw(dev, np->phyaddr, PHY_REALTEK_INIT_REG6, MII_READ);
	reg |= PHY_REALTEK_INIT9;
	if (mii_rw(dev, np->phyaddr, PHY_REALTEK_INIT_REG6, reg))
		return PHY_ERROR;
	if (mii_rw(dev, np->phyaddr,
		   PHY_REALTEK_INIT_REG1, PHY_REALTEK_INIT10))
		return PHY_ERROR;
	reg = mii_rw(dev, np->phyaddr, PHY_REALTEK_INIT_REG7, MII_READ);
	if (!(reg & PHY_REALTEK_INIT11)) {
		reg |= PHY_REALTEK_INIT11;
		if (mii_rw(dev, np->phyaddr, PHY_REALTEK_INIT_REG7, reg))
			return PHY_ERROR;
	}
	if (mii_rw(dev, np->phyaddr,
		   PHY_REALTEK_INIT_REG1, PHY_REALTEK_INIT1))
		return PHY_ERROR;

	return 0;
}

static int init_realtek_8201(struct net_device *dev, struct fe_priv *np)
{
	u32 phy_reserved;

	if (np->driver_data & DEV_NEED_PHY_INIT_FIX) {
		phy_reserved = mii_rw(dev, np->phyaddr,
				      PHY_REALTEK_INIT_REG6, MII_READ);
		phy_reserved |= PHY_REALTEK_INIT7;
		if (mii_rw(dev, np->phyaddr,
			   PHY_REALTEK_INIT_REG6, phy_reserved))
			return PHY_ERROR;
	}

	return 0;
}

static int init_realtek_8201_cross(struct net_device *dev, struct fe_priv *np)
{
	u32 phy_reserved;

	if (phy_cross == NV_CROSSOVER_DETECTION_DISABLED) {
		if (mii_rw(dev, np->phyaddr,
			   PHY_REALTEK_INIT_REG1, PHY_REALTEK_INIT3))
			return PHY_ERROR;
		phy_reserved = mii_rw(dev, np->phyaddr,
				      PHY_REALTEK_INIT_REG2, MII_READ);
		phy_reserved &= ~PHY_REALTEK_INIT_MSK1;
		phy_reserved |= PHY_REALTEK_INIT3;
		if (mii_rw(dev, np->phyaddr,
			   PHY_REALTEK_INIT_REG2, phy_reserved))
			return PHY_ERROR;
		if (mii_rw(dev, np->phyaddr,
			   PHY_REALTEK_INIT_REG1, PHY_REALTEK_INIT1))
			return PHY_ERROR;
	}

	return 0;
}

static int init_cicada(struct net_device *dev, struct fe_priv *np,
		       u32 phyinterface)
{
	u32 phy_reserved;

	if (phyinterface & PHY_RGMII) {
		phy_reserved = mii_rw(dev, np->phyaddr, MII_RESV1, MII_READ);
		phy_reserved &= ~(PHY_CICADA_INIT1 | PHY_CICADA_INIT2);
		phy_reserved |= (PHY_CICADA_INIT3 | PHY_CICADA_INIT4);
		if (mii_rw(dev, np->phyaddr, MII_RESV1, phy_reserved))
			return PHY_ERROR;
		phy_reserved = mii_rw(dev, np->phyaddr, MII_NCONFIG, MII_READ);
		phy_reserved |= PHY_CICADA_INIT5;
		if (mii_rw(dev, np->phyaddr, MII_NCONFIG, phy_reserved))
			return PHY_ERROR;
	}
	phy_reserved = mii_rw(dev, np->phyaddr, MII_SREVISION, MII_READ);
	phy_reserved |= PHY_CICADA_INIT6;
	if (mii_rw(dev, np->phyaddr, MII_SREVISION, phy_reserved))
		return PHY_ERROR;

	return 0;
}

static int init_vitesse(struct net_device *dev, struct fe_priv *np)
{
	u32 phy_reserved;

	if (mii_rw(dev, np->phyaddr,
		   PHY_VITESSE_INIT_REG1, PHY_VITESSE_INIT1))
		return PHY_ERROR;
	if (mii_rw(dev, np->phyaddr,
		   PHY_VITESSE_INIT_REG2, PHY_VITESSE_INIT2))
		return PHY_ERROR;
	phy_reserved = mii_rw(dev, np->phyaddr,
			      PHY_VITESSE_INIT_REG4, MII_READ);
	if (mii_rw(dev, np->phyaddr, PHY_VITESSE_INIT_REG4, phy_reserved))
		return PHY_ERROR;
	phy_reserved = mii_rw(dev, np->phyaddr,
			      PHY_VITESSE_INIT_REG3, MII_READ);
	phy_reserved &= ~PHY_VITESSE_INIT_MSK1;
	phy_reserved |= PHY_VITESSE_INIT3;
	if (mii_rw(dev, np->phyaddr, PHY_VITESSE_INIT_REG3, phy_reserved))
		return PHY_ERROR;
	if (mii_rw(dev, np->phyaddr,
		   PHY_VITESSE_INIT_REG2, PHY_VITESSE_INIT4))
		return PHY_ERROR;
	if (mii_rw(dev, np->phyaddr,
		   PHY_VITESSE_INIT_REG2, PHY_VITESSE_INIT5))
		return PHY_ERROR;
	phy_reserved = mii_rw(dev, np->phyaddr,
			      PHY_VITESSE_INIT_REG4, MII_READ);
	phy_reserved &= ~PHY_VITESSE_INIT_MSK1;
	phy_reserved |= PHY_VITESSE_INIT3;
	if (mii_rw(dev, np->phyaddr, PHY_VITESSE_INIT_REG4, phy_reserved))
		return PHY_ERROR;
	phy_reserved = mii_rw(dev, np->phyaddr,
			      PHY_VITESSE_INIT_REG3, MII_READ);
	if (mii_rw(dev, np->phyaddr, PHY_VITESSE_INIT_REG3, phy_reserved))
		return PHY_ERROR;
	if (mii_rw(dev, np->phyaddr,
		   PHY_VITESSE_INIT_REG2, PHY_VITESSE_INIT6))
		return PHY_ERROR;
	if (mii_rw(dev, np->phyaddr,
		   PHY_VITESSE_INIT_REG2, PHY_VITESSE_INIT7))
		return PHY_ERROR;
	phy_reserved = mii_rw(dev, np->phyaddr,
			      PHY_VITESSE_INIT_REG4, MII_READ);
	if (mii_rw(dev, np->phyaddr, PHY_VITESSE_INIT_REG4, phy_reserved))
		return PHY_ERROR;
	phy_reserved = mii_rw(dev, np->phyaddr,
			      PHY_VITESSE_INIT_REG3, MII_READ);
	phy_reserved &= ~PHY_VITESSE_INIT_MSK2;
	phy_reserved |= PHY_VITESSE_INIT8;
	if (mii_rw(dev, np->phyaddr, PHY_VITESSE_INIT_REG3, phy_reserved))
		return PHY_ERROR;
	if (mii_rw(dev, np->phyaddr,
		   PHY_VITESSE_INIT_REG2, PHY_VITESSE_INIT9))
		return PHY_ERROR;
	if (mii_rw(dev, np->phyaddr,
		   PHY_VITESSE_INIT_REG1, PHY_VITESSE_INIT10))
		return PHY_ERROR;

	return 0;
}

static int phy_init(struct net_device *dev)
{
	struct fe_priv *np = get_nvpriv(dev);
	u8 __iomem *base = get_hwbase(dev);
	u32 phyinterface;
	u32 mii_status, mii_control, mii_control_1000, reg;

	/* phy errata for E3016 phy */
	if (np->phy_model == PHY_MODEL_MARVELL_E3016) {
		reg = mii_rw(dev, np->phyaddr, MII_NCONFIG, MII_READ);
		reg &= ~PHY_MARVELL_E3016_INITMASK;
		if (mii_rw(dev, np->phyaddr, MII_NCONFIG, reg)) {
			netdev_info(dev, "%s: phy write to errata reg failed\n",
				    pci_name(np->pci_dev));
			return PHY_ERROR;
		}
	}
	if (np->phy_oui == PHY_OUI_REALTEK) {
		if (np->phy_model == PHY_MODEL_REALTEK_8211 &&
		    np->phy_rev == PHY_REV_REALTEK_8211B) {
			if (init_realtek_8211b(dev, np)) {
				netdev_info(dev, "%s: phy init failed\n",
					    pci_name(np->pci_dev));
				return PHY_ERROR;
			}
		} else if (np->phy_model == PHY_MODEL_REALTEK_8211 &&
			   np->phy_rev == PHY_REV_REALTEK_8211C) {
			if (init_realtek_8211c(dev, np)) {
				netdev_info(dev, "%s: phy init failed\n",
					    pci_name(np->pci_dev));
				return PHY_ERROR;
			}
		} else if (np->phy_model == PHY_MODEL_REALTEK_8201) {
			if (init_realtek_8201(dev, np)) {
				netdev_info(dev, "%s: phy init failed\n",
					    pci_name(np->pci_dev));
				return PHY_ERROR;
			}
		}
	}

	/* set advertise register */
	reg = mii_rw(dev, np->phyaddr, MII_ADVERTISE, MII_READ);
	reg |= (ADVERTISE_10HALF | ADVERTISE_10FULL |
		ADVERTISE_100HALF | ADVERTISE_100FULL |
		ADVERTISE_PAUSE_ASYM | ADVERTISE_PAUSE_CAP);
	if (mii_rw(dev, np->phyaddr, MII_ADVERTISE, reg)) {
		netdev_info(dev, "%s: phy write to advertise failed\n",
			    pci_name(np->pci_dev));
		return PHY_ERROR;
	}

	/* get phy interface type */
	phyinterface = readl(base + NvRegPhyInterface);

	/* see if gigabit phy */
	mii_status = mii_rw(dev, np->phyaddr, MII_BMSR, MII_READ);
	if (mii_status & PHY_GIGABIT) {
		np->gigabit = PHY_GIGABIT;
		mii_control_1000 = mii_rw(dev, np->phyaddr,
					  MII_CTRL1000, MII_READ);
		mii_control_1000 &= ~ADVERTISE_1000HALF;
		if (phyinterface & PHY_RGMII)
			mii_control_1000 |= ADVERTISE_1000FULL;
		else
			mii_control_1000 &= ~ADVERTISE_1000FULL;

		if (mii_rw(dev, np->phyaddr, MII_CTRL1000, mii_control_1000)) {
			netdev_info(dev, "%s: phy init failed\n",
				    pci_name(np->pci_dev));
			return PHY_ERROR;
		}
	} else
		np->gigabit = 0;

	mii_control = mii_rw(dev, np->phyaddr, MII_BMCR, MII_READ);
	mii_control |= BMCR_ANENABLE;

	if (np->phy_oui == PHY_OUI_REALTEK &&
	    np->phy_model == PHY_MODEL_REALTEK_8211 &&
	    np->phy_rev == PHY_REV_REALTEK_8211C) {
		/* start autoneg since we already performed hw reset above */
		mii_control |= BMCR_ANRESTART;
		if (mii_rw(dev, np->phyaddr, MII_BMCR, mii_control)) {
			netdev_info(dev, "%s: phy init failed\n",
				    pci_name(np->pci_dev));
			return PHY_ERROR;
		}
	} else {
		/* reset the phy
		 * (certain phys need bmcr to be setup with reset)
		 */
		if (phy_reset(dev, mii_control)) {
			netdev_info(dev, "%s: phy reset failed\n",
				    pci_name(np->pci_dev));
			return PHY_ERROR;
		}
	}

	/* phy vendor specific configuration */
	if ((np->phy_oui == PHY_OUI_CICADA)) {
		if (init_cicada(dev, np, phyinterface)) {
			netdev_info(dev, "%s: phy init failed\n",
				    pci_name(np->pci_dev));
			return PHY_ERROR;
		}
	} else if (np->phy_oui == PHY_OUI_VITESSE) {
		if (init_vitesse(dev, np)) {
			netdev_info(dev, "%s: phy init failed\n",
				    pci_name(np->pci_dev));
			return PHY_ERROR;
		}
	} else if (np->phy_oui == PHY_OUI_REALTEK) {
		if (np->phy_model == PHY_MODEL_REALTEK_8211 &&
		    np->phy_rev == PHY_REV_REALTEK_8211B) {
			/* reset could have cleared these out, set them back */
			if (init_realtek_8211b(dev, np)) {
				netdev_info(dev, "%s: phy init failed\n",
					    pci_name(np->pci_dev));
				return PHY_ERROR;
			}
		} else if (np->phy_model == PHY_MODEL_REALTEK_8201) {
			if (init_realtek_8201(dev, np) ||
			    init_realtek_8201_cross(dev, np)) {
				netdev_info(dev, "%s: phy init failed\n",
					    pci_name(np->pci_dev));
				return PHY_ERROR;
			}
		}
	}

	/* some phys clear out pause advertisement on reset, set it back */
	mii_rw(dev, np->phyaddr, MII_ADVERTISE, reg);

	/* restart auto negotiation, power down phy */
	mii_control = mii_rw(dev, np->phyaddr, MII_BMCR, MII_READ);
	mii_control |= (BMCR_ANRESTART | BMCR_ANENABLE);
	if (phy_power_down)
		mii_control |= BMCR_PDOWN;
	if (mii_rw(dev, np->phyaddr, MII_BMCR, mii_control))
		return PHY_ERROR;

	return 0;
}

static void nv_start_rx(struct net_device *dev)
{
	struct fe_priv *np = netdev_priv(dev);
	u8 __iomem *base = get_hwbase(dev);
	u32 rx_ctrl = readl(base + NvRegReceiverControl);

	/* Already running? Stop it. */
	if ((readl(base + NvRegReceiverControl) & NVREG_RCVCTL_START) && !np->mac_in_use) {
		rx_ctrl &= ~NVREG_RCVCTL_START;
		writel(rx_ctrl, base + NvRegReceiverControl);
		pci_push(base);
	}
	writel(np->linkspeed, base + NvRegLinkSpeed);
	pci_push(base);
	rx_ctrl |= NVREG_RCVCTL_START;
	if (np->mac_in_use)
		rx_ctrl &= ~NVREG_RCVCTL_RX_PATH_EN;
	writel(rx_ctrl, base + NvRegReceiverControl);
	pci_push(base);
}

static void nv_stop_rx(struct net_device *dev)
{
	struct fe_priv *np = netdev_priv(dev);
	u8 __iomem *base = get_hwbase(dev);
	u32 rx_ctrl = readl(base + NvRegReceiverControl);

	if (!np->mac_in_use)
		rx_ctrl &= ~NVREG_RCVCTL_START;
	else
		rx_ctrl |= NVREG_RCVCTL_RX_PATH_EN;
	writel(rx_ctrl, base + NvRegReceiverControl);
	if (reg_delay(dev, NvRegReceiverStatus, NVREG_RCVSTAT_BUSY, 0,
		      NV_RXSTOP_DELAY1, NV_RXSTOP_DELAY1MAX))
		netdev_info(dev, "%s: ReceiverStatus remained busy\n",
			    __func__);

	udelay(NV_RXSTOP_DELAY2);
	if (!np->mac_in_use)
		writel(0, base + NvRegLinkSpeed);
}

static void nv_start_tx(struct net_device *dev)
{
	struct fe_priv *np = netdev_priv(dev);
	u8 __iomem *base = get_hwbase(dev);
	u32 tx_ctrl = readl(base + NvRegTransmitterControl);

	tx_ctrl |= NVREG_XMITCTL_START;
	if (np->mac_in_use)
		tx_ctrl &= ~NVREG_XMITCTL_TX_PATH_EN;
	writel(tx_ctrl, base + NvRegTransmitterControl);
	pci_push(base);
}

static void nv_stop_tx(struct net_device *dev)
{
	struct fe_priv *np = netdev_priv(dev);
	u8 __iomem *base = get_hwbase(dev);
	u32 tx_ctrl = readl(base + NvRegTransmitterControl);

	if (!np->mac_in_use)
		tx_ctrl &= ~NVREG_XMITCTL_START;
	else
		tx_ctrl |= NVREG_XMITCTL_TX_PATH_EN;
	writel(tx_ctrl, base + NvRegTransmitterControl);
	if (reg_delay(dev, NvRegTransmitterStatus, NVREG_XMITSTAT_BUSY, 0,
		      NV_TXSTOP_DELAY1, NV_TXSTOP_DELAY1MAX))
		netdev_info(dev, "%s: TransmitterStatus remained busy\n",
			    __func__);

	udelay(NV_TXSTOP_DELAY2);
	if (!np->mac_in_use)
		writel(readl(base + NvRegTransmitPoll) & NVREG_TRANSMITPOLL_MAC_ADDR_REV,
		       base + NvRegTransmitPoll);
}

static void nv_start_rxtx(struct net_device *dev)
{
	nv_start_rx(dev);
	nv_start_tx(dev);
}

static void nv_stop_rxtx(struct net_device *dev)
{
	nv_stop_rx(dev);
	nv_stop_tx(dev);
}

static void nv_txrx_reset(struct net_device *dev)
{
	struct fe_priv *np = netdev_priv(dev);
	u8 __iomem *base = get_hwbase(dev);

	writel(NVREG_TXRXCTL_BIT2 | NVREG_TXRXCTL_RESET | np->txrxctl_bits, base + NvRegTxRxControl);
	pci_push(base);
	udelay(NV_TXRX_RESET_DELAY);
	writel(NVREG_TXRXCTL_BIT2 | np->txrxctl_bits, base + NvRegTxRxControl);
	pci_push(base);
}

static void nv_mac_reset(struct net_device *dev)
{
	struct fe_priv *np = netdev_priv(dev);
	u8 __iomem *base = get_hwbase(dev);
	u32 temp1, temp2, temp3;

	writel(NVREG_TXRXCTL_BIT2 | NVREG_TXRXCTL_RESET | np->txrxctl_bits, base + NvRegTxRxControl);
	pci_push(base);

	/* save registers since they will be cleared on reset */
	temp1 = readl(base + NvRegMacAddrA);
	temp2 = readl(base + NvRegMacAddrB);
	temp3 = readl(base + NvRegTransmitPoll);

	writel(NVREG_MAC_RESET_ASSERT, base + NvRegMacReset);
	pci_push(base);
	udelay(NV_MAC_RESET_DELAY);
	writel(0, base + NvRegMacReset);
	pci_push(base);
	udelay(NV_MAC_RESET_DELAY);

	/* restore saved registers */
	writel(temp1, base + NvRegMacAddrA);
	writel(temp2, base + NvRegMacAddrB);
	writel(temp3, base + NvRegTransmitPoll);

	writel(NVREG_TXRXCTL_BIT2 | np->txrxctl_bits, base + NvRegTxRxControl);
	pci_push(base);
}

/* Caller must appropriately lock netdev_priv(dev)->hwstats_lock */
static void nv_update_stats(struct net_device *dev)
{
	struct fe_priv *np = netdev_priv(dev);
	u8 __iomem *base = get_hwbase(dev);

	/* If it happens that this is run in top-half context, then
	 * replace the spin_lock of hwstats_lock with
	 * spin_lock_irqsave() in calling functions. */
	WARN_ONCE(in_irq(), "forcedeth: estats spin_lock(_bh) from top-half");
	assert_spin_locked(&np->hwstats_lock);

	/* query hardware */
	np->estats.tx_bytes += readl(base + NvRegTxCnt);
	np->estats.tx_zero_rexmt += readl(base + NvRegTxZeroReXmt);
	np->estats.tx_one_rexmt += readl(base + NvRegTxOneReXmt);
	np->estats.tx_many_rexmt += readl(base + NvRegTxManyReXmt);
	np->estats.tx_late_collision += readl(base + NvRegTxLateCol);
	np->estats.tx_fifo_errors += readl(base + NvRegTxUnderflow);
	np->estats.tx_carrier_errors += readl(base + NvRegTxLossCarrier);
	np->estats.tx_excess_deferral += readl(base + NvRegTxExcessDef);
	np->estats.tx_retry_error += readl(base + NvRegTxRetryErr);
	np->estats.rx_frame_error += readl(base + NvRegRxFrameErr);
	np->estats.rx_extra_byte += readl(base + NvRegRxExtraByte);
	np->estats.rx_late_collision += readl(base + NvRegRxLateCol);
	np->estats.rx_runt += readl(base + NvRegRxRunt);
	np->estats.rx_frame_too_long += readl(base + NvRegRxFrameTooLong);
	np->estats.rx_over_errors += readl(base + NvRegRxOverflow);
	np->estats.rx_crc_errors += readl(base + NvRegRxFCSErr);
	np->estats.rx_frame_align_error += readl(base + NvRegRxFrameAlignErr);
	np->estats.rx_length_error += readl(base + NvRegRxLenErr);
	np->estats.rx_unicast += readl(base + NvRegRxUnicast);
	np->estats.rx_multicast += readl(base + NvRegRxMulticast);
	np->estats.rx_broadcast += readl(base + NvRegRxBroadcast);
	np->estats.rx_packets =
		np->estats.rx_unicast +
		np->estats.rx_multicast +
		np->estats.rx_broadcast;
	np->estats.rx_errors_total =
		np->estats.rx_crc_errors +
		np->estats.rx_over_errors +
		np->estats.rx_frame_error +
		(np->estats.rx_frame_align_error - np->estats.rx_extra_byte) +
		np->estats.rx_late_collision +
		np->estats.rx_runt +
		np->estats.rx_frame_too_long;
	np->estats.tx_errors_total =
		np->estats.tx_late_collision +
		np->estats.tx_fifo_errors +
		np->estats.tx_carrier_errors +
		np->estats.tx_excess_deferral +
		np->estats.tx_retry_error;

	if (np->driver_data & DEV_HAS_STATISTICS_V2) {
		np->estats.tx_deferral += readl(base + NvRegTxDef);
		np->estats.tx_packets += readl(base + NvRegTxFrame);
		np->estats.rx_bytes += readl(base + NvRegRxCnt);
		np->estats.tx_pause += readl(base + NvRegTxPause);
		np->estats.rx_pause += readl(base + NvRegRxPause);
		np->estats.rx_drop_frame += readl(base + NvRegRxDropFrame);
		np->estats.rx_errors_total += np->estats.rx_drop_frame;
	}

	if (np->driver_data & DEV_HAS_STATISTICS_V3) {
		np->estats.tx_unicast += readl(base + NvRegTxUnicast);
		np->estats.tx_multicast += readl(base + NvRegTxMulticast);
		np->estats.tx_broadcast += readl(base + NvRegTxBroadcast);
	}
}

/*
 * nv_get_stats64: dev->ndo_get_stats64 function
 * Get latest stats value from the nic.
 * Called with read_lock(&dev_base_lock) held for read -
 * only synchronized against unregister_netdevice.
 */
static struct rtnl_link_stats64*
nv_get_stats64(struct net_device *dev, struct rtnl_link_stats64 *storage)
	__acquires(&netdev_priv(dev)->hwstats_lock)
	__releases(&netdev_priv(dev)->hwstats_lock)
{
	struct fe_priv *np = netdev_priv(dev);
	unsigned int syncp_start;

	/*
	 * Note: because HW stats are not always available and for
	 * consistency reasons, the following ifconfig stats are
	 * managed by software: rx_bytes, tx_bytes, rx_packets and
	 * tx_packets. The related hardware stats reported by ethtool
	 * should be equivalent to these ifconfig stats, with 4
	 * additional bytes per packet (Ethernet FCS CRC), except for
	 * tx_packets when TSO kicks in.
	 */

	/* software stats */
	do {
		syncp_start = u64_stats_fetch_begin_bh(&np->swstats_rx_syncp);
		storage->rx_packets       = np->stat_rx_packets;
		storage->rx_bytes         = np->stat_rx_bytes;
		storage->rx_dropped       = np->stat_rx_dropped;
		storage->rx_missed_errors = np->stat_rx_missed_errors;
	} while (u64_stats_fetch_retry_bh(&np->swstats_rx_syncp, syncp_start));

	do {
		syncp_start = u64_stats_fetch_begin_bh(&np->swstats_tx_syncp);
		storage->tx_packets = np->stat_tx_packets;
		storage->tx_bytes   = np->stat_tx_bytes;
		storage->tx_dropped = np->stat_tx_dropped;
	} while (u64_stats_fetch_retry_bh(&np->swstats_tx_syncp, syncp_start));

	/* If the nic supports hw counters then retrieve latest values */
	if (np->driver_data & DEV_HAS_STATISTICS_V123) {
		spin_lock_bh(&np->hwstats_lock);

		nv_update_stats(dev);

		/* generic stats */
		storage->rx_errors = np->estats.rx_errors_total;
		storage->tx_errors = np->estats.tx_errors_total;

		/* meaningful only when NIC supports stats v3 */
		storage->multicast = np->estats.rx_multicast;

<<<<<<< HEAD
		/*
		 * Note: because HW stats are not always available and
		 * for consistency reasons, the following ifconfig
		 * stats are managed by software: rx_bytes, tx_bytes,
		 * rx_packets and tx_packets. The related hardware
		 * stats reported by ethtool should be equivalent to
		 * these ifconfig stats, with 4 additional bytes per
		 * packet (Ethernet FCS CRC).
		 */

		/* copy to net_device stats */
		dev->stats.tx_fifo_errors = np->estats.tx_fifo_errors;
		dev->stats.tx_carrier_errors = np->estats.tx_carrier_errors;
		dev->stats.rx_crc_errors = np->estats.rx_crc_errors;
		dev->stats.rx_over_errors = np->estats.rx_over_errors;
		dev->stats.rx_fifo_errors = np->estats.rx_drop_frame;
		dev->stats.rx_errors = np->estats.rx_errors_total;
		dev->stats.tx_errors = np->estats.tx_errors_total;
=======
		/* detailed rx_errors */
		storage->rx_length_errors = np->estats.rx_length_error;
		storage->rx_over_errors   = np->estats.rx_over_errors;
		storage->rx_crc_errors    = np->estats.rx_crc_errors;
		storage->rx_frame_errors  = np->estats.rx_frame_align_error;
		storage->rx_fifo_errors   = np->estats.rx_drop_frame;

		/* detailed tx_errors */
		storage->tx_carrier_errors = np->estats.tx_carrier_errors;
		storage->tx_fifo_errors    = np->estats.tx_fifo_errors;

		spin_unlock_bh(&np->hwstats_lock);
>>>>>>> 08f4fc9d
	}

	return storage;
}

/*
 * nv_alloc_rx: fill rx ring entries.
 * Return 1 if the allocations for the skbs failed and the
 * rx engine is without Available descriptors
 */
static int nv_alloc_rx(struct net_device *dev)
{
	struct fe_priv *np = netdev_priv(dev);
	struct ring_desc *less_rx;

	less_rx = np->get_rx.orig;
	if (less_rx-- == np->first_rx.orig)
		less_rx = np->last_rx.orig;

	while (np->put_rx.orig != less_rx) {
		struct sk_buff *skb = dev_alloc_skb(np->rx_buf_sz + NV_RX_ALLOC_PAD);
		if (skb) {
			np->put_rx_ctx->skb = skb;
			np->put_rx_ctx->dma = pci_map_single(np->pci_dev,
							     skb->data,
							     skb_tailroom(skb),
							     PCI_DMA_FROMDEVICE);
			np->put_rx_ctx->dma_len = skb_tailroom(skb);
			np->put_rx.orig->buf = cpu_to_le32(np->put_rx_ctx->dma);
			wmb();
			np->put_rx.orig->flaglen = cpu_to_le32(np->rx_buf_sz | NV_RX_AVAIL);
			if (unlikely(np->put_rx.orig++ == np->last_rx.orig))
				np->put_rx.orig = np->first_rx.orig;
			if (unlikely(np->put_rx_ctx++ == np->last_rx_ctx))
				np->put_rx_ctx = np->first_rx_ctx;
		} else {
			u64_stats_update_begin(&np->swstats_rx_syncp);
			np->stat_rx_dropped++;
			u64_stats_update_end(&np->swstats_rx_syncp);
			return 1;
		}
	}
	return 0;
}

static int nv_alloc_rx_optimized(struct net_device *dev)
{
	struct fe_priv *np = netdev_priv(dev);
	struct ring_desc_ex *less_rx;

	less_rx = np->get_rx.ex;
	if (less_rx-- == np->first_rx.ex)
		less_rx = np->last_rx.ex;

	while (np->put_rx.ex != less_rx) {
		struct sk_buff *skb = dev_alloc_skb(np->rx_buf_sz + NV_RX_ALLOC_PAD);
		if (skb) {
			np->put_rx_ctx->skb = skb;
			np->put_rx_ctx->dma = pci_map_single(np->pci_dev,
							     skb->data,
							     skb_tailroom(skb),
							     PCI_DMA_FROMDEVICE);
			np->put_rx_ctx->dma_len = skb_tailroom(skb);
			np->put_rx.ex->bufhigh = cpu_to_le32(dma_high(np->put_rx_ctx->dma));
			np->put_rx.ex->buflow = cpu_to_le32(dma_low(np->put_rx_ctx->dma));
			wmb();
			np->put_rx.ex->flaglen = cpu_to_le32(np->rx_buf_sz | NV_RX2_AVAIL);
			if (unlikely(np->put_rx.ex++ == np->last_rx.ex))
				np->put_rx.ex = np->first_rx.ex;
			if (unlikely(np->put_rx_ctx++ == np->last_rx_ctx))
				np->put_rx_ctx = np->first_rx_ctx;
		} else {
			u64_stats_update_begin(&np->swstats_rx_syncp);
			np->stat_rx_dropped++;
			u64_stats_update_end(&np->swstats_rx_syncp);
			return 1;
		}
	}
	return 0;
}

/* If rx bufs are exhausted called after 50ms to attempt to refresh */
static void nv_do_rx_refill(unsigned long data)
{
	struct net_device *dev = (struct net_device *) data;
	struct fe_priv *np = netdev_priv(dev);

	/* Just reschedule NAPI rx processing */
	napi_schedule(&np->napi);
}

static void nv_init_rx(struct net_device *dev)
{
	struct fe_priv *np = netdev_priv(dev);
	int i;

	np->get_rx = np->put_rx = np->first_rx = np->rx_ring;

	if (!nv_optimized(np))
		np->last_rx.orig = &np->rx_ring.orig[np->rx_ring_size-1];
	else
		np->last_rx.ex = &np->rx_ring.ex[np->rx_ring_size-1];
	np->get_rx_ctx = np->put_rx_ctx = np->first_rx_ctx = np->rx_skb;
	np->last_rx_ctx = &np->rx_skb[np->rx_ring_size-1];

	for (i = 0; i < np->rx_ring_size; i++) {
		if (!nv_optimized(np)) {
			np->rx_ring.orig[i].flaglen = 0;
			np->rx_ring.orig[i].buf = 0;
		} else {
			np->rx_ring.ex[i].flaglen = 0;
			np->rx_ring.ex[i].txvlan = 0;
			np->rx_ring.ex[i].bufhigh = 0;
			np->rx_ring.ex[i].buflow = 0;
		}
		np->rx_skb[i].skb = NULL;
		np->rx_skb[i].dma = 0;
	}
}

static void nv_init_tx(struct net_device *dev)
{
	struct fe_priv *np = netdev_priv(dev);
	int i;

	np->get_tx = np->put_tx = np->first_tx = np->tx_ring;

	if (!nv_optimized(np))
		np->last_tx.orig = &np->tx_ring.orig[np->tx_ring_size-1];
	else
		np->last_tx.ex = &np->tx_ring.ex[np->tx_ring_size-1];
	np->get_tx_ctx = np->put_tx_ctx = np->first_tx_ctx = np->tx_skb;
	np->last_tx_ctx = &np->tx_skb[np->tx_ring_size-1];
	netdev_reset_queue(np->dev);
	np->tx_pkts_in_progress = 0;
	np->tx_change_owner = NULL;
	np->tx_end_flip = NULL;
	np->tx_stop = 0;

	for (i = 0; i < np->tx_ring_size; i++) {
		if (!nv_optimized(np)) {
			np->tx_ring.orig[i].flaglen = 0;
			np->tx_ring.orig[i].buf = 0;
		} else {
			np->tx_ring.ex[i].flaglen = 0;
			np->tx_ring.ex[i].txvlan = 0;
			np->tx_ring.ex[i].bufhigh = 0;
			np->tx_ring.ex[i].buflow = 0;
		}
		np->tx_skb[i].skb = NULL;
		np->tx_skb[i].dma = 0;
		np->tx_skb[i].dma_len = 0;
		np->tx_skb[i].dma_single = 0;
		np->tx_skb[i].first_tx_desc = NULL;
		np->tx_skb[i].next_tx_ctx = NULL;
	}
}

static int nv_init_ring(struct net_device *dev)
{
	struct fe_priv *np = netdev_priv(dev);

	nv_init_tx(dev);
	nv_init_rx(dev);

	if (!nv_optimized(np))
		return nv_alloc_rx(dev);
	else
		return nv_alloc_rx_optimized(dev);
}

static void nv_unmap_txskb(struct fe_priv *np, struct nv_skb_map *tx_skb)
{
	if (tx_skb->dma) {
		if (tx_skb->dma_single)
			pci_unmap_single(np->pci_dev, tx_skb->dma,
					 tx_skb->dma_len,
					 PCI_DMA_TODEVICE);
		else
			pci_unmap_page(np->pci_dev, tx_skb->dma,
				       tx_skb->dma_len,
				       PCI_DMA_TODEVICE);
		tx_skb->dma = 0;
	}
}

static int nv_release_txskb(struct fe_priv *np, struct nv_skb_map *tx_skb)
{
	nv_unmap_txskb(np, tx_skb);
	if (tx_skb->skb) {
		dev_kfree_skb_any(tx_skb->skb);
		tx_skb->skb = NULL;
		return 1;
	}
	return 0;
}

static void nv_drain_tx(struct net_device *dev)
{
	struct fe_priv *np = netdev_priv(dev);
	unsigned int i;

	for (i = 0; i < np->tx_ring_size; i++) {
		if (!nv_optimized(np)) {
			np->tx_ring.orig[i].flaglen = 0;
			np->tx_ring.orig[i].buf = 0;
		} else {
			np->tx_ring.ex[i].flaglen = 0;
			np->tx_ring.ex[i].txvlan = 0;
			np->tx_ring.ex[i].bufhigh = 0;
			np->tx_ring.ex[i].buflow = 0;
		}
		if (nv_release_txskb(np, &np->tx_skb[i])) {
			u64_stats_update_begin(&np->swstats_tx_syncp);
			np->stat_tx_dropped++;
			u64_stats_update_end(&np->swstats_tx_syncp);
		}
		np->tx_skb[i].dma = 0;
		np->tx_skb[i].dma_len = 0;
		np->tx_skb[i].dma_single = 0;
		np->tx_skb[i].first_tx_desc = NULL;
		np->tx_skb[i].next_tx_ctx = NULL;
	}
	np->tx_pkts_in_progress = 0;
	np->tx_change_owner = NULL;
	np->tx_end_flip = NULL;
}

static void nv_drain_rx(struct net_device *dev)
{
	struct fe_priv *np = netdev_priv(dev);
	int i;

	for (i = 0; i < np->rx_ring_size; i++) {
		if (!nv_optimized(np)) {
			np->rx_ring.orig[i].flaglen = 0;
			np->rx_ring.orig[i].buf = 0;
		} else {
			np->rx_ring.ex[i].flaglen = 0;
			np->rx_ring.ex[i].txvlan = 0;
			np->rx_ring.ex[i].bufhigh = 0;
			np->rx_ring.ex[i].buflow = 0;
		}
		wmb();
		if (np->rx_skb[i].skb) {
			pci_unmap_single(np->pci_dev, np->rx_skb[i].dma,
					 (skb_end_pointer(np->rx_skb[i].skb) -
					  np->rx_skb[i].skb->data),
					 PCI_DMA_FROMDEVICE);
			dev_kfree_skb(np->rx_skb[i].skb);
			np->rx_skb[i].skb = NULL;
		}
	}
}

static void nv_drain_rxtx(struct net_device *dev)
{
	nv_drain_tx(dev);
	nv_drain_rx(dev);
}

static inline u32 nv_get_empty_tx_slots(struct fe_priv *np)
{
	return (u32)(np->tx_ring_size - ((np->tx_ring_size + (np->put_tx_ctx - np->get_tx_ctx)) % np->tx_ring_size));
}

static void nv_legacybackoff_reseed(struct net_device *dev)
{
	u8 __iomem *base = get_hwbase(dev);
	u32 reg;
	u32 low;
	int tx_status = 0;

	reg = readl(base + NvRegSlotTime) & ~NVREG_SLOTTIME_MASK;
	get_random_bytes(&low, sizeof(low));
	reg |= low & NVREG_SLOTTIME_MASK;

	/* Need to stop tx before change takes effect.
	 * Caller has already gained np->lock.
	 */
	tx_status = readl(base + NvRegTransmitterControl) & NVREG_XMITCTL_START;
	if (tx_status)
		nv_stop_tx(dev);
	nv_stop_rx(dev);
	writel(reg, base + NvRegSlotTime);
	if (tx_status)
		nv_start_tx(dev);
	nv_start_rx(dev);
}

/* Gear Backoff Seeds */
#define BACKOFF_SEEDSET_ROWS	8
#define BACKOFF_SEEDSET_LFSRS	15

/* Known Good seed sets */
static const u32 main_seedset[BACKOFF_SEEDSET_ROWS][BACKOFF_SEEDSET_LFSRS] = {
	{145, 155, 165, 175, 185, 196, 235, 245, 255, 265, 275, 285, 660, 690, 874},
	{245, 255, 265, 575, 385, 298, 335, 345, 355, 366, 375, 385, 761, 790, 974},
	{145, 155, 165, 175, 185, 196, 235, 245, 255, 265, 275, 285, 660, 690, 874},
	{245, 255, 265, 575, 385, 298, 335, 345, 355, 366, 375, 386, 761, 790, 974},
	{266, 265, 276, 585, 397, 208, 345, 355, 365, 376, 385, 396, 771, 700, 984},
	{266, 265, 276, 586, 397, 208, 346, 355, 365, 376, 285, 396, 771, 700, 984},
	{366, 365, 376, 686, 497, 308, 447, 455, 466, 476, 485, 496, 871, 800,  84},
	{466, 465, 476, 786, 597, 408, 547, 555, 566, 576, 585, 597, 971, 900, 184} };

static const u32 gear_seedset[BACKOFF_SEEDSET_ROWS][BACKOFF_SEEDSET_LFSRS] = {
	{251, 262, 273, 324, 319, 508, 375, 364, 341, 371, 398, 193, 375,  30, 295},
	{351, 375, 373, 469, 551, 639, 477, 464, 441, 472, 498, 293, 476, 130, 395},
	{351, 375, 373, 469, 551, 639, 477, 464, 441, 472, 498, 293, 476, 130, 397},
	{251, 262, 273, 324, 319, 508, 375, 364, 341, 371, 398, 193, 375,  30, 295},
	{251, 262, 273, 324, 319, 508, 375, 364, 341, 371, 398, 193, 375,  30, 295},
	{351, 375, 373, 469, 551, 639, 477, 464, 441, 472, 498, 293, 476, 130, 395},
	{351, 375, 373, 469, 551, 639, 477, 464, 441, 472, 498, 293, 476, 130, 395},
	{351, 375, 373, 469, 551, 639, 477, 464, 441, 472, 498, 293, 476, 130, 395} };

static void nv_gear_backoff_reseed(struct net_device *dev)
{
	u8 __iomem *base = get_hwbase(dev);
	u32 miniseed1, miniseed2, miniseed2_reversed, miniseed3, miniseed3_reversed;
	u32 temp, seedset, combinedSeed;
	int i;

	/* Setup seed for free running LFSR */
	/* We are going to read the time stamp counter 3 times
	   and swizzle bits around to increase randomness */
	get_random_bytes(&miniseed1, sizeof(miniseed1));
	miniseed1 &= 0x0fff;
	if (miniseed1 == 0)
		miniseed1 = 0xabc;

	get_random_bytes(&miniseed2, sizeof(miniseed2));
	miniseed2 &= 0x0fff;
	if (miniseed2 == 0)
		miniseed2 = 0xabc;
	miniseed2_reversed =
		((miniseed2 & 0xF00) >> 8) |
		 (miniseed2 & 0x0F0) |
		 ((miniseed2 & 0x00F) << 8);

	get_random_bytes(&miniseed3, sizeof(miniseed3));
	miniseed3 &= 0x0fff;
	if (miniseed3 == 0)
		miniseed3 = 0xabc;
	miniseed3_reversed =
		((miniseed3 & 0xF00) >> 8) |
		 (miniseed3 & 0x0F0) |
		 ((miniseed3 & 0x00F) << 8);

	combinedSeed = ((miniseed1 ^ miniseed2_reversed) << 12) |
		       (miniseed2 ^ miniseed3_reversed);

	/* Seeds can not be zero */
	if ((combinedSeed & NVREG_BKOFFCTRL_SEED_MASK) == 0)
		combinedSeed |= 0x08;
	if ((combinedSeed & (NVREG_BKOFFCTRL_SEED_MASK << NVREG_BKOFFCTRL_GEAR)) == 0)
		combinedSeed |= 0x8000;

	/* No need to disable tx here */
	temp = NVREG_BKOFFCTRL_DEFAULT | (0 << NVREG_BKOFFCTRL_SELECT);
	temp |= combinedSeed & NVREG_BKOFFCTRL_SEED_MASK;
	temp |= combinedSeed >> NVREG_BKOFFCTRL_GEAR;
	writel(temp, base + NvRegBackOffControl);

	/* Setup seeds for all gear LFSRs. */
	get_random_bytes(&seedset, sizeof(seedset));
	seedset = seedset % BACKOFF_SEEDSET_ROWS;
	for (i = 1; i <= BACKOFF_SEEDSET_LFSRS; i++) {
		temp = NVREG_BKOFFCTRL_DEFAULT | (i << NVREG_BKOFFCTRL_SELECT);
		temp |= main_seedset[seedset][i-1] & 0x3ff;
		temp |= ((gear_seedset[seedset][i-1] & 0x3ff) << NVREG_BKOFFCTRL_GEAR);
		writel(temp, base + NvRegBackOffControl);
	}
}

/*
 * nv_start_xmit: dev->hard_start_xmit function
 * Called with netif_tx_lock held.
 */
static netdev_tx_t nv_start_xmit(struct sk_buff *skb, struct net_device *dev)
{
	struct fe_priv *np = netdev_priv(dev);
	u32 tx_flags = 0;
	u32 tx_flags_extra = (np->desc_ver == DESC_VER_1 ? NV_TX_LASTPACKET : NV_TX2_LASTPACKET);
	unsigned int fragments = skb_shinfo(skb)->nr_frags;
	unsigned int i;
	u32 offset = 0;
	u32 bcnt;
	u32 size = skb_headlen(skb);
	u32 entries = (size >> NV_TX2_TSO_MAX_SHIFT) + ((size & (NV_TX2_TSO_MAX_SIZE-1)) ? 1 : 0);
	u32 empty_slots;
	struct ring_desc *put_tx;
	struct ring_desc *start_tx;
	struct ring_desc *prev_tx;
	struct nv_skb_map *prev_tx_ctx;
	unsigned long flags;

	/* add fragments to entries count */
	for (i = 0; i < fragments; i++) {
		u32 frag_size = skb_frag_size(&skb_shinfo(skb)->frags[i]);

		entries += (frag_size >> NV_TX2_TSO_MAX_SHIFT) +
			   ((frag_size & (NV_TX2_TSO_MAX_SIZE-1)) ? 1 : 0);
	}

	spin_lock_irqsave(&np->lock, flags);
	empty_slots = nv_get_empty_tx_slots(np);
	if (unlikely(empty_slots <= entries)) {
		netif_stop_queue(dev);
		np->tx_stop = 1;
		spin_unlock_irqrestore(&np->lock, flags);
		return NETDEV_TX_BUSY;
	}
	spin_unlock_irqrestore(&np->lock, flags);

	start_tx = put_tx = np->put_tx.orig;

	/* setup the header buffer */
	do {
		prev_tx = put_tx;
		prev_tx_ctx = np->put_tx_ctx;
		bcnt = (size > NV_TX2_TSO_MAX_SIZE) ? NV_TX2_TSO_MAX_SIZE : size;
		np->put_tx_ctx->dma = pci_map_single(np->pci_dev, skb->data + offset, bcnt,
						PCI_DMA_TODEVICE);
		np->put_tx_ctx->dma_len = bcnt;
		np->put_tx_ctx->dma_single = 1;
		put_tx->buf = cpu_to_le32(np->put_tx_ctx->dma);
		put_tx->flaglen = cpu_to_le32((bcnt-1) | tx_flags);

		tx_flags = np->tx_flags;
		offset += bcnt;
		size -= bcnt;
		if (unlikely(put_tx++ == np->last_tx.orig))
			put_tx = np->first_tx.orig;
		if (unlikely(np->put_tx_ctx++ == np->last_tx_ctx))
			np->put_tx_ctx = np->first_tx_ctx;
	} while (size);

	/* setup the fragments */
	for (i = 0; i < fragments; i++) {
		const skb_frag_t *frag = &skb_shinfo(skb)->frags[i];
		u32 frag_size = skb_frag_size(frag);
		offset = 0;

		do {
			prev_tx = put_tx;
			prev_tx_ctx = np->put_tx_ctx;
			bcnt = (frag_size > NV_TX2_TSO_MAX_SIZE) ? NV_TX2_TSO_MAX_SIZE : frag_size;
			np->put_tx_ctx->dma = skb_frag_dma_map(
							&np->pci_dev->dev,
							frag, offset,
							bcnt,
							DMA_TO_DEVICE);
			np->put_tx_ctx->dma_len = bcnt;
			np->put_tx_ctx->dma_single = 0;
			put_tx->buf = cpu_to_le32(np->put_tx_ctx->dma);
			put_tx->flaglen = cpu_to_le32((bcnt-1) | tx_flags);

			offset += bcnt;
			frag_size -= bcnt;
			if (unlikely(put_tx++ == np->last_tx.orig))
				put_tx = np->first_tx.orig;
			if (unlikely(np->put_tx_ctx++ == np->last_tx_ctx))
				np->put_tx_ctx = np->first_tx_ctx;
		} while (frag_size);
	}

	/* set last fragment flag  */
	prev_tx->flaglen |= cpu_to_le32(tx_flags_extra);

	/* save skb in this slot's context area */
	prev_tx_ctx->skb = skb;

	if (skb_is_gso(skb))
		tx_flags_extra = NV_TX2_TSO | (skb_shinfo(skb)->gso_size << NV_TX2_TSO_SHIFT);
	else
		tx_flags_extra = skb->ip_summed == CHECKSUM_PARTIAL ?
			 NV_TX2_CHECKSUM_L3 | NV_TX2_CHECKSUM_L4 : 0;

	spin_lock_irqsave(&np->lock, flags);

	/* set tx flags */
	start_tx->flaglen |= cpu_to_le32(tx_flags | tx_flags_extra);

	netdev_sent_queue(np->dev, skb->len);

	np->put_tx.orig = put_tx;

	spin_unlock_irqrestore(&np->lock, flags);

	writel(NVREG_TXRXCTL_KICK|np->txrxctl_bits, get_hwbase(dev) + NvRegTxRxControl);
	return NETDEV_TX_OK;
}

static netdev_tx_t nv_start_xmit_optimized(struct sk_buff *skb,
					   struct net_device *dev)
{
	struct fe_priv *np = netdev_priv(dev);
	u32 tx_flags = 0;
	u32 tx_flags_extra;
	unsigned int fragments = skb_shinfo(skb)->nr_frags;
	unsigned int i;
	u32 offset = 0;
	u32 bcnt;
	u32 size = skb_headlen(skb);
	u32 entries = (size >> NV_TX2_TSO_MAX_SHIFT) + ((size & (NV_TX2_TSO_MAX_SIZE-1)) ? 1 : 0);
	u32 empty_slots;
	struct ring_desc_ex *put_tx;
	struct ring_desc_ex *start_tx;
	struct ring_desc_ex *prev_tx;
	struct nv_skb_map *prev_tx_ctx;
	struct nv_skb_map *start_tx_ctx;
	unsigned long flags;

	/* add fragments to entries count */
	for (i = 0; i < fragments; i++) {
		u32 frag_size = skb_frag_size(&skb_shinfo(skb)->frags[i]);

		entries += (frag_size >> NV_TX2_TSO_MAX_SHIFT) +
			   ((frag_size & (NV_TX2_TSO_MAX_SIZE-1)) ? 1 : 0);
	}

	spin_lock_irqsave(&np->lock, flags);
	empty_slots = nv_get_empty_tx_slots(np);
	if (unlikely(empty_slots <= entries)) {
		netif_stop_queue(dev);
		np->tx_stop = 1;
		spin_unlock_irqrestore(&np->lock, flags);
		return NETDEV_TX_BUSY;
	}
	spin_unlock_irqrestore(&np->lock, flags);

	start_tx = put_tx = np->put_tx.ex;
	start_tx_ctx = np->put_tx_ctx;

	/* setup the header buffer */
	do {
		prev_tx = put_tx;
		prev_tx_ctx = np->put_tx_ctx;
		bcnt = (size > NV_TX2_TSO_MAX_SIZE) ? NV_TX2_TSO_MAX_SIZE : size;
		np->put_tx_ctx->dma = pci_map_single(np->pci_dev, skb->data + offset, bcnt,
						PCI_DMA_TODEVICE);
		np->put_tx_ctx->dma_len = bcnt;
		np->put_tx_ctx->dma_single = 1;
		put_tx->bufhigh = cpu_to_le32(dma_high(np->put_tx_ctx->dma));
		put_tx->buflow = cpu_to_le32(dma_low(np->put_tx_ctx->dma));
		put_tx->flaglen = cpu_to_le32((bcnt-1) | tx_flags);

		tx_flags = NV_TX2_VALID;
		offset += bcnt;
		size -= bcnt;
		if (unlikely(put_tx++ == np->last_tx.ex))
			put_tx = np->first_tx.ex;
		if (unlikely(np->put_tx_ctx++ == np->last_tx_ctx))
			np->put_tx_ctx = np->first_tx_ctx;
	} while (size);

	/* setup the fragments */
	for (i = 0; i < fragments; i++) {
		skb_frag_t *frag = &skb_shinfo(skb)->frags[i];
		u32 frag_size = skb_frag_size(frag);
		offset = 0;

		do {
			prev_tx = put_tx;
			prev_tx_ctx = np->put_tx_ctx;
			bcnt = (frag_size > NV_TX2_TSO_MAX_SIZE) ? NV_TX2_TSO_MAX_SIZE : frag_size;
			np->put_tx_ctx->dma = skb_frag_dma_map(
							&np->pci_dev->dev,
							frag, offset,
							bcnt,
							DMA_TO_DEVICE);
			np->put_tx_ctx->dma_len = bcnt;
			np->put_tx_ctx->dma_single = 0;
			put_tx->bufhigh = cpu_to_le32(dma_high(np->put_tx_ctx->dma));
			put_tx->buflow = cpu_to_le32(dma_low(np->put_tx_ctx->dma));
			put_tx->flaglen = cpu_to_le32((bcnt-1) | tx_flags);

			offset += bcnt;
			frag_size -= bcnt;
			if (unlikely(put_tx++ == np->last_tx.ex))
				put_tx = np->first_tx.ex;
			if (unlikely(np->put_tx_ctx++ == np->last_tx_ctx))
				np->put_tx_ctx = np->first_tx_ctx;
		} while (frag_size);
	}

	/* set last fragment flag  */
	prev_tx->flaglen |= cpu_to_le32(NV_TX2_LASTPACKET);

	/* save skb in this slot's context area */
	prev_tx_ctx->skb = skb;

	if (skb_is_gso(skb))
		tx_flags_extra = NV_TX2_TSO | (skb_shinfo(skb)->gso_size << NV_TX2_TSO_SHIFT);
	else
		tx_flags_extra = skb->ip_summed == CHECKSUM_PARTIAL ?
			 NV_TX2_CHECKSUM_L3 | NV_TX2_CHECKSUM_L4 : 0;

	/* vlan tag */
	if (vlan_tx_tag_present(skb))
		start_tx->txvlan = cpu_to_le32(NV_TX3_VLAN_TAG_PRESENT |
					vlan_tx_tag_get(skb));
	else
		start_tx->txvlan = 0;

	spin_lock_irqsave(&np->lock, flags);

	if (np->tx_limit) {
		/* Limit the number of outstanding tx. Setup all fragments, but
		 * do not set the VALID bit on the first descriptor. Save a pointer
		 * to that descriptor and also for next skb_map element.
		 */

		if (np->tx_pkts_in_progress == NV_TX_LIMIT_COUNT) {
			if (!np->tx_change_owner)
				np->tx_change_owner = start_tx_ctx;

			/* remove VALID bit */
			tx_flags &= ~NV_TX2_VALID;
			start_tx_ctx->first_tx_desc = start_tx;
			start_tx_ctx->next_tx_ctx = np->put_tx_ctx;
			np->tx_end_flip = np->put_tx_ctx;
		} else {
			np->tx_pkts_in_progress++;
		}
	}

	/* set tx flags */
	start_tx->flaglen |= cpu_to_le32(tx_flags | tx_flags_extra);

	netdev_sent_queue(np->dev, skb->len);

	np->put_tx.ex = put_tx;

	spin_unlock_irqrestore(&np->lock, flags);

	writel(NVREG_TXRXCTL_KICK|np->txrxctl_bits, get_hwbase(dev) + NvRegTxRxControl);
	return NETDEV_TX_OK;
}

static inline void nv_tx_flip_ownership(struct net_device *dev)
{
	struct fe_priv *np = netdev_priv(dev);

	np->tx_pkts_in_progress--;
	if (np->tx_change_owner) {
		np->tx_change_owner->first_tx_desc->flaglen |=
			cpu_to_le32(NV_TX2_VALID);
		np->tx_pkts_in_progress++;

		np->tx_change_owner = np->tx_change_owner->next_tx_ctx;
		if (np->tx_change_owner == np->tx_end_flip)
			np->tx_change_owner = NULL;

		writel(NVREG_TXRXCTL_KICK|np->txrxctl_bits, get_hwbase(dev) + NvRegTxRxControl);
	}
}

/*
 * nv_tx_done: check for completed packets, release the skbs.
 *
 * Caller must own np->lock.
 */
static int nv_tx_done(struct net_device *dev, int limit)
{
	struct fe_priv *np = netdev_priv(dev);
	u32 flags;
	int tx_work = 0;
	struct ring_desc *orig_get_tx = np->get_tx.orig;
	unsigned int bytes_compl = 0;

	while ((np->get_tx.orig != np->put_tx.orig) &&
	       !((flags = le32_to_cpu(np->get_tx.orig->flaglen)) & NV_TX_VALID) &&
	       (tx_work < limit)) {

		nv_unmap_txskb(np, np->get_tx_ctx);

		if (np->desc_ver == DESC_VER_1) {
			if (flags & NV_TX_LASTPACKET) {
				if (flags & NV_TX_ERROR) {
<<<<<<< HEAD
					if ((flags & NV_TX_RETRYERROR) && !(flags & NV_TX_RETRYCOUNT_MASK))
=======
					if ((flags & NV_TX_RETRYERROR)
					    && !(flags & NV_TX_RETRYCOUNT_MASK))
>>>>>>> 08f4fc9d
						nv_legacybackoff_reseed(dev);
				} else {
					u64_stats_update_begin(&np->swstats_tx_syncp);
					np->stat_tx_packets++;
					np->stat_tx_bytes += np->get_tx_ctx->skb->len;
					u64_stats_update_end(&np->swstats_tx_syncp);
				}
				bytes_compl += np->get_tx_ctx->skb->len;
				dev_kfree_skb_any(np->get_tx_ctx->skb);
				np->get_tx_ctx->skb = NULL;
				tx_work++;
			}
		} else {
			if (flags & NV_TX2_LASTPACKET) {
				if (flags & NV_TX2_ERROR) {
<<<<<<< HEAD
					if ((flags & NV_TX2_RETRYERROR) && !(flags & NV_TX2_RETRYCOUNT_MASK))
=======
					if ((flags & NV_TX2_RETRYERROR)
					    && !(flags & NV_TX2_RETRYCOUNT_MASK))
>>>>>>> 08f4fc9d
						nv_legacybackoff_reseed(dev);
				} else {
					u64_stats_update_begin(&np->swstats_tx_syncp);
					np->stat_tx_packets++;
					np->stat_tx_bytes += np->get_tx_ctx->skb->len;
					u64_stats_update_end(&np->swstats_tx_syncp);
				}
				bytes_compl += np->get_tx_ctx->skb->len;
				dev_kfree_skb_any(np->get_tx_ctx->skb);
				np->get_tx_ctx->skb = NULL;
				tx_work++;
			}
		}
		if (unlikely(np->get_tx.orig++ == np->last_tx.orig))
			np->get_tx.orig = np->first_tx.orig;
		if (unlikely(np->get_tx_ctx++ == np->last_tx_ctx))
			np->get_tx_ctx = np->first_tx_ctx;
	}

	netdev_completed_queue(np->dev, tx_work, bytes_compl);

	if (unlikely((np->tx_stop == 1) && (np->get_tx.orig != orig_get_tx))) {
		np->tx_stop = 0;
		netif_wake_queue(dev);
	}
	return tx_work;
}

static int nv_tx_done_optimized(struct net_device *dev, int limit)
{
	struct fe_priv *np = netdev_priv(dev);
	u32 flags;
	int tx_work = 0;
	struct ring_desc_ex *orig_get_tx = np->get_tx.ex;
	unsigned long bytes_cleaned = 0;

	while ((np->get_tx.ex != np->put_tx.ex) &&
	       !((flags = le32_to_cpu(np->get_tx.ex->flaglen)) & NV_TX2_VALID) &&
	       (tx_work < limit)) {

		nv_unmap_txskb(np, np->get_tx_ctx);

		if (flags & NV_TX2_LASTPACKET) {
			if (flags & NV_TX2_ERROR) {
<<<<<<< HEAD
				if ((flags & NV_TX2_RETRYERROR) && !(flags & NV_TX2_RETRYCOUNT_MASK)) {
=======
				if ((flags & NV_TX2_RETRYERROR)
				    && !(flags & NV_TX2_RETRYCOUNT_MASK)) {
>>>>>>> 08f4fc9d
					if (np->driver_data & DEV_HAS_GEAR_MODE)
						nv_gear_backoff_reseed(dev);
					else
						nv_legacybackoff_reseed(dev);
				}
			} else {
<<<<<<< HEAD
				dev->stats.tx_packets++;
				dev->stats.tx_bytes += np->get_tx_ctx->skb->len;
=======
				u64_stats_update_begin(&np->swstats_tx_syncp);
				np->stat_tx_packets++;
				np->stat_tx_bytes += np->get_tx_ctx->skb->len;
				u64_stats_update_end(&np->swstats_tx_syncp);
>>>>>>> 08f4fc9d
			}

			bytes_cleaned += np->get_tx_ctx->skb->len;
			dev_kfree_skb_any(np->get_tx_ctx->skb);
			np->get_tx_ctx->skb = NULL;
			tx_work++;

			if (np->tx_limit)
				nv_tx_flip_ownership(dev);
		}

		if (unlikely(np->get_tx.ex++ == np->last_tx.ex))
			np->get_tx.ex = np->first_tx.ex;
		if (unlikely(np->get_tx_ctx++ == np->last_tx_ctx))
			np->get_tx_ctx = np->first_tx_ctx;
	}

	netdev_completed_queue(np->dev, tx_work, bytes_cleaned);

	if (unlikely((np->tx_stop == 1) && (np->get_tx.ex != orig_get_tx))) {
		np->tx_stop = 0;
		netif_wake_queue(dev);
	}
	return tx_work;
}

/*
 * nv_tx_timeout: dev->tx_timeout function
 * Called with netif_tx_lock held.
 */
static void nv_tx_timeout(struct net_device *dev)
{
	struct fe_priv *np = netdev_priv(dev);
	u8 __iomem *base = get_hwbase(dev);
	u32 status;
	union ring_type put_tx;
	int saved_tx_limit;

	if (np->msi_flags & NV_MSI_X_ENABLED)
		status = readl(base + NvRegMSIXIrqStatus) & NVREG_IRQSTAT_MASK;
	else
		status = readl(base + NvRegIrqStatus) & NVREG_IRQSTAT_MASK;

	netdev_warn(dev, "Got tx_timeout. irq status: %08x\n", status);

	if (unlikely(debug_tx_timeout)) {
		int i;

		netdev_info(dev, "Ring at %lx\n", (unsigned long)np->ring_addr);
		netdev_info(dev, "Dumping tx registers\n");
		for (i = 0; i <= np->register_size; i += 32) {
			netdev_info(dev,
				    "%3x: %08x %08x %08x %08x "
				    "%08x %08x %08x %08x\n",
				    i,
				    readl(base + i + 0), readl(base + i + 4),
				    readl(base + i + 8), readl(base + i + 12),
				    readl(base + i + 16), readl(base + i + 20),
				    readl(base + i + 24), readl(base + i + 28));
		}
		netdev_info(dev, "Dumping tx ring\n");
		for (i = 0; i < np->tx_ring_size; i += 4) {
			if (!nv_optimized(np)) {
				netdev_info(dev,
					    "%03x: %08x %08x // %08x %08x "
					    "// %08x %08x // %08x %08x\n",
					    i,
					    le32_to_cpu(np->tx_ring.orig[i].buf),
					    le32_to_cpu(np->tx_ring.orig[i].flaglen),
					    le32_to_cpu(np->tx_ring.orig[i+1].buf),
					    le32_to_cpu(np->tx_ring.orig[i+1].flaglen),
					    le32_to_cpu(np->tx_ring.orig[i+2].buf),
					    le32_to_cpu(np->tx_ring.orig[i+2].flaglen),
					    le32_to_cpu(np->tx_ring.orig[i+3].buf),
					    le32_to_cpu(np->tx_ring.orig[i+3].flaglen));
			} else {
				netdev_info(dev,
					    "%03x: %08x %08x %08x "
					    "// %08x %08x %08x "
					    "// %08x %08x %08x "
					    "// %08x %08x %08x\n",
					    i,
					    le32_to_cpu(np->tx_ring.ex[i].bufhigh),
					    le32_to_cpu(np->tx_ring.ex[i].buflow),
					    le32_to_cpu(np->tx_ring.ex[i].flaglen),
					    le32_to_cpu(np->tx_ring.ex[i+1].bufhigh),
					    le32_to_cpu(np->tx_ring.ex[i+1].buflow),
					    le32_to_cpu(np->tx_ring.ex[i+1].flaglen),
					    le32_to_cpu(np->tx_ring.ex[i+2].bufhigh),
					    le32_to_cpu(np->tx_ring.ex[i+2].buflow),
					    le32_to_cpu(np->tx_ring.ex[i+2].flaglen),
					    le32_to_cpu(np->tx_ring.ex[i+3].bufhigh),
					    le32_to_cpu(np->tx_ring.ex[i+3].buflow),
					    le32_to_cpu(np->tx_ring.ex[i+3].flaglen));
			}
		}
	}

	spin_lock_irq(&np->lock);

	/* 1) stop tx engine */
	nv_stop_tx(dev);

	/* 2) complete any outstanding tx and do not give HW any limited tx pkts */
	saved_tx_limit = np->tx_limit;
	np->tx_limit = 0; /* prevent giving HW any limited pkts */
	np->tx_stop = 0;  /* prevent waking tx queue */
	if (!nv_optimized(np))
		nv_tx_done(dev, np->tx_ring_size);
	else
		nv_tx_done_optimized(dev, np->tx_ring_size);

	/* save current HW position */
	if (np->tx_change_owner)
		put_tx.ex = np->tx_change_owner->first_tx_desc;
	else
		put_tx = np->put_tx;

	/* 3) clear all tx state */
	nv_drain_tx(dev);
	nv_init_tx(dev);

	/* 4) restore state to current HW position */
	np->get_tx = np->put_tx = put_tx;
	np->tx_limit = saved_tx_limit;

	/* 5) restart tx engine */
	nv_start_tx(dev);
	netif_wake_queue(dev);
	spin_unlock_irq(&np->lock);
}

/*
 * Called when the nic notices a mismatch between the actual data len on the
 * wire and the len indicated in the 802 header
 */
static int nv_getlen(struct net_device *dev, void *packet, int datalen)
{
	int hdrlen;	/* length of the 802 header */
	int protolen;	/* length as stored in the proto field */

	/* 1) calculate len according to header */
	if (((struct vlan_ethhdr *)packet)->h_vlan_proto == htons(ETH_P_8021Q)) {
		protolen = ntohs(((struct vlan_ethhdr *)packet)->h_vlan_encapsulated_proto);
		hdrlen = VLAN_HLEN;
	} else {
		protolen = ntohs(((struct ethhdr *)packet)->h_proto);
		hdrlen = ETH_HLEN;
	}
	if (protolen > ETH_DATA_LEN)
		return datalen; /* Value in proto field not a len, no checks possible */

	protolen += hdrlen;
	/* consistency checks: */
	if (datalen > ETH_ZLEN) {
		if (datalen >= protolen) {
			/* more data on wire than in 802 header, trim of
			 * additional data.
			 */
			return protolen;
		} else {
			/* less data on wire than mentioned in header.
			 * Discard the packet.
			 */
			return -1;
		}
	} else {
		/* short packet. Accept only if 802 values are also short */
		if (protolen > ETH_ZLEN) {
			return -1;
		}
		return datalen;
	}
}

static int nv_rx_process(struct net_device *dev, int limit)
{
	struct fe_priv *np = netdev_priv(dev);
	u32 flags;
	int rx_work = 0;
	struct sk_buff *skb;
	int len;

	while ((np->get_rx.orig != np->put_rx.orig) &&
	      !((flags = le32_to_cpu(np->get_rx.orig->flaglen)) & NV_RX_AVAIL) &&
		(rx_work < limit)) {

		/*
		 * the packet is for us - immediately tear down the pci mapping.
		 * TODO: check if a prefetch of the first cacheline improves
		 * the performance.
		 */
		pci_unmap_single(np->pci_dev, np->get_rx_ctx->dma,
				np->get_rx_ctx->dma_len,
				PCI_DMA_FROMDEVICE);
		skb = np->get_rx_ctx->skb;
		np->get_rx_ctx->skb = NULL;

		/* look at what we actually got: */
		if (np->desc_ver == DESC_VER_1) {
			if (likely(flags & NV_RX_DESCRIPTORVALID)) {
				len = flags & LEN_MASK_V1;
				if (unlikely(flags & NV_RX_ERROR)) {
					if ((flags & NV_RX_ERROR_MASK) == NV_RX_ERROR4) {
						len = nv_getlen(dev, skb->data, len);
						if (len < 0) {
							dev_kfree_skb(skb);
							goto next_pkt;
						}
					}
					/* framing errors are soft errors */
					else if ((flags & NV_RX_ERROR_MASK) == NV_RX_FRAMINGERR) {
						if (flags & NV_RX_SUBSTRACT1)
							len--;
					}
					/* the rest are hard errors */
					else {
<<<<<<< HEAD
						if (flags & NV_RX_MISSEDFRAME)
							dev->stats.rx_missed_errors++;
=======
						if (flags & NV_RX_MISSEDFRAME) {
							u64_stats_update_begin(&np->swstats_rx_syncp);
							np->stat_rx_missed_errors++;
							u64_stats_update_end(&np->swstats_rx_syncp);
						}
>>>>>>> 08f4fc9d
						dev_kfree_skb(skb);
						goto next_pkt;
					}
				}
			} else {
				dev_kfree_skb(skb);
				goto next_pkt;
			}
		} else {
			if (likely(flags & NV_RX2_DESCRIPTORVALID)) {
				len = flags & LEN_MASK_V2;
				if (unlikely(flags & NV_RX2_ERROR)) {
					if ((flags & NV_RX2_ERROR_MASK) == NV_RX2_ERROR4) {
						len = nv_getlen(dev, skb->data, len);
						if (len < 0) {
							dev_kfree_skb(skb);
							goto next_pkt;
						}
					}
					/* framing errors are soft errors */
					else if ((flags & NV_RX2_ERROR_MASK) == NV_RX2_FRAMINGERR) {
						if (flags & NV_RX2_SUBSTRACT1)
							len--;
					}
					/* the rest are hard errors */
					else {
						dev_kfree_skb(skb);
						goto next_pkt;
					}
				}
				if (((flags & NV_RX2_CHECKSUMMASK) == NV_RX2_CHECKSUM_IP_TCP) || /*ip and tcp */
				    ((flags & NV_RX2_CHECKSUMMASK) == NV_RX2_CHECKSUM_IP_UDP))   /*ip and udp */
					skb->ip_summed = CHECKSUM_UNNECESSARY;
			} else {
				dev_kfree_skb(skb);
				goto next_pkt;
			}
		}
		/* got a valid packet - forward it to the network core */
		skb_put(skb, len);
		skb->protocol = eth_type_trans(skb, dev);
		napi_gro_receive(&np->napi, skb);
		u64_stats_update_begin(&np->swstats_rx_syncp);
		np->stat_rx_packets++;
		np->stat_rx_bytes += len;
		u64_stats_update_end(&np->swstats_rx_syncp);
next_pkt:
		if (unlikely(np->get_rx.orig++ == np->last_rx.orig))
			np->get_rx.orig = np->first_rx.orig;
		if (unlikely(np->get_rx_ctx++ == np->last_rx_ctx))
			np->get_rx_ctx = np->first_rx_ctx;

		rx_work++;
	}

	return rx_work;
}

static int nv_rx_process_optimized(struct net_device *dev, int limit)
{
	struct fe_priv *np = netdev_priv(dev);
	u32 flags;
	u32 vlanflags = 0;
	int rx_work = 0;
	struct sk_buff *skb;
	int len;

	while ((np->get_rx.ex != np->put_rx.ex) &&
	      !((flags = le32_to_cpu(np->get_rx.ex->flaglen)) & NV_RX2_AVAIL) &&
	      (rx_work < limit)) {

		/*
		 * the packet is for us - immediately tear down the pci mapping.
		 * TODO: check if a prefetch of the first cacheline improves
		 * the performance.
		 */
		pci_unmap_single(np->pci_dev, np->get_rx_ctx->dma,
				np->get_rx_ctx->dma_len,
				PCI_DMA_FROMDEVICE);
		skb = np->get_rx_ctx->skb;
		np->get_rx_ctx->skb = NULL;

		/* look at what we actually got: */
		if (likely(flags & NV_RX2_DESCRIPTORVALID)) {
			len = flags & LEN_MASK_V2;
			if (unlikely(flags & NV_RX2_ERROR)) {
				if ((flags & NV_RX2_ERROR_MASK) == NV_RX2_ERROR4) {
					len = nv_getlen(dev, skb->data, len);
					if (len < 0) {
						dev_kfree_skb(skb);
						goto next_pkt;
					}
				}
				/* framing errors are soft errors */
				else if ((flags & NV_RX2_ERROR_MASK) == NV_RX2_FRAMINGERR) {
					if (flags & NV_RX2_SUBSTRACT1)
						len--;
				}
				/* the rest are hard errors */
				else {
					dev_kfree_skb(skb);
					goto next_pkt;
				}
			}

			if (((flags & NV_RX2_CHECKSUMMASK) == NV_RX2_CHECKSUM_IP_TCP) || /*ip and tcp */
			    ((flags & NV_RX2_CHECKSUMMASK) == NV_RX2_CHECKSUM_IP_UDP))   /*ip and udp */
				skb->ip_summed = CHECKSUM_UNNECESSARY;

			/* got a valid packet - forward it to the network core */
			skb_put(skb, len);
			skb->protocol = eth_type_trans(skb, dev);
			prefetch(skb->data);

			vlanflags = le32_to_cpu(np->get_rx.ex->buflow);

			/*
			 * There's need to check for NETIF_F_HW_VLAN_RX here.
			 * Even if vlan rx accel is disabled,
			 * NV_RX3_VLAN_TAG_PRESENT is pseudo randomly set.
			 */
			if (dev->features & NETIF_F_HW_VLAN_RX &&
			    vlanflags & NV_RX3_VLAN_TAG_PRESENT) {
				u16 vid = vlanflags & NV_RX3_VLAN_TAG_MASK;

				__vlan_hwaccel_put_tag(skb, vid);
			}
			napi_gro_receive(&np->napi, skb);
<<<<<<< HEAD
			dev->stats.rx_packets++;
			dev->stats.rx_bytes += len;
=======
			u64_stats_update_begin(&np->swstats_rx_syncp);
			np->stat_rx_packets++;
			np->stat_rx_bytes += len;
			u64_stats_update_end(&np->swstats_rx_syncp);
>>>>>>> 08f4fc9d
		} else {
			dev_kfree_skb(skb);
		}
next_pkt:
		if (unlikely(np->get_rx.ex++ == np->last_rx.ex))
			np->get_rx.ex = np->first_rx.ex;
		if (unlikely(np->get_rx_ctx++ == np->last_rx_ctx))
			np->get_rx_ctx = np->first_rx_ctx;

		rx_work++;
	}

	return rx_work;
}

static void set_bufsize(struct net_device *dev)
{
	struct fe_priv *np = netdev_priv(dev);

	if (dev->mtu <= ETH_DATA_LEN)
		np->rx_buf_sz = ETH_DATA_LEN + NV_RX_HEADERS;
	else
		np->rx_buf_sz = dev->mtu + NV_RX_HEADERS;
}

/*
 * nv_change_mtu: dev->change_mtu function
 * Called with dev_base_lock held for read.
 */
static int nv_change_mtu(struct net_device *dev, int new_mtu)
{
	struct fe_priv *np = netdev_priv(dev);
	int old_mtu;

	if (new_mtu < 64 || new_mtu > np->pkt_limit)
		return -EINVAL;

	old_mtu = dev->mtu;
	dev->mtu = new_mtu;

	/* return early if the buffer sizes will not change */
	if (old_mtu <= ETH_DATA_LEN && new_mtu <= ETH_DATA_LEN)
		return 0;
	if (old_mtu == new_mtu)
		return 0;

	/* synchronized against open : rtnl_lock() held by caller */
	if (netif_running(dev)) {
		u8 __iomem *base = get_hwbase(dev);
		/*
		 * It seems that the nic preloads valid ring entries into an
		 * internal buffer. The procedure for flushing everything is
		 * guessed, there is probably a simpler approach.
		 * Changing the MTU is a rare event, it shouldn't matter.
		 */
		nv_disable_irq(dev);
		nv_napi_disable(dev);
		netif_tx_lock_bh(dev);
		netif_addr_lock(dev);
		spin_lock(&np->lock);
		/* stop engines */
		nv_stop_rxtx(dev);
		nv_txrx_reset(dev);
		/* drain rx queue */
		nv_drain_rxtx(dev);
		/* reinit driver view of the rx queue */
		set_bufsize(dev);
		if (nv_init_ring(dev)) {
			if (!np->in_shutdown)
				mod_timer(&np->oom_kick, jiffies + OOM_REFILL);
		}
		/* reinit nic view of the rx queue */
		writel(np->rx_buf_sz, base + NvRegOffloadConfig);
		setup_hw_rings(dev, NV_SETUP_RX_RING | NV_SETUP_TX_RING);
		writel(((np->rx_ring_size-1) << NVREG_RINGSZ_RXSHIFT) + ((np->tx_ring_size-1) << NVREG_RINGSZ_TXSHIFT),
			base + NvRegRingSizes);
		pci_push(base);
		writel(NVREG_TXRXCTL_KICK|np->txrxctl_bits, get_hwbase(dev) + NvRegTxRxControl);
		pci_push(base);

		/* restart rx engine */
		nv_start_rxtx(dev);
		spin_unlock(&np->lock);
		netif_addr_unlock(dev);
		netif_tx_unlock_bh(dev);
		nv_napi_enable(dev);
		nv_enable_irq(dev);
	}
	return 0;
}

static void nv_copy_mac_to_hw(struct net_device *dev)
{
	u8 __iomem *base = get_hwbase(dev);
	u32 mac[2];

	mac[0] = (dev->dev_addr[0] << 0) + (dev->dev_addr[1] << 8) +
			(dev->dev_addr[2] << 16) + (dev->dev_addr[3] << 24);
	mac[1] = (dev->dev_addr[4] << 0) + (dev->dev_addr[5] << 8);

	writel(mac[0], base + NvRegMacAddrA);
	writel(mac[1], base + NvRegMacAddrB);
}

/*
 * nv_set_mac_address: dev->set_mac_address function
 * Called with rtnl_lock() held.
 */
static int nv_set_mac_address(struct net_device *dev, void *addr)
{
	struct fe_priv *np = netdev_priv(dev);
	struct sockaddr *macaddr = (struct sockaddr *)addr;

	if (!is_valid_ether_addr(macaddr->sa_data))
		return -EADDRNOTAVAIL;

	/* synchronized against open : rtnl_lock() held by caller */
	memcpy(dev->dev_addr, macaddr->sa_data, ETH_ALEN);

	if (netif_running(dev)) {
		netif_tx_lock_bh(dev);
		netif_addr_lock(dev);
		spin_lock_irq(&np->lock);

		/* stop rx engine */
		nv_stop_rx(dev);

		/* set mac address */
		nv_copy_mac_to_hw(dev);

		/* restart rx engine */
		nv_start_rx(dev);
		spin_unlock_irq(&np->lock);
		netif_addr_unlock(dev);
		netif_tx_unlock_bh(dev);
	} else {
		nv_copy_mac_to_hw(dev);
	}
	return 0;
}

/*
 * nv_set_multicast: dev->set_multicast function
 * Called with netif_tx_lock held.
 */
static void nv_set_multicast(struct net_device *dev)
{
	struct fe_priv *np = netdev_priv(dev);
	u8 __iomem *base = get_hwbase(dev);
	u32 addr[2];
	u32 mask[2];
	u32 pff = readl(base + NvRegPacketFilterFlags) & NVREG_PFF_PAUSE_RX;

	memset(addr, 0, sizeof(addr));
	memset(mask, 0, sizeof(mask));

	if (dev->flags & IFF_PROMISC) {
		pff |= NVREG_PFF_PROMISC;
	} else {
		pff |= NVREG_PFF_MYADDR;

		if (dev->flags & IFF_ALLMULTI || !netdev_mc_empty(dev)) {
			u32 alwaysOff[2];
			u32 alwaysOn[2];

			alwaysOn[0] = alwaysOn[1] = alwaysOff[0] = alwaysOff[1] = 0xffffffff;
			if (dev->flags & IFF_ALLMULTI) {
				alwaysOn[0] = alwaysOn[1] = alwaysOff[0] = alwaysOff[1] = 0;
			} else {
				struct netdev_hw_addr *ha;

				netdev_for_each_mc_addr(ha, dev) {
					unsigned char *hw_addr = ha->addr;
					u32 a, b;

					a = le32_to_cpu(*(__le32 *) hw_addr);
					b = le16_to_cpu(*(__le16 *) (&hw_addr[4]));
					alwaysOn[0] &= a;
					alwaysOff[0] &= ~a;
					alwaysOn[1] &= b;
					alwaysOff[1] &= ~b;
				}
			}
			addr[0] = alwaysOn[0];
			addr[1] = alwaysOn[1];
			mask[0] = alwaysOn[0] | alwaysOff[0];
			mask[1] = alwaysOn[1] | alwaysOff[1];
		} else {
			mask[0] = NVREG_MCASTMASKA_NONE;
			mask[1] = NVREG_MCASTMASKB_NONE;
		}
	}
	addr[0] |= NVREG_MCASTADDRA_FORCE;
	pff |= NVREG_PFF_ALWAYS;
	spin_lock_irq(&np->lock);
	nv_stop_rx(dev);
	writel(addr[0], base + NvRegMulticastAddrA);
	writel(addr[1], base + NvRegMulticastAddrB);
	writel(mask[0], base + NvRegMulticastMaskA);
	writel(mask[1], base + NvRegMulticastMaskB);
	writel(pff, base + NvRegPacketFilterFlags);
	nv_start_rx(dev);
	spin_unlock_irq(&np->lock);
}

static void nv_update_pause(struct net_device *dev, u32 pause_flags)
{
	struct fe_priv *np = netdev_priv(dev);
	u8 __iomem *base = get_hwbase(dev);

	np->pause_flags &= ~(NV_PAUSEFRAME_TX_ENABLE | NV_PAUSEFRAME_RX_ENABLE);

	if (np->pause_flags & NV_PAUSEFRAME_RX_CAPABLE) {
		u32 pff = readl(base + NvRegPacketFilterFlags) & ~NVREG_PFF_PAUSE_RX;
		if (pause_flags & NV_PAUSEFRAME_RX_ENABLE) {
			writel(pff|NVREG_PFF_PAUSE_RX, base + NvRegPacketFilterFlags);
			np->pause_flags |= NV_PAUSEFRAME_RX_ENABLE;
		} else {
			writel(pff, base + NvRegPacketFilterFlags);
		}
	}
	if (np->pause_flags & NV_PAUSEFRAME_TX_CAPABLE) {
		u32 regmisc = readl(base + NvRegMisc1) & ~NVREG_MISC1_PAUSE_TX;
		if (pause_flags & NV_PAUSEFRAME_TX_ENABLE) {
			u32 pause_enable = NVREG_TX_PAUSEFRAME_ENABLE_V1;
			if (np->driver_data & DEV_HAS_PAUSEFRAME_TX_V2)
				pause_enable = NVREG_TX_PAUSEFRAME_ENABLE_V2;
			if (np->driver_data & DEV_HAS_PAUSEFRAME_TX_V3) {
				pause_enable = NVREG_TX_PAUSEFRAME_ENABLE_V3;
				/* limit the number of tx pause frames to a default of 8 */
				writel(readl(base + NvRegTxPauseFrameLimit)|NVREG_TX_PAUSEFRAMELIMIT_ENABLE, base + NvRegTxPauseFrameLimit);
			}
			writel(pause_enable,  base + NvRegTxPauseFrame);
			writel(regmisc|NVREG_MISC1_PAUSE_TX, base + NvRegMisc1);
			np->pause_flags |= NV_PAUSEFRAME_TX_ENABLE;
		} else {
			writel(NVREG_TX_PAUSEFRAME_DISABLE,  base + NvRegTxPauseFrame);
			writel(regmisc, base + NvRegMisc1);
		}
	}
}

static void nv_force_linkspeed(struct net_device *dev, int speed, int duplex)
{
	struct fe_priv *np = netdev_priv(dev);
	u8 __iomem *base = get_hwbase(dev);
	u32 phyreg, txreg;
	int mii_status;

	np->linkspeed = NVREG_LINKSPEED_FORCE|speed;
	np->duplex = duplex;

	/* see if gigabit phy */
	mii_status = mii_rw(dev, np->phyaddr, MII_BMSR, MII_READ);
	if (mii_status & PHY_GIGABIT) {
		np->gigabit = PHY_GIGABIT;
		phyreg = readl(base + NvRegSlotTime);
		phyreg &= ~(0x3FF00);
		if ((np->linkspeed & 0xFFF) == NVREG_LINKSPEED_10)
			phyreg |= NVREG_SLOTTIME_10_100_FULL;
		else if ((np->linkspeed & 0xFFF) == NVREG_LINKSPEED_100)
			phyreg |= NVREG_SLOTTIME_10_100_FULL;
		else if ((np->linkspeed & 0xFFF) == NVREG_LINKSPEED_1000)
			phyreg |= NVREG_SLOTTIME_1000_FULL;
		writel(phyreg, base + NvRegSlotTime);
	}

	phyreg = readl(base + NvRegPhyInterface);
	phyreg &= ~(PHY_HALF|PHY_100|PHY_1000);
	if (np->duplex == 0)
		phyreg |= PHY_HALF;
	if ((np->linkspeed & NVREG_LINKSPEED_MASK) == NVREG_LINKSPEED_100)
		phyreg |= PHY_100;
	else if ((np->linkspeed & NVREG_LINKSPEED_MASK) ==
							NVREG_LINKSPEED_1000)
		phyreg |= PHY_1000;
	writel(phyreg, base + NvRegPhyInterface);

	if (phyreg & PHY_RGMII) {
		if ((np->linkspeed & NVREG_LINKSPEED_MASK) ==
							NVREG_LINKSPEED_1000)
			txreg = NVREG_TX_DEFERRAL_RGMII_1000;
		else
			txreg = NVREG_TX_DEFERRAL_RGMII_10_100;
	} else {
		txreg = NVREG_TX_DEFERRAL_DEFAULT;
	}
	writel(txreg, base + NvRegTxDeferral);

	if (np->desc_ver == DESC_VER_1) {
		txreg = NVREG_TX_WM_DESC1_DEFAULT;
	} else {
		if ((np->linkspeed & NVREG_LINKSPEED_MASK) ==
					 NVREG_LINKSPEED_1000)
			txreg = NVREG_TX_WM_DESC2_3_1000;
		else
			txreg = NVREG_TX_WM_DESC2_3_DEFAULT;
	}
	writel(txreg, base + NvRegTxWatermark);

	writel(NVREG_MISC1_FORCE | (np->duplex ? 0 : NVREG_MISC1_HD),
			base + NvRegMisc1);
	pci_push(base);
	writel(np->linkspeed, base + NvRegLinkSpeed);
	pci_push(base);

	return;
}

/**
 * nv_update_linkspeed: Setup the MAC according to the link partner
 * @dev: Network device to be configured
 *
 * The function queries the PHY and checks if there is a link partner.
 * If yes, then it sets up the MAC accordingly. Otherwise, the MAC is
 * set to 10 MBit HD.
 *
 * The function returns 0 if there is no link partner and 1 if there is
 * a good link partner.
 */
static int nv_update_linkspeed(struct net_device *dev)
{
	struct fe_priv *np = netdev_priv(dev);
	u8 __iomem *base = get_hwbase(dev);
	int adv = 0;
	int lpa = 0;
	int adv_lpa, adv_pause, lpa_pause;
	int newls = np->linkspeed;
	int newdup = np->duplex;
	int mii_status;
	u32 bmcr;
	int retval = 0;
	u32 control_1000, status_1000, phyreg, pause_flags, txreg;
	u32 txrxFlags = 0;
	u32 phy_exp;

	/* If device loopback is enabled, set carrier on and enable max link
	 * speed.
	 */
	bmcr = mii_rw(dev, np->phyaddr, MII_BMCR, MII_READ);
	if (bmcr & BMCR_LOOPBACK) {
		if (netif_running(dev)) {
			nv_force_linkspeed(dev, NVREG_LINKSPEED_1000, 1);
			if (!netif_carrier_ok(dev))
				netif_carrier_on(dev);
		}
		return 1;
	}

	/* BMSR_LSTATUS is latched, read it twice:
	 * we want the current value.
	 */
	mii_rw(dev, np->phyaddr, MII_BMSR, MII_READ);
	mii_status = mii_rw(dev, np->phyaddr, MII_BMSR, MII_READ);

	if (!(mii_status & BMSR_LSTATUS)) {
		newls = NVREG_LINKSPEED_FORCE|NVREG_LINKSPEED_10;
		newdup = 0;
		retval = 0;
		goto set_speed;
	}

	if (np->autoneg == 0) {
		if (np->fixed_mode & LPA_100FULL) {
			newls = NVREG_LINKSPEED_FORCE|NVREG_LINKSPEED_100;
			newdup = 1;
		} else if (np->fixed_mode & LPA_100HALF) {
			newls = NVREG_LINKSPEED_FORCE|NVREG_LINKSPEED_100;
			newdup = 0;
		} else if (np->fixed_mode & LPA_10FULL) {
			newls = NVREG_LINKSPEED_FORCE|NVREG_LINKSPEED_10;
			newdup = 1;
		} else {
			newls = NVREG_LINKSPEED_FORCE|NVREG_LINKSPEED_10;
			newdup = 0;
		}
		retval = 1;
		goto set_speed;
	}
	/* check auto negotiation is complete */
	if (!(mii_status & BMSR_ANEGCOMPLETE)) {
		/* still in autonegotiation - configure nic for 10 MBit HD and wait. */
		newls = NVREG_LINKSPEED_FORCE|NVREG_LINKSPEED_10;
		newdup = 0;
		retval = 0;
		goto set_speed;
	}

	adv = mii_rw(dev, np->phyaddr, MII_ADVERTISE, MII_READ);
	lpa = mii_rw(dev, np->phyaddr, MII_LPA, MII_READ);

	retval = 1;
	if (np->gigabit == PHY_GIGABIT) {
		control_1000 = mii_rw(dev, np->phyaddr, MII_CTRL1000, MII_READ);
		status_1000 = mii_rw(dev, np->phyaddr, MII_STAT1000, MII_READ);

		if ((control_1000 & ADVERTISE_1000FULL) &&
			(status_1000 & LPA_1000FULL)) {
			newls = NVREG_LINKSPEED_FORCE|NVREG_LINKSPEED_1000;
			newdup = 1;
			goto set_speed;
		}
	}

	/* FIXME: handle parallel detection properly */
	adv_lpa = lpa & adv;
	if (adv_lpa & LPA_100FULL) {
		newls = NVREG_LINKSPEED_FORCE|NVREG_LINKSPEED_100;
		newdup = 1;
	} else if (adv_lpa & LPA_100HALF) {
		newls = NVREG_LINKSPEED_FORCE|NVREG_LINKSPEED_100;
		newdup = 0;
	} else if (adv_lpa & LPA_10FULL) {
		newls = NVREG_LINKSPEED_FORCE|NVREG_LINKSPEED_10;
		newdup = 1;
	} else if (adv_lpa & LPA_10HALF) {
		newls = NVREG_LINKSPEED_FORCE|NVREG_LINKSPEED_10;
		newdup = 0;
	} else {
		newls = NVREG_LINKSPEED_FORCE|NVREG_LINKSPEED_10;
		newdup = 0;
	}

set_speed:
	if (np->duplex == newdup && np->linkspeed == newls)
		return retval;

	np->duplex = newdup;
	np->linkspeed = newls;

	/* The transmitter and receiver must be restarted for safe update */
	if (readl(base + NvRegTransmitterControl) & NVREG_XMITCTL_START) {
		txrxFlags |= NV_RESTART_TX;
		nv_stop_tx(dev);
	}
	if (readl(base + NvRegReceiverControl) & NVREG_RCVCTL_START) {
		txrxFlags |= NV_RESTART_RX;
		nv_stop_rx(dev);
	}

	if (np->gigabit == PHY_GIGABIT) {
		phyreg = readl(base + NvRegSlotTime);
		phyreg &= ~(0x3FF00);
		if (((np->linkspeed & 0xFFF) == NVREG_LINKSPEED_10) ||
		    ((np->linkspeed & 0xFFF) == NVREG_LINKSPEED_100))
			phyreg |= NVREG_SLOTTIME_10_100_FULL;
		else if ((np->linkspeed & 0xFFF) == NVREG_LINKSPEED_1000)
			phyreg |= NVREG_SLOTTIME_1000_FULL;
		writel(phyreg, base + NvRegSlotTime);
	}

	phyreg = readl(base + NvRegPhyInterface);
	phyreg &= ~(PHY_HALF|PHY_100|PHY_1000);
	if (np->duplex == 0)
		phyreg |= PHY_HALF;
	if ((np->linkspeed & NVREG_LINKSPEED_MASK) == NVREG_LINKSPEED_100)
		phyreg |= PHY_100;
	else if ((np->linkspeed & NVREG_LINKSPEED_MASK) == NVREG_LINKSPEED_1000)
		phyreg |= PHY_1000;
	writel(phyreg, base + NvRegPhyInterface);

	phy_exp = mii_rw(dev, np->phyaddr, MII_EXPANSION, MII_READ) & EXPANSION_NWAY; /* autoneg capable */
	if (phyreg & PHY_RGMII) {
		if ((np->linkspeed & NVREG_LINKSPEED_MASK) == NVREG_LINKSPEED_1000) {
			txreg = NVREG_TX_DEFERRAL_RGMII_1000;
		} else {
			if (!phy_exp && !np->duplex && (np->driver_data & DEV_HAS_COLLISION_FIX)) {
				if ((np->linkspeed & NVREG_LINKSPEED_MASK) == NVREG_LINKSPEED_10)
					txreg = NVREG_TX_DEFERRAL_RGMII_STRETCH_10;
				else
					txreg = NVREG_TX_DEFERRAL_RGMII_STRETCH_100;
			} else {
				txreg = NVREG_TX_DEFERRAL_RGMII_10_100;
			}
		}
	} else {
		if (!phy_exp && !np->duplex && (np->driver_data & DEV_HAS_COLLISION_FIX))
			txreg = NVREG_TX_DEFERRAL_MII_STRETCH;
		else
			txreg = NVREG_TX_DEFERRAL_DEFAULT;
	}
	writel(txreg, base + NvRegTxDeferral);

	if (np->desc_ver == DESC_VER_1) {
		txreg = NVREG_TX_WM_DESC1_DEFAULT;
	} else {
		if ((np->linkspeed & NVREG_LINKSPEED_MASK) == NVREG_LINKSPEED_1000)
			txreg = NVREG_TX_WM_DESC2_3_1000;
		else
			txreg = NVREG_TX_WM_DESC2_3_DEFAULT;
	}
	writel(txreg, base + NvRegTxWatermark);

	writel(NVREG_MISC1_FORCE | (np->duplex ? 0 : NVREG_MISC1_HD),
		base + NvRegMisc1);
	pci_push(base);
	writel(np->linkspeed, base + NvRegLinkSpeed);
	pci_push(base);

	pause_flags = 0;
	/* setup pause frame */
	if (np->duplex != 0) {
		if (np->autoneg && np->pause_flags & NV_PAUSEFRAME_AUTONEG) {
			adv_pause = adv & (ADVERTISE_PAUSE_CAP | ADVERTISE_PAUSE_ASYM);
			lpa_pause = lpa & (LPA_PAUSE_CAP | LPA_PAUSE_ASYM);

			switch (adv_pause) {
			case ADVERTISE_PAUSE_CAP:
				if (lpa_pause & LPA_PAUSE_CAP) {
					pause_flags |= NV_PAUSEFRAME_RX_ENABLE;
					if (np->pause_flags & NV_PAUSEFRAME_TX_REQ)
						pause_flags |= NV_PAUSEFRAME_TX_ENABLE;
				}
				break;
			case ADVERTISE_PAUSE_ASYM:
				if (lpa_pause == (LPA_PAUSE_CAP | LPA_PAUSE_ASYM))
					pause_flags |= NV_PAUSEFRAME_TX_ENABLE;
				break;
			case ADVERTISE_PAUSE_CAP | ADVERTISE_PAUSE_ASYM:
				if (lpa_pause & LPA_PAUSE_CAP) {
					pause_flags |=  NV_PAUSEFRAME_RX_ENABLE;
					if (np->pause_flags & NV_PAUSEFRAME_TX_REQ)
						pause_flags |= NV_PAUSEFRAME_TX_ENABLE;
				}
				if (lpa_pause == LPA_PAUSE_ASYM)
					pause_flags |= NV_PAUSEFRAME_RX_ENABLE;
				break;
			}
		} else {
			pause_flags = np->pause_flags;
		}
	}
	nv_update_pause(dev, pause_flags);

	if (txrxFlags & NV_RESTART_TX)
		nv_start_tx(dev);
	if (txrxFlags & NV_RESTART_RX)
		nv_start_rx(dev);

	return retval;
}

static void nv_linkchange(struct net_device *dev)
{
	if (nv_update_linkspeed(dev)) {
		if (!netif_carrier_ok(dev)) {
			netif_carrier_on(dev);
			netdev_info(dev, "link up\n");
			nv_txrx_gate(dev, false);
			nv_start_rx(dev);
		}
	} else {
		if (netif_carrier_ok(dev)) {
			netif_carrier_off(dev);
			netdev_info(dev, "link down\n");
			nv_txrx_gate(dev, true);
			nv_stop_rx(dev);
		}
	}
}

static void nv_link_irq(struct net_device *dev)
{
	u8 __iomem *base = get_hwbase(dev);
	u32 miistat;

	miistat = readl(base + NvRegMIIStatus);
	writel(NVREG_MIISTAT_LINKCHANGE, base + NvRegMIIStatus);

	if (miistat & (NVREG_MIISTAT_LINKCHANGE))
		nv_linkchange(dev);
}

static void nv_msi_workaround(struct fe_priv *np)
{

	/* Need to toggle the msi irq mask within the ethernet device,
	 * otherwise, future interrupts will not be detected.
	 */
	if (np->msi_flags & NV_MSI_ENABLED) {
		u8 __iomem *base = np->base;

		writel(0, base + NvRegMSIIrqMask);
		writel(NVREG_MSI_VECTOR_0_ENABLED, base + NvRegMSIIrqMask);
	}
}

static inline int nv_change_interrupt_mode(struct net_device *dev, int total_work)
{
	struct fe_priv *np = netdev_priv(dev);

	if (optimization_mode == NV_OPTIMIZATION_MODE_DYNAMIC) {
		if (total_work > NV_DYNAMIC_THRESHOLD) {
			/* transition to poll based interrupts */
			np->quiet_count = 0;
			if (np->irqmask != NVREG_IRQMASK_CPU) {
				np->irqmask = NVREG_IRQMASK_CPU;
				return 1;
			}
		} else {
			if (np->quiet_count < NV_DYNAMIC_MAX_QUIET_COUNT) {
				np->quiet_count++;
			} else {
				/* reached a period of low activity, switch
				   to per tx/rx packet interrupts */
				if (np->irqmask != NVREG_IRQMASK_THROUGHPUT) {
					np->irqmask = NVREG_IRQMASK_THROUGHPUT;
					return 1;
				}
			}
		}
	}
	return 0;
}

static irqreturn_t nv_nic_irq(int foo, void *data)
{
	struct net_device *dev = (struct net_device *) data;
	struct fe_priv *np = netdev_priv(dev);
	u8 __iomem *base = get_hwbase(dev);

	if (!(np->msi_flags & NV_MSI_X_ENABLED)) {
		np->events = readl(base + NvRegIrqStatus);
		writel(np->events, base + NvRegIrqStatus);
	} else {
		np->events = readl(base + NvRegMSIXIrqStatus);
		writel(np->events, base + NvRegMSIXIrqStatus);
	}
	if (!(np->events & np->irqmask))
		return IRQ_NONE;

	nv_msi_workaround(np);

	if (napi_schedule_prep(&np->napi)) {
		/*
		 * Disable further irq's (msix not enabled with napi)
		 */
		writel(0, base + NvRegIrqMask);
		__napi_schedule(&np->napi);
	}

	return IRQ_HANDLED;
}

/**
 * All _optimized functions are used to help increase performance
 * (reduce CPU and increase throughput). They use descripter version 3,
 * compiler directives, and reduce memory accesses.
 */
static irqreturn_t nv_nic_irq_optimized(int foo, void *data)
{
	struct net_device *dev = (struct net_device *) data;
	struct fe_priv *np = netdev_priv(dev);
	u8 __iomem *base = get_hwbase(dev);

	if (!(np->msi_flags & NV_MSI_X_ENABLED)) {
		np->events = readl(base + NvRegIrqStatus);
		writel(np->events, base + NvRegIrqStatus);
	} else {
		np->events = readl(base + NvRegMSIXIrqStatus);
		writel(np->events, base + NvRegMSIXIrqStatus);
	}
	if (!(np->events & np->irqmask))
		return IRQ_NONE;

	nv_msi_workaround(np);

	if (napi_schedule_prep(&np->napi)) {
		/*
		 * Disable further irq's (msix not enabled with napi)
		 */
		writel(0, base + NvRegIrqMask);
		__napi_schedule(&np->napi);
	}

	return IRQ_HANDLED;
}

static irqreturn_t nv_nic_irq_tx(int foo, void *data)
{
	struct net_device *dev = (struct net_device *) data;
	struct fe_priv *np = netdev_priv(dev);
	u8 __iomem *base = get_hwbase(dev);
	u32 events;
	int i;
	unsigned long flags;

	for (i = 0;; i++) {
		events = readl(base + NvRegMSIXIrqStatus) & NVREG_IRQ_TX_ALL;
		writel(events, base + NvRegMSIXIrqStatus);
		netdev_dbg(dev, "tx irq events: %08x\n", events);
		if (!(events & np->irqmask))
			break;

		spin_lock_irqsave(&np->lock, flags);
		nv_tx_done_optimized(dev, TX_WORK_PER_LOOP);
		spin_unlock_irqrestore(&np->lock, flags);

		if (unlikely(i > max_interrupt_work)) {
			spin_lock_irqsave(&np->lock, flags);
			/* disable interrupts on the nic */
			writel(NVREG_IRQ_TX_ALL, base + NvRegIrqMask);
			pci_push(base);

			if (!np->in_shutdown) {
				np->nic_poll_irq |= NVREG_IRQ_TX_ALL;
				mod_timer(&np->nic_poll, jiffies + POLL_WAIT);
			}
			spin_unlock_irqrestore(&np->lock, flags);
			netdev_dbg(dev, "%s: too many iterations (%d)\n",
				   __func__, i);
			break;
		}

	}

	return IRQ_RETVAL(i);
}

static int nv_napi_poll(struct napi_struct *napi, int budget)
{
	struct fe_priv *np = container_of(napi, struct fe_priv, napi);
	struct net_device *dev = np->dev;
	u8 __iomem *base = get_hwbase(dev);
	unsigned long flags;
	int retcode;
	int rx_count, tx_work = 0, rx_work = 0;

	do {
		if (!nv_optimized(np)) {
			spin_lock_irqsave(&np->lock, flags);
			tx_work += nv_tx_done(dev, np->tx_ring_size);
			spin_unlock_irqrestore(&np->lock, flags);

			rx_count = nv_rx_process(dev, budget - rx_work);
			retcode = nv_alloc_rx(dev);
		} else {
			spin_lock_irqsave(&np->lock, flags);
			tx_work += nv_tx_done_optimized(dev, np->tx_ring_size);
			spin_unlock_irqrestore(&np->lock, flags);

			rx_count = nv_rx_process_optimized(dev,
			    budget - rx_work);
			retcode = nv_alloc_rx_optimized(dev);
		}
	} while (retcode == 0 &&
		 rx_count > 0 && (rx_work += rx_count) < budget);

	if (retcode) {
		spin_lock_irqsave(&np->lock, flags);
		if (!np->in_shutdown)
			mod_timer(&np->oom_kick, jiffies + OOM_REFILL);
		spin_unlock_irqrestore(&np->lock, flags);
	}

	nv_change_interrupt_mode(dev, tx_work + rx_work);

	if (unlikely(np->events & NVREG_IRQ_LINK)) {
		spin_lock_irqsave(&np->lock, flags);
		nv_link_irq(dev);
		spin_unlock_irqrestore(&np->lock, flags);
	}
	if (unlikely(np->need_linktimer && time_after(jiffies, np->link_timeout))) {
		spin_lock_irqsave(&np->lock, flags);
		nv_linkchange(dev);
		spin_unlock_irqrestore(&np->lock, flags);
		np->link_timeout = jiffies + LINK_TIMEOUT;
	}
	if (unlikely(np->events & NVREG_IRQ_RECOVER_ERROR)) {
		spin_lock_irqsave(&np->lock, flags);
		if (!np->in_shutdown) {
			np->nic_poll_irq = np->irqmask;
			np->recover_error = 1;
			mod_timer(&np->nic_poll, jiffies + POLL_WAIT);
		}
		spin_unlock_irqrestore(&np->lock, flags);
		napi_complete(napi);
		return rx_work;
	}

	if (rx_work < budget) {
		/* re-enable interrupts
		   (msix not enabled in napi) */
		napi_complete(napi);

		writel(np->irqmask, base + NvRegIrqMask);
	}
	return rx_work;
}

static irqreturn_t nv_nic_irq_rx(int foo, void *data)
{
	struct net_device *dev = (struct net_device *) data;
	struct fe_priv *np = netdev_priv(dev);
	u8 __iomem *base = get_hwbase(dev);
	u32 events;
	int i;
	unsigned long flags;

	for (i = 0;; i++) {
		events = readl(base + NvRegMSIXIrqStatus) & NVREG_IRQ_RX_ALL;
		writel(events, base + NvRegMSIXIrqStatus);
		netdev_dbg(dev, "rx irq events: %08x\n", events);
		if (!(events & np->irqmask))
			break;

		if (nv_rx_process_optimized(dev, RX_WORK_PER_LOOP)) {
			if (unlikely(nv_alloc_rx_optimized(dev))) {
				spin_lock_irqsave(&np->lock, flags);
				if (!np->in_shutdown)
					mod_timer(&np->oom_kick, jiffies + OOM_REFILL);
				spin_unlock_irqrestore(&np->lock, flags);
			}
		}

		if (unlikely(i > max_interrupt_work)) {
			spin_lock_irqsave(&np->lock, flags);
			/* disable interrupts on the nic */
			writel(NVREG_IRQ_RX_ALL, base + NvRegIrqMask);
			pci_push(base);

			if (!np->in_shutdown) {
				np->nic_poll_irq |= NVREG_IRQ_RX_ALL;
				mod_timer(&np->nic_poll, jiffies + POLL_WAIT);
			}
			spin_unlock_irqrestore(&np->lock, flags);
			netdev_dbg(dev, "%s: too many iterations (%d)\n",
				   __func__, i);
			break;
		}
	}

	return IRQ_RETVAL(i);
}

static irqreturn_t nv_nic_irq_other(int foo, void *data)
{
	struct net_device *dev = (struct net_device *) data;
	struct fe_priv *np = netdev_priv(dev);
	u8 __iomem *base = get_hwbase(dev);
	u32 events;
	int i;
	unsigned long flags;

	for (i = 0;; i++) {
		events = readl(base + NvRegMSIXIrqStatus) & NVREG_IRQ_OTHER;
		writel(events, base + NvRegMSIXIrqStatus);
		netdev_dbg(dev, "irq events: %08x\n", events);
		if (!(events & np->irqmask))
			break;

		/* check tx in case we reached max loop limit in tx isr */
		spin_lock_irqsave(&np->lock, flags);
		nv_tx_done_optimized(dev, TX_WORK_PER_LOOP);
		spin_unlock_irqrestore(&np->lock, flags);

		if (events & NVREG_IRQ_LINK) {
			spin_lock_irqsave(&np->lock, flags);
			nv_link_irq(dev);
			spin_unlock_irqrestore(&np->lock, flags);
		}
		if (np->need_linktimer && time_after(jiffies, np->link_timeout)) {
			spin_lock_irqsave(&np->lock, flags);
			nv_linkchange(dev);
			spin_unlock_irqrestore(&np->lock, flags);
			np->link_timeout = jiffies + LINK_TIMEOUT;
		}
		if (events & NVREG_IRQ_RECOVER_ERROR) {
			spin_lock_irq(&np->lock);
			/* disable interrupts on the nic */
			writel(NVREG_IRQ_OTHER, base + NvRegIrqMask);
			pci_push(base);

			if (!np->in_shutdown) {
				np->nic_poll_irq |= NVREG_IRQ_OTHER;
				np->recover_error = 1;
				mod_timer(&np->nic_poll, jiffies + POLL_WAIT);
			}
			spin_unlock_irq(&np->lock);
			break;
		}
		if (unlikely(i > max_interrupt_work)) {
			spin_lock_irqsave(&np->lock, flags);
			/* disable interrupts on the nic */
			writel(NVREG_IRQ_OTHER, base + NvRegIrqMask);
			pci_push(base);

			if (!np->in_shutdown) {
				np->nic_poll_irq |= NVREG_IRQ_OTHER;
				mod_timer(&np->nic_poll, jiffies + POLL_WAIT);
			}
			spin_unlock_irqrestore(&np->lock, flags);
			netdev_dbg(dev, "%s: too many iterations (%d)\n",
				   __func__, i);
			break;
		}

	}

	return IRQ_RETVAL(i);
}

static irqreturn_t nv_nic_irq_test(int foo, void *data)
{
	struct net_device *dev = (struct net_device *) data;
	struct fe_priv *np = netdev_priv(dev);
	u8 __iomem *base = get_hwbase(dev);
	u32 events;

	if (!(np->msi_flags & NV_MSI_X_ENABLED)) {
		events = readl(base + NvRegIrqStatus) & NVREG_IRQSTAT_MASK;
		writel(events & NVREG_IRQ_TIMER, base + NvRegIrqStatus);
	} else {
		events = readl(base + NvRegMSIXIrqStatus) & NVREG_IRQSTAT_MASK;
		writel(events & NVREG_IRQ_TIMER, base + NvRegMSIXIrqStatus);
	}
	pci_push(base);
	if (!(events & NVREG_IRQ_TIMER))
		return IRQ_RETVAL(0);

	nv_msi_workaround(np);

	spin_lock(&np->lock);
	np->intr_test = 1;
	spin_unlock(&np->lock);

	return IRQ_RETVAL(1);
}

static void set_msix_vector_map(struct net_device *dev, u32 vector, u32 irqmask)
{
	u8 __iomem *base = get_hwbase(dev);
	int i;
	u32 msixmap = 0;

	/* Each interrupt bit can be mapped to a MSIX vector (4 bits).
	 * MSIXMap0 represents the first 8 interrupts and MSIXMap1 represents
	 * the remaining 8 interrupts.
	 */
	for (i = 0; i < 8; i++) {
		if ((irqmask >> i) & 0x1)
			msixmap |= vector << (i << 2);
	}
	writel(readl(base + NvRegMSIXMap0) | msixmap, base + NvRegMSIXMap0);

	msixmap = 0;
	for (i = 0; i < 8; i++) {
		if ((irqmask >> (i + 8)) & 0x1)
			msixmap |= vector << (i << 2);
	}
	writel(readl(base + NvRegMSIXMap1) | msixmap, base + NvRegMSIXMap1);
}

static int nv_request_irq(struct net_device *dev, int intr_test)
{
	struct fe_priv *np = get_nvpriv(dev);
	u8 __iomem *base = get_hwbase(dev);
	int ret = 1;
	int i;
	irqreturn_t (*handler)(int foo, void *data);

	if (intr_test) {
		handler = nv_nic_irq_test;
	} else {
		if (nv_optimized(np))
			handler = nv_nic_irq_optimized;
		else
			handler = nv_nic_irq;
	}

	if (np->msi_flags & NV_MSI_X_CAPABLE) {
		for (i = 0; i < (np->msi_flags & NV_MSI_X_VECTORS_MASK); i++)
			np->msi_x_entry[i].entry = i;
		ret = pci_enable_msix(np->pci_dev, np->msi_x_entry, (np->msi_flags & NV_MSI_X_VECTORS_MASK));
		if (ret == 0) {
			np->msi_flags |= NV_MSI_X_ENABLED;
			if (optimization_mode == NV_OPTIMIZATION_MODE_THROUGHPUT && !intr_test) {
				/* Request irq for rx handling */
				sprintf(np->name_rx, "%s-rx", dev->name);
				if (request_irq(np->msi_x_entry[NV_MSI_X_VECTOR_RX].vector,
						nv_nic_irq_rx, IRQF_SHARED, np->name_rx, dev) != 0) {
					netdev_info(dev,
						    "request_irq failed for rx %d\n",
						    ret);
					pci_disable_msix(np->pci_dev);
					np->msi_flags &= ~NV_MSI_X_ENABLED;
					goto out_err;
				}
				/* Request irq for tx handling */
				sprintf(np->name_tx, "%s-tx", dev->name);
				if (request_irq(np->msi_x_entry[NV_MSI_X_VECTOR_TX].vector,
						nv_nic_irq_tx, IRQF_SHARED, np->name_tx, dev) != 0) {
					netdev_info(dev,
						    "request_irq failed for tx %d\n",
						    ret);
					pci_disable_msix(np->pci_dev);
					np->msi_flags &= ~NV_MSI_X_ENABLED;
					goto out_free_rx;
				}
				/* Request irq for link and timer handling */
				sprintf(np->name_other, "%s-other", dev->name);
				if (request_irq(np->msi_x_entry[NV_MSI_X_VECTOR_OTHER].vector,
						nv_nic_irq_other, IRQF_SHARED, np->name_other, dev) != 0) {
					netdev_info(dev,
						    "request_irq failed for link %d\n",
						    ret);
					pci_disable_msix(np->pci_dev);
					np->msi_flags &= ~NV_MSI_X_ENABLED;
					goto out_free_tx;
				}
				/* map interrupts to their respective vector */
				writel(0, base + NvRegMSIXMap0);
				writel(0, base + NvRegMSIXMap1);
				set_msix_vector_map(dev, NV_MSI_X_VECTOR_RX, NVREG_IRQ_RX_ALL);
				set_msix_vector_map(dev, NV_MSI_X_VECTOR_TX, NVREG_IRQ_TX_ALL);
				set_msix_vector_map(dev, NV_MSI_X_VECTOR_OTHER, NVREG_IRQ_OTHER);
			} else {
				/* Request irq for all interrupts */
				if (request_irq(np->msi_x_entry[NV_MSI_X_VECTOR_ALL].vector, handler, IRQF_SHARED, dev->name, dev) != 0) {
					netdev_info(dev,
						    "request_irq failed %d\n",
						    ret);
					pci_disable_msix(np->pci_dev);
					np->msi_flags &= ~NV_MSI_X_ENABLED;
					goto out_err;
				}

				/* map interrupts to vector 0 */
				writel(0, base + NvRegMSIXMap0);
				writel(0, base + NvRegMSIXMap1);
			}
			netdev_info(dev, "MSI-X enabled\n");
		}
	}
	if (ret != 0 && np->msi_flags & NV_MSI_CAPABLE) {
		ret = pci_enable_msi(np->pci_dev);
		if (ret == 0) {
			np->msi_flags |= NV_MSI_ENABLED;
			dev->irq = np->pci_dev->irq;
			if (request_irq(np->pci_dev->irq, handler, IRQF_SHARED, dev->name, dev) != 0) {
				netdev_info(dev, "request_irq failed %d\n",
					    ret);
				pci_disable_msi(np->pci_dev);
				np->msi_flags &= ~NV_MSI_ENABLED;
				dev->irq = np->pci_dev->irq;
				goto out_err;
			}

			/* map interrupts to vector 0 */
			writel(0, base + NvRegMSIMap0);
			writel(0, base + NvRegMSIMap1);
			/* enable msi vector 0 */
			writel(NVREG_MSI_VECTOR_0_ENABLED, base + NvRegMSIIrqMask);
			netdev_info(dev, "MSI enabled\n");
		}
	}
	if (ret != 0) {
		if (request_irq(np->pci_dev->irq, handler, IRQF_SHARED, dev->name, dev) != 0)
			goto out_err;

	}

	return 0;
out_free_tx:
	free_irq(np->msi_x_entry[NV_MSI_X_VECTOR_TX].vector, dev);
out_free_rx:
	free_irq(np->msi_x_entry[NV_MSI_X_VECTOR_RX].vector, dev);
out_err:
	return 1;
}

static void nv_free_irq(struct net_device *dev)
{
	struct fe_priv *np = get_nvpriv(dev);
	int i;

	if (np->msi_flags & NV_MSI_X_ENABLED) {
		for (i = 0; i < (np->msi_flags & NV_MSI_X_VECTORS_MASK); i++)
			free_irq(np->msi_x_entry[i].vector, dev);
		pci_disable_msix(np->pci_dev);
		np->msi_flags &= ~NV_MSI_X_ENABLED;
	} else {
		free_irq(np->pci_dev->irq, dev);
		if (np->msi_flags & NV_MSI_ENABLED) {
			pci_disable_msi(np->pci_dev);
			np->msi_flags &= ~NV_MSI_ENABLED;
		}
	}
}

static void nv_do_nic_poll(unsigned long data)
{
	struct net_device *dev = (struct net_device *) data;
	struct fe_priv *np = netdev_priv(dev);
	u8 __iomem *base = get_hwbase(dev);
	u32 mask = 0;

	/*
	 * First disable irq(s) and then
	 * reenable interrupts on the nic, we have to do this before calling
	 * nv_nic_irq because that may decide to do otherwise
	 */

	if (!using_multi_irqs(dev)) {
		if (np->msi_flags & NV_MSI_X_ENABLED)
			disable_irq_lockdep(np->msi_x_entry[NV_MSI_X_VECTOR_ALL].vector);
		else
			disable_irq_lockdep(np->pci_dev->irq);
		mask = np->irqmask;
	} else {
		if (np->nic_poll_irq & NVREG_IRQ_RX_ALL) {
			disable_irq_lockdep(np->msi_x_entry[NV_MSI_X_VECTOR_RX].vector);
			mask |= NVREG_IRQ_RX_ALL;
		}
		if (np->nic_poll_irq & NVREG_IRQ_TX_ALL) {
			disable_irq_lockdep(np->msi_x_entry[NV_MSI_X_VECTOR_TX].vector);
			mask |= NVREG_IRQ_TX_ALL;
		}
		if (np->nic_poll_irq & NVREG_IRQ_OTHER) {
			disable_irq_lockdep(np->msi_x_entry[NV_MSI_X_VECTOR_OTHER].vector);
			mask |= NVREG_IRQ_OTHER;
		}
	}
	/* disable_irq() contains synchronize_irq, thus no irq handler can run now */

	if (np->recover_error) {
		np->recover_error = 0;
		netdev_info(dev, "MAC in recoverable error state\n");
		if (netif_running(dev)) {
			netif_tx_lock_bh(dev);
			netif_addr_lock(dev);
			spin_lock(&np->lock);
			/* stop engines */
			nv_stop_rxtx(dev);
			if (np->driver_data & DEV_HAS_POWER_CNTRL)
				nv_mac_reset(dev);
			nv_txrx_reset(dev);
			/* drain rx queue */
			nv_drain_rxtx(dev);
			/* reinit driver view of the rx queue */
			set_bufsize(dev);
			if (nv_init_ring(dev)) {
				if (!np->in_shutdown)
					mod_timer(&np->oom_kick, jiffies + OOM_REFILL);
			}
			/* reinit nic view of the rx queue */
			writel(np->rx_buf_sz, base + NvRegOffloadConfig);
			setup_hw_rings(dev, NV_SETUP_RX_RING | NV_SETUP_TX_RING);
			writel(((np->rx_ring_size-1) << NVREG_RINGSZ_RXSHIFT) + ((np->tx_ring_size-1) << NVREG_RINGSZ_TXSHIFT),
				base + NvRegRingSizes);
			pci_push(base);
			writel(NVREG_TXRXCTL_KICK|np->txrxctl_bits, get_hwbase(dev) + NvRegTxRxControl);
			pci_push(base);
			/* clear interrupts */
			if (!(np->msi_flags & NV_MSI_X_ENABLED))
				writel(NVREG_IRQSTAT_MASK, base + NvRegIrqStatus);
			else
				writel(NVREG_IRQSTAT_MASK, base + NvRegMSIXIrqStatus);

			/* restart rx engine */
			nv_start_rxtx(dev);
			spin_unlock(&np->lock);
			netif_addr_unlock(dev);
			netif_tx_unlock_bh(dev);
		}
	}

	writel(mask, base + NvRegIrqMask);
	pci_push(base);

	if (!using_multi_irqs(dev)) {
		np->nic_poll_irq = 0;
		if (nv_optimized(np))
			nv_nic_irq_optimized(0, dev);
		else
			nv_nic_irq(0, dev);
		if (np->msi_flags & NV_MSI_X_ENABLED)
			enable_irq_lockdep(np->msi_x_entry[NV_MSI_X_VECTOR_ALL].vector);
		else
			enable_irq_lockdep(np->pci_dev->irq);
	} else {
		if (np->nic_poll_irq & NVREG_IRQ_RX_ALL) {
			np->nic_poll_irq &= ~NVREG_IRQ_RX_ALL;
			nv_nic_irq_rx(0, dev);
			enable_irq_lockdep(np->msi_x_entry[NV_MSI_X_VECTOR_RX].vector);
		}
		if (np->nic_poll_irq & NVREG_IRQ_TX_ALL) {
			np->nic_poll_irq &= ~NVREG_IRQ_TX_ALL;
			nv_nic_irq_tx(0, dev);
			enable_irq_lockdep(np->msi_x_entry[NV_MSI_X_VECTOR_TX].vector);
		}
		if (np->nic_poll_irq & NVREG_IRQ_OTHER) {
			np->nic_poll_irq &= ~NVREG_IRQ_OTHER;
			nv_nic_irq_other(0, dev);
			enable_irq_lockdep(np->msi_x_entry[NV_MSI_X_VECTOR_OTHER].vector);
		}
	}

}

#ifdef CONFIG_NET_POLL_CONTROLLER
static void nv_poll_controller(struct net_device *dev)
{
	nv_do_nic_poll((unsigned long) dev);
}
#endif

static void nv_do_stats_poll(unsigned long data)
	__acquires(&netdev_priv(dev)->hwstats_lock)
	__releases(&netdev_priv(dev)->hwstats_lock)
{
	struct net_device *dev = (struct net_device *) data;
	struct fe_priv *np = netdev_priv(dev);

	/* If lock is currently taken, the stats are being refreshed
	 * and hence fresh enough */
	if (spin_trylock(&np->hwstats_lock)) {
		nv_update_stats(dev);
		spin_unlock(&np->hwstats_lock);
	}

	if (!np->in_shutdown)
		mod_timer(&np->stats_poll,
			round_jiffies(jiffies + STATS_INTERVAL));
}

static void nv_get_drvinfo(struct net_device *dev, struct ethtool_drvinfo *info)
{
	struct fe_priv *np = netdev_priv(dev);
	strlcpy(info->driver, DRV_NAME, sizeof(info->driver));
	strlcpy(info->version, FORCEDETH_VERSION, sizeof(info->version));
	strlcpy(info->bus_info, pci_name(np->pci_dev), sizeof(info->bus_info));
}

static void nv_get_wol(struct net_device *dev, struct ethtool_wolinfo *wolinfo)
{
	struct fe_priv *np = netdev_priv(dev);
	wolinfo->supported = WAKE_MAGIC;

	spin_lock_irq(&np->lock);
	if (np->wolenabled)
		wolinfo->wolopts = WAKE_MAGIC;
	spin_unlock_irq(&np->lock);
}

static int nv_set_wol(struct net_device *dev, struct ethtool_wolinfo *wolinfo)
{
	struct fe_priv *np = netdev_priv(dev);
	u8 __iomem *base = get_hwbase(dev);
	u32 flags = 0;

	if (wolinfo->wolopts == 0) {
		np->wolenabled = 0;
	} else if (wolinfo->wolopts & WAKE_MAGIC) {
		np->wolenabled = 1;
		flags = NVREG_WAKEUPFLAGS_ENABLE;
	}
	if (netif_running(dev)) {
		spin_lock_irq(&np->lock);
		writel(flags, base + NvRegWakeUpFlags);
		spin_unlock_irq(&np->lock);
	}
	device_set_wakeup_enable(&np->pci_dev->dev, np->wolenabled);
	return 0;
}

static int nv_get_settings(struct net_device *dev, struct ethtool_cmd *ecmd)
{
	struct fe_priv *np = netdev_priv(dev);
	u32 speed;
	int adv;

	spin_lock_irq(&np->lock);
	ecmd->port = PORT_MII;
	if (!netif_running(dev)) {
		/* We do not track link speed / duplex setting if the
		 * interface is disabled. Force a link check */
		if (nv_update_linkspeed(dev)) {
			if (!netif_carrier_ok(dev))
				netif_carrier_on(dev);
		} else {
			if (netif_carrier_ok(dev))
				netif_carrier_off(dev);
		}
	}

	if (netif_carrier_ok(dev)) {
		switch (np->linkspeed & (NVREG_LINKSPEED_MASK)) {
		case NVREG_LINKSPEED_10:
			speed = SPEED_10;
			break;
		case NVREG_LINKSPEED_100:
			speed = SPEED_100;
			break;
		case NVREG_LINKSPEED_1000:
			speed = SPEED_1000;
			break;
		default:
			speed = -1;
			break;
		}
		ecmd->duplex = DUPLEX_HALF;
		if (np->duplex)
			ecmd->duplex = DUPLEX_FULL;
	} else {
		speed = -1;
		ecmd->duplex = -1;
	}
	ethtool_cmd_speed_set(ecmd, speed);
	ecmd->autoneg = np->autoneg;

	ecmd->advertising = ADVERTISED_MII;
	if (np->autoneg) {
		ecmd->advertising |= ADVERTISED_Autoneg;
		adv = mii_rw(dev, np->phyaddr, MII_ADVERTISE, MII_READ);
		if (adv & ADVERTISE_10HALF)
			ecmd->advertising |= ADVERTISED_10baseT_Half;
		if (adv & ADVERTISE_10FULL)
			ecmd->advertising |= ADVERTISED_10baseT_Full;
		if (adv & ADVERTISE_100HALF)
			ecmd->advertising |= ADVERTISED_100baseT_Half;
		if (adv & ADVERTISE_100FULL)
			ecmd->advertising |= ADVERTISED_100baseT_Full;
		if (np->gigabit == PHY_GIGABIT) {
			adv = mii_rw(dev, np->phyaddr, MII_CTRL1000, MII_READ);
			if (adv & ADVERTISE_1000FULL)
				ecmd->advertising |= ADVERTISED_1000baseT_Full;
		}
	}
	ecmd->supported = (SUPPORTED_Autoneg |
		SUPPORTED_10baseT_Half | SUPPORTED_10baseT_Full |
		SUPPORTED_100baseT_Half | SUPPORTED_100baseT_Full |
		SUPPORTED_MII);
	if (np->gigabit == PHY_GIGABIT)
		ecmd->supported |= SUPPORTED_1000baseT_Full;

	ecmd->phy_address = np->phyaddr;
	ecmd->transceiver = XCVR_EXTERNAL;

	/* ignore maxtxpkt, maxrxpkt for now */
	spin_unlock_irq(&np->lock);
	return 0;
}

static int nv_set_settings(struct net_device *dev, struct ethtool_cmd *ecmd)
{
	struct fe_priv *np = netdev_priv(dev);
	u32 speed = ethtool_cmd_speed(ecmd);

	if (ecmd->port != PORT_MII)
		return -EINVAL;
	if (ecmd->transceiver != XCVR_EXTERNAL)
		return -EINVAL;
	if (ecmd->phy_address != np->phyaddr) {
		/* TODO: support switching between multiple phys. Should be
		 * trivial, but not enabled due to lack of test hardware. */
		return -EINVAL;
	}
	if (ecmd->autoneg == AUTONEG_ENABLE) {
		u32 mask;

		mask = ADVERTISED_10baseT_Half | ADVERTISED_10baseT_Full |
			  ADVERTISED_100baseT_Half | ADVERTISED_100baseT_Full;
		if (np->gigabit == PHY_GIGABIT)
			mask |= ADVERTISED_1000baseT_Full;

		if ((ecmd->advertising & mask) == 0)
			return -EINVAL;

	} else if (ecmd->autoneg == AUTONEG_DISABLE) {
		/* Note: autonegotiation disable, speed 1000 intentionally
		 * forbidden - no one should need that. */

		if (speed != SPEED_10 && speed != SPEED_100)
			return -EINVAL;
		if (ecmd->duplex != DUPLEX_HALF && ecmd->duplex != DUPLEX_FULL)
			return -EINVAL;
	} else {
		return -EINVAL;
	}

	netif_carrier_off(dev);
	if (netif_running(dev)) {
		unsigned long flags;

		nv_disable_irq(dev);
		netif_tx_lock_bh(dev);
		netif_addr_lock(dev);
		/* with plain spinlock lockdep complains */
		spin_lock_irqsave(&np->lock, flags);
		/* stop engines */
		/* FIXME:
		 * this can take some time, and interrupts are disabled
		 * due to spin_lock_irqsave, but let's hope no daemon
		 * is going to change the settings very often...
		 * Worst case:
		 * NV_RXSTOP_DELAY1MAX + NV_TXSTOP_DELAY1MAX
		 * + some minor delays, which is up to a second approximately
		 */
		nv_stop_rxtx(dev);
		spin_unlock_irqrestore(&np->lock, flags);
		netif_addr_unlock(dev);
		netif_tx_unlock_bh(dev);
	}

	if (ecmd->autoneg == AUTONEG_ENABLE) {
		int adv, bmcr;

		np->autoneg = 1;

		/* advertise only what has been requested */
		adv = mii_rw(dev, np->phyaddr, MII_ADVERTISE, MII_READ);
		adv &= ~(ADVERTISE_ALL | ADVERTISE_100BASE4 | ADVERTISE_PAUSE_CAP | ADVERTISE_PAUSE_ASYM);
		if (ecmd->advertising & ADVERTISED_10baseT_Half)
			adv |= ADVERTISE_10HALF;
		if (ecmd->advertising & ADVERTISED_10baseT_Full)
			adv |= ADVERTISE_10FULL;
		if (ecmd->advertising & ADVERTISED_100baseT_Half)
			adv |= ADVERTISE_100HALF;
		if (ecmd->advertising & ADVERTISED_100baseT_Full)
			adv |= ADVERTISE_100FULL;
		if (np->pause_flags & NV_PAUSEFRAME_RX_REQ)  /* for rx we set both advertisements but disable tx pause */
			adv |=  ADVERTISE_PAUSE_CAP | ADVERTISE_PAUSE_ASYM;
		if (np->pause_flags & NV_PAUSEFRAME_TX_REQ)
			adv |=  ADVERTISE_PAUSE_ASYM;
		mii_rw(dev, np->phyaddr, MII_ADVERTISE, adv);

		if (np->gigabit == PHY_GIGABIT) {
			adv = mii_rw(dev, np->phyaddr, MII_CTRL1000, MII_READ);
			adv &= ~ADVERTISE_1000FULL;
			if (ecmd->advertising & ADVERTISED_1000baseT_Full)
				adv |= ADVERTISE_1000FULL;
			mii_rw(dev, np->phyaddr, MII_CTRL1000, adv);
		}

		if (netif_running(dev))
			netdev_info(dev, "link down\n");
		bmcr = mii_rw(dev, np->phyaddr, MII_BMCR, MII_READ);
		if (np->phy_model == PHY_MODEL_MARVELL_E3016) {
			bmcr |= BMCR_ANENABLE;
			/* reset the phy in order for settings to stick,
			 * and cause autoneg to start */
			if (phy_reset(dev, bmcr)) {
				netdev_info(dev, "phy reset failed\n");
				return -EINVAL;
			}
		} else {
			bmcr |= (BMCR_ANENABLE | BMCR_ANRESTART);
			mii_rw(dev, np->phyaddr, MII_BMCR, bmcr);
		}
	} else {
		int adv, bmcr;

		np->autoneg = 0;

		adv = mii_rw(dev, np->phyaddr, MII_ADVERTISE, MII_READ);
		adv &= ~(ADVERTISE_ALL | ADVERTISE_100BASE4 | ADVERTISE_PAUSE_CAP | ADVERTISE_PAUSE_ASYM);
		if (speed == SPEED_10 && ecmd->duplex == DUPLEX_HALF)
			adv |= ADVERTISE_10HALF;
		if (speed == SPEED_10 && ecmd->duplex == DUPLEX_FULL)
			adv |= ADVERTISE_10FULL;
		if (speed == SPEED_100 && ecmd->duplex == DUPLEX_HALF)
			adv |= ADVERTISE_100HALF;
		if (speed == SPEED_100 && ecmd->duplex == DUPLEX_FULL)
			adv |= ADVERTISE_100FULL;
		np->pause_flags &= ~(NV_PAUSEFRAME_AUTONEG|NV_PAUSEFRAME_RX_ENABLE|NV_PAUSEFRAME_TX_ENABLE);
		if (np->pause_flags & NV_PAUSEFRAME_RX_REQ) {/* for rx we set both advertisements but disable tx pause */
			adv |=  ADVERTISE_PAUSE_CAP | ADVERTISE_PAUSE_ASYM;
			np->pause_flags |= NV_PAUSEFRAME_RX_ENABLE;
		}
		if (np->pause_flags & NV_PAUSEFRAME_TX_REQ) {
			adv |=  ADVERTISE_PAUSE_ASYM;
			np->pause_flags |= NV_PAUSEFRAME_TX_ENABLE;
		}
		mii_rw(dev, np->phyaddr, MII_ADVERTISE, adv);
		np->fixed_mode = adv;

		if (np->gigabit == PHY_GIGABIT) {
			adv = mii_rw(dev, np->phyaddr, MII_CTRL1000, MII_READ);
			adv &= ~ADVERTISE_1000FULL;
			mii_rw(dev, np->phyaddr, MII_CTRL1000, adv);
		}

		bmcr = mii_rw(dev, np->phyaddr, MII_BMCR, MII_READ);
		bmcr &= ~(BMCR_ANENABLE|BMCR_SPEED100|BMCR_SPEED1000|BMCR_FULLDPLX);
		if (np->fixed_mode & (ADVERTISE_10FULL|ADVERTISE_100FULL))
			bmcr |= BMCR_FULLDPLX;
		if (np->fixed_mode & (ADVERTISE_100HALF|ADVERTISE_100FULL))
			bmcr |= BMCR_SPEED100;
		if (np->phy_oui == PHY_OUI_MARVELL) {
			/* reset the phy in order for forced mode settings to stick */
			if (phy_reset(dev, bmcr)) {
				netdev_info(dev, "phy reset failed\n");
				return -EINVAL;
			}
		} else {
			mii_rw(dev, np->phyaddr, MII_BMCR, bmcr);
			if (netif_running(dev)) {
				/* Wait a bit and then reconfigure the nic. */
				udelay(10);
				nv_linkchange(dev);
			}
		}
	}

	if (netif_running(dev)) {
		nv_start_rxtx(dev);
		nv_enable_irq(dev);
	}

	return 0;
}

#define FORCEDETH_REGS_VER	1

static int nv_get_regs_len(struct net_device *dev)
{
	struct fe_priv *np = netdev_priv(dev);
	return np->register_size;
}

static void nv_get_regs(struct net_device *dev, struct ethtool_regs *regs, void *buf)
{
	struct fe_priv *np = netdev_priv(dev);
	u8 __iomem *base = get_hwbase(dev);
	u32 *rbuf = buf;
	int i;

	regs->version = FORCEDETH_REGS_VER;
	spin_lock_irq(&np->lock);
	for (i = 0; i <= np->register_size/sizeof(u32); i++)
		rbuf[i] = readl(base + i*sizeof(u32));
	spin_unlock_irq(&np->lock);
}

static int nv_nway_reset(struct net_device *dev)
{
	struct fe_priv *np = netdev_priv(dev);
	int ret;

	if (np->autoneg) {
		int bmcr;

		netif_carrier_off(dev);
		if (netif_running(dev)) {
			nv_disable_irq(dev);
			netif_tx_lock_bh(dev);
			netif_addr_lock(dev);
			spin_lock(&np->lock);
			/* stop engines */
			nv_stop_rxtx(dev);
			spin_unlock(&np->lock);
			netif_addr_unlock(dev);
			netif_tx_unlock_bh(dev);
			netdev_info(dev, "link down\n");
		}

		bmcr = mii_rw(dev, np->phyaddr, MII_BMCR, MII_READ);
		if (np->phy_model == PHY_MODEL_MARVELL_E3016) {
			bmcr |= BMCR_ANENABLE;
			/* reset the phy in order for settings to stick*/
			if (phy_reset(dev, bmcr)) {
				netdev_info(dev, "phy reset failed\n");
				return -EINVAL;
			}
		} else {
			bmcr |= (BMCR_ANENABLE | BMCR_ANRESTART);
			mii_rw(dev, np->phyaddr, MII_BMCR, bmcr);
		}

		if (netif_running(dev)) {
			nv_start_rxtx(dev);
			nv_enable_irq(dev);
		}
		ret = 0;
	} else {
		ret = -EINVAL;
	}

	return ret;
}

static void nv_get_ringparam(struct net_device *dev, struct ethtool_ringparam* ring)
{
	struct fe_priv *np = netdev_priv(dev);

	ring->rx_max_pending = (np->desc_ver == DESC_VER_1) ? RING_MAX_DESC_VER_1 : RING_MAX_DESC_VER_2_3;
	ring->tx_max_pending = (np->desc_ver == DESC_VER_1) ? RING_MAX_DESC_VER_1 : RING_MAX_DESC_VER_2_3;

	ring->rx_pending = np->rx_ring_size;
	ring->tx_pending = np->tx_ring_size;
}

static int nv_set_ringparam(struct net_device *dev, struct ethtool_ringparam* ring)
{
	struct fe_priv *np = netdev_priv(dev);
	u8 __iomem *base = get_hwbase(dev);
	u8 *rxtx_ring, *rx_skbuff, *tx_skbuff;
	dma_addr_t ring_addr;

	if (ring->rx_pending < RX_RING_MIN ||
	    ring->tx_pending < TX_RING_MIN ||
	    ring->rx_mini_pending != 0 ||
	    ring->rx_jumbo_pending != 0 ||
	    (np->desc_ver == DESC_VER_1 &&
	     (ring->rx_pending > RING_MAX_DESC_VER_1 ||
	      ring->tx_pending > RING_MAX_DESC_VER_1)) ||
	    (np->desc_ver != DESC_VER_1 &&
	     (ring->rx_pending > RING_MAX_DESC_VER_2_3 ||
	      ring->tx_pending > RING_MAX_DESC_VER_2_3))) {
		return -EINVAL;
	}

	/* allocate new rings */
	if (!nv_optimized(np)) {
		rxtx_ring = pci_alloc_consistent(np->pci_dev,
					    sizeof(struct ring_desc) * (ring->rx_pending + ring->tx_pending),
					    &ring_addr);
	} else {
		rxtx_ring = pci_alloc_consistent(np->pci_dev,
					    sizeof(struct ring_desc_ex) * (ring->rx_pending + ring->tx_pending),
					    &ring_addr);
	}
	rx_skbuff = kmalloc(sizeof(struct nv_skb_map) * ring->rx_pending, GFP_KERNEL);
	tx_skbuff = kmalloc(sizeof(struct nv_skb_map) * ring->tx_pending, GFP_KERNEL);
	if (!rxtx_ring || !rx_skbuff || !tx_skbuff) {
		/* fall back to old rings */
		if (!nv_optimized(np)) {
			if (rxtx_ring)
				pci_free_consistent(np->pci_dev, sizeof(struct ring_desc) * (ring->rx_pending + ring->tx_pending),
						    rxtx_ring, ring_addr);
		} else {
			if (rxtx_ring)
				pci_free_consistent(np->pci_dev, sizeof(struct ring_desc_ex) * (ring->rx_pending + ring->tx_pending),
						    rxtx_ring, ring_addr);
		}

		kfree(rx_skbuff);
		kfree(tx_skbuff);
		goto exit;
	}

	if (netif_running(dev)) {
		nv_disable_irq(dev);
		nv_napi_disable(dev);
		netif_tx_lock_bh(dev);
		netif_addr_lock(dev);
		spin_lock(&np->lock);
		/* stop engines */
		nv_stop_rxtx(dev);
		nv_txrx_reset(dev);
		/* drain queues */
		nv_drain_rxtx(dev);
		/* delete queues */
		free_rings(dev);
	}

	/* set new values */
	np->rx_ring_size = ring->rx_pending;
	np->tx_ring_size = ring->tx_pending;

	if (!nv_optimized(np)) {
		np->rx_ring.orig = (struct ring_desc *)rxtx_ring;
		np->tx_ring.orig = &np->rx_ring.orig[np->rx_ring_size];
	} else {
		np->rx_ring.ex = (struct ring_desc_ex *)rxtx_ring;
		np->tx_ring.ex = &np->rx_ring.ex[np->rx_ring_size];
	}
	np->rx_skb = (struct nv_skb_map *)rx_skbuff;
	np->tx_skb = (struct nv_skb_map *)tx_skbuff;
	np->ring_addr = ring_addr;

	memset(np->rx_skb, 0, sizeof(struct nv_skb_map) * np->rx_ring_size);
	memset(np->tx_skb, 0, sizeof(struct nv_skb_map) * np->tx_ring_size);

	if (netif_running(dev)) {
		/* reinit driver view of the queues */
		set_bufsize(dev);
		if (nv_init_ring(dev)) {
			if (!np->in_shutdown)
				mod_timer(&np->oom_kick, jiffies + OOM_REFILL);
		}

		/* reinit nic view of the queues */
		writel(np->rx_buf_sz, base + NvRegOffloadConfig);
		setup_hw_rings(dev, NV_SETUP_RX_RING | NV_SETUP_TX_RING);
		writel(((np->rx_ring_size-1) << NVREG_RINGSZ_RXSHIFT) + ((np->tx_ring_size-1) << NVREG_RINGSZ_TXSHIFT),
			base + NvRegRingSizes);
		pci_push(base);
		writel(NVREG_TXRXCTL_KICK|np->txrxctl_bits, get_hwbase(dev) + NvRegTxRxControl);
		pci_push(base);

		/* restart engines */
		nv_start_rxtx(dev);
		spin_unlock(&np->lock);
		netif_addr_unlock(dev);
		netif_tx_unlock_bh(dev);
		nv_napi_enable(dev);
		nv_enable_irq(dev);
	}
	return 0;
exit:
	return -ENOMEM;
}

static void nv_get_pauseparam(struct net_device *dev, struct ethtool_pauseparam* pause)
{
	struct fe_priv *np = netdev_priv(dev);

	pause->autoneg = (np->pause_flags & NV_PAUSEFRAME_AUTONEG) != 0;
	pause->rx_pause = (np->pause_flags & NV_PAUSEFRAME_RX_ENABLE) != 0;
	pause->tx_pause = (np->pause_flags & NV_PAUSEFRAME_TX_ENABLE) != 0;
}

static int nv_set_pauseparam(struct net_device *dev, struct ethtool_pauseparam* pause)
{
	struct fe_priv *np = netdev_priv(dev);
	int adv, bmcr;

	if ((!np->autoneg && np->duplex == 0) ||
	    (np->autoneg && !pause->autoneg && np->duplex == 0)) {
		netdev_info(dev, "can not set pause settings when forced link is in half duplex\n");
		return -EINVAL;
	}
	if (pause->tx_pause && !(np->pause_flags & NV_PAUSEFRAME_TX_CAPABLE)) {
		netdev_info(dev, "hardware does not support tx pause frames\n");
		return -EINVAL;
	}

	netif_carrier_off(dev);
	if (netif_running(dev)) {
		nv_disable_irq(dev);
		netif_tx_lock_bh(dev);
		netif_addr_lock(dev);
		spin_lock(&np->lock);
		/* stop engines */
		nv_stop_rxtx(dev);
		spin_unlock(&np->lock);
		netif_addr_unlock(dev);
		netif_tx_unlock_bh(dev);
	}

	np->pause_flags &= ~(NV_PAUSEFRAME_RX_REQ|NV_PAUSEFRAME_TX_REQ);
	if (pause->rx_pause)
		np->pause_flags |= NV_PAUSEFRAME_RX_REQ;
	if (pause->tx_pause)
		np->pause_flags |= NV_PAUSEFRAME_TX_REQ;

	if (np->autoneg && pause->autoneg) {
		np->pause_flags |= NV_PAUSEFRAME_AUTONEG;

		adv = mii_rw(dev, np->phyaddr, MII_ADVERTISE, MII_READ);
		adv &= ~(ADVERTISE_PAUSE_CAP | ADVERTISE_PAUSE_ASYM);
		if (np->pause_flags & NV_PAUSEFRAME_RX_REQ) /* for rx we set both advertisements but disable tx pause */
			adv |=  ADVERTISE_PAUSE_CAP | ADVERTISE_PAUSE_ASYM;
		if (np->pause_flags & NV_PAUSEFRAME_TX_REQ)
			adv |=  ADVERTISE_PAUSE_ASYM;
		mii_rw(dev, np->phyaddr, MII_ADVERTISE, adv);

		if (netif_running(dev))
			netdev_info(dev, "link down\n");
		bmcr = mii_rw(dev, np->phyaddr, MII_BMCR, MII_READ);
		bmcr |= (BMCR_ANENABLE | BMCR_ANRESTART);
		mii_rw(dev, np->phyaddr, MII_BMCR, bmcr);
	} else {
		np->pause_flags &= ~(NV_PAUSEFRAME_AUTONEG|NV_PAUSEFRAME_RX_ENABLE|NV_PAUSEFRAME_TX_ENABLE);
		if (pause->rx_pause)
			np->pause_flags |= NV_PAUSEFRAME_RX_ENABLE;
		if (pause->tx_pause)
			np->pause_flags |= NV_PAUSEFRAME_TX_ENABLE;

		if (!netif_running(dev))
			nv_update_linkspeed(dev);
		else
			nv_update_pause(dev, np->pause_flags);
	}

	if (netif_running(dev)) {
		nv_start_rxtx(dev);
		nv_enable_irq(dev);
	}
	return 0;
}

static int nv_set_loopback(struct net_device *dev, netdev_features_t features)
{
	struct fe_priv *np = netdev_priv(dev);
	unsigned long flags;
	u32 miicontrol;
	int err, retval = 0;

	spin_lock_irqsave(&np->lock, flags);
	miicontrol = mii_rw(dev, np->phyaddr, MII_BMCR, MII_READ);
	if (features & NETIF_F_LOOPBACK) {
		if (miicontrol & BMCR_LOOPBACK) {
			spin_unlock_irqrestore(&np->lock, flags);
			netdev_info(dev, "Loopback already enabled\n");
			return 0;
		}
		nv_disable_irq(dev);
		/* Turn on loopback mode */
		miicontrol |= BMCR_LOOPBACK | BMCR_FULLDPLX | BMCR_SPEED1000;
		err = mii_rw(dev, np->phyaddr, MII_BMCR, miicontrol);
		if (err) {
			retval = PHY_ERROR;
			spin_unlock_irqrestore(&np->lock, flags);
			phy_init(dev);
		} else {
			if (netif_running(dev)) {
				/* Force 1000 Mbps full-duplex */
				nv_force_linkspeed(dev, NVREG_LINKSPEED_1000,
									 1);
				/* Force link up */
				netif_carrier_on(dev);
			}
			spin_unlock_irqrestore(&np->lock, flags);
			netdev_info(dev,
				"Internal PHY loopback mode enabled.\n");
		}
	} else {
		if (!(miicontrol & BMCR_LOOPBACK)) {
			spin_unlock_irqrestore(&np->lock, flags);
			netdev_info(dev, "Loopback already disabled\n");
			return 0;
		}
		nv_disable_irq(dev);
		/* Turn off loopback */
		spin_unlock_irqrestore(&np->lock, flags);
		netdev_info(dev, "Internal PHY loopback mode disabled.\n");
		phy_init(dev);
	}
	msleep(500);
	spin_lock_irqsave(&np->lock, flags);
	nv_enable_irq(dev);
	spin_unlock_irqrestore(&np->lock, flags);

	return retval;
}

static netdev_features_t nv_fix_features(struct net_device *dev,
	netdev_features_t features)
{
	/* vlan is dependent on rx checksum offload */
	if (features & (NETIF_F_HW_VLAN_TX|NETIF_F_HW_VLAN_RX))
		features |= NETIF_F_RXCSUM;

	return features;
}

static void nv_vlan_mode(struct net_device *dev, netdev_features_t features)
{
	struct fe_priv *np = get_nvpriv(dev);

	spin_lock_irq(&np->lock);

	if (features & NETIF_F_HW_VLAN_RX)
		np->txrxctl_bits |= NVREG_TXRXCTL_VLANSTRIP;
	else
		np->txrxctl_bits &= ~NVREG_TXRXCTL_VLANSTRIP;

	if (features & NETIF_F_HW_VLAN_TX)
		np->txrxctl_bits |= NVREG_TXRXCTL_VLANINS;
	else
		np->txrxctl_bits &= ~NVREG_TXRXCTL_VLANINS;

	writel(np->txrxctl_bits, get_hwbase(dev) + NvRegTxRxControl);

	spin_unlock_irq(&np->lock);
}

static int nv_set_features(struct net_device *dev, netdev_features_t features)
{
	struct fe_priv *np = netdev_priv(dev);
	u8 __iomem *base = get_hwbase(dev);
	netdev_features_t changed = dev->features ^ features;
	int retval;

	if ((changed & NETIF_F_LOOPBACK) && netif_running(dev)) {
		retval = nv_set_loopback(dev, features);
		if (retval != 0)
			return retval;
	}

	if (changed & NETIF_F_RXCSUM) {
		spin_lock_irq(&np->lock);

		if (features & NETIF_F_RXCSUM)
			np->txrxctl_bits |= NVREG_TXRXCTL_RXCHECK;
		else
			np->txrxctl_bits &= ~NVREG_TXRXCTL_RXCHECK;

		if (netif_running(dev))
			writel(np->txrxctl_bits, base + NvRegTxRxControl);

		spin_unlock_irq(&np->lock);
	}

	if (changed & (NETIF_F_HW_VLAN_TX | NETIF_F_HW_VLAN_RX))
		nv_vlan_mode(dev, features);

	return 0;
}

static int nv_get_sset_count(struct net_device *dev, int sset)
{
	struct fe_priv *np = netdev_priv(dev);

	switch (sset) {
	case ETH_SS_TEST:
		if (np->driver_data & DEV_HAS_TEST_EXTENDED)
			return NV_TEST_COUNT_EXTENDED;
		else
			return NV_TEST_COUNT_BASE;
	case ETH_SS_STATS:
		if (np->driver_data & DEV_HAS_STATISTICS_V3)
			return NV_DEV_STATISTICS_V3_COUNT;
		else if (np->driver_data & DEV_HAS_STATISTICS_V2)
			return NV_DEV_STATISTICS_V2_COUNT;
		else if (np->driver_data & DEV_HAS_STATISTICS_V1)
			return NV_DEV_STATISTICS_V1_COUNT;
		else
			return 0;
	default:
		return -EOPNOTSUPP;
	}
}

static void nv_get_ethtool_stats(struct net_device *dev,
				 struct ethtool_stats *estats, u64 *buffer)
	__acquires(&netdev_priv(dev)->hwstats_lock)
	__releases(&netdev_priv(dev)->hwstats_lock)
{
	struct fe_priv *np = netdev_priv(dev);

<<<<<<< HEAD
	/* update stats */
	nv_get_hw_stats(dev);

	memcpy(buffer, &np->estats, nv_get_sset_count(dev, ETH_SS_STATS)*sizeof(u64));
=======
	spin_lock_bh(&np->hwstats_lock);
	nv_update_stats(dev);
	memcpy(buffer, &np->estats,
	       nv_get_sset_count(dev, ETH_SS_STATS)*sizeof(u64));
	spin_unlock_bh(&np->hwstats_lock);
>>>>>>> 08f4fc9d
}

static int nv_link_test(struct net_device *dev)
{
	struct fe_priv *np = netdev_priv(dev);
	int mii_status;

	mii_rw(dev, np->phyaddr, MII_BMSR, MII_READ);
	mii_status = mii_rw(dev, np->phyaddr, MII_BMSR, MII_READ);

	/* check phy link status */
	if (!(mii_status & BMSR_LSTATUS))
		return 0;
	else
		return 1;
}

static int nv_register_test(struct net_device *dev)
{
	u8 __iomem *base = get_hwbase(dev);
	int i = 0;
	u32 orig_read, new_read;

	do {
		orig_read = readl(base + nv_registers_test[i].reg);

		/* xor with mask to toggle bits */
		orig_read ^= nv_registers_test[i].mask;

		writel(orig_read, base + nv_registers_test[i].reg);

		new_read = readl(base + nv_registers_test[i].reg);

		if ((new_read & nv_registers_test[i].mask) != (orig_read & nv_registers_test[i].mask))
			return 0;

		/* restore original value */
		orig_read ^= nv_registers_test[i].mask;
		writel(orig_read, base + nv_registers_test[i].reg);

	} while (nv_registers_test[++i].reg != 0);

	return 1;
}

static int nv_interrupt_test(struct net_device *dev)
{
	struct fe_priv *np = netdev_priv(dev);
	u8 __iomem *base = get_hwbase(dev);
	int ret = 1;
	int testcnt;
	u32 save_msi_flags, save_poll_interval = 0;

	if (netif_running(dev)) {
		/* free current irq */
		nv_free_irq(dev);
		save_poll_interval = readl(base+NvRegPollingInterval);
	}

	/* flag to test interrupt handler */
	np->intr_test = 0;

	/* setup test irq */
	save_msi_flags = np->msi_flags;
	np->msi_flags &= ~NV_MSI_X_VECTORS_MASK;
	np->msi_flags |= 0x001; /* setup 1 vector */
	if (nv_request_irq(dev, 1))
		return 0;

	/* setup timer interrupt */
	writel(NVREG_POLL_DEFAULT_CPU, base + NvRegPollingInterval);
	writel(NVREG_UNKSETUP6_VAL, base + NvRegUnknownSetupReg6);

	nv_enable_hw_interrupts(dev, NVREG_IRQ_TIMER);

	/* wait for at least one interrupt */
	msleep(100);

	spin_lock_irq(&np->lock);

	/* flag should be set within ISR */
	testcnt = np->intr_test;
	if (!testcnt)
		ret = 2;

	nv_disable_hw_interrupts(dev, NVREG_IRQ_TIMER);
	if (!(np->msi_flags & NV_MSI_X_ENABLED))
		writel(NVREG_IRQSTAT_MASK, base + NvRegIrqStatus);
	else
		writel(NVREG_IRQSTAT_MASK, base + NvRegMSIXIrqStatus);

	spin_unlock_irq(&np->lock);

	nv_free_irq(dev);

	np->msi_flags = save_msi_flags;

	if (netif_running(dev)) {
		writel(save_poll_interval, base + NvRegPollingInterval);
		writel(NVREG_UNKSETUP6_VAL, base + NvRegUnknownSetupReg6);
		/* restore original irq */
		if (nv_request_irq(dev, 0))
			return 0;
	}

	return ret;
}

static int nv_loopback_test(struct net_device *dev)
{
	struct fe_priv *np = netdev_priv(dev);
	u8 __iomem *base = get_hwbase(dev);
	struct sk_buff *tx_skb, *rx_skb;
	dma_addr_t test_dma_addr;
	u32 tx_flags_extra = (np->desc_ver == DESC_VER_1 ? NV_TX_LASTPACKET : NV_TX2_LASTPACKET);
	u32 flags;
	int len, i, pkt_len;
	u8 *pkt_data;
	u32 filter_flags = 0;
	u32 misc1_flags = 0;
	int ret = 1;

	if (netif_running(dev)) {
		nv_disable_irq(dev);
		filter_flags = readl(base + NvRegPacketFilterFlags);
		misc1_flags = readl(base + NvRegMisc1);
	} else {
		nv_txrx_reset(dev);
	}

	/* reinit driver view of the rx queue */
	set_bufsize(dev);
	nv_init_ring(dev);

	/* setup hardware for loopback */
	writel(NVREG_MISC1_FORCE, base + NvRegMisc1);
	writel(NVREG_PFF_ALWAYS | NVREG_PFF_LOOPBACK, base + NvRegPacketFilterFlags);

	/* reinit nic view of the rx queue */
	writel(np->rx_buf_sz, base + NvRegOffloadConfig);
	setup_hw_rings(dev, NV_SETUP_RX_RING | NV_SETUP_TX_RING);
	writel(((np->rx_ring_size-1) << NVREG_RINGSZ_RXSHIFT) + ((np->tx_ring_size-1) << NVREG_RINGSZ_TXSHIFT),
		base + NvRegRingSizes);
	pci_push(base);

	/* restart rx engine */
	nv_start_rxtx(dev);

	/* setup packet for tx */
	pkt_len = ETH_DATA_LEN;
	tx_skb = dev_alloc_skb(pkt_len);
	if (!tx_skb) {
		netdev_err(dev, "dev_alloc_skb() failed during loopback test\n");
		ret = 0;
		goto out;
	}
	test_dma_addr = pci_map_single(np->pci_dev, tx_skb->data,
				       skb_tailroom(tx_skb),
				       PCI_DMA_FROMDEVICE);
	pkt_data = skb_put(tx_skb, pkt_len);
	for (i = 0; i < pkt_len; i++)
		pkt_data[i] = (u8)(i & 0xff);

	if (!nv_optimized(np)) {
		np->tx_ring.orig[0].buf = cpu_to_le32(test_dma_addr);
		np->tx_ring.orig[0].flaglen = cpu_to_le32((pkt_len-1) | np->tx_flags | tx_flags_extra);
	} else {
		np->tx_ring.ex[0].bufhigh = cpu_to_le32(dma_high(test_dma_addr));
		np->tx_ring.ex[0].buflow = cpu_to_le32(dma_low(test_dma_addr));
		np->tx_ring.ex[0].flaglen = cpu_to_le32((pkt_len-1) | np->tx_flags | tx_flags_extra);
	}
	writel(NVREG_TXRXCTL_KICK|np->txrxctl_bits, get_hwbase(dev) + NvRegTxRxControl);
	pci_push(get_hwbase(dev));

	msleep(500);

	/* check for rx of the packet */
	if (!nv_optimized(np)) {
		flags = le32_to_cpu(np->rx_ring.orig[0].flaglen);
		len = nv_descr_getlength(&np->rx_ring.orig[0], np->desc_ver);

	} else {
		flags = le32_to_cpu(np->rx_ring.ex[0].flaglen);
		len = nv_descr_getlength_ex(&np->rx_ring.ex[0], np->desc_ver);
	}

	if (flags & NV_RX_AVAIL) {
		ret = 0;
	} else if (np->desc_ver == DESC_VER_1) {
		if (flags & NV_RX_ERROR)
			ret = 0;
	} else {
		if (flags & NV_RX2_ERROR)
			ret = 0;
	}

	if (ret) {
		if (len != pkt_len) {
			ret = 0;
		} else {
			rx_skb = np->rx_skb[0].skb;
			for (i = 0; i < pkt_len; i++) {
				if (rx_skb->data[i] != (u8)(i & 0xff)) {
					ret = 0;
					break;
				}
			}
		}
	}

	pci_unmap_single(np->pci_dev, test_dma_addr,
		       (skb_end_pointer(tx_skb) - tx_skb->data),
		       PCI_DMA_TODEVICE);
	dev_kfree_skb_any(tx_skb);
 out:
	/* stop engines */
	nv_stop_rxtx(dev);
	nv_txrx_reset(dev);
	/* drain rx queue */
	nv_drain_rxtx(dev);

	if (netif_running(dev)) {
		writel(misc1_flags, base + NvRegMisc1);
		writel(filter_flags, base + NvRegPacketFilterFlags);
		nv_enable_irq(dev);
	}

	return ret;
}

static void nv_self_test(struct net_device *dev, struct ethtool_test *test, u64 *buffer)
{
	struct fe_priv *np = netdev_priv(dev);
	u8 __iomem *base = get_hwbase(dev);
	int result;
	memset(buffer, 0, nv_get_sset_count(dev, ETH_SS_TEST)*sizeof(u64));

	if (!nv_link_test(dev)) {
		test->flags |= ETH_TEST_FL_FAILED;
		buffer[0] = 1;
	}

	if (test->flags & ETH_TEST_FL_OFFLINE) {
		if (netif_running(dev)) {
			netif_stop_queue(dev);
			nv_napi_disable(dev);
			netif_tx_lock_bh(dev);
			netif_addr_lock(dev);
			spin_lock_irq(&np->lock);
			nv_disable_hw_interrupts(dev, np->irqmask);
			if (!(np->msi_flags & NV_MSI_X_ENABLED))
				writel(NVREG_IRQSTAT_MASK, base + NvRegIrqStatus);
			else
				writel(NVREG_IRQSTAT_MASK, base + NvRegMSIXIrqStatus);
			/* stop engines */
			nv_stop_rxtx(dev);
			nv_txrx_reset(dev);
			/* drain rx queue */
			nv_drain_rxtx(dev);
			spin_unlock_irq(&np->lock);
			netif_addr_unlock(dev);
			netif_tx_unlock_bh(dev);
		}

		if (!nv_register_test(dev)) {
			test->flags |= ETH_TEST_FL_FAILED;
			buffer[1] = 1;
		}

		result = nv_interrupt_test(dev);
		if (result != 1) {
			test->flags |= ETH_TEST_FL_FAILED;
			buffer[2] = 1;
		}
		if (result == 0) {
			/* bail out */
			return;
		}

		if (!nv_loopback_test(dev)) {
			test->flags |= ETH_TEST_FL_FAILED;
			buffer[3] = 1;
		}

		if (netif_running(dev)) {
			/* reinit driver view of the rx queue */
			set_bufsize(dev);
			if (nv_init_ring(dev)) {
				if (!np->in_shutdown)
					mod_timer(&np->oom_kick, jiffies + OOM_REFILL);
			}
			/* reinit nic view of the rx queue */
			writel(np->rx_buf_sz, base + NvRegOffloadConfig);
			setup_hw_rings(dev, NV_SETUP_RX_RING | NV_SETUP_TX_RING);
			writel(((np->rx_ring_size-1) << NVREG_RINGSZ_RXSHIFT) + ((np->tx_ring_size-1) << NVREG_RINGSZ_TXSHIFT),
				base + NvRegRingSizes);
			pci_push(base);
			writel(NVREG_TXRXCTL_KICK|np->txrxctl_bits, get_hwbase(dev) + NvRegTxRxControl);
			pci_push(base);
			/* restart rx engine */
			nv_start_rxtx(dev);
			netif_start_queue(dev);
			nv_napi_enable(dev);
			nv_enable_hw_interrupts(dev, np->irqmask);
		}
	}
}

static void nv_get_strings(struct net_device *dev, u32 stringset, u8 *buffer)
{
	switch (stringset) {
	case ETH_SS_STATS:
		memcpy(buffer, &nv_estats_str, nv_get_sset_count(dev, ETH_SS_STATS)*sizeof(struct nv_ethtool_str));
		break;
	case ETH_SS_TEST:
		memcpy(buffer, &nv_etests_str, nv_get_sset_count(dev, ETH_SS_TEST)*sizeof(struct nv_ethtool_str));
		break;
	}
}

static const struct ethtool_ops ops = {
	.get_drvinfo = nv_get_drvinfo,
	.get_link = ethtool_op_get_link,
	.get_wol = nv_get_wol,
	.set_wol = nv_set_wol,
	.get_settings = nv_get_settings,
	.set_settings = nv_set_settings,
	.get_regs_len = nv_get_regs_len,
	.get_regs = nv_get_regs,
	.nway_reset = nv_nway_reset,
	.get_ringparam = nv_get_ringparam,
	.set_ringparam = nv_set_ringparam,
	.get_pauseparam = nv_get_pauseparam,
	.set_pauseparam = nv_set_pauseparam,
	.get_strings = nv_get_strings,
	.get_ethtool_stats = nv_get_ethtool_stats,
	.get_sset_count = nv_get_sset_count,
	.self_test = nv_self_test,
};

/* The mgmt unit and driver use a semaphore to access the phy during init */
static int nv_mgmt_acquire_sema(struct net_device *dev)
{
	struct fe_priv *np = netdev_priv(dev);
	u8 __iomem *base = get_hwbase(dev);
	int i;
	u32 tx_ctrl, mgmt_sema;

	for (i = 0; i < 10; i++) {
		mgmt_sema = readl(base + NvRegTransmitterControl) & NVREG_XMITCTL_MGMT_SEMA_MASK;
		if (mgmt_sema == NVREG_XMITCTL_MGMT_SEMA_FREE)
			break;
		msleep(500);
	}

	if (mgmt_sema != NVREG_XMITCTL_MGMT_SEMA_FREE)
		return 0;

	for (i = 0; i < 2; i++) {
		tx_ctrl = readl(base + NvRegTransmitterControl);
		tx_ctrl |= NVREG_XMITCTL_HOST_SEMA_ACQ;
		writel(tx_ctrl, base + NvRegTransmitterControl);

		/* verify that semaphore was acquired */
		tx_ctrl = readl(base + NvRegTransmitterControl);
		if (((tx_ctrl & NVREG_XMITCTL_HOST_SEMA_MASK) == NVREG_XMITCTL_HOST_SEMA_ACQ) &&
		    ((tx_ctrl & NVREG_XMITCTL_MGMT_SEMA_MASK) == NVREG_XMITCTL_MGMT_SEMA_FREE)) {
			np->mgmt_sema = 1;
			return 1;
		} else
			udelay(50);
	}

	return 0;
}

static void nv_mgmt_release_sema(struct net_device *dev)
{
	struct fe_priv *np = netdev_priv(dev);
	u8 __iomem *base = get_hwbase(dev);
	u32 tx_ctrl;

	if (np->driver_data & DEV_HAS_MGMT_UNIT) {
		if (np->mgmt_sema) {
			tx_ctrl = readl(base + NvRegTransmitterControl);
			tx_ctrl &= ~NVREG_XMITCTL_HOST_SEMA_ACQ;
			writel(tx_ctrl, base + NvRegTransmitterControl);
		}
	}
}


static int nv_mgmt_get_version(struct net_device *dev)
{
	struct fe_priv *np = netdev_priv(dev);
	u8 __iomem *base = get_hwbase(dev);
	u32 data_ready = readl(base + NvRegTransmitterControl);
	u32 data_ready2 = 0;
	unsigned long start;
	int ready = 0;

	writel(NVREG_MGMTUNITGETVERSION, base + NvRegMgmtUnitGetVersion);
	writel(data_ready ^ NVREG_XMITCTL_DATA_START, base + NvRegTransmitterControl);
	start = jiffies;
	while (time_before(jiffies, start + 5*HZ)) {
		data_ready2 = readl(base + NvRegTransmitterControl);
		if ((data_ready & NVREG_XMITCTL_DATA_READY) != (data_ready2 & NVREG_XMITCTL_DATA_READY)) {
			ready = 1;
			break;
		}
		schedule_timeout_uninterruptible(1);
	}

	if (!ready || (data_ready2 & NVREG_XMITCTL_DATA_ERROR))
		return 0;

	np->mgmt_version = readl(base + NvRegMgmtUnitVersion) & NVREG_MGMTUNITVERSION;

	return 1;
}

static int nv_open(struct net_device *dev)
{
	struct fe_priv *np = netdev_priv(dev);
	u8 __iomem *base = get_hwbase(dev);
	int ret = 1;
	int oom, i;
	u32 low;

	/* power up phy */
	mii_rw(dev, np->phyaddr, MII_BMCR,
	       mii_rw(dev, np->phyaddr, MII_BMCR, MII_READ) & ~BMCR_PDOWN);

	nv_txrx_gate(dev, false);
	/* erase previous misconfiguration */
	if (np->driver_data & DEV_HAS_POWER_CNTRL)
		nv_mac_reset(dev);
	writel(NVREG_MCASTADDRA_FORCE, base + NvRegMulticastAddrA);
	writel(0, base + NvRegMulticastAddrB);
	writel(NVREG_MCASTMASKA_NONE, base + NvRegMulticastMaskA);
	writel(NVREG_MCASTMASKB_NONE, base + NvRegMulticastMaskB);
	writel(0, base + NvRegPacketFilterFlags);

	writel(0, base + NvRegTransmitterControl);
	writel(0, base + NvRegReceiverControl);

	writel(0, base + NvRegAdapterControl);

	if (np->pause_flags & NV_PAUSEFRAME_TX_CAPABLE)
		writel(NVREG_TX_PAUSEFRAME_DISABLE,  base + NvRegTxPauseFrame);

	/* initialize descriptor rings */
	set_bufsize(dev);
	oom = nv_init_ring(dev);

	writel(0, base + NvRegLinkSpeed);
	writel(readl(base + NvRegTransmitPoll) & NVREG_TRANSMITPOLL_MAC_ADDR_REV, base + NvRegTransmitPoll);
	nv_txrx_reset(dev);
	writel(0, base + NvRegUnknownSetupReg6);

	np->in_shutdown = 0;

	/* give hw rings */
	setup_hw_rings(dev, NV_SETUP_RX_RING | NV_SETUP_TX_RING);
	writel(((np->rx_ring_size-1) << NVREG_RINGSZ_RXSHIFT) + ((np->tx_ring_size-1) << NVREG_RINGSZ_TXSHIFT),
		base + NvRegRingSizes);

	writel(np->linkspeed, base + NvRegLinkSpeed);
	if (np->desc_ver == DESC_VER_1)
		writel(NVREG_TX_WM_DESC1_DEFAULT, base + NvRegTxWatermark);
	else
		writel(NVREG_TX_WM_DESC2_3_DEFAULT, base + NvRegTxWatermark);
	writel(np->txrxctl_bits, base + NvRegTxRxControl);
	writel(np->vlanctl_bits, base + NvRegVlanControl);
	pci_push(base);
	writel(NVREG_TXRXCTL_BIT1|np->txrxctl_bits, base + NvRegTxRxControl);
	if (reg_delay(dev, NvRegUnknownSetupReg5,
		      NVREG_UNKSETUP5_BIT31, NVREG_UNKSETUP5_BIT31,
		      NV_SETUP5_DELAY, NV_SETUP5_DELAYMAX))
		netdev_info(dev,
			    "%s: SetupReg5, Bit 31 remained off\n", __func__);

	writel(0, base + NvRegMIIMask);
	writel(NVREG_IRQSTAT_MASK, base + NvRegIrqStatus);
	writel(NVREG_MIISTAT_MASK_ALL, base + NvRegMIIStatus);

	writel(NVREG_MISC1_FORCE | NVREG_MISC1_HD, base + NvRegMisc1);
	writel(readl(base + NvRegTransmitterStatus), base + NvRegTransmitterStatus);
	writel(NVREG_PFF_ALWAYS, base + NvRegPacketFilterFlags);
	writel(np->rx_buf_sz, base + NvRegOffloadConfig);

	writel(readl(base + NvRegReceiverStatus), base + NvRegReceiverStatus);

	get_random_bytes(&low, sizeof(low));
	low &= NVREG_SLOTTIME_MASK;
	if (np->desc_ver == DESC_VER_1) {
		writel(low|NVREG_SLOTTIME_DEFAULT, base + NvRegSlotTime);
	} else {
		if (!(np->driver_data & DEV_HAS_GEAR_MODE)) {
			/* setup legacy backoff */
			writel(NVREG_SLOTTIME_LEGBF_ENABLED|NVREG_SLOTTIME_10_100_FULL|low, base + NvRegSlotTime);
		} else {
			writel(NVREG_SLOTTIME_10_100_FULL, base + NvRegSlotTime);
			nv_gear_backoff_reseed(dev);
		}
	}
	writel(NVREG_TX_DEFERRAL_DEFAULT, base + NvRegTxDeferral);
	writel(NVREG_RX_DEFERRAL_DEFAULT, base + NvRegRxDeferral);
	if (poll_interval == -1) {
		if (optimization_mode == NV_OPTIMIZATION_MODE_THROUGHPUT)
			writel(NVREG_POLL_DEFAULT_THROUGHPUT, base + NvRegPollingInterval);
		else
			writel(NVREG_POLL_DEFAULT_CPU, base + NvRegPollingInterval);
	} else
		writel(poll_interval & 0xFFFF, base + NvRegPollingInterval);
	writel(NVREG_UNKSETUP6_VAL, base + NvRegUnknownSetupReg6);
	writel((np->phyaddr << NVREG_ADAPTCTL_PHYSHIFT)|NVREG_ADAPTCTL_PHYVALID|NVREG_ADAPTCTL_RUNNING,
			base + NvRegAdapterControl);
	writel(NVREG_MIISPEED_BIT8|NVREG_MIIDELAY, base + NvRegMIISpeed);
	writel(NVREG_MII_LINKCHANGE, base + NvRegMIIMask);
	if (np->wolenabled)
		writel(NVREG_WAKEUPFLAGS_ENABLE , base + NvRegWakeUpFlags);

	i = readl(base + NvRegPowerState);
	if ((i & NVREG_POWERSTATE_POWEREDUP) == 0)
		writel(NVREG_POWERSTATE_POWEREDUP|i, base + NvRegPowerState);

	pci_push(base);
	udelay(10);
	writel(readl(base + NvRegPowerState) | NVREG_POWERSTATE_VALID, base + NvRegPowerState);

	nv_disable_hw_interrupts(dev, np->irqmask);
	pci_push(base);
	writel(NVREG_MIISTAT_MASK_ALL, base + NvRegMIIStatus);
	writel(NVREG_IRQSTAT_MASK, base + NvRegIrqStatus);
	pci_push(base);

	if (nv_request_irq(dev, 0))
		goto out_drain;

	/* ask for interrupts */
	nv_enable_hw_interrupts(dev, np->irqmask);

	spin_lock_irq(&np->lock);
	writel(NVREG_MCASTADDRA_FORCE, base + NvRegMulticastAddrA);
	writel(0, base + NvRegMulticastAddrB);
	writel(NVREG_MCASTMASKA_NONE, base + NvRegMulticastMaskA);
	writel(NVREG_MCASTMASKB_NONE, base + NvRegMulticastMaskB);
	writel(NVREG_PFF_ALWAYS|NVREG_PFF_MYADDR, base + NvRegPacketFilterFlags);
	/* One manual link speed update: Interrupts are enabled, future link
	 * speed changes cause interrupts and are handled by nv_link_irq().
	 */
	{
		u32 miistat;
		miistat = readl(base + NvRegMIIStatus);
		writel(NVREG_MIISTAT_MASK_ALL, base + NvRegMIIStatus);
	}
	/* set linkspeed to invalid value, thus force nv_update_linkspeed
	 * to init hw */
	np->linkspeed = 0;
	ret = nv_update_linkspeed(dev);
	nv_start_rxtx(dev);
	netif_start_queue(dev);
	nv_napi_enable(dev);

	if (ret) {
		netif_carrier_on(dev);
	} else {
		netdev_info(dev, "no link during initialization\n");
		netif_carrier_off(dev);
	}
	if (oom)
		mod_timer(&np->oom_kick, jiffies + OOM_REFILL);

	/* start statistics timer */
	if (np->driver_data & (DEV_HAS_STATISTICS_V1|DEV_HAS_STATISTICS_V2|DEV_HAS_STATISTICS_V3))
		mod_timer(&np->stats_poll,
			round_jiffies(jiffies + STATS_INTERVAL));

	spin_unlock_irq(&np->lock);

	/* If the loopback feature was set while the device was down, make sure
	 * that it's set correctly now.
	 */
	if (dev->features & NETIF_F_LOOPBACK)
		nv_set_loopback(dev, dev->features);

	return 0;
out_drain:
	nv_drain_rxtx(dev);
	return ret;
}

static int nv_close(struct net_device *dev)
{
	struct fe_priv *np = netdev_priv(dev);
	u8 __iomem *base;

	spin_lock_irq(&np->lock);
	np->in_shutdown = 1;
	spin_unlock_irq(&np->lock);
	nv_napi_disable(dev);
	synchronize_irq(np->pci_dev->irq);

	del_timer_sync(&np->oom_kick);
	del_timer_sync(&np->nic_poll);
	del_timer_sync(&np->stats_poll);

	netif_stop_queue(dev);
	spin_lock_irq(&np->lock);
	nv_stop_rxtx(dev);
	nv_txrx_reset(dev);

	/* disable interrupts on the nic or we will lock up */
	base = get_hwbase(dev);
	nv_disable_hw_interrupts(dev, np->irqmask);
	pci_push(base);

	spin_unlock_irq(&np->lock);

	nv_free_irq(dev);

	nv_drain_rxtx(dev);

	if (np->wolenabled || !phy_power_down) {
		nv_txrx_gate(dev, false);
		writel(NVREG_PFF_ALWAYS|NVREG_PFF_MYADDR, base + NvRegPacketFilterFlags);
		nv_start_rx(dev);
	} else {
		/* power down phy */
		mii_rw(dev, np->phyaddr, MII_BMCR,
		       mii_rw(dev, np->phyaddr, MII_BMCR, MII_READ)|BMCR_PDOWN);
		nv_txrx_gate(dev, true);
	}

	/* FIXME: power down nic */

	return 0;
}

static const struct net_device_ops nv_netdev_ops = {
	.ndo_open		= nv_open,
	.ndo_stop		= nv_close,
	.ndo_get_stats64	= nv_get_stats64,
	.ndo_start_xmit		= nv_start_xmit,
	.ndo_tx_timeout		= nv_tx_timeout,
	.ndo_change_mtu		= nv_change_mtu,
	.ndo_fix_features	= nv_fix_features,
	.ndo_set_features	= nv_set_features,
	.ndo_validate_addr	= eth_validate_addr,
	.ndo_set_mac_address	= nv_set_mac_address,
	.ndo_set_rx_mode	= nv_set_multicast,
#ifdef CONFIG_NET_POLL_CONTROLLER
	.ndo_poll_controller	= nv_poll_controller,
#endif
};

static const struct net_device_ops nv_netdev_ops_optimized = {
	.ndo_open		= nv_open,
	.ndo_stop		= nv_close,
	.ndo_get_stats64	= nv_get_stats64,
	.ndo_start_xmit		= nv_start_xmit_optimized,
	.ndo_tx_timeout		= nv_tx_timeout,
	.ndo_change_mtu		= nv_change_mtu,
	.ndo_fix_features	= nv_fix_features,
	.ndo_set_features	= nv_set_features,
	.ndo_validate_addr	= eth_validate_addr,
	.ndo_set_mac_address	= nv_set_mac_address,
	.ndo_set_rx_mode	= nv_set_multicast,
#ifdef CONFIG_NET_POLL_CONTROLLER
	.ndo_poll_controller	= nv_poll_controller,
#endif
};

static int __devinit nv_probe(struct pci_dev *pci_dev, const struct pci_device_id *id)
{
	struct net_device *dev;
	struct fe_priv *np;
	unsigned long addr;
	u8 __iomem *base;
	int err, i;
	u32 powerstate, txreg;
	u32 phystate_orig = 0, phystate;
	int phyinitialized = 0;
	static int printed_version;

	if (!printed_version++)
		pr_info("Reverse Engineered nForce ethernet driver. Version %s.\n",
			FORCEDETH_VERSION);

	dev = alloc_etherdev(sizeof(struct fe_priv));
	err = -ENOMEM;
	if (!dev)
		goto out;

	np = netdev_priv(dev);
	np->dev = dev;
	np->pci_dev = pci_dev;
	spin_lock_init(&np->lock);
	spin_lock_init(&np->hwstats_lock);
	SET_NETDEV_DEV(dev, &pci_dev->dev);

	init_timer(&np->oom_kick);
	np->oom_kick.data = (unsigned long) dev;
	np->oom_kick.function = nv_do_rx_refill;	/* timer handler */
	init_timer(&np->nic_poll);
	np->nic_poll.data = (unsigned long) dev;
	np->nic_poll.function = nv_do_nic_poll;	/* timer handler */
	init_timer_deferrable(&np->stats_poll);
	np->stats_poll.data = (unsigned long) dev;
	np->stats_poll.function = nv_do_stats_poll;	/* timer handler */

	err = pci_enable_device(pci_dev);
	if (err)
		goto out_free;

	pci_set_master(pci_dev);

	err = pci_request_regions(pci_dev, DRV_NAME);
	if (err < 0)
		goto out_disable;

	if (id->driver_data & (DEV_HAS_VLAN|DEV_HAS_MSI_X|DEV_HAS_POWER_CNTRL|DEV_HAS_STATISTICS_V2|DEV_HAS_STATISTICS_V3))
		np->register_size = NV_PCI_REGSZ_VER3;
	else if (id->driver_data & DEV_HAS_STATISTICS_V1)
		np->register_size = NV_PCI_REGSZ_VER2;
	else
		np->register_size = NV_PCI_REGSZ_VER1;

	err = -EINVAL;
	addr = 0;
	for (i = 0; i < DEVICE_COUNT_RESOURCE; i++) {
		if (pci_resource_flags(pci_dev, i) & IORESOURCE_MEM &&
				pci_resource_len(pci_dev, i) >= np->register_size) {
			addr = pci_resource_start(pci_dev, i);
			break;
		}
	}
	if (i == DEVICE_COUNT_RESOURCE) {
		dev_info(&pci_dev->dev, "Couldn't find register window\n");
		goto out_relreg;
	}

	/* copy of driver data */
	np->driver_data = id->driver_data;
	/* copy of device id */
	np->device_id = id->device;

	/* handle different descriptor versions */
	if (id->driver_data & DEV_HAS_HIGH_DMA) {
		/* packet format 3: supports 40-bit addressing */
		np->desc_ver = DESC_VER_3;
		np->txrxctl_bits = NVREG_TXRXCTL_DESC_3;
		if (dma_64bit) {
			if (pci_set_dma_mask(pci_dev, DMA_BIT_MASK(39)))
				dev_info(&pci_dev->dev,
					 "64-bit DMA failed, using 32-bit addressing\n");
			else
				dev->features |= NETIF_F_HIGHDMA;
			if (pci_set_consistent_dma_mask(pci_dev, DMA_BIT_MASK(39))) {
				dev_info(&pci_dev->dev,
					 "64-bit DMA (consistent) failed, using 32-bit ring buffers\n");
			}
		}
	} else if (id->driver_data & DEV_HAS_LARGEDESC) {
		/* packet format 2: supports jumbo frames */
		np->desc_ver = DESC_VER_2;
		np->txrxctl_bits = NVREG_TXRXCTL_DESC_2;
	} else {
		/* original packet format */
		np->desc_ver = DESC_VER_1;
		np->txrxctl_bits = NVREG_TXRXCTL_DESC_1;
	}

	np->pkt_limit = NV_PKTLIMIT_1;
	if (id->driver_data & DEV_HAS_LARGEDESC)
		np->pkt_limit = NV_PKTLIMIT_2;

	if (id->driver_data & DEV_HAS_CHECKSUM) {
		np->txrxctl_bits |= NVREG_TXRXCTL_RXCHECK;
		dev->hw_features |= NETIF_F_IP_CSUM | NETIF_F_SG |
			NETIF_F_TSO | NETIF_F_RXCSUM;
	}

	np->vlanctl_bits = 0;
	if (id->driver_data & DEV_HAS_VLAN) {
		np->vlanctl_bits = NVREG_VLANCONTROL_ENABLE;
		dev->hw_features |= NETIF_F_HW_VLAN_RX | NETIF_F_HW_VLAN_TX;
	}

	dev->features |= dev->hw_features;

	/* Add loopback capability to the device. */
	dev->hw_features |= NETIF_F_LOOPBACK;

	np->pause_flags = NV_PAUSEFRAME_RX_CAPABLE | NV_PAUSEFRAME_RX_REQ | NV_PAUSEFRAME_AUTONEG;
	if ((id->driver_data & DEV_HAS_PAUSEFRAME_TX_V1) ||
	    (id->driver_data & DEV_HAS_PAUSEFRAME_TX_V2) ||
	    (id->driver_data & DEV_HAS_PAUSEFRAME_TX_V3)) {
		np->pause_flags |= NV_PAUSEFRAME_TX_CAPABLE | NV_PAUSEFRAME_TX_REQ;
	}

	err = -ENOMEM;
	np->base = ioremap(addr, np->register_size);
	if (!np->base)
		goto out_relreg;
	dev->base_addr = (unsigned long)np->base;

	dev->irq = pci_dev->irq;

	np->rx_ring_size = RX_RING_DEFAULT;
	np->tx_ring_size = TX_RING_DEFAULT;

	if (!nv_optimized(np)) {
		np->rx_ring.orig = pci_alloc_consistent(pci_dev,
					sizeof(struct ring_desc) * (np->rx_ring_size + np->tx_ring_size),
					&np->ring_addr);
		if (!np->rx_ring.orig)
			goto out_unmap;
		np->tx_ring.orig = &np->rx_ring.orig[np->rx_ring_size];
	} else {
		np->rx_ring.ex = pci_alloc_consistent(pci_dev,
					sizeof(struct ring_desc_ex) * (np->rx_ring_size + np->tx_ring_size),
					&np->ring_addr);
		if (!np->rx_ring.ex)
			goto out_unmap;
		np->tx_ring.ex = &np->rx_ring.ex[np->rx_ring_size];
	}
	np->rx_skb = kcalloc(np->rx_ring_size, sizeof(struct nv_skb_map), GFP_KERNEL);
	np->tx_skb = kcalloc(np->tx_ring_size, sizeof(struct nv_skb_map), GFP_KERNEL);
	if (!np->rx_skb || !np->tx_skb)
		goto out_freering;

	if (!nv_optimized(np))
		dev->netdev_ops = &nv_netdev_ops;
	else
		dev->netdev_ops = &nv_netdev_ops_optimized;

	netif_napi_add(dev, &np->napi, nv_napi_poll, RX_WORK_PER_LOOP);
	SET_ETHTOOL_OPS(dev, &ops);
	dev->watchdog_timeo = NV_WATCHDOG_TIMEO;

	pci_set_drvdata(pci_dev, dev);

	/* read the mac address */
	base = get_hwbase(dev);
	np->orig_mac[0] = readl(base + NvRegMacAddrA);
	np->orig_mac[1] = readl(base + NvRegMacAddrB);

	/* check the workaround bit for correct mac address order */
	txreg = readl(base + NvRegTransmitPoll);
	if (id->driver_data & DEV_HAS_CORRECT_MACADDR) {
		/* mac address is already in correct order */
		dev->dev_addr[0] = (np->orig_mac[0] >>  0) & 0xff;
		dev->dev_addr[1] = (np->orig_mac[0] >>  8) & 0xff;
		dev->dev_addr[2] = (np->orig_mac[0] >> 16) & 0xff;
		dev->dev_addr[3] = (np->orig_mac[0] >> 24) & 0xff;
		dev->dev_addr[4] = (np->orig_mac[1] >>  0) & 0xff;
		dev->dev_addr[5] = (np->orig_mac[1] >>  8) & 0xff;
	} else if (txreg & NVREG_TRANSMITPOLL_MAC_ADDR_REV) {
		/* mac address is already in correct order */
		dev->dev_addr[0] = (np->orig_mac[0] >>  0) & 0xff;
		dev->dev_addr[1] = (np->orig_mac[0] >>  8) & 0xff;
		dev->dev_addr[2] = (np->orig_mac[0] >> 16) & 0xff;
		dev->dev_addr[3] = (np->orig_mac[0] >> 24) & 0xff;
		dev->dev_addr[4] = (np->orig_mac[1] >>  0) & 0xff;
		dev->dev_addr[5] = (np->orig_mac[1] >>  8) & 0xff;
		/*
		 * Set orig mac address back to the reversed version.
		 * This flag will be cleared during low power transition.
		 * Therefore, we should always put back the reversed address.
		 */
		np->orig_mac[0] = (dev->dev_addr[5] << 0) + (dev->dev_addr[4] << 8) +
			(dev->dev_addr[3] << 16) + (dev->dev_addr[2] << 24);
		np->orig_mac[1] = (dev->dev_addr[1] << 0) + (dev->dev_addr[0] << 8);
	} else {
		/* need to reverse mac address to correct order */
		dev->dev_addr[0] = (np->orig_mac[1] >>  8) & 0xff;
		dev->dev_addr[1] = (np->orig_mac[1] >>  0) & 0xff;
		dev->dev_addr[2] = (np->orig_mac[0] >> 24) & 0xff;
		dev->dev_addr[3] = (np->orig_mac[0] >> 16) & 0xff;
		dev->dev_addr[4] = (np->orig_mac[0] >>  8) & 0xff;
		dev->dev_addr[5] = (np->orig_mac[0] >>  0) & 0xff;
		writel(txreg|NVREG_TRANSMITPOLL_MAC_ADDR_REV, base + NvRegTransmitPoll);
		dev_dbg(&pci_dev->dev,
			"%s: set workaround bit for reversed mac addr\n",
			__func__);
	}
	memcpy(dev->perm_addr, dev->dev_addr, dev->addr_len);

	if (!is_valid_ether_addr(dev->perm_addr)) {
		/*
		 * Bad mac address. At least one bios sets the mac address
		 * to 01:23:45:67:89:ab
		 */
		dev_err(&pci_dev->dev,
			"Invalid MAC address detected: %pM - Please complain to your hardware vendor.\n",
			dev->dev_addr);
		random_ether_addr(dev->dev_addr);
		dev_err(&pci_dev->dev,
			"Using random MAC address: %pM\n", dev->dev_addr);
	}

	/* set mac address */
	nv_copy_mac_to_hw(dev);

	/* disable WOL */
	writel(0, base + NvRegWakeUpFlags);
	np->wolenabled = 0;
	device_set_wakeup_enable(&pci_dev->dev, false);

	if (id->driver_data & DEV_HAS_POWER_CNTRL) {

		/* take phy and nic out of low power mode */
		powerstate = readl(base + NvRegPowerState2);
		powerstate &= ~NVREG_POWERSTATE2_POWERUP_MASK;
		if ((id->driver_data & DEV_NEED_LOW_POWER_FIX) &&
		    pci_dev->revision >= 0xA3)
			powerstate |= NVREG_POWERSTATE2_POWERUP_REV_A3;
		writel(powerstate, base + NvRegPowerState2);
	}

	if (np->desc_ver == DESC_VER_1)
		np->tx_flags = NV_TX_VALID;
	else
		np->tx_flags = NV_TX2_VALID;

	np->msi_flags = 0;
	if ((id->driver_data & DEV_HAS_MSI) && msi)
		np->msi_flags |= NV_MSI_CAPABLE;

	if ((id->driver_data & DEV_HAS_MSI_X) && msix) {
		/* msix has had reported issues when modifying irqmask
		   as in the case of napi, therefore, disable for now
		*/
#if 0
		np->msi_flags |= NV_MSI_X_CAPABLE;
#endif
	}

	if (optimization_mode == NV_OPTIMIZATION_MODE_CPU) {
		np->irqmask = NVREG_IRQMASK_CPU;
		if (np->msi_flags & NV_MSI_X_CAPABLE) /* set number of vectors */
			np->msi_flags |= 0x0001;
	} else if (optimization_mode == NV_OPTIMIZATION_MODE_DYNAMIC &&
		   !(id->driver_data & DEV_NEED_TIMERIRQ)) {
		/* start off in throughput mode */
		np->irqmask = NVREG_IRQMASK_THROUGHPUT;
		/* remove support for msix mode */
		np->msi_flags &= ~NV_MSI_X_CAPABLE;
	} else {
		optimization_mode = NV_OPTIMIZATION_MODE_THROUGHPUT;
		np->irqmask = NVREG_IRQMASK_THROUGHPUT;
		if (np->msi_flags & NV_MSI_X_CAPABLE) /* set number of vectors */
			np->msi_flags |= 0x0003;
	}

	if (id->driver_data & DEV_NEED_TIMERIRQ)
		np->irqmask |= NVREG_IRQ_TIMER;
	if (id->driver_data & DEV_NEED_LINKTIMER) {
		np->need_linktimer = 1;
		np->link_timeout = jiffies + LINK_TIMEOUT;
	} else {
		np->need_linktimer = 0;
	}

	/* Limit the number of tx's outstanding for hw bug */
	if (id->driver_data & DEV_NEED_TX_LIMIT) {
		np->tx_limit = 1;
		if (((id->driver_data & DEV_NEED_TX_LIMIT2) == DEV_NEED_TX_LIMIT2) &&
		    pci_dev->revision >= 0xA2)
			np->tx_limit = 0;
	}

	/* clear phy state and temporarily halt phy interrupts */
	writel(0, base + NvRegMIIMask);
	phystate = readl(base + NvRegAdapterControl);
	if (phystate & NVREG_ADAPTCTL_RUNNING) {
		phystate_orig = 1;
		phystate &= ~NVREG_ADAPTCTL_RUNNING;
		writel(phystate, base + NvRegAdapterControl);
	}
	writel(NVREG_MIISTAT_MASK_ALL, base + NvRegMIIStatus);

	if (id->driver_data & DEV_HAS_MGMT_UNIT) {
		/* management unit running on the mac? */
		if ((readl(base + NvRegTransmitterControl) & NVREG_XMITCTL_MGMT_ST) &&
		    (readl(base + NvRegTransmitterControl) & NVREG_XMITCTL_SYNC_PHY_INIT) &&
		    nv_mgmt_acquire_sema(dev) &&
		    nv_mgmt_get_version(dev)) {
			np->mac_in_use = 1;
			if (np->mgmt_version > 0)
				np->mac_in_use = readl(base + NvRegMgmtUnitControl) & NVREG_MGMTUNITCONTROL_INUSE;
			/* management unit setup the phy already? */
			if (np->mac_in_use &&
			    ((readl(base + NvRegTransmitterControl) & NVREG_XMITCTL_SYNC_MASK) ==
			     NVREG_XMITCTL_SYNC_PHY_INIT)) {
				/* phy is inited by mgmt unit */
				phyinitialized = 1;
			} else {
				/* we need to init the phy */
			}
		}
	}

	/* find a suitable phy */
	for (i = 1; i <= 32; i++) {
		int id1, id2;
		int phyaddr = i & 0x1F;

		spin_lock_irq(&np->lock);
		id1 = mii_rw(dev, phyaddr, MII_PHYSID1, MII_READ);
		spin_unlock_irq(&np->lock);
		if (id1 < 0 || id1 == 0xffff)
			continue;
		spin_lock_irq(&np->lock);
		id2 = mii_rw(dev, phyaddr, MII_PHYSID2, MII_READ);
		spin_unlock_irq(&np->lock);
		if (id2 < 0 || id2 == 0xffff)
			continue;

		np->phy_model = id2 & PHYID2_MODEL_MASK;
		id1 = (id1 & PHYID1_OUI_MASK) << PHYID1_OUI_SHFT;
		id2 = (id2 & PHYID2_OUI_MASK) >> PHYID2_OUI_SHFT;
		np->phyaddr = phyaddr;
		np->phy_oui = id1 | id2;

		/* Realtek hardcoded phy id1 to all zero's on certain phys */
		if (np->phy_oui == PHY_OUI_REALTEK2)
			np->phy_oui = PHY_OUI_REALTEK;
		/* Setup phy revision for Realtek */
		if (np->phy_oui == PHY_OUI_REALTEK && np->phy_model == PHY_MODEL_REALTEK_8211)
			np->phy_rev = mii_rw(dev, phyaddr, MII_RESV1, MII_READ) & PHY_REV_MASK;

		break;
	}
	if (i == 33) {
		dev_info(&pci_dev->dev, "open: Could not find a valid PHY\n");
		goto out_error;
	}

	if (!phyinitialized) {
		/* reset it */
		phy_init(dev);
	} else {
		/* see if it is a gigabit phy */
		u32 mii_status = mii_rw(dev, np->phyaddr, MII_BMSR, MII_READ);
		if (mii_status & PHY_GIGABIT)
			np->gigabit = PHY_GIGABIT;
	}

	/* set default link speed settings */
	np->linkspeed = NVREG_LINKSPEED_FORCE|NVREG_LINKSPEED_10;
	np->duplex = 0;
	np->autoneg = 1;

	err = register_netdev(dev);
	if (err) {
		dev_info(&pci_dev->dev, "unable to register netdev: %d\n", err);
		goto out_error;
	}

	if (id->driver_data & DEV_HAS_VLAN)
		nv_vlan_mode(dev, dev->features);

	netif_carrier_off(dev);

	dev_info(&pci_dev->dev, "ifname %s, PHY OUI 0x%x @ %d, addr %pM\n",
		 dev->name, np->phy_oui, np->phyaddr, dev->dev_addr);

	dev_info(&pci_dev->dev, "%s%s%s%s%s%s%s%s%s%s%sdesc-v%u\n",
		 dev->features & NETIF_F_HIGHDMA ? "highdma " : "",
		 dev->features & (NETIF_F_IP_CSUM | NETIF_F_SG) ?
			"csum " : "",
		 dev->features & (NETIF_F_HW_VLAN_RX | NETIF_F_HW_VLAN_TX) ?
			"vlan " : "",
		 dev->features & (NETIF_F_LOOPBACK) ?
			"loopback " : "",
		 id->driver_data & DEV_HAS_POWER_CNTRL ? "pwrctl " : "",
		 id->driver_data & DEV_HAS_MGMT_UNIT ? "mgmt " : "",
		 id->driver_data & DEV_NEED_TIMERIRQ ? "timirq " : "",
		 np->gigabit == PHY_GIGABIT ? "gbit " : "",
		 np->need_linktimer ? "lnktim " : "",
		 np->msi_flags & NV_MSI_CAPABLE ? "msi " : "",
		 np->msi_flags & NV_MSI_X_CAPABLE ? "msi-x " : "",
		 np->desc_ver);

	return 0;

out_error:
	if (phystate_orig)
		writel(phystate|NVREG_ADAPTCTL_RUNNING, base + NvRegAdapterControl);
	pci_set_drvdata(pci_dev, NULL);
out_freering:
	free_rings(dev);
out_unmap:
	iounmap(get_hwbase(dev));
out_relreg:
	pci_release_regions(pci_dev);
out_disable:
	pci_disable_device(pci_dev);
out_free:
	free_netdev(dev);
out:
	return err;
}

static void nv_restore_phy(struct net_device *dev)
{
	struct fe_priv *np = netdev_priv(dev);
	u16 phy_reserved, mii_control;

	if (np->phy_oui == PHY_OUI_REALTEK &&
	    np->phy_model == PHY_MODEL_REALTEK_8201 &&
	    phy_cross == NV_CROSSOVER_DETECTION_DISABLED) {
		mii_rw(dev, np->phyaddr, PHY_REALTEK_INIT_REG1, PHY_REALTEK_INIT3);
		phy_reserved = mii_rw(dev, np->phyaddr, PHY_REALTEK_INIT_REG2, MII_READ);
		phy_reserved &= ~PHY_REALTEK_INIT_MSK1;
		phy_reserved |= PHY_REALTEK_INIT8;
		mii_rw(dev, np->phyaddr, PHY_REALTEK_INIT_REG2, phy_reserved);
		mii_rw(dev, np->phyaddr, PHY_REALTEK_INIT_REG1, PHY_REALTEK_INIT1);

		/* restart auto negotiation */
		mii_control = mii_rw(dev, np->phyaddr, MII_BMCR, MII_READ);
		mii_control |= (BMCR_ANRESTART | BMCR_ANENABLE);
		mii_rw(dev, np->phyaddr, MII_BMCR, mii_control);
	}
}

static void nv_restore_mac_addr(struct pci_dev *pci_dev)
{
	struct net_device *dev = pci_get_drvdata(pci_dev);
	struct fe_priv *np = netdev_priv(dev);
	u8 __iomem *base = get_hwbase(dev);

	/* special op: write back the misordered MAC address - otherwise
	 * the next nv_probe would see a wrong address.
	 */
	writel(np->orig_mac[0], base + NvRegMacAddrA);
	writel(np->orig_mac[1], base + NvRegMacAddrB);
	writel(readl(base + NvRegTransmitPoll) & ~NVREG_TRANSMITPOLL_MAC_ADDR_REV,
	       base + NvRegTransmitPoll);
}

static void __devexit nv_remove(struct pci_dev *pci_dev)
{
	struct net_device *dev = pci_get_drvdata(pci_dev);

	unregister_netdev(dev);

	nv_restore_mac_addr(pci_dev);

	/* restore any phy related changes */
	nv_restore_phy(dev);

	nv_mgmt_release_sema(dev);

	/* free all structures */
	free_rings(dev);
	iounmap(get_hwbase(dev));
	pci_release_regions(pci_dev);
	pci_disable_device(pci_dev);
	free_netdev(dev);
	pci_set_drvdata(pci_dev, NULL);
}

#ifdef CONFIG_PM_SLEEP
static int nv_suspend(struct device *device)
{
	struct pci_dev *pdev = to_pci_dev(device);
	struct net_device *dev = pci_get_drvdata(pdev);
	struct fe_priv *np = netdev_priv(dev);
	u8 __iomem *base = get_hwbase(dev);
	int i;

	if (netif_running(dev)) {
		/* Gross. */
		nv_close(dev);
	}
	netif_device_detach(dev);

	/* save non-pci configuration space */
	for (i = 0; i <= np->register_size/sizeof(u32); i++)
		np->saved_config_space[i] = readl(base + i*sizeof(u32));

	return 0;
}

static int nv_resume(struct device *device)
{
	struct pci_dev *pdev = to_pci_dev(device);
	struct net_device *dev = pci_get_drvdata(pdev);
	struct fe_priv *np = netdev_priv(dev);
	u8 __iomem *base = get_hwbase(dev);
	int i, rc = 0;

	/* restore non-pci configuration space */
	for (i = 0; i <= np->register_size/sizeof(u32); i++)
		writel(np->saved_config_space[i], base+i*sizeof(u32));

	if (np->driver_data & DEV_NEED_MSI_FIX)
		pci_write_config_dword(pdev, NV_MSI_PRIV_OFFSET, NV_MSI_PRIV_VALUE);

	/* restore phy state, including autoneg */
	phy_init(dev);

	netif_device_attach(dev);
	if (netif_running(dev)) {
		rc = nv_open(dev);
		nv_set_multicast(dev);
	}
	return rc;
}

static SIMPLE_DEV_PM_OPS(nv_pm_ops, nv_suspend, nv_resume);
#define NV_PM_OPS (&nv_pm_ops)

#else
#define NV_PM_OPS NULL
#endif /* CONFIG_PM_SLEEP */

#ifdef CONFIG_PM
static void nv_shutdown(struct pci_dev *pdev)
{
	struct net_device *dev = pci_get_drvdata(pdev);
	struct fe_priv *np = netdev_priv(dev);

	if (netif_running(dev))
		nv_close(dev);

	/*
	 * Restore the MAC so a kernel started by kexec won't get confused.
	 * If we really go for poweroff, we must not restore the MAC,
	 * otherwise the MAC for WOL will be reversed at least on some boards.
	 */
	if (system_state != SYSTEM_POWER_OFF)
		nv_restore_mac_addr(pdev);

	pci_disable_device(pdev);
	/*
	 * Apparently it is not possible to reinitialise from D3 hot,
	 * only put the device into D3 if we really go for poweroff.
	 */
	if (system_state == SYSTEM_POWER_OFF) {
		pci_wake_from_d3(pdev, np->wolenabled);
		pci_set_power_state(pdev, PCI_D3hot);
	}
}
#else
#define nv_shutdown NULL
#endif /* CONFIG_PM */

static DEFINE_PCI_DEVICE_TABLE(pci_tbl) = {
	{	/* nForce Ethernet Controller */
		PCI_DEVICE(0x10DE, 0x01C3),
		.driver_data = DEV_NEED_TIMERIRQ|DEV_NEED_LINKTIMER,
	},
	{	/* nForce2 Ethernet Controller */
		PCI_DEVICE(0x10DE, 0x0066),
		.driver_data = DEV_NEED_TIMERIRQ|DEV_NEED_LINKTIMER,
	},
	{	/* nForce3 Ethernet Controller */
		PCI_DEVICE(0x10DE, 0x00D6),
		.driver_data = DEV_NEED_TIMERIRQ|DEV_NEED_LINKTIMER,
	},
	{	/* nForce3 Ethernet Controller */
		PCI_DEVICE(0x10DE, 0x0086),
		.driver_data = DEV_NEED_TIMERIRQ|DEV_NEED_LINKTIMER|DEV_HAS_LARGEDESC|DEV_HAS_CHECKSUM,
	},
	{	/* nForce3 Ethernet Controller */
		PCI_DEVICE(0x10DE, 0x008C),
		.driver_data = DEV_NEED_TIMERIRQ|DEV_NEED_LINKTIMER|DEV_HAS_LARGEDESC|DEV_HAS_CHECKSUM,
	},
	{	/* nForce3 Ethernet Controller */
		PCI_DEVICE(0x10DE, 0x00E6),
		.driver_data = DEV_NEED_TIMERIRQ|DEV_NEED_LINKTIMER|DEV_HAS_LARGEDESC|DEV_HAS_CHECKSUM,
	},
	{	/* nForce3 Ethernet Controller */
		PCI_DEVICE(0x10DE, 0x00DF),
		.driver_data = DEV_NEED_TIMERIRQ|DEV_NEED_LINKTIMER|DEV_HAS_LARGEDESC|DEV_HAS_CHECKSUM,
	},
	{	/* CK804 Ethernet Controller */
		PCI_DEVICE(0x10DE, 0x0056),
		.driver_data = DEV_NEED_LINKTIMER|DEV_HAS_LARGEDESC|DEV_HAS_CHECKSUM|DEV_HAS_HIGH_DMA|DEV_HAS_STATISTICS_V1|DEV_NEED_TX_LIMIT,
	},
	{	/* CK804 Ethernet Controller */
		PCI_DEVICE(0x10DE, 0x0057),
		.driver_data = DEV_NEED_LINKTIMER|DEV_HAS_LARGEDESC|DEV_HAS_CHECKSUM|DEV_HAS_HIGH_DMA|DEV_HAS_STATISTICS_V1|DEV_NEED_TX_LIMIT,
	},
	{	/* MCP04 Ethernet Controller */
		PCI_DEVICE(0x10DE, 0x0037),
		.driver_data = DEV_NEED_LINKTIMER|DEV_HAS_LARGEDESC|DEV_HAS_CHECKSUM|DEV_HAS_HIGH_DMA|DEV_HAS_STATISTICS_V1|DEV_NEED_TX_LIMIT,
	},
	{	/* MCP04 Ethernet Controller */
		PCI_DEVICE(0x10DE, 0x0038),
		.driver_data = DEV_NEED_LINKTIMER|DEV_HAS_LARGEDESC|DEV_HAS_CHECKSUM|DEV_HAS_HIGH_DMA|DEV_HAS_STATISTICS_V1|DEV_NEED_TX_LIMIT,
	},
	{	/* MCP51 Ethernet Controller */
		PCI_DEVICE(0x10DE, 0x0268),
		.driver_data = DEV_NEED_LINKTIMER|DEV_HAS_HIGH_DMA|DEV_HAS_POWER_CNTRL|DEV_HAS_STATISTICS_V1|DEV_NEED_LOW_POWER_FIX,
	},
	{	/* MCP51 Ethernet Controller */
		PCI_DEVICE(0x10DE, 0x0269),
		.driver_data = DEV_NEED_LINKTIMER|DEV_HAS_HIGH_DMA|DEV_HAS_POWER_CNTRL|DEV_HAS_STATISTICS_V1|DEV_NEED_LOW_POWER_FIX,
	},
	{	/* MCP55 Ethernet Controller */
		PCI_DEVICE(0x10DE, 0x0372),
		.driver_data = DEV_NEED_LINKTIMER|DEV_HAS_LARGEDESC|DEV_HAS_CHECKSUM|DEV_HAS_HIGH_DMA|DEV_HAS_VLAN|DEV_HAS_MSI|DEV_HAS_MSI_X|DEV_HAS_POWER_CNTRL|DEV_HAS_PAUSEFRAME_TX_V1|DEV_HAS_STATISTICS_V12|DEV_HAS_TEST_EXTENDED|DEV_HAS_MGMT_UNIT|DEV_NEED_TX_LIMIT|DEV_NEED_MSI_FIX,
	},
	{	/* MCP55 Ethernet Controller */
		PCI_DEVICE(0x10DE, 0x0373),
		.driver_data = DEV_NEED_LINKTIMER|DEV_HAS_LARGEDESC|DEV_HAS_CHECKSUM|DEV_HAS_HIGH_DMA|DEV_HAS_VLAN|DEV_HAS_MSI|DEV_HAS_MSI_X|DEV_HAS_POWER_CNTRL|DEV_HAS_PAUSEFRAME_TX_V1|DEV_HAS_STATISTICS_V12|DEV_HAS_TEST_EXTENDED|DEV_HAS_MGMT_UNIT|DEV_NEED_TX_LIMIT|DEV_NEED_MSI_FIX,
	},
	{	/* MCP61 Ethernet Controller */
		PCI_DEVICE(0x10DE, 0x03E5),
		.driver_data = DEV_NEED_LINKTIMER|DEV_HAS_HIGH_DMA|DEV_HAS_POWER_CNTRL|DEV_HAS_MSI|DEV_HAS_PAUSEFRAME_TX_V1|DEV_HAS_STATISTICS_V12|DEV_HAS_TEST_EXTENDED|DEV_HAS_MGMT_UNIT|DEV_HAS_CORRECT_MACADDR|DEV_NEED_MSI_FIX,
	},
	{	/* MCP61 Ethernet Controller */
		PCI_DEVICE(0x10DE, 0x03E6),
		.driver_data = DEV_NEED_LINKTIMER|DEV_HAS_HIGH_DMA|DEV_HAS_POWER_CNTRL|DEV_HAS_MSI|DEV_HAS_PAUSEFRAME_TX_V1|DEV_HAS_STATISTICS_V12|DEV_HAS_TEST_EXTENDED|DEV_HAS_MGMT_UNIT|DEV_HAS_CORRECT_MACADDR|DEV_NEED_MSI_FIX,
	},
	{	/* MCP61 Ethernet Controller */
		PCI_DEVICE(0x10DE, 0x03EE),
		.driver_data = DEV_NEED_LINKTIMER|DEV_HAS_HIGH_DMA|DEV_HAS_POWER_CNTRL|DEV_HAS_MSI|DEV_HAS_PAUSEFRAME_TX_V1|DEV_HAS_STATISTICS_V12|DEV_HAS_TEST_EXTENDED|DEV_HAS_MGMT_UNIT|DEV_HAS_CORRECT_MACADDR|DEV_NEED_MSI_FIX,
	},
	{	/* MCP61 Ethernet Controller */
		PCI_DEVICE(0x10DE, 0x03EF),
		.driver_data = DEV_NEED_LINKTIMER|DEV_HAS_HIGH_DMA|DEV_HAS_POWER_CNTRL|DEV_HAS_MSI|DEV_HAS_PAUSEFRAME_TX_V1|DEV_HAS_STATISTICS_V12|DEV_HAS_TEST_EXTENDED|DEV_HAS_MGMT_UNIT|DEV_HAS_CORRECT_MACADDR|DEV_NEED_MSI_FIX,
	},
	{	/* MCP65 Ethernet Controller */
		PCI_DEVICE(0x10DE, 0x0450),
		.driver_data = DEV_NEED_LINKTIMER|DEV_HAS_LARGEDESC|DEV_HAS_HIGH_DMA|DEV_HAS_POWER_CNTRL|DEV_HAS_MSI|DEV_HAS_PAUSEFRAME_TX_V1|DEV_HAS_STATISTICS_V12|DEV_HAS_TEST_EXTENDED|DEV_HAS_MGMT_UNIT|DEV_HAS_CORRECT_MACADDR|DEV_NEED_TX_LIMIT|DEV_HAS_GEAR_MODE|DEV_NEED_MSI_FIX,
	},
	{	/* MCP65 Ethernet Controller */
		PCI_DEVICE(0x10DE, 0x0451),
		.driver_data = DEV_NEED_LINKTIMER|DEV_HAS_LARGEDESC|DEV_HAS_HIGH_DMA|DEV_HAS_POWER_CNTRL|DEV_HAS_MSI|DEV_HAS_PAUSEFRAME_TX_V1|DEV_HAS_STATISTICS_V12|DEV_HAS_TEST_EXTENDED|DEV_HAS_MGMT_UNIT|DEV_HAS_CORRECT_MACADDR|DEV_NEED_TX_LIMIT|DEV_HAS_GEAR_MODE|DEV_NEED_MSI_FIX,
	},
	{	/* MCP65 Ethernet Controller */
		PCI_DEVICE(0x10DE, 0x0452),
		.driver_data = DEV_NEED_LINKTIMER|DEV_HAS_LARGEDESC|DEV_HAS_HIGH_DMA|DEV_HAS_POWER_CNTRL|DEV_HAS_MSI|DEV_HAS_PAUSEFRAME_TX_V1|DEV_HAS_STATISTICS_V12|DEV_HAS_TEST_EXTENDED|DEV_HAS_MGMT_UNIT|DEV_HAS_CORRECT_MACADDR|DEV_NEED_TX_LIMIT|DEV_HAS_GEAR_MODE|DEV_NEED_MSI_FIX,
	},
	{	/* MCP65 Ethernet Controller */
		PCI_DEVICE(0x10DE, 0x0453),
		.driver_data = DEV_NEED_LINKTIMER|DEV_HAS_LARGEDESC|DEV_HAS_HIGH_DMA|DEV_HAS_POWER_CNTRL|DEV_HAS_MSI|DEV_HAS_PAUSEFRAME_TX_V1|DEV_HAS_STATISTICS_V12|DEV_HAS_TEST_EXTENDED|DEV_HAS_MGMT_UNIT|DEV_HAS_CORRECT_MACADDR|DEV_NEED_TX_LIMIT|DEV_HAS_GEAR_MODE|DEV_NEED_MSI_FIX,
	},
	{	/* MCP67 Ethernet Controller */
		PCI_DEVICE(0x10DE, 0x054C),
		.driver_data = DEV_NEED_LINKTIMER|DEV_HAS_HIGH_DMA|DEV_HAS_POWER_CNTRL|DEV_HAS_MSI|DEV_HAS_PAUSEFRAME_TX_V1|DEV_HAS_STATISTICS_V12|DEV_HAS_TEST_EXTENDED|DEV_HAS_MGMT_UNIT|DEV_HAS_CORRECT_MACADDR|DEV_HAS_GEAR_MODE|DEV_NEED_MSI_FIX,
	},
	{	/* MCP67 Ethernet Controller */
		PCI_DEVICE(0x10DE, 0x054D),
		.driver_data = DEV_NEED_LINKTIMER|DEV_HAS_HIGH_DMA|DEV_HAS_POWER_CNTRL|DEV_HAS_MSI|DEV_HAS_PAUSEFRAME_TX_V1|DEV_HAS_STATISTICS_V12|DEV_HAS_TEST_EXTENDED|DEV_HAS_MGMT_UNIT|DEV_HAS_CORRECT_MACADDR|DEV_HAS_GEAR_MODE|DEV_NEED_MSI_FIX,
	},
	{	/* MCP67 Ethernet Controller */
		PCI_DEVICE(0x10DE, 0x054E),
		.driver_data = DEV_NEED_LINKTIMER|DEV_HAS_HIGH_DMA|DEV_HAS_POWER_CNTRL|DEV_HAS_MSI|DEV_HAS_PAUSEFRAME_TX_V1|DEV_HAS_STATISTICS_V12|DEV_HAS_TEST_EXTENDED|DEV_HAS_MGMT_UNIT|DEV_HAS_CORRECT_MACADDR|DEV_HAS_GEAR_MODE|DEV_NEED_MSI_FIX,
	},
	{	/* MCP67 Ethernet Controller */
		PCI_DEVICE(0x10DE, 0x054F),
		.driver_data = DEV_NEED_LINKTIMER|DEV_HAS_HIGH_DMA|DEV_HAS_POWER_CNTRL|DEV_HAS_MSI|DEV_HAS_PAUSEFRAME_TX_V1|DEV_HAS_STATISTICS_V12|DEV_HAS_TEST_EXTENDED|DEV_HAS_MGMT_UNIT|DEV_HAS_CORRECT_MACADDR|DEV_HAS_GEAR_MODE|DEV_NEED_MSI_FIX,
	},
	{	/* MCP73 Ethernet Controller */
		PCI_DEVICE(0x10DE, 0x07DC),
		.driver_data = DEV_NEED_LINKTIMER|DEV_HAS_HIGH_DMA|DEV_HAS_POWER_CNTRL|DEV_HAS_MSI|DEV_HAS_PAUSEFRAME_TX_V1|DEV_HAS_STATISTICS_V12|DEV_HAS_TEST_EXTENDED|DEV_HAS_MGMT_UNIT|DEV_HAS_CORRECT_MACADDR|DEV_HAS_COLLISION_FIX|DEV_HAS_GEAR_MODE|DEV_NEED_MSI_FIX,
	},
	{	/* MCP73 Ethernet Controller */
		PCI_DEVICE(0x10DE, 0x07DD),
		.driver_data = DEV_NEED_LINKTIMER|DEV_HAS_HIGH_DMA|DEV_HAS_POWER_CNTRL|DEV_HAS_MSI|DEV_HAS_PAUSEFRAME_TX_V1|DEV_HAS_STATISTICS_V12|DEV_HAS_TEST_EXTENDED|DEV_HAS_MGMT_UNIT|DEV_HAS_CORRECT_MACADDR|DEV_HAS_COLLISION_FIX|DEV_HAS_GEAR_MODE|DEV_NEED_MSI_FIX,
	},
	{	/* MCP73 Ethernet Controller */
		PCI_DEVICE(0x10DE, 0x07DE),
		.driver_data = DEV_NEED_LINKTIMER|DEV_HAS_HIGH_DMA|DEV_HAS_POWER_CNTRL|DEV_HAS_MSI|DEV_HAS_PAUSEFRAME_TX_V1|DEV_HAS_STATISTICS_V12|DEV_HAS_TEST_EXTENDED|DEV_HAS_MGMT_UNIT|DEV_HAS_CORRECT_MACADDR|DEV_HAS_COLLISION_FIX|DEV_HAS_GEAR_MODE|DEV_NEED_MSI_FIX,
	},
	{	/* MCP73 Ethernet Controller */
		PCI_DEVICE(0x10DE, 0x07DF),
		.driver_data = DEV_NEED_LINKTIMER|DEV_HAS_HIGH_DMA|DEV_HAS_POWER_CNTRL|DEV_HAS_MSI|DEV_HAS_PAUSEFRAME_TX_V1|DEV_HAS_STATISTICS_V12|DEV_HAS_TEST_EXTENDED|DEV_HAS_MGMT_UNIT|DEV_HAS_CORRECT_MACADDR|DEV_HAS_COLLISION_FIX|DEV_HAS_GEAR_MODE|DEV_NEED_MSI_FIX,
	},
	{	/* MCP77 Ethernet Controller */
		PCI_DEVICE(0x10DE, 0x0760),
		.driver_data = DEV_NEED_LINKTIMER|DEV_HAS_CHECKSUM|DEV_HAS_HIGH_DMA|DEV_HAS_MSI|DEV_HAS_POWER_CNTRL|DEV_HAS_PAUSEFRAME_TX_V2|DEV_HAS_STATISTICS_V123|DEV_HAS_TEST_EXTENDED|DEV_HAS_MGMT_UNIT|DEV_HAS_CORRECT_MACADDR|DEV_HAS_COLLISION_FIX|DEV_NEED_TX_LIMIT2|DEV_HAS_GEAR_MODE|DEV_NEED_PHY_INIT_FIX|DEV_NEED_MSI_FIX,
	},
	{	/* MCP77 Ethernet Controller */
		PCI_DEVICE(0x10DE, 0x0761),
		.driver_data = DEV_NEED_LINKTIMER|DEV_HAS_CHECKSUM|DEV_HAS_HIGH_DMA|DEV_HAS_MSI|DEV_HAS_POWER_CNTRL|DEV_HAS_PAUSEFRAME_TX_V2|DEV_HAS_STATISTICS_V123|DEV_HAS_TEST_EXTENDED|DEV_HAS_MGMT_UNIT|DEV_HAS_CORRECT_MACADDR|DEV_HAS_COLLISION_FIX|DEV_NEED_TX_LIMIT2|DEV_HAS_GEAR_MODE|DEV_NEED_PHY_INIT_FIX|DEV_NEED_MSI_FIX,
	},
	{	/* MCP77 Ethernet Controller */
		PCI_DEVICE(0x10DE, 0x0762),
		.driver_data = DEV_NEED_LINKTIMER|DEV_HAS_CHECKSUM|DEV_HAS_HIGH_DMA|DEV_HAS_MSI|DEV_HAS_POWER_CNTRL|DEV_HAS_PAUSEFRAME_TX_V2|DEV_HAS_STATISTICS_V123|DEV_HAS_TEST_EXTENDED|DEV_HAS_MGMT_UNIT|DEV_HAS_CORRECT_MACADDR|DEV_HAS_COLLISION_FIX|DEV_NEED_TX_LIMIT2|DEV_HAS_GEAR_MODE|DEV_NEED_PHY_INIT_FIX|DEV_NEED_MSI_FIX,
	},
	{	/* MCP77 Ethernet Controller */
		PCI_DEVICE(0x10DE, 0x0763),
		.driver_data = DEV_NEED_LINKTIMER|DEV_HAS_CHECKSUM|DEV_HAS_HIGH_DMA|DEV_HAS_MSI|DEV_HAS_POWER_CNTRL|DEV_HAS_PAUSEFRAME_TX_V2|DEV_HAS_STATISTICS_V123|DEV_HAS_TEST_EXTENDED|DEV_HAS_MGMT_UNIT|DEV_HAS_CORRECT_MACADDR|DEV_HAS_COLLISION_FIX|DEV_NEED_TX_LIMIT2|DEV_HAS_GEAR_MODE|DEV_NEED_PHY_INIT_FIX|DEV_NEED_MSI_FIX,
	},
	{	/* MCP79 Ethernet Controller */
		PCI_DEVICE(0x10DE, 0x0AB0),
		.driver_data = DEV_NEED_LINKTIMER|DEV_HAS_LARGEDESC|DEV_HAS_CHECKSUM|DEV_HAS_HIGH_DMA|DEV_HAS_MSI|DEV_HAS_POWER_CNTRL|DEV_HAS_PAUSEFRAME_TX_V3|DEV_HAS_STATISTICS_V123|DEV_HAS_TEST_EXTENDED|DEV_HAS_CORRECT_MACADDR|DEV_HAS_COLLISION_FIX|DEV_NEED_TX_LIMIT2|DEV_HAS_GEAR_MODE|DEV_NEED_PHY_INIT_FIX|DEV_NEED_MSI_FIX,
	},
	{	/* MCP79 Ethernet Controller */
		PCI_DEVICE(0x10DE, 0x0AB1),
		.driver_data = DEV_NEED_LINKTIMER|DEV_HAS_LARGEDESC|DEV_HAS_CHECKSUM|DEV_HAS_HIGH_DMA|DEV_HAS_MSI|DEV_HAS_POWER_CNTRL|DEV_HAS_PAUSEFRAME_TX_V3|DEV_HAS_STATISTICS_V123|DEV_HAS_TEST_EXTENDED|DEV_HAS_CORRECT_MACADDR|DEV_HAS_COLLISION_FIX|DEV_NEED_TX_LIMIT2|DEV_HAS_GEAR_MODE|DEV_NEED_PHY_INIT_FIX|DEV_NEED_MSI_FIX,
	},
	{	/* MCP79 Ethernet Controller */
		PCI_DEVICE(0x10DE, 0x0AB2),
		.driver_data = DEV_NEED_LINKTIMER|DEV_HAS_LARGEDESC|DEV_HAS_CHECKSUM|DEV_HAS_HIGH_DMA|DEV_HAS_MSI|DEV_HAS_POWER_CNTRL|DEV_HAS_PAUSEFRAME_TX_V3|DEV_HAS_STATISTICS_V123|DEV_HAS_TEST_EXTENDED|DEV_HAS_CORRECT_MACADDR|DEV_HAS_COLLISION_FIX|DEV_NEED_TX_LIMIT2|DEV_HAS_GEAR_MODE|DEV_NEED_PHY_INIT_FIX|DEV_NEED_MSI_FIX,
	},
	{	/* MCP79 Ethernet Controller */
		PCI_DEVICE(0x10DE, 0x0AB3),
		.driver_data = DEV_NEED_LINKTIMER|DEV_HAS_LARGEDESC|DEV_HAS_CHECKSUM|DEV_HAS_HIGH_DMA|DEV_HAS_MSI|DEV_HAS_POWER_CNTRL|DEV_HAS_PAUSEFRAME_TX_V3|DEV_HAS_STATISTICS_V123|DEV_HAS_TEST_EXTENDED|DEV_HAS_CORRECT_MACADDR|DEV_HAS_COLLISION_FIX|DEV_NEED_TX_LIMIT2|DEV_HAS_GEAR_MODE|DEV_NEED_PHY_INIT_FIX|DEV_NEED_MSI_FIX,
	},
	{	/* MCP89 Ethernet Controller */
		PCI_DEVICE(0x10DE, 0x0D7D),
		.driver_data = DEV_NEED_LINKTIMER|DEV_HAS_LARGEDESC|DEV_HAS_CHECKSUM|DEV_HAS_HIGH_DMA|DEV_HAS_MSI|DEV_HAS_POWER_CNTRL|DEV_HAS_PAUSEFRAME_TX_V3|DEV_HAS_STATISTICS_V123|DEV_HAS_TEST_EXTENDED|DEV_HAS_CORRECT_MACADDR|DEV_HAS_COLLISION_FIX|DEV_HAS_GEAR_MODE|DEV_NEED_PHY_INIT_FIX,
	},
	{0,},
};

static struct pci_driver driver = {
	.name		= DRV_NAME,
	.id_table	= pci_tbl,
	.probe		= nv_probe,
	.remove		= __devexit_p(nv_remove),
	.shutdown	= nv_shutdown,
	.driver.pm	= NV_PM_OPS,
};

static int __init init_nic(void)
{
	return pci_register_driver(&driver);
}

static void __exit exit_nic(void)
{
	pci_unregister_driver(&driver);
}

module_param(max_interrupt_work, int, 0);
MODULE_PARM_DESC(max_interrupt_work, "forcedeth maximum events handled per interrupt");
module_param(optimization_mode, int, 0);
MODULE_PARM_DESC(optimization_mode, "In throughput mode (0), every tx & rx packet will generate an interrupt. In CPU mode (1), interrupts are controlled by a timer. In dynamic mode (2), the mode toggles between throughput and CPU mode based on network load.");
module_param(poll_interval, int, 0);
MODULE_PARM_DESC(poll_interval, "Interval determines how frequent timer interrupt is generated by [(time_in_micro_secs * 100) / (2^10)]. Min is 0 and Max is 65535.");
module_param(msi, int, 0);
MODULE_PARM_DESC(msi, "MSI interrupts are enabled by setting to 1 and disabled by setting to 0.");
module_param(msix, int, 0);
MODULE_PARM_DESC(msix, "MSIX interrupts are enabled by setting to 1 and disabled by setting to 0.");
module_param(dma_64bit, int, 0);
MODULE_PARM_DESC(dma_64bit, "High DMA is enabled by setting to 1 and disabled by setting to 0.");
module_param(phy_cross, int, 0);
MODULE_PARM_DESC(phy_cross, "Phy crossover detection for Realtek 8201 phy is enabled by setting to 1 and disabled by setting to 0.");
module_param(phy_power_down, int, 0);
MODULE_PARM_DESC(phy_power_down, "Power down phy and disable link when interface is down (1), or leave phy powered up (0).");
module_param(debug_tx_timeout, bool, 0);
MODULE_PARM_DESC(debug_tx_timeout,
		 "Dump tx related registers and ring when tx_timeout happens");

MODULE_AUTHOR("Manfred Spraul <manfred@colorfullife.com>");
MODULE_DESCRIPTION("Reverse Engineered nForce ethernet driver");
MODULE_LICENSE("GPL");

MODULE_DEVICE_TABLE(pci, pci_tbl);

module_init(init_nic);
module_exit(exit_nic);<|MERGE_RESOLUTION|>--- conflicted
+++ resolved
@@ -1783,26 +1783,6 @@
 		/* meaningful only when NIC supports stats v3 */
 		storage->multicast = np->estats.rx_multicast;
 
-<<<<<<< HEAD
-		/*
-		 * Note: because HW stats are not always available and
-		 * for consistency reasons, the following ifconfig
-		 * stats are managed by software: rx_bytes, tx_bytes,
-		 * rx_packets and tx_packets. The related hardware
-		 * stats reported by ethtool should be equivalent to
-		 * these ifconfig stats, with 4 additional bytes per
-		 * packet (Ethernet FCS CRC).
-		 */
-
-		/* copy to net_device stats */
-		dev->stats.tx_fifo_errors = np->estats.tx_fifo_errors;
-		dev->stats.tx_carrier_errors = np->estats.tx_carrier_errors;
-		dev->stats.rx_crc_errors = np->estats.rx_crc_errors;
-		dev->stats.rx_over_errors = np->estats.rx_over_errors;
-		dev->stats.rx_fifo_errors = np->estats.rx_drop_frame;
-		dev->stats.rx_errors = np->estats.rx_errors_total;
-		dev->stats.tx_errors = np->estats.tx_errors_total;
-=======
 		/* detailed rx_errors */
 		storage->rx_length_errors = np->estats.rx_length_error;
 		storage->rx_over_errors   = np->estats.rx_over_errors;
@@ -1815,7 +1795,6 @@
 		storage->tx_fifo_errors    = np->estats.tx_fifo_errors;
 
 		spin_unlock_bh(&np->hwstats_lock);
->>>>>>> 08f4fc9d
 	}
 
 	return storage;
@@ -2496,12 +2475,8 @@
 		if (np->desc_ver == DESC_VER_1) {
 			if (flags & NV_TX_LASTPACKET) {
 				if (flags & NV_TX_ERROR) {
-<<<<<<< HEAD
-					if ((flags & NV_TX_RETRYERROR) && !(flags & NV_TX_RETRYCOUNT_MASK))
-=======
 					if ((flags & NV_TX_RETRYERROR)
 					    && !(flags & NV_TX_RETRYCOUNT_MASK))
->>>>>>> 08f4fc9d
 						nv_legacybackoff_reseed(dev);
 				} else {
 					u64_stats_update_begin(&np->swstats_tx_syncp);
@@ -2517,12 +2492,8 @@
 		} else {
 			if (flags & NV_TX2_LASTPACKET) {
 				if (flags & NV_TX2_ERROR) {
-<<<<<<< HEAD
-					if ((flags & NV_TX2_RETRYERROR) && !(flags & NV_TX2_RETRYCOUNT_MASK))
-=======
 					if ((flags & NV_TX2_RETRYERROR)
 					    && !(flags & NV_TX2_RETRYCOUNT_MASK))
->>>>>>> 08f4fc9d
 						nv_legacybackoff_reseed(dev);
 				} else {
 					u64_stats_update_begin(&np->swstats_tx_syncp);
@@ -2567,27 +2538,18 @@
 
 		if (flags & NV_TX2_LASTPACKET) {
 			if (flags & NV_TX2_ERROR) {
-<<<<<<< HEAD
-				if ((flags & NV_TX2_RETRYERROR) && !(flags & NV_TX2_RETRYCOUNT_MASK)) {
-=======
 				if ((flags & NV_TX2_RETRYERROR)
 				    && !(flags & NV_TX2_RETRYCOUNT_MASK)) {
->>>>>>> 08f4fc9d
 					if (np->driver_data & DEV_HAS_GEAR_MODE)
 						nv_gear_backoff_reseed(dev);
 					else
 						nv_legacybackoff_reseed(dev);
 				}
 			} else {
-<<<<<<< HEAD
-				dev->stats.tx_packets++;
-				dev->stats.tx_bytes += np->get_tx_ctx->skb->len;
-=======
 				u64_stats_update_begin(&np->swstats_tx_syncp);
 				np->stat_tx_packets++;
 				np->stat_tx_bytes += np->get_tx_ctx->skb->len;
 				u64_stats_update_end(&np->swstats_tx_syncp);
->>>>>>> 08f4fc9d
 			}
 
 			bytes_cleaned += np->get_tx_ctx->skb->len;
@@ -2805,16 +2767,11 @@
 					}
 					/* the rest are hard errors */
 					else {
-<<<<<<< HEAD
-						if (flags & NV_RX_MISSEDFRAME)
-							dev->stats.rx_missed_errors++;
-=======
 						if (flags & NV_RX_MISSEDFRAME) {
 							u64_stats_update_begin(&np->swstats_rx_syncp);
 							np->stat_rx_missed_errors++;
 							u64_stats_update_end(&np->swstats_rx_syncp);
 						}
->>>>>>> 08f4fc9d
 						dev_kfree_skb(skb);
 						goto next_pkt;
 					}
@@ -2943,15 +2900,10 @@
 				__vlan_hwaccel_put_tag(skb, vid);
 			}
 			napi_gro_receive(&np->napi, skb);
-<<<<<<< HEAD
-			dev->stats.rx_packets++;
-			dev->stats.rx_bytes += len;
-=======
 			u64_stats_update_begin(&np->swstats_rx_syncp);
 			np->stat_rx_packets++;
 			np->stat_rx_bytes += len;
 			u64_stats_update_end(&np->swstats_rx_syncp);
->>>>>>> 08f4fc9d
 		} else {
 			dev_kfree_skb(skb);
 		}
@@ -4886,18 +4838,11 @@
 {
 	struct fe_priv *np = netdev_priv(dev);
 
-<<<<<<< HEAD
-	/* update stats */
-	nv_get_hw_stats(dev);
-
-	memcpy(buffer, &np->estats, nv_get_sset_count(dev, ETH_SS_STATS)*sizeof(u64));
-=======
 	spin_lock_bh(&np->hwstats_lock);
 	nv_update_stats(dev);
 	memcpy(buffer, &np->estats,
 	       nv_get_sset_count(dev, ETH_SS_STATS)*sizeof(u64));
 	spin_unlock_bh(&np->hwstats_lock);
->>>>>>> 08f4fc9d
 }
 
 static int nv_link_test(struct net_device *dev)
