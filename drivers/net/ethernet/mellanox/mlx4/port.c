--- conflicted
+++ resolved
@@ -202,28 +202,6 @@
 	mlx4_unregister_mac(dev, port, mac);
 
 	if (dev->caps.flags & MLX4_DEV_CAP_FLAG_VEP_UC_STEER) {
-<<<<<<< HEAD
-		err = mlx4_uc_steer_add(dev, port, mac, qpn, 1);
-		if (err)
-			return err;
-
-		entry = kmalloc(sizeof *entry, GFP_KERNEL);
-		if (!entry) {
-			mlx4_uc_steer_release(dev, port, mac, *qpn, 1);
-			return -ENOMEM;
-		}
-
-		entry->mac = mac;
-		err = radix_tree_insert(&info->mac_tree, *qpn, entry);
-		if (err) {
-			kfree(entry);
-			mlx4_uc_steer_release(dev, port, mac, *qpn, 1);
-			return err;
-		}
-	}
-
-	mlx4_dbg(dev, "Registering MAC: 0x%llx\n", (unsigned long long) mac);
-=======
 		entry = radix_tree_lookup(&info->mac_tree, qpn);
 		if (entry) {
 			mlx4_dbg(dev, "Releasing qp: port %d, mac 0x%llx,"
@@ -269,7 +247,6 @@
 
 	mlx4_dbg(dev, "Registering MAC: 0x%llx for port %d\n",
 		 (unsigned long long) mac, port);
->>>>>>> 08f4fc9d
 
 	mutex_lock(&table->mutex);
 	for (i = 0; i < MLX4_MAX_MAC_NUM; i++) {
@@ -637,12 +614,8 @@
 	*(__be32 *) (&inbuf[20]) = cpu_to_be32(port);
 
 	err = mlx4_cmd_box(dev, inmailbox->dma, outmailbox->dma, port, 3,
-<<<<<<< HEAD
-			   MLX4_CMD_MAD_IFC, MLX4_CMD_TIME_CLASS_C);
-=======
 			   MLX4_CMD_MAD_IFC, MLX4_CMD_TIME_CLASS_C,
 			   MLX4_CMD_NATIVE);
->>>>>>> 08f4fc9d
 
 	packet_error = be16_to_cpu(*(__be16 *) (outbuf + 4));
 
@@ -655,8 +628,6 @@
 	return err;
 }
 
-<<<<<<< HEAD
-=======
 static int mlx4_common_set_port(struct mlx4_dev *dev, int slave, u32 in_mod,
 				u8 op_mod, struct mlx4_cmd_mailbox *inbox)
 {
@@ -790,7 +761,6 @@
 				    vhcr->op_modifier, inbox);
 }
 
->>>>>>> 08f4fc9d
 int mlx4_SET_PORT(struct mlx4_dev *dev, u8 port)
 {
 	struct mlx4_cmd_mailbox *mailbox;
