--- conflicted
+++ resolved
@@ -267,12 +267,8 @@
 					dev_cap->reserved_xrcds : 0;
 	dev->caps.max_xrcds          = (dev->caps.flags & MLX4_DEV_CAP_FLAG_XRC) ?
 					dev_cap->max_xrcds : 0;
-<<<<<<< HEAD
-	dev->caps.mtt_entry_sz	     = dev->caps.mtts_per_seg * dev_cap->mtt_entry_sz;
-=======
 	dev->caps.mtt_entry_sz       = dev_cap->mtt_entry_sz;
 
->>>>>>> 08f4fc9d
 	dev->caps.max_msg_sz         = dev_cap->max_msg_sz;
 	dev->caps.page_size_cap	     = ~(u32) (dev_cap->min_page_sz - 1);
 	dev->caps.flags		     = dev_cap->flags;
@@ -1355,32 +1351,6 @@
 		goto err_mcg_table_free;
 	}
 
-<<<<<<< HEAD
-	for (port = 1; port <= dev->caps.num_ports; port++) {
-		enum mlx4_port_type port_type = 0;
-		mlx4_SENSE_PORT(dev, port, &port_type);
-		if (port_type)
-			dev->caps.port_type[port] = port_type;
-		ib_port_default_caps = 0;
-		err = mlx4_get_port_ib_caps(dev, port, &ib_port_default_caps);
-		if (err)
-			mlx4_warn(dev, "failed to get port %d default "
-				  "ib capabilities (%d). Continuing with "
-				  "caps = 0\n", port, err);
-		dev->caps.ib_port_def_cap[port] = ib_port_default_caps;
-
-		err = mlx4_check_ext_port_caps(dev, port);
-		if (err)
-			mlx4_warn(dev, "failed to get port %d extended "
-				  "port capabilities support info (%d)."
-				  " Assuming not supported\n", port, err);
-
-		err = mlx4_SET_PORT(dev, port);
-		if (err) {
-			mlx4_err(dev, "Failed to set port %d, aborting\n",
-				port);
-			goto err_mcg_table_free;
-=======
 	if (!mlx4_is_slave(dev)) {
 		for (port = 1; port <= dev->caps.num_ports; port++) {
 			ib_port_default_caps = 0;
@@ -1405,7 +1375,6 @@
 					port);
 				goto err_counters_table_free;
 			}
->>>>>>> 08f4fc9d
 		}
 	}
 
