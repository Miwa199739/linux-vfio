--- conflicted
+++ resolved
@@ -2236,15 +2236,9 @@
 	{PCI_DEVICE(PCI_VENDOR_ID_SOLARFLARE,
 		    PCI_DEVICE_ID_SOLARFLARE_SFC4000B),
 	 .driver_data = (unsigned long) &falcon_b0_nic_type},
-<<<<<<< HEAD
-	{PCI_DEVICE(PCI_VENDOR_ID_SOLARFLARE, BETHPAGE_A_P_DEVID),
-	 .driver_data = (unsigned long) &siena_a0_nic_type},
-	{PCI_DEVICE(PCI_VENDOR_ID_SOLARFLARE, SIENA_A_P_DEVID),
-=======
 	{PCI_DEVICE(PCI_VENDOR_ID_SOLARFLARE, 0x0803),	/* SFC9020 */
 	 .driver_data = (unsigned long) &siena_a0_nic_type},
 	{PCI_DEVICE(PCI_VENDOR_ID_SOLARFLARE, 0x0813),	/* SFL9021 */
->>>>>>> 08f4fc9d
 	 .driver_data = (unsigned long) &siena_a0_nic_type},
 	{0}			/* end of list */
 };
