--- conflicted
+++ resolved
@@ -46,10 +46,7 @@
 #include <linux/device.h>
 #include <linux/mutex.h>
 #include <linux/slab.h>
-<<<<<<< HEAD
-=======
 #include <asm/unaligned.h>
->>>>>>> 3cbea436
 #include <net/slhc_vj.h>
 #include <asm/atomic.h>
 
@@ -1353,17 +1350,10 @@
 	if (nfree == 0 || nfree < navail / 2)
 		return 0; /* can't take now, leave it in xmit_pending */
 
-<<<<<<< HEAD
-	/* Do protocol field compression (XXX this should be optional) */
-	p = skb->data;
-	len = skb->len;
-	if (*p == 0) {
-=======
 	/* Do protocol field compression */
 	p = skb->data;
 	len = skb->len;
 	if (*p == 0 && mp_protocol_compress) {
->>>>>>> 3cbea436
 		++p;
 		--len;
 	}
@@ -1483,12 +1473,7 @@
 		q = skb_put(frag, flen + hdrlen);
 
 		/* make the MP header */
-<<<<<<< HEAD
-		q[0] = PPP_MP >> 8;
-		q[1] = PPP_MP;
-=======
 		put_unaligned_be16(PPP_MP, q);
->>>>>>> 3cbea436
 		if (ppp->flags & SC_MP_XSHORTSEQ) {
 			q[2] = bits + ((ppp->nxseq >> 8) & 0xf);
 			q[3] = ppp->nxseq;
