--- conflicted
+++ resolved
@@ -38,10 +38,7 @@
 	struct hlist_head	vlan_hash[MACVLAN_HASH_SIZE];
 	struct list_head	vlans;
 	struct rcu_head		rcu;
-<<<<<<< HEAD
-=======
 	bool 			passthru;
->>>>>>> 3cbea436
 };
 
 #define macvlan_port_get_rcu(dev) \
@@ -257,13 +254,6 @@
 
 	ret = macvlan_queue_xmit(skb, dev);
 	if (likely(ret == NET_XMIT_SUCCESS || ret == NET_XMIT_CN)) {
-<<<<<<< HEAD
-		txq->tx_packets++;
-		txq->tx_bytes += len;
-	} else
-		txq->tx_dropped++;
-
-=======
 		struct macvlan_pcpu_stats *pcpu_stats;
 
 		pcpu_stats = this_cpu_ptr(vlan->pcpu_stats);
@@ -274,7 +264,6 @@
 	} else {
 		this_cpu_inc(vlan->pcpu_stats->tx_dropped);
 	}
->>>>>>> 3cbea436
 	return ret;
 }
 EXPORT_SYMBOL_GPL(macvlan_start_xmit);
@@ -473,46 +462,20 @@
 {
 	struct macvlan_dev *vlan = netdev_priv(dev);
 
-<<<<<<< HEAD
-	dev_txq_stats_fold(dev, stats);
-
-	if (vlan->rx_stats) {
-		struct macvlan_rx_stats *p, accum = {0};
-		u64 rx_packets, rx_bytes, rx_multicast;
-=======
 	if (vlan->pcpu_stats) {
 		struct macvlan_pcpu_stats *p;
 		u64 rx_packets, rx_bytes, rx_multicast, tx_packets, tx_bytes;
 		u32 rx_errors = 0, tx_dropped = 0;
->>>>>>> 3cbea436
 		unsigned int start;
 		int i;
 
 		for_each_possible_cpu(i) {
-<<<<<<< HEAD
-			p = per_cpu_ptr(vlan->rx_stats, i);
-=======
 			p = per_cpu_ptr(vlan->pcpu_stats, i);
->>>>>>> 3cbea436
 			do {
 				start = u64_stats_fetch_begin_bh(&p->syncp);
 				rx_packets	= p->rx_packets;
 				rx_bytes	= p->rx_bytes;
 				rx_multicast	= p->rx_multicast;
-<<<<<<< HEAD
-			} while (u64_stats_fetch_retry_bh(&p->syncp, start));
-			accum.rx_packets	+= rx_packets;
-			accum.rx_bytes		+= rx_bytes;
-			accum.rx_multicast	+= rx_multicast;
-			/* rx_errors is an ulong, updated without syncp protection */
-			accum.rx_errors		+= p->rx_errors;
-		}
-		stats->rx_packets = accum.rx_packets;
-		stats->rx_bytes   = accum.rx_bytes;
-		stats->rx_errors  = accum.rx_errors;
-		stats->rx_dropped = accum.rx_errors;
-		stats->multicast  = accum.rx_multicast;
-=======
 				tx_packets	= p->tx_packets;
 				tx_bytes	= p->tx_bytes;
 			} while (u64_stats_fetch_retry_bh(&p->syncp, start));
@@ -531,7 +494,6 @@
 		stats->rx_errors	= rx_errors;
 		stats->rx_dropped	= rx_errors;
 		stats->tx_dropped	= tx_dropped;
->>>>>>> 3cbea436
 	}
 	return stats;
 }
@@ -669,28 +631,6 @@
 	return 0;
 }
 
-<<<<<<< HEAD
-static int macvlan_get_tx_queues(struct net *net,
-				 struct nlattr *tb[],
-				 unsigned int *num_tx_queues,
-				 unsigned int *real_num_tx_queues)
-{
-	struct net_device *real_dev;
-
-	if (!tb[IFLA_LINK])
-		return -EINVAL;
-
-	real_dev = __dev_get_by_index(net, nla_get_u32(tb[IFLA_LINK]));
-	if (!real_dev)
-		return -ENODEV;
-
-	*num_tx_queues      = real_dev->num_tx_queues;
-	*real_num_tx_queues = real_dev->real_num_tx_queues;
-	return 0;
-}
-
-=======
->>>>>>> 3cbea436
 int macvlan_common_newlink(struct net *src_net, struct net_device *dev,
 			   struct nlattr *tb[], struct nlattr *data[],
 			   int (*receive)(struct sk_buff *skb),
@@ -731,13 +671,10 @@
 			return err;
 	}
 	port = macvlan_port_get(lowerdev);
-<<<<<<< HEAD
-=======
 
 	/* Only 1 macvlan device can be created in passthru mode */
 	if (port->passthru)
 		return -EINVAL;
->>>>>>> 3cbea436
 
 	vlan->lowerdev = lowerdev;
 	vlan->dev      = dev;
@@ -828,10 +765,6 @@
 {
 	/* common fields */
 	ops->priv_size		= sizeof(struct macvlan_dev);
-<<<<<<< HEAD
-	ops->get_tx_queues	= macvlan_get_tx_queues;
-=======
->>>>>>> 3cbea436
 	ops->validate		= macvlan_validate;
 	ops->maxtype		= IFLA_MACVLAN_MAX;
 	ops->policy		= macvlan_policy;
