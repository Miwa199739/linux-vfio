/*******************************************************************************

  Intel PRO/1000 Linux driver
<<<<<<< HEAD
  Copyright(c) 1999 - 2010 Intel Corporation.
=======
  Copyright(c) 1999 - 2011 Intel Corporation.
>>>>>>> 3cbea436

  This program is free software; you can redistribute it and/or modify it
  under the terms and conditions of the GNU General Public License,
  version 2, as published by the Free Software Foundation.

  This program is distributed in the hope it will be useful, but WITHOUT
  ANY WARRANTY; without even the implied warranty of MERCHANTABILITY or
  FITNESS FOR A PARTICULAR PURPOSE.  See the GNU General Public License for
  more details.

  You should have received a copy of the GNU General Public License along with
  this program; if not, write to the Free Software Foundation, Inc.,
  51 Franklin St - Fifth Floor, Boston, MA 02110-1301 USA.

  The full GNU General Public License is included in this distribution in
  the file called "COPYING".

  Contact Information:
  Linux NICS <linux.nics@intel.com>
  e1000-devel Mailing List <e1000-devel@lists.sourceforge.net>
  Intel Corporation, 5200 N.E. Elam Young Parkway, Hillsboro, OR 97124-6497

*******************************************************************************/

/* Linux PRO/1000 Ethernet Driver main header file */

#ifndef _E1000_H_
#define _E1000_H_

#include <linux/types.h>
#include <linux/timer.h>
#include <linux/workqueue.h>
#include <linux/io.h>
#include <linux/netdevice.h>
#include <linux/pci.h>
#include <linux/pci-aspm.h>
<<<<<<< HEAD
=======
#include <linux/crc32.h>
>>>>>>> 3cbea436

#include "hw.h"

struct e1000_info;

#define e_dbg(format, arg...) \
	netdev_dbg(hw->adapter->netdev, format, ## arg)
#define e_err(format, arg...) \
	netdev_err(adapter->netdev, format, ## arg)
#define e_info(format, arg...) \
	netdev_info(adapter->netdev, format, ## arg)
#define e_warn(format, arg...) \
	netdev_warn(adapter->netdev, format, ## arg)
#define e_notice(format, arg...) \
	netdev_notice(adapter->netdev, format, ## arg)


/* Interrupt modes, as used by the IntMode parameter */
#define E1000E_INT_MODE_LEGACY		0
#define E1000E_INT_MODE_MSI		1
#define E1000E_INT_MODE_MSIX		2

/* Tx/Rx descriptor defines */
#define E1000_DEFAULT_TXD		256
#define E1000_MAX_TXD			4096
#define E1000_MIN_TXD			64

#define E1000_DEFAULT_RXD		256
#define E1000_MAX_RXD			4096
#define E1000_MIN_RXD			64

#define E1000_MIN_ITR_USECS		10 /* 100000 irq/sec */
#define E1000_MAX_ITR_USECS		10000 /* 100    irq/sec */

/* Early Receive defines */
#define E1000_ERT_2048			0x100

#define E1000_FC_PAUSE_TIME		0x0680 /* 858 usec */

/* How many Tx Descriptors do we need to call netif_wake_queue ? */
/* How many Rx Buffers do we bundle into one write to the hardware ? */
#define E1000_RX_BUFFER_WRITE		16 /* Must be power of 2 */

#define AUTO_ALL_MODES			0
#define E1000_EEPROM_APME		0x0400

#define E1000_MNG_VLAN_NONE		(-1)

/* Number of packet split data buffers (not including the header buffer) */
#define PS_PAGE_BUFFERS			(MAX_PS_BUFFERS - 1)

#define DEFAULT_JUMBO			9234

/* BM/HV Specific Registers */
#define BM_PORT_CTRL_PAGE                 769

#define PHY_UPPER_SHIFT                   21
#define BM_PHY_REG(page, reg) \
	(((reg) & MAX_PHY_REG_ADDRESS) |\
	 (((page) & 0xFFFF) << PHY_PAGE_SHIFT) |\
	 (((reg) & ~MAX_PHY_REG_ADDRESS) << (PHY_UPPER_SHIFT - PHY_PAGE_SHIFT)))

/* PHY Wakeup Registers and defines */
#define BM_RCTL         PHY_REG(BM_WUC_PAGE, 0)
#define BM_WUC          PHY_REG(BM_WUC_PAGE, 1)
#define BM_WUFC         PHY_REG(BM_WUC_PAGE, 2)
#define BM_WUS          PHY_REG(BM_WUC_PAGE, 3)
#define BM_RAR_L(_i)    (BM_PHY_REG(BM_WUC_PAGE, 16 + ((_i) << 2)))
#define BM_RAR_M(_i)    (BM_PHY_REG(BM_WUC_PAGE, 17 + ((_i) << 2)))
#define BM_RAR_H(_i)    (BM_PHY_REG(BM_WUC_PAGE, 18 + ((_i) << 2)))
#define BM_RAR_CTRL(_i) (BM_PHY_REG(BM_WUC_PAGE, 19 + ((_i) << 2)))
#define BM_MTA(_i)      (BM_PHY_REG(BM_WUC_PAGE, 128 + ((_i) << 1)))

#define BM_RCTL_UPE           0x0001          /* Unicast Promiscuous Mode */
#define BM_RCTL_MPE           0x0002          /* Multicast Promiscuous Mode */
#define BM_RCTL_MO_SHIFT      3               /* Multicast Offset Shift */
#define BM_RCTL_MO_MASK       (3 << 3)        /* Multicast Offset Mask */
#define BM_RCTL_BAM           0x0020          /* Broadcast Accept Mode */
#define BM_RCTL_PMCF          0x0040          /* Pass MAC Control Frames */
#define BM_RCTL_RFCE          0x0080          /* Rx Flow Control Enable */

#define HV_SCC_UPPER		PHY_REG(778, 16) /* Single Collision Count */
#define HV_SCC_LOWER		PHY_REG(778, 17)
#define HV_ECOL_UPPER		PHY_REG(778, 18) /* Excessive Collision Count */
#define HV_ECOL_LOWER		PHY_REG(778, 19)
#define HV_MCC_UPPER		PHY_REG(778, 20) /* Multiple Collision Count */
#define HV_MCC_LOWER		PHY_REG(778, 21)
#define HV_LATECOL_UPPER	PHY_REG(778, 23) /* Late Collision Count */
#define HV_LATECOL_LOWER	PHY_REG(778, 24)
#define HV_COLC_UPPER		PHY_REG(778, 25) /* Collision Count */
#define HV_COLC_LOWER		PHY_REG(778, 26)
#define HV_DC_UPPER		PHY_REG(778, 27) /* Defer Count */
#define HV_DC_LOWER		PHY_REG(778, 28)
#define HV_TNCRS_UPPER		PHY_REG(778, 29) /* Transmit with no CRS */
#define HV_TNCRS_LOWER		PHY_REG(778, 30)

#define E1000_FCRTV_PCH     0x05F40 /* PCH Flow Control Refresh Timer Value */

/* BM PHY Copper Specific Status */
#define BM_CS_STATUS                      17
#define BM_CS_STATUS_LINK_UP              0x0400
#define BM_CS_STATUS_RESOLVED             0x0800
#define BM_CS_STATUS_SPEED_MASK           0xC000
#define BM_CS_STATUS_SPEED_1000           0x8000

/* 82577 Mobile Phy Status Register */
#define HV_M_STATUS                       26
#define HV_M_STATUS_AUTONEG_COMPLETE      0x1000
#define HV_M_STATUS_SPEED_MASK            0x0300
#define HV_M_STATUS_SPEED_1000            0x0200
#define HV_M_STATUS_LINK_UP               0x0040

/* Time to wait before putting the device into D3 if there's no link (in ms). */
#define LINK_TIMEOUT		100

#define DEFAULT_RDTR			0
#define DEFAULT_RADV			8
#define BURST_RDTR			0x20
#define BURST_RADV			0x20

/*
 * in the case of WTHRESH, it appears at least the 82571/2 hardware
 * writes back 4 descriptors when WTHRESH=5, and 3 descriptors when
 * WTHRESH=4, and since we want 64 bytes at a time written back, set
 * it to 5
 */
#define E1000_TXDCTL_DMA_BURST_ENABLE                          \
	(E1000_TXDCTL_GRAN | /* set descriptor granularity */  \
	 E1000_TXDCTL_COUNT_DESC |                             \
	 (5 << 16) | /* wthresh must be +1 more than desired */\
	 (1 << 8)  | /* hthresh */                             \
	 0x1f)       /* pthresh */

#define E1000_RXDCTL_DMA_BURST_ENABLE                          \
	(0x01000000 | /* set descriptor granularity */         \
	 (4 << 16)  | /* set writeback threshold    */         \
	 (4 << 8)   | /* set prefetch threshold     */         \
	 0x20)        /* set hthresh                */

#define E1000_TIDV_FPD (1 << 31)
#define E1000_RDTR_FPD (1 << 31)

enum e1000_boards {
	board_82571,
	board_82572,
	board_82573,
	board_82574,
	board_82583,
	board_80003es2lan,
	board_ich8lan,
	board_ich9lan,
	board_ich10lan,
	board_pchlan,
	board_pch2lan,
};

struct e1000_queue_stats {
	u64 packets;
	u64 bytes;
};

struct e1000_ps_page {
	struct page *page;
	u64 dma; /* must be u64 - written to hw */
};

/*
 * wrappers around a pointer to a socket buffer,
 * so a DMA handle can be stored along with the buffer
 */
struct e1000_buffer {
	dma_addr_t dma;
	struct sk_buff *skb;
	union {
		/* Tx */
		struct {
			unsigned long time_stamp;
			u16 length;
			u16 next_to_watch;
			unsigned int segs;
			unsigned int bytecount;
			u16 mapped_as_page;
		};
		/* Rx */
		struct {
			/* arrays of page information for packet split */
			struct e1000_ps_page *ps_pages;
			struct page *page;
		};
	};
};

struct e1000_ring {
	void *desc;			/* pointer to ring memory  */
	dma_addr_t dma;			/* phys address of ring    */
	unsigned int size;		/* length of ring in bytes */
	unsigned int count;		/* number of desc. in ring */

	u16 next_to_use;
	u16 next_to_clean;

	u16 head;
	u16 tail;

	/* array of buffer information structs */
	struct e1000_buffer *buffer_info;

	char name[IFNAMSIZ + 5];
	u32 ims_val;
	u32 itr_val;
	u16 itr_register;
	int set_itr;

	struct sk_buff *rx_skb_top;

	struct e1000_queue_stats stats;
};

/* PHY register snapshot values */
struct e1000_phy_regs {
	u16 bmcr;		/* basic mode control register    */
	u16 bmsr;		/* basic mode status register     */
	u16 advertise;		/* auto-negotiation advertisement */
	u16 lpa;		/* link partner ability register  */
	u16 expansion;		/* auto-negotiation expansion reg */
	u16 ctrl1000;		/* 1000BASE-T control register    */
	u16 stat1000;		/* 1000BASE-T status register     */
	u16 estatus;		/* extended status register       */
};

/* board specific private data structure */
struct e1000_adapter {
	struct timer_list watchdog_timer;
	struct timer_list phy_info_timer;
	struct timer_list blink_timer;

	struct work_struct reset_task;
	struct work_struct watchdog_task;

	const struct e1000_info *ei;

	struct vlan_group *vlgrp;
	u32 bd_number;
	u32 rx_buffer_len;
	u16 mng_vlan_id;
	u16 link_speed;
	u16 link_duplex;
	u16 eeprom_vers;

	/* track device up/down/testing state */
	unsigned long state;

	/* Interrupt Throttle Rate */
	u32 itr;
	u32 itr_setting;
	u16 tx_itr;
	u16 rx_itr;

	/*
	 * Tx
	 */
	struct e1000_ring *tx_ring /* One per active queue */
						____cacheline_aligned_in_smp;

	struct napi_struct napi;

	unsigned int restart_queue;
	u32 txd_cmd;

	bool detect_tx_hung;
	u8 tx_timeout_factor;

	u32 tx_int_delay;
	u32 tx_abs_int_delay;

	unsigned int total_tx_bytes;
	unsigned int total_tx_packets;
	unsigned int total_rx_bytes;
	unsigned int total_rx_packets;

	/* Tx stats */
	u64 tpt_old;
	u64 colc_old;
	u32 gotc;
	u64 gotc_old;
	u32 tx_timeout_count;
	u32 tx_fifo_head;
	u32 tx_head_addr;
	u32 tx_fifo_size;
	u32 tx_dma_failed;

	/*
	 * Rx
	 */
	bool (*clean_rx) (struct e1000_adapter *adapter,
			  int *work_done, int work_to_do)
						____cacheline_aligned_in_smp;
	void (*alloc_rx_buf) (struct e1000_adapter *adapter,
			      int cleaned_count);
	struct e1000_ring *rx_ring;

	u32 rx_int_delay;
	u32 rx_abs_int_delay;

	/* Rx stats */
	u64 hw_csum_err;
	u64 hw_csum_good;
	u64 rx_hdr_split;
	u32 gorc;
	u64 gorc_old;
	u32 alloc_rx_buff_failed;
	u32 rx_dma_failed;

	unsigned int rx_ps_pages;
	u16 rx_ps_bsize0;
	u32 max_frame_size;
	u32 min_frame_size;

	/* OS defined structs */
	struct net_device *netdev;
	struct pci_dev *pdev;

	/* structs defined in e1000_hw.h */
	struct e1000_hw hw;

	struct e1000_hw_stats stats;
	struct e1000_phy_info phy_info;
	struct e1000_phy_stats phy_stats;

	/* Snapshot of PHY registers */
	struct e1000_phy_regs phy_regs;

	struct e1000_ring test_tx_ring;
	struct e1000_ring test_rx_ring;
	u32 test_icr;

	u32 msg_enable;
	unsigned int num_vectors;
	struct msix_entry *msix_entries;
	int int_mode;
	u32 eiac_mask;

	u32 eeprom_wol;
	u32 wol;
	u32 pba;
	u32 max_hw_frame_size;

	bool fc_autoneg;

	unsigned long led_status;

	unsigned int flags;
	unsigned int flags2;
	struct work_struct downshift_task;
	struct work_struct update_phy_task;
	struct work_struct led_blink_task;
	struct work_struct print_hang_task;

	bool idle_check;
	int phy_hang_count;
};

struct e1000_info {
	enum e1000_mac_type	mac;
	unsigned int		flags;
	unsigned int		flags2;
	u32			pba;
	u32			max_hw_frame_size;
	s32			(*get_variants)(struct e1000_adapter *);
	struct e1000_mac_operations *mac_ops;
	struct e1000_phy_operations *phy_ops;
	struct e1000_nvm_operations *nvm_ops;
};

/* hardware capability, feature, and workaround flags */
#define FLAG_HAS_AMT                      (1 << 0)
#define FLAG_HAS_FLASH                    (1 << 1)
#define FLAG_HAS_HW_VLAN_FILTER           (1 << 2)
#define FLAG_HAS_WOL                      (1 << 3)
#define FLAG_HAS_ERT                      (1 << 4)
#define FLAG_HAS_CTRLEXT_ON_LOAD          (1 << 5)
#define FLAG_HAS_SWSM_ON_LOAD             (1 << 6)
#define FLAG_HAS_JUMBO_FRAMES             (1 << 7)
#define FLAG_READ_ONLY_NVM                (1 << 8)
#define FLAG_IS_ICH                       (1 << 9)
#define FLAG_HAS_MSIX                     (1 << 10)
#define FLAG_HAS_SMART_POWER_DOWN         (1 << 11)
#define FLAG_IS_QUAD_PORT_A               (1 << 12)
#define FLAG_IS_QUAD_PORT                 (1 << 13)
#define FLAG_TIPG_MEDIUM_FOR_80003ESLAN   (1 << 14)
#define FLAG_APME_IN_WUC                  (1 << 15)
#define FLAG_APME_IN_CTRL3                (1 << 16)
#define FLAG_APME_CHECK_PORT_B            (1 << 17)
#define FLAG_DISABLE_FC_PAUSE_TIME        (1 << 18)
#define FLAG_NO_WAKE_UCAST                (1 << 19)
#define FLAG_MNG_PT_ENABLED               (1 << 20)
#define FLAG_RESET_OVERWRITES_LAA         (1 << 21)
#define FLAG_TARC_SPEED_MODE_BIT          (1 << 22)
#define FLAG_TARC_SET_BIT_ZERO            (1 << 23)
#define FLAG_RX_NEEDS_RESTART             (1 << 24)
#define FLAG_LSC_GIG_SPEED_DROP           (1 << 25)
#define FLAG_SMART_POWER_DOWN             (1 << 26)
#define FLAG_MSI_ENABLED                  (1 << 27)
#define FLAG_RX_CSUM_ENABLED              (1 << 28)
#define FLAG_TSO_FORCE                    (1 << 29)
#define FLAG_RX_RESTART_NOW               (1 << 30)
#define FLAG_MSI_TEST_FAILED              (1 << 31)

/* CRC Stripping defines */
#define FLAG2_CRC_STRIPPING               (1 << 0)
#define FLAG2_HAS_PHY_WAKEUP              (1 << 1)
#define FLAG2_IS_DISCARDING               (1 << 2)
#define FLAG2_DISABLE_ASPM_L1             (1 << 3)
#define FLAG2_HAS_PHY_STATS               (1 << 4)
#define FLAG2_HAS_EEE                     (1 << 5)
#define FLAG2_DMA_BURST                   (1 << 6)
#define FLAG2_DISABLE_AIM                 (1 << 8)
#define FLAG2_CHECK_PHY_HANG              (1 << 9)

#define E1000_RX_DESC_PS(R, i)	    \
	(&(((union e1000_rx_desc_packet_split *)((R).desc))[i]))
#define E1000_GET_DESC(R, i, type)	(&(((struct type *)((R).desc))[i]))
#define E1000_RX_DESC(R, i)		E1000_GET_DESC(R, i, e1000_rx_desc)
#define E1000_TX_DESC(R, i)		E1000_GET_DESC(R, i, e1000_tx_desc)
#define E1000_CONTEXT_DESC(R, i)	E1000_GET_DESC(R, i, e1000_context_desc)

enum e1000_state_t {
	__E1000_TESTING,
	__E1000_RESETTING,
	__E1000_DOWN
};

enum latency_range {
	lowest_latency = 0,
	low_latency = 1,
	bulk_latency = 2,
	latency_invalid = 255
};

extern char e1000e_driver_name[];
extern const char e1000e_driver_version[];

extern void e1000e_check_options(struct e1000_adapter *adapter);
extern void e1000e_set_ethtool_ops(struct net_device *netdev);
extern void e1000e_led_blink_task(struct work_struct *work);

extern int e1000e_up(struct e1000_adapter *adapter);
extern void e1000e_down(struct e1000_adapter *adapter);
extern void e1000e_reinit_locked(struct e1000_adapter *adapter);
extern void e1000e_reset(struct e1000_adapter *adapter);
extern void e1000e_power_up_phy(struct e1000_adapter *adapter);
extern int e1000e_setup_rx_resources(struct e1000_adapter *adapter);
extern int e1000e_setup_tx_resources(struct e1000_adapter *adapter);
extern void e1000e_free_rx_resources(struct e1000_adapter *adapter);
extern void e1000e_free_tx_resources(struct e1000_adapter *adapter);
extern void e1000e_update_stats(struct e1000_adapter *adapter);
extern void e1000e_set_interrupt_capability(struct e1000_adapter *adapter);
extern void e1000e_reset_interrupt_capability(struct e1000_adapter *adapter);
<<<<<<< HEAD
=======
extern void e1000e_get_hw_control(struct e1000_adapter *adapter);
extern void e1000e_release_hw_control(struct e1000_adapter *adapter);
>>>>>>> 3cbea436
extern void e1000e_disable_aspm(struct pci_dev *pdev, u16 state);

extern unsigned int copybreak;

extern char *e1000e_get_hw_dev_name(struct e1000_hw *hw);

extern struct e1000_info e1000_82571_info;
extern struct e1000_info e1000_82572_info;
extern struct e1000_info e1000_82573_info;
extern struct e1000_info e1000_82574_info;
extern struct e1000_info e1000_82583_info;
extern struct e1000_info e1000_ich8_info;
extern struct e1000_info e1000_ich9_info;
extern struct e1000_info e1000_ich10_info;
extern struct e1000_info e1000_pch_info;
extern struct e1000_info e1000_pch2_info;
extern struct e1000_info e1000_es2_info;

extern s32 e1000_read_pba_string_generic(struct e1000_hw *hw, u8 *pba_num,
					 u32 pba_num_size);

extern s32  e1000e_commit_phy(struct e1000_hw *hw);

extern bool e1000e_enable_mng_pass_thru(struct e1000_hw *hw);

extern bool e1000e_get_laa_state_82571(struct e1000_hw *hw);
extern void e1000e_set_laa_state_82571(struct e1000_hw *hw, bool state);

extern void e1000e_write_protect_nvm_ich8lan(struct e1000_hw *hw);
extern void e1000e_set_kmrn_lock_loss_workaround_ich8lan(struct e1000_hw *hw,
						 bool state);
extern void e1000e_igp3_phy_powerdown_workaround_ich8lan(struct e1000_hw *hw);
extern void e1000e_gig_downshift_workaround_ich8lan(struct e1000_hw *hw);
extern void e1000e_disable_gig_wol_ich8lan(struct e1000_hw *hw);
extern s32 e1000_configure_k1_ich8lan(struct e1000_hw *hw, bool k1_enable);
extern s32 e1000_lv_jumbo_workaround_ich8lan(struct e1000_hw *hw, bool enable);
extern void e1000_copy_rx_addrs_to_phy_ich8lan(struct e1000_hw *hw);

extern s32 e1000e_check_for_copper_link(struct e1000_hw *hw);
extern s32 e1000e_check_for_fiber_link(struct e1000_hw *hw);
extern s32 e1000e_check_for_serdes_link(struct e1000_hw *hw);
extern s32 e1000e_setup_led_generic(struct e1000_hw *hw);
extern s32 e1000e_cleanup_led_generic(struct e1000_hw *hw);
extern s32 e1000e_led_on_generic(struct e1000_hw *hw);
extern s32 e1000e_led_off_generic(struct e1000_hw *hw);
extern s32 e1000e_get_bus_info_pcie(struct e1000_hw *hw);
extern void e1000_set_lan_id_multi_port_pcie(struct e1000_hw *hw);
extern void e1000_set_lan_id_single_port(struct e1000_hw *hw);
extern s32 e1000e_get_speed_and_duplex_copper(struct e1000_hw *hw, u16 *speed, u16 *duplex);
extern s32 e1000e_get_speed_and_duplex_fiber_serdes(struct e1000_hw *hw, u16 *speed, u16 *duplex);
extern s32 e1000e_disable_pcie_master(struct e1000_hw *hw);
extern s32 e1000e_get_auto_rd_done(struct e1000_hw *hw);
extern s32 e1000e_id_led_init(struct e1000_hw *hw);
extern void e1000e_clear_hw_cntrs_base(struct e1000_hw *hw);
extern s32 e1000e_setup_fiber_serdes_link(struct e1000_hw *hw);
extern s32 e1000e_copper_link_setup_m88(struct e1000_hw *hw);
extern s32 e1000e_copper_link_setup_igp(struct e1000_hw *hw);
extern s32 e1000e_setup_link(struct e1000_hw *hw);
extern void e1000_clear_vfta_generic(struct e1000_hw *hw);
extern void e1000e_init_rx_addrs(struct e1000_hw *hw, u16 rar_count);
extern void e1000e_update_mc_addr_list_generic(struct e1000_hw *hw,
					       u8 *mc_addr_list,
					       u32 mc_addr_count);
extern void e1000e_rar_set(struct e1000_hw *hw, u8 *addr, u32 index);
extern s32 e1000e_set_fc_watermarks(struct e1000_hw *hw);
extern void e1000e_set_pcie_no_snoop(struct e1000_hw *hw, u32 no_snoop);
extern s32 e1000e_get_hw_semaphore(struct e1000_hw *hw);
extern s32 e1000e_valid_led_default(struct e1000_hw *hw, u16 *data);
extern void e1000e_config_collision_dist(struct e1000_hw *hw);
extern s32 e1000e_config_fc_after_link_up(struct e1000_hw *hw);
extern s32 e1000e_force_mac_fc(struct e1000_hw *hw);
extern s32 e1000e_blink_led(struct e1000_hw *hw);
extern void e1000_write_vfta_generic(struct e1000_hw *hw, u32 offset, u32 value);
extern s32 e1000_check_alt_mac_addr_generic(struct e1000_hw *hw);
extern void e1000e_reset_adaptive(struct e1000_hw *hw);
extern void e1000e_update_adaptive(struct e1000_hw *hw);

extern s32 e1000e_setup_copper_link(struct e1000_hw *hw);
extern s32 e1000e_get_phy_id(struct e1000_hw *hw);
extern void e1000e_put_hw_semaphore(struct e1000_hw *hw);
extern s32 e1000e_check_reset_block_generic(struct e1000_hw *hw);
extern s32 e1000e_phy_force_speed_duplex_igp(struct e1000_hw *hw);
extern s32 e1000e_get_cable_length_igp_2(struct e1000_hw *hw);
extern s32 e1000e_get_phy_info_igp(struct e1000_hw *hw);
extern s32 e1000e_read_phy_reg_igp(struct e1000_hw *hw, u32 offset, u16 *data);
extern s32 e1000e_read_phy_reg_igp_locked(struct e1000_hw *hw, u32 offset,
                                          u16 *data);
extern s32 e1000e_phy_hw_reset_generic(struct e1000_hw *hw);
extern s32 e1000e_set_d3_lplu_state(struct e1000_hw *hw, bool active);
extern s32 e1000e_write_phy_reg_igp(struct e1000_hw *hw, u32 offset, u16 data);
extern s32 e1000e_write_phy_reg_igp_locked(struct e1000_hw *hw, u32 offset,
                                           u16 data);
extern s32 e1000e_phy_sw_reset(struct e1000_hw *hw);
extern s32 e1000e_phy_force_speed_duplex_m88(struct e1000_hw *hw);
extern s32 e1000e_get_cfg_done(struct e1000_hw *hw);
extern s32 e1000e_get_cable_length_m88(struct e1000_hw *hw);
extern s32 e1000e_get_phy_info_m88(struct e1000_hw *hw);
extern s32 e1000e_read_phy_reg_m88(struct e1000_hw *hw, u32 offset, u16 *data);
extern s32 e1000e_write_phy_reg_m88(struct e1000_hw *hw, u32 offset, u16 data);
extern s32 e1000e_phy_init_script_igp3(struct e1000_hw *hw);
extern enum e1000_phy_type e1000e_get_phy_type_from_id(u32 phy_id);
extern s32 e1000e_determine_phy_address(struct e1000_hw *hw);
extern s32 e1000e_write_phy_reg_bm(struct e1000_hw *hw, u32 offset, u16 data);
extern s32 e1000e_read_phy_reg_bm(struct e1000_hw *hw, u32 offset, u16 *data);
extern s32 e1000e_read_phy_reg_bm2(struct e1000_hw *hw, u32 offset, u16 *data);
extern s32 e1000e_write_phy_reg_bm2(struct e1000_hw *hw, u32 offset, u16 data);
extern void e1000e_phy_force_speed_duplex_setup(struct e1000_hw *hw, u16 *phy_ctrl);
extern s32 e1000e_write_kmrn_reg(struct e1000_hw *hw, u32 offset, u16 data);
extern s32 e1000e_write_kmrn_reg_locked(struct e1000_hw *hw, u32 offset,
                                        u16 data);
extern s32 e1000e_read_kmrn_reg(struct e1000_hw *hw, u32 offset, u16 *data);
extern s32 e1000e_read_kmrn_reg_locked(struct e1000_hw *hw, u32 offset,
                                       u16 *data);
extern s32 e1000e_phy_has_link_generic(struct e1000_hw *hw, u32 iterations,
			       u32 usec_interval, bool *success);
extern s32 e1000e_phy_reset_dsp(struct e1000_hw *hw);
extern void e1000_power_up_phy_copper(struct e1000_hw *hw);
extern void e1000_power_down_phy_copper(struct e1000_hw *hw);
extern s32 e1000e_read_phy_reg_mdic(struct e1000_hw *hw, u32 offset, u16 *data);
extern s32 e1000e_write_phy_reg_mdic(struct e1000_hw *hw, u32 offset, u16 data);
extern s32 e1000e_check_downshift(struct e1000_hw *hw);
extern s32 e1000_read_phy_reg_hv(struct e1000_hw *hw, u32 offset, u16 *data);
extern s32 e1000_read_phy_reg_hv_locked(struct e1000_hw *hw, u32 offset,
                                        u16 *data);
extern s32 e1000_write_phy_reg_hv(struct e1000_hw *hw, u32 offset, u16 data);
extern s32 e1000_write_phy_reg_hv_locked(struct e1000_hw *hw, u32 offset,
                                         u16 data);
extern s32 e1000_link_stall_workaround_hv(struct e1000_hw *hw);
extern s32 e1000_copper_link_setup_82577(struct e1000_hw *hw);
extern s32 e1000_check_polarity_82577(struct e1000_hw *hw);
extern s32 e1000_get_phy_info_82577(struct e1000_hw *hw);
extern s32 e1000_phy_force_speed_duplex_82577(struct e1000_hw *hw);
extern s32 e1000_get_cable_length_82577(struct e1000_hw *hw);

extern s32 e1000_check_polarity_m88(struct e1000_hw *hw);
extern s32 e1000_get_phy_info_ife(struct e1000_hw *hw);
extern s32 e1000_check_polarity_ife(struct e1000_hw *hw);
extern s32 e1000_phy_force_speed_duplex_ife(struct e1000_hw *hw);
extern s32 e1000_check_polarity_igp(struct e1000_hw *hw);
extern bool e1000_check_phy_82574(struct e1000_hw *hw);

static inline s32 e1000_phy_hw_reset(struct e1000_hw *hw)
{
	return hw->phy.ops.reset(hw);
}

static inline s32 e1000_check_reset_block(struct e1000_hw *hw)
{
	return hw->phy.ops.check_reset_block(hw);
}

static inline s32 e1e_rphy(struct e1000_hw *hw, u32 offset, u16 *data)
{
	return hw->phy.ops.read_reg(hw, offset, data);
}

static inline s32 e1e_wphy(struct e1000_hw *hw, u32 offset, u16 data)
{
	return hw->phy.ops.write_reg(hw, offset, data);
}

static inline s32 e1000_get_cable_length(struct e1000_hw *hw)
{
	return hw->phy.ops.get_cable_length(hw);
}

extern s32 e1000e_acquire_nvm(struct e1000_hw *hw);
extern s32 e1000e_write_nvm_spi(struct e1000_hw *hw, u16 offset, u16 words, u16 *data);
extern s32 e1000e_update_nvm_checksum_generic(struct e1000_hw *hw);
extern s32 e1000e_poll_eerd_eewr_done(struct e1000_hw *hw, int ee_reg);
extern s32 e1000e_read_nvm_eerd(struct e1000_hw *hw, u16 offset, u16 words, u16 *data);
extern s32 e1000e_validate_nvm_checksum_generic(struct e1000_hw *hw);
extern void e1000e_release_nvm(struct e1000_hw *hw);
extern void e1000e_reload_nvm(struct e1000_hw *hw);
extern s32 e1000_read_mac_addr_generic(struct e1000_hw *hw);

static inline s32 e1000e_read_mac_addr(struct e1000_hw *hw)
{
	if (hw->mac.ops.read_mac_addr)
		return hw->mac.ops.read_mac_addr(hw);

	return e1000_read_mac_addr_generic(hw);
}

static inline s32 e1000_validate_nvm_checksum(struct e1000_hw *hw)
{
	return hw->nvm.ops.validate(hw);
}

static inline s32 e1000e_update_nvm_checksum(struct e1000_hw *hw)
{
	return hw->nvm.ops.update(hw);
}

static inline s32 e1000_read_nvm(struct e1000_hw *hw, u16 offset, u16 words, u16 *data)
{
	return hw->nvm.ops.read(hw, offset, words, data);
}

static inline s32 e1000_write_nvm(struct e1000_hw *hw, u16 offset, u16 words, u16 *data)
{
	return hw->nvm.ops.write(hw, offset, words, data);
}

static inline s32 e1000_get_phy_info(struct e1000_hw *hw)
{
	return hw->phy.ops.get_info(hw);
}

static inline s32 e1000e_check_mng_mode(struct e1000_hw *hw)
{
	return hw->mac.ops.check_mng_mode(hw);
}

extern bool e1000e_check_mng_mode_generic(struct e1000_hw *hw);
extern bool e1000e_enable_tx_pkt_filtering(struct e1000_hw *hw);
extern s32 e1000e_mng_write_dhcp_info(struct e1000_hw *hw, u8 *buffer, u16 length);

static inline u32 __er32(struct e1000_hw *hw, unsigned long reg)
{
	return readl(hw->hw_addr + reg);
}

static inline void __ew32(struct e1000_hw *hw, unsigned long reg, u32 val)
{
	writel(val, hw->hw_addr + reg);
}

#endif /* _E1000_H_ */<|MERGE_RESOLUTION|>--- conflicted
+++ resolved
@@ -1,11 +1,7 @@
 /*******************************************************************************
 
   Intel PRO/1000 Linux driver
-<<<<<<< HEAD
-  Copyright(c) 1999 - 2010 Intel Corporation.
-=======
   Copyright(c) 1999 - 2011 Intel Corporation.
->>>>>>> 3cbea436
 
   This program is free software; you can redistribute it and/or modify it
   under the terms and conditions of the GNU General Public License,
@@ -42,10 +38,7 @@
 #include <linux/netdevice.h>
 #include <linux/pci.h>
 #include <linux/pci-aspm.h>
-<<<<<<< HEAD
-=======
 #include <linux/crc32.h>
->>>>>>> 3cbea436
 
 #include "hw.h"
 
@@ -504,11 +497,8 @@
 extern void e1000e_update_stats(struct e1000_adapter *adapter);
 extern void e1000e_set_interrupt_capability(struct e1000_adapter *adapter);
 extern void e1000e_reset_interrupt_capability(struct e1000_adapter *adapter);
-<<<<<<< HEAD
-=======
 extern void e1000e_get_hw_control(struct e1000_adapter *adapter);
 extern void e1000e_release_hw_control(struct e1000_adapter *adapter);
->>>>>>> 3cbea436
 extern void e1000e_disable_aspm(struct pci_dev *pdev, u16 state);
 
 extern unsigned int copybreak;
