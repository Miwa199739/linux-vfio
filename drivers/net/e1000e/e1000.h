/*******************************************************************************

  Intel PRO/1000 Linux driver
  Copyright(c) 1999 - 2009 Intel Corporation.

  This program is free software; you can redistribute it and/or modify it
  under the terms and conditions of the GNU General Public License,
  version 2, as published by the Free Software Foundation.

  This program is distributed in the hope it will be useful, but WITHOUT
  ANY WARRANTY; without even the implied warranty of MERCHANTABILITY or
  FITNESS FOR A PARTICULAR PURPOSE.  See the GNU General Public License for
  more details.

  You should have received a copy of the GNU General Public License along with
  this program; if not, write to the Free Software Foundation, Inc.,
  51 Franklin St - Fifth Floor, Boston, MA 02110-1301 USA.

  The full GNU General Public License is included in this distribution in
  the file called "COPYING".

  Contact Information:
  Linux NICS <linux.nics@intel.com>
  e1000-devel Mailing List <e1000-devel@lists.sourceforge.net>
  Intel Corporation, 5200 N.E. Elam Young Parkway, Hillsboro, OR 97124-6497

*******************************************************************************/

/* Linux PRO/1000 Ethernet Driver main header file */

#ifndef _E1000_H_
#define _E1000_H_

#include <linux/types.h>
#include <linux/timer.h>
#include <linux/workqueue.h>
#include <linux/io.h>
#include <linux/netdevice.h>
#include <linux/pci.h>
#include <linux/pci-aspm.h>

#include "hw.h"

struct e1000_info;

#define e_dbg(format, arg...) \
	netdev_dbg(hw->adapter->netdev, format, ## arg)
#define e_err(format, arg...) \
	netdev_err(adapter->netdev, format, ## arg)
#define e_info(format, arg...) \
	netdev_info(adapter->netdev, format, ## arg)
#define e_warn(format, arg...) \
	netdev_warn(adapter->netdev, format, ## arg)
#define e_notice(format, arg...) \
	netdev_notice(adapter->netdev, format, ## arg)


/* Interrupt modes, as used by the IntMode parameter */
#define E1000E_INT_MODE_LEGACY		0
#define E1000E_INT_MODE_MSI		1
#define E1000E_INT_MODE_MSIX		2

/* Tx/Rx descriptor defines */
#define E1000_DEFAULT_TXD		256
#define E1000_MAX_TXD			4096
#define E1000_MIN_TXD			64

#define E1000_DEFAULT_RXD		256
#define E1000_MAX_RXD			4096
#define E1000_MIN_RXD			64

#define E1000_MIN_ITR_USECS		10 /* 100000 irq/sec */
#define E1000_MAX_ITR_USECS		10000 /* 100    irq/sec */

/* Early Receive defines */
#define E1000_ERT_2048			0x100

#define E1000_FC_PAUSE_TIME		0x0680 /* 858 usec */

/* How many Tx Descriptors do we need to call netif_wake_queue ? */
/* How many Rx Buffers do we bundle into one write to the hardware ? */
#define E1000_RX_BUFFER_WRITE		16 /* Must be power of 2 */

#define AUTO_ALL_MODES			0
#define E1000_EEPROM_APME		0x0400

#define E1000_MNG_VLAN_NONE		(-1)

/* Number of packet split data buffers (not including the header buffer) */
#define PS_PAGE_BUFFERS			(MAX_PS_BUFFERS - 1)

#define DEFAULT_JUMBO			9234

/* BM/HV Specific Registers */
#define BM_PORT_CTRL_PAGE                 769

#define PHY_UPPER_SHIFT                   21
#define BM_PHY_REG(page, reg) \
	(((reg) & MAX_PHY_REG_ADDRESS) |\
	 (((page) & 0xFFFF) << PHY_PAGE_SHIFT) |\
	 (((reg) & ~MAX_PHY_REG_ADDRESS) << (PHY_UPPER_SHIFT - PHY_PAGE_SHIFT)))

/* PHY Wakeup Registers and defines */
#define BM_RCTL         PHY_REG(BM_WUC_PAGE, 0)
#define BM_WUC          PHY_REG(BM_WUC_PAGE, 1)
#define BM_WUFC         PHY_REG(BM_WUC_PAGE, 2)
#define BM_WUS          PHY_REG(BM_WUC_PAGE, 3)
#define BM_RAR_L(_i)    (BM_PHY_REG(BM_WUC_PAGE, 16 + ((_i) << 2)))
#define BM_RAR_M(_i)    (BM_PHY_REG(BM_WUC_PAGE, 17 + ((_i) << 2)))
#define BM_RAR_H(_i)    (BM_PHY_REG(BM_WUC_PAGE, 18 + ((_i) << 2)))
#define BM_RAR_CTRL(_i) (BM_PHY_REG(BM_WUC_PAGE, 19 + ((_i) << 2)))
#define BM_MTA(_i)      (BM_PHY_REG(BM_WUC_PAGE, 128 + ((_i) << 1)))

#define BM_RCTL_UPE           0x0001          /* Unicast Promiscuous Mode */
#define BM_RCTL_MPE           0x0002          /* Multicast Promiscuous Mode */
#define BM_RCTL_MO_SHIFT      3               /* Multicast Offset Shift */
#define BM_RCTL_MO_MASK       (3 << 3)        /* Multicast Offset Mask */
#define BM_RCTL_BAM           0x0020          /* Broadcast Accept Mode */
#define BM_RCTL_PMCF          0x0040          /* Pass MAC Control Frames */
#define BM_RCTL_RFCE          0x0080          /* Rx Flow Control Enable */

#define HV_SCC_UPPER		PHY_REG(778, 16) /* Single Collision Count */
#define HV_SCC_LOWER		PHY_REG(778, 17)
#define HV_ECOL_UPPER		PHY_REG(778, 18) /* Excessive Collision Count */
#define HV_ECOL_LOWER		PHY_REG(778, 19)
#define HV_MCC_UPPER		PHY_REG(778, 20) /* Multiple Collision Count */
#define HV_MCC_LOWER		PHY_REG(778, 21)
#define HV_LATECOL_UPPER	PHY_REG(778, 23) /* Late Collision Count */
#define HV_LATECOL_LOWER	PHY_REG(778, 24)
#define HV_COLC_UPPER		PHY_REG(778, 25) /* Collision Count */
#define HV_COLC_LOWER		PHY_REG(778, 26)
#define HV_DC_UPPER		PHY_REG(778, 27) /* Defer Count */
#define HV_DC_LOWER		PHY_REG(778, 28)
#define HV_TNCRS_UPPER		PHY_REG(778, 29) /* Transmit with no CRS */
#define HV_TNCRS_LOWER		PHY_REG(778, 30)

#define E1000_FCRTV_PCH     0x05F40 /* PCH Flow Control Refresh Timer Value */

/* BM PHY Copper Specific Status */
#define BM_CS_STATUS                      17
#define BM_CS_STATUS_LINK_UP              0x0400
#define BM_CS_STATUS_RESOLVED             0x0800
#define BM_CS_STATUS_SPEED_MASK           0xC000
#define BM_CS_STATUS_SPEED_1000           0x8000

/* 82577 Mobile Phy Status Register */
#define HV_M_STATUS                       26
#define HV_M_STATUS_AUTONEG_COMPLETE      0x1000
#define HV_M_STATUS_SPEED_MASK            0x0300
#define HV_M_STATUS_SPEED_1000            0x0200
#define HV_M_STATUS_LINK_UP               0x0040

/* Time to wait before putting the device into D3 if there's no link (in ms). */
#define LINK_TIMEOUT		100

enum e1000_boards {
	board_82571,
	board_82572,
	board_82573,
	board_82574,
	board_82583,
	board_80003es2lan,
	board_ich8lan,
	board_ich9lan,
	board_ich10lan,
	board_pchlan,
};

struct e1000_queue_stats {
	u64 packets;
	u64 bytes;
};

struct e1000_ps_page {
	struct page *page;
	u64 dma; /* must be u64 - written to hw */
};

/*
 * wrappers around a pointer to a socket buffer,
 * so a DMA handle can be stored along with the buffer
 */
struct e1000_buffer {
	dma_addr_t dma;
	struct sk_buff *skb;
	union {
		/* Tx */
		struct {
			unsigned long time_stamp;
			u16 length;
			u16 next_to_watch;
			unsigned int segs;
			unsigned int bytecount;
			u16 mapped_as_page;
		};
		/* Rx */
		struct {
			/* arrays of page information for packet split */
			struct e1000_ps_page *ps_pages;
			struct page *page;
		};
	};
};

struct e1000_ring {
	void *desc;			/* pointer to ring memory  */
	dma_addr_t dma;			/* phys address of ring    */
	unsigned int size;		/* length of ring in bytes */
	unsigned int count;		/* number of desc. in ring */

	u16 next_to_use;
	u16 next_to_clean;

	u16 head;
	u16 tail;

	/* array of buffer information structs */
	struct e1000_buffer *buffer_info;

	char name[IFNAMSIZ + 5];
	u32 ims_val;
	u32 itr_val;
	u16 itr_register;
	int set_itr;

	struct sk_buff *rx_skb_top;

	struct e1000_queue_stats stats;
};

/* PHY register snapshot values */
struct e1000_phy_regs {
	u16 bmcr;		/* basic mode control register    */
	u16 bmsr;		/* basic mode status register     */
	u16 advertise;		/* auto-negotiation advertisement */
	u16 lpa;		/* link partner ability register  */
	u16 expansion;		/* auto-negotiation expansion reg */
	u16 ctrl1000;		/* 1000BASE-T control register    */
	u16 stat1000;		/* 1000BASE-T status register     */
	u16 estatus;		/* extended status register       */
};

/* board specific private data structure */
struct e1000_adapter {
	struct timer_list watchdog_timer;
	struct timer_list phy_info_timer;
	struct timer_list blink_timer;

	struct work_struct reset_task;
	struct work_struct watchdog_task;

	const struct e1000_info *ei;

	struct vlan_group *vlgrp;
	u32 bd_number;
	u32 rx_buffer_len;
	u16 mng_vlan_id;
	u16 link_speed;
	u16 link_duplex;
	u16 eeprom_vers;

	/* track device up/down/testing state */
	unsigned long state;

	/* Interrupt Throttle Rate */
	u32 itr;
	u32 itr_setting;
	u16 tx_itr;
	u16 rx_itr;

	/*
	 * Tx
	 */
	struct e1000_ring *tx_ring /* One per active queue */
						____cacheline_aligned_in_smp;

	struct napi_struct napi;

	unsigned int restart_queue;
	u32 txd_cmd;

	bool detect_tx_hung;
	u8 tx_timeout_factor;

	u32 tx_int_delay;
	u32 tx_abs_int_delay;

	unsigned int total_tx_bytes;
	unsigned int total_tx_packets;
	unsigned int total_rx_bytes;
	unsigned int total_rx_packets;

	/* Tx stats */
	u64 tpt_old;
	u64 colc_old;
	u32 gotc;
	u64 gotc_old;
	u32 tx_timeout_count;
	u32 tx_fifo_head;
	u32 tx_head_addr;
	u32 tx_fifo_size;
	u32 tx_dma_failed;

	/*
	 * Rx
	 */
	bool (*clean_rx) (struct e1000_adapter *adapter,
			  int *work_done, int work_to_do)
						____cacheline_aligned_in_smp;
	void (*alloc_rx_buf) (struct e1000_adapter *adapter,
			      int cleaned_count);
	struct e1000_ring *rx_ring;

	u32 rx_int_delay;
	u32 rx_abs_int_delay;

	/* Rx stats */
	u64 hw_csum_err;
	u64 hw_csum_good;
	u64 rx_hdr_split;
	u32 gorc;
	u64 gorc_old;
	u32 alloc_rx_buff_failed;
	u32 rx_dma_failed;

	unsigned int rx_ps_pages;
	u16 rx_ps_bsize0;
	u32 max_frame_size;
	u32 min_frame_size;

	/* OS defined structs */
	struct net_device *netdev;
	struct pci_dev *pdev;

	/* structs defined in e1000_hw.h */
	struct e1000_hw hw;

	struct e1000_hw_stats stats;
	struct e1000_phy_info phy_info;
	struct e1000_phy_stats phy_stats;

	/* Snapshot of PHY registers */
	struct e1000_phy_regs phy_regs;

	struct e1000_ring test_tx_ring;
	struct e1000_ring test_rx_ring;
	u32 test_icr;

	u32 msg_enable;
	struct msix_entry *msix_entries;
	int int_mode;
	u32 eiac_mask;

	u32 eeprom_wol;
	u32 wol;
	u32 pba;
	u32 max_hw_frame_size;

	bool fc_autoneg;

	unsigned long led_status;

	unsigned int flags;
	unsigned int flags2;
	struct work_struct downshift_task;
	struct work_struct update_phy_task;
	struct work_struct led_blink_task;
	struct work_struct print_hang_task;

	bool idle_check;
};

struct e1000_info {
	enum e1000_mac_type	mac;
	unsigned int		flags;
	unsigned int		flags2;
	u32			pba;
	u32			max_hw_frame_size;
	s32			(*get_variants)(struct e1000_adapter *);
	struct e1000_mac_operations *mac_ops;
	struct e1000_phy_operations *phy_ops;
	struct e1000_nvm_operations *nvm_ops;
};

/* hardware capability, feature, and workaround flags */
#define FLAG_HAS_AMT                      (1 << 0)
#define FLAG_HAS_FLASH                    (1 << 1)
#define FLAG_HAS_HW_VLAN_FILTER           (1 << 2)
#define FLAG_HAS_WOL                      (1 << 3)
#define FLAG_HAS_ERT                      (1 << 4)
#define FLAG_HAS_CTRLEXT_ON_LOAD          (1 << 5)
#define FLAG_HAS_SWSM_ON_LOAD             (1 << 6)
#define FLAG_HAS_JUMBO_FRAMES             (1 << 7)
#define FLAG_READ_ONLY_NVM                (1 << 8)
#define FLAG_IS_ICH                       (1 << 9)
#define FLAG_HAS_MSIX                     (1 << 10)
#define FLAG_HAS_SMART_POWER_DOWN         (1 << 11)
#define FLAG_IS_QUAD_PORT_A               (1 << 12)
#define FLAG_IS_QUAD_PORT                 (1 << 13)
#define FLAG_TIPG_MEDIUM_FOR_80003ESLAN   (1 << 14)
#define FLAG_APME_IN_WUC                  (1 << 15)
#define FLAG_APME_IN_CTRL3                (1 << 16)
#define FLAG_APME_CHECK_PORT_B            (1 << 17)
#define FLAG_DISABLE_FC_PAUSE_TIME        (1 << 18)
#define FLAG_NO_WAKE_UCAST                (1 << 19)
#define FLAG_MNG_PT_ENABLED               (1 << 20)
#define FLAG_RESET_OVERWRITES_LAA         (1 << 21)
#define FLAG_TARC_SPEED_MODE_BIT          (1 << 22)
#define FLAG_TARC_SET_BIT_ZERO            (1 << 23)
#define FLAG_RX_NEEDS_RESTART             (1 << 24)
#define FLAG_LSC_GIG_SPEED_DROP           (1 << 25)
#define FLAG_SMART_POWER_DOWN             (1 << 26)
#define FLAG_MSI_ENABLED                  (1 << 27)
#define FLAG_RX_CSUM_ENABLED              (1 << 28)
#define FLAG_TSO_FORCE                    (1 << 29)
#define FLAG_RX_RESTART_NOW               (1 << 30)
#define FLAG_MSI_TEST_FAILED              (1 << 31)

/* CRC Stripping defines */
#define FLAG2_CRC_STRIPPING               (1 << 0)
#define FLAG2_HAS_PHY_WAKEUP              (1 << 1)
#define FLAG2_IS_DISCARDING               (1 << 2)
<<<<<<< HEAD
=======
#define FLAG2_DISABLE_ASPM_L1             (1 << 3)
>>>>>>> 2da30e70

#define E1000_RX_DESC_PS(R, i)	    \
	(&(((union e1000_rx_desc_packet_split *)((R).desc))[i]))
#define E1000_GET_DESC(R, i, type)	(&(((struct type *)((R).desc))[i]))
#define E1000_RX_DESC(R, i)		E1000_GET_DESC(R, i, e1000_rx_desc)
#define E1000_TX_DESC(R, i)		E1000_GET_DESC(R, i, e1000_tx_desc)
#define E1000_CONTEXT_DESC(R, i)	E1000_GET_DESC(R, i, e1000_context_desc)

enum e1000_state_t {
	__E1000_TESTING,
	__E1000_RESETTING,
	__E1000_DOWN
};

enum latency_range {
	lowest_latency = 0,
	low_latency = 1,
	bulk_latency = 2,
	latency_invalid = 255
};

extern char e1000e_driver_name[];
extern const char e1000e_driver_version[];

extern void e1000e_check_options(struct e1000_adapter *adapter);
extern void e1000e_set_ethtool_ops(struct net_device *netdev);

extern int e1000e_up(struct e1000_adapter *adapter);
extern void e1000e_down(struct e1000_adapter *adapter);
extern void e1000e_reinit_locked(struct e1000_adapter *adapter);
extern void e1000e_reset(struct e1000_adapter *adapter);
extern void e1000e_power_up_phy(struct e1000_adapter *adapter);
extern int e1000e_setup_rx_resources(struct e1000_adapter *adapter);
extern int e1000e_setup_tx_resources(struct e1000_adapter *adapter);
extern void e1000e_free_rx_resources(struct e1000_adapter *adapter);
extern void e1000e_free_tx_resources(struct e1000_adapter *adapter);
extern void e1000e_update_stats(struct e1000_adapter *adapter);
extern bool e1000e_has_link(struct e1000_adapter *adapter);
extern void e1000e_set_interrupt_capability(struct e1000_adapter *adapter);
extern void e1000e_reset_interrupt_capability(struct e1000_adapter *adapter);
extern void e1000e_disable_aspm(struct pci_dev *pdev, u16 state);

extern unsigned int copybreak;

extern char *e1000e_get_hw_dev_name(struct e1000_hw *hw);

extern struct e1000_info e1000_82571_info;
extern struct e1000_info e1000_82572_info;
extern struct e1000_info e1000_82573_info;
extern struct e1000_info e1000_82574_info;
extern struct e1000_info e1000_82583_info;
extern struct e1000_info e1000_ich8_info;
extern struct e1000_info e1000_ich9_info;
extern struct e1000_info e1000_ich10_info;
extern struct e1000_info e1000_pch_info;
extern struct e1000_info e1000_es2_info;

extern s32 e1000e_read_pba_num(struct e1000_hw *hw, u32 *pba_num);

extern s32  e1000e_commit_phy(struct e1000_hw *hw);

extern bool e1000e_enable_mng_pass_thru(struct e1000_hw *hw);

extern bool e1000e_get_laa_state_82571(struct e1000_hw *hw);
extern void e1000e_set_laa_state_82571(struct e1000_hw *hw, bool state);

extern void e1000e_write_protect_nvm_ich8lan(struct e1000_hw *hw);
extern void e1000e_set_kmrn_lock_loss_workaround_ich8lan(struct e1000_hw *hw,
						 bool state);
extern void e1000e_igp3_phy_powerdown_workaround_ich8lan(struct e1000_hw *hw);
extern void e1000e_gig_downshift_workaround_ich8lan(struct e1000_hw *hw);
extern void e1000e_disable_gig_wol_ich8lan(struct e1000_hw *hw);
extern s32 e1000_configure_k1_ich8lan(struct e1000_hw *hw, bool k1_enable);

extern s32 e1000e_check_for_copper_link(struct e1000_hw *hw);
extern s32 e1000e_check_for_fiber_link(struct e1000_hw *hw);
extern s32 e1000e_check_for_serdes_link(struct e1000_hw *hw);
extern s32 e1000e_setup_led_generic(struct e1000_hw *hw);
extern s32 e1000e_cleanup_led_generic(struct e1000_hw *hw);
extern s32 e1000e_led_on_generic(struct e1000_hw *hw);
extern s32 e1000e_led_off_generic(struct e1000_hw *hw);
extern s32 e1000e_get_bus_info_pcie(struct e1000_hw *hw);
extern void e1000_set_lan_id_multi_port_pcie(struct e1000_hw *hw);
extern void e1000_set_lan_id_single_port(struct e1000_hw *hw);
extern s32 e1000e_get_speed_and_duplex_copper(struct e1000_hw *hw, u16 *speed, u16 *duplex);
extern s32 e1000e_get_speed_and_duplex_fiber_serdes(struct e1000_hw *hw, u16 *speed, u16 *duplex);
extern s32 e1000e_disable_pcie_master(struct e1000_hw *hw);
extern s32 e1000e_get_auto_rd_done(struct e1000_hw *hw);
extern s32 e1000e_id_led_init(struct e1000_hw *hw);
extern void e1000e_clear_hw_cntrs_base(struct e1000_hw *hw);
extern s32 e1000e_setup_fiber_serdes_link(struct e1000_hw *hw);
extern s32 e1000e_copper_link_setup_m88(struct e1000_hw *hw);
extern s32 e1000e_copper_link_setup_igp(struct e1000_hw *hw);
extern s32 e1000e_setup_link(struct e1000_hw *hw);
extern void e1000_clear_vfta_generic(struct e1000_hw *hw);
extern void e1000e_init_rx_addrs(struct e1000_hw *hw, u16 rar_count);
extern void e1000e_update_mc_addr_list_generic(struct e1000_hw *hw,
					       u8 *mc_addr_list,
					       u32 mc_addr_count);
extern void e1000e_rar_set(struct e1000_hw *hw, u8 *addr, u32 index);
extern s32 e1000e_set_fc_watermarks(struct e1000_hw *hw);
extern void e1000e_set_pcie_no_snoop(struct e1000_hw *hw, u32 no_snoop);
extern s32 e1000e_get_hw_semaphore(struct e1000_hw *hw);
extern s32 e1000e_valid_led_default(struct e1000_hw *hw, u16 *data);
extern void e1000e_config_collision_dist(struct e1000_hw *hw);
extern s32 e1000e_config_fc_after_link_up(struct e1000_hw *hw);
extern s32 e1000e_force_mac_fc(struct e1000_hw *hw);
extern s32 e1000e_blink_led(struct e1000_hw *hw);
extern void e1000_write_vfta_generic(struct e1000_hw *hw, u32 offset, u32 value);
extern s32 e1000_check_alt_mac_addr_generic(struct e1000_hw *hw);
extern void e1000e_reset_adaptive(struct e1000_hw *hw);
extern void e1000e_update_adaptive(struct e1000_hw *hw);

extern s32 e1000e_setup_copper_link(struct e1000_hw *hw);
extern s32 e1000e_get_phy_id(struct e1000_hw *hw);
extern void e1000e_put_hw_semaphore(struct e1000_hw *hw);
extern s32 e1000e_check_reset_block_generic(struct e1000_hw *hw);
extern s32 e1000e_phy_force_speed_duplex_igp(struct e1000_hw *hw);
extern s32 e1000e_get_cable_length_igp_2(struct e1000_hw *hw);
extern s32 e1000e_get_phy_info_igp(struct e1000_hw *hw);
extern s32 e1000e_read_phy_reg_igp(struct e1000_hw *hw, u32 offset, u16 *data);
extern s32 e1000e_read_phy_reg_igp_locked(struct e1000_hw *hw, u32 offset,
                                          u16 *data);
extern s32 e1000e_phy_hw_reset_generic(struct e1000_hw *hw);
extern s32 e1000e_set_d3_lplu_state(struct e1000_hw *hw, bool active);
extern s32 e1000e_write_phy_reg_igp(struct e1000_hw *hw, u32 offset, u16 data);
extern s32 e1000e_write_phy_reg_igp_locked(struct e1000_hw *hw, u32 offset,
                                           u16 data);
extern s32 e1000e_phy_sw_reset(struct e1000_hw *hw);
extern s32 e1000e_phy_force_speed_duplex_m88(struct e1000_hw *hw);
extern s32 e1000e_get_cfg_done(struct e1000_hw *hw);
extern s32 e1000e_get_cable_length_m88(struct e1000_hw *hw);
extern s32 e1000e_get_phy_info_m88(struct e1000_hw *hw);
extern s32 e1000e_read_phy_reg_m88(struct e1000_hw *hw, u32 offset, u16 *data);
extern s32 e1000e_write_phy_reg_m88(struct e1000_hw *hw, u32 offset, u16 data);
extern s32 e1000e_phy_init_script_igp3(struct e1000_hw *hw);
extern enum e1000_phy_type e1000e_get_phy_type_from_id(u32 phy_id);
extern s32 e1000e_determine_phy_address(struct e1000_hw *hw);
extern s32 e1000e_write_phy_reg_bm(struct e1000_hw *hw, u32 offset, u16 data);
extern s32 e1000e_read_phy_reg_bm(struct e1000_hw *hw, u32 offset, u16 *data);
extern s32 e1000e_read_phy_reg_bm2(struct e1000_hw *hw, u32 offset, u16 *data);
extern s32 e1000e_write_phy_reg_bm2(struct e1000_hw *hw, u32 offset, u16 data);
extern void e1000e_phy_force_speed_duplex_setup(struct e1000_hw *hw, u16 *phy_ctrl);
extern s32 e1000e_write_kmrn_reg(struct e1000_hw *hw, u32 offset, u16 data);
extern s32 e1000e_write_kmrn_reg_locked(struct e1000_hw *hw, u32 offset,
                                        u16 data);
extern s32 e1000e_read_kmrn_reg(struct e1000_hw *hw, u32 offset, u16 *data);
extern s32 e1000e_read_kmrn_reg_locked(struct e1000_hw *hw, u32 offset,
                                       u16 *data);
extern s32 e1000e_phy_has_link_generic(struct e1000_hw *hw, u32 iterations,
			       u32 usec_interval, bool *success);
extern s32 e1000e_phy_reset_dsp(struct e1000_hw *hw);
extern void e1000_power_up_phy_copper(struct e1000_hw *hw);
extern void e1000_power_down_phy_copper(struct e1000_hw *hw);
extern s32 e1000e_read_phy_reg_mdic(struct e1000_hw *hw, u32 offset, u16 *data);
extern s32 e1000e_write_phy_reg_mdic(struct e1000_hw *hw, u32 offset, u16 data);
extern s32 e1000e_check_downshift(struct e1000_hw *hw);
extern s32 e1000_read_phy_reg_hv(struct e1000_hw *hw, u32 offset, u16 *data);
extern s32 e1000_read_phy_reg_hv_locked(struct e1000_hw *hw, u32 offset,
                                        u16 *data);
extern s32 e1000_write_phy_reg_hv(struct e1000_hw *hw, u32 offset, u16 data);
extern s32 e1000_write_phy_reg_hv_locked(struct e1000_hw *hw, u32 offset,
                                         u16 data);
extern s32 e1000_link_stall_workaround_hv(struct e1000_hw *hw);
extern s32 e1000_copper_link_setup_82577(struct e1000_hw *hw);
extern s32 e1000_check_polarity_82577(struct e1000_hw *hw);
extern s32 e1000_get_phy_info_82577(struct e1000_hw *hw);
extern s32 e1000_phy_force_speed_duplex_82577(struct e1000_hw *hw);
extern s32 e1000_get_cable_length_82577(struct e1000_hw *hw);

extern s32 e1000_check_polarity_m88(struct e1000_hw *hw);
extern s32 e1000_get_phy_info_ife(struct e1000_hw *hw);
extern s32 e1000_check_polarity_ife(struct e1000_hw *hw);
extern s32 e1000_phy_force_speed_duplex_ife(struct e1000_hw *hw);
extern s32 e1000_check_polarity_igp(struct e1000_hw *hw);

static inline s32 e1000_phy_hw_reset(struct e1000_hw *hw)
{
	return hw->phy.ops.reset(hw);
}

static inline s32 e1000_check_reset_block(struct e1000_hw *hw)
{
	return hw->phy.ops.check_reset_block(hw);
}

static inline s32 e1e_rphy(struct e1000_hw *hw, u32 offset, u16 *data)
{
	return hw->phy.ops.read_reg(hw, offset, data);
}

static inline s32 e1e_wphy(struct e1000_hw *hw, u32 offset, u16 data)
{
	return hw->phy.ops.write_reg(hw, offset, data);
}

static inline s32 e1000_get_cable_length(struct e1000_hw *hw)
{
	return hw->phy.ops.get_cable_length(hw);
}

extern s32 e1000e_acquire_nvm(struct e1000_hw *hw);
extern s32 e1000e_write_nvm_spi(struct e1000_hw *hw, u16 offset, u16 words, u16 *data);
extern s32 e1000e_update_nvm_checksum_generic(struct e1000_hw *hw);
extern s32 e1000e_poll_eerd_eewr_done(struct e1000_hw *hw, int ee_reg);
extern s32 e1000e_read_nvm_eerd(struct e1000_hw *hw, u16 offset, u16 words, u16 *data);
extern s32 e1000e_validate_nvm_checksum_generic(struct e1000_hw *hw);
extern void e1000e_release_nvm(struct e1000_hw *hw);
extern void e1000e_reload_nvm(struct e1000_hw *hw);
extern s32 e1000_read_mac_addr_generic(struct e1000_hw *hw);

static inline s32 e1000e_read_mac_addr(struct e1000_hw *hw)
{
	if (hw->mac.ops.read_mac_addr)
		return hw->mac.ops.read_mac_addr(hw);

	return e1000_read_mac_addr_generic(hw);
}

static inline s32 e1000_validate_nvm_checksum(struct e1000_hw *hw)
{
	return hw->nvm.ops.validate(hw);
}

static inline s32 e1000e_update_nvm_checksum(struct e1000_hw *hw)
{
	return hw->nvm.ops.update(hw);
}

static inline s32 e1000_read_nvm(struct e1000_hw *hw, u16 offset, u16 words, u16 *data)
{
	return hw->nvm.ops.read(hw, offset, words, data);
}

static inline s32 e1000_write_nvm(struct e1000_hw *hw, u16 offset, u16 words, u16 *data)
{
	return hw->nvm.ops.write(hw, offset, words, data);
}

static inline s32 e1000_get_phy_info(struct e1000_hw *hw)
{
	return hw->phy.ops.get_info(hw);
}

static inline s32 e1000e_check_mng_mode(struct e1000_hw *hw)
{
	return hw->mac.ops.check_mng_mode(hw);
}

extern bool e1000e_check_mng_mode_generic(struct e1000_hw *hw);
extern bool e1000e_enable_tx_pkt_filtering(struct e1000_hw *hw);
extern s32 e1000e_mng_write_dhcp_info(struct e1000_hw *hw, u8 *buffer, u16 length);

static inline u32 __er32(struct e1000_hw *hw, unsigned long reg)
{
	return readl(hw->hw_addr + reg);
}

static inline void __ew32(struct e1000_hw *hw, unsigned long reg, u32 val)
{
	writel(val, hw->hw_addr + reg);
}

#endif /* _E1000_H_ */<|MERGE_RESOLUTION|>--- conflicted
+++ resolved
@@ -420,10 +420,7 @@
 #define FLAG2_CRC_STRIPPING               (1 << 0)
 #define FLAG2_HAS_PHY_WAKEUP              (1 << 1)
 #define FLAG2_IS_DISCARDING               (1 << 2)
-<<<<<<< HEAD
-=======
 #define FLAG2_DISABLE_ASPM_L1             (1 << 3)
->>>>>>> 2da30e70
 
 #define E1000_RX_DESC_PS(R, i)	    \
 	(&(((union e1000_rx_desc_packet_split *)((R).desc))[i]))
