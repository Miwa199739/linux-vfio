/*******************************************************************************
  STMMAC Ethernet Driver -- MDIO bus implementation
  Provides Bus interface for MII registers

  Copyright (C) 2007-2009  STMicroelectronics Ltd

  This program is free software; you can redistribute it and/or modify it
  under the terms and conditions of the GNU General Public License,
  version 2, as published by the Free Software Foundation.

  This program is distributed in the hope it will be useful, but WITHOUT
  ANY WARRANTY; without even the implied warranty of MERCHANTABILITY or
  FITNESS FOR A PARTICULAR PURPOSE.  See the GNU General Public License for
  more details.

  You should have received a copy of the GNU General Public License along with
  this program; if not, write to the Free Software Foundation, Inc.,
  51 Franklin St - Fifth Floor, Boston, MA 02110-1301 USA.

  The full GNU General Public License is included in this distribution in
  the file called "COPYING".

  Author: Carl Shaw <carl.shaw@st.com>
  Maintainer: Giuseppe Cavallaro <peppe.cavallaro@st.com>
*******************************************************************************/

#include <linux/mii.h>
#include <linux/phy.h>
#include <linux/slab.h>

#include "stmmac.h"

#define MII_BUSY 0x00000001
#define MII_WRITE 0x00000002

/**
 * stmmac_mdio_read
 * @bus: points to the mii_bus structure
 * @phyaddr: MII addr reg bits 15-11
 * @phyreg: MII addr reg bits 10-6
 * Description: it reads data from the MII register from within the phy device.
 * For the 7111 GMAC, we must set the bit 0 in the MII address register while
 * accessing the PHY registers.
 * Fortunately, it seems this has no drawback for the 7109 MAC.
 */
static int stmmac_mdio_read(struct mii_bus *bus, int phyaddr, int phyreg)
{
	struct net_device *ndev = bus->priv;
	struct stmmac_priv *priv = netdev_priv(ndev);
	unsigned int mii_address = priv->hw->mii.addr;
	unsigned int mii_data = priv->hw->mii.data;

	int data;
	u16 regValue = (((phyaddr << 11) & (0x0000F800)) |
			((phyreg << 6) & (0x000007C0)));
<<<<<<< HEAD
	regValue |= MII_BUSY | ((priv->mii_clk_csr & 7) << 2);
=======
	regValue |= MII_BUSY | ((priv->plat->clk_csr & 7) << 2);
>>>>>>> 3cbea436

	do {} while (((readl(priv->ioaddr + mii_address)) & MII_BUSY) == 1);
	writel(regValue, priv->ioaddr + mii_address);
	do {} while (((readl(priv->ioaddr + mii_address)) & MII_BUSY) == 1);

	/* Read the data from the MII data register */
	data = (int)readl(priv->ioaddr + mii_data);

	return data;
}

/**
 * stmmac_mdio_write
 * @bus: points to the mii_bus structure
 * @phyaddr: MII addr reg bits 15-11
 * @phyreg: MII addr reg bits 10-6
 * @phydata: phy data
 * Description: it writes the data into the MII register from within the device.
 */
static int stmmac_mdio_write(struct mii_bus *bus, int phyaddr, int phyreg,
			     u16 phydata)
{
	struct net_device *ndev = bus->priv;
	struct stmmac_priv *priv = netdev_priv(ndev);
	unsigned int mii_address = priv->hw->mii.addr;
	unsigned int mii_data = priv->hw->mii.data;

	u16 value =
	    (((phyaddr << 11) & (0x0000F800)) | ((phyreg << 6) & (0x000007C0)))
	    | MII_WRITE;

<<<<<<< HEAD
	value |= MII_BUSY | ((priv->mii_clk_csr & 7) << 2);
=======
	value |= MII_BUSY | ((priv->plat->clk_csr & 7) << 2);
>>>>>>> 3cbea436


	/* Wait until any existing MII operation is complete */
	do {} while (((readl(priv->ioaddr + mii_address)) & MII_BUSY) == 1);

	/* Set the MII address register to write */
	writel(phydata, priv->ioaddr + mii_data);
	writel(value, priv->ioaddr + mii_address);

	/* Wait until any existing MII operation is complete */
	do {} while (((readl(priv->ioaddr + mii_address)) & MII_BUSY) == 1);

	return 0;
}

/**
 * stmmac_mdio_reset
 * @bus: points to the mii_bus structure
 * Description: reset the MII bus
 */
static int stmmac_mdio_reset(struct mii_bus *bus)
{
	struct net_device *ndev = bus->priv;
	struct stmmac_priv *priv = netdev_priv(ndev);
	unsigned int mii_address = priv->hw->mii.addr;

	if (priv->phy_reset) {
		pr_debug("stmmac_mdio_reset: calling phy_reset\n");
		priv->phy_reset(priv->plat->bsp_priv);
	}

	/* This is a workaround for problems with the STE101P PHY.
	 * It doesn't complete its reset until at least one clock cycle
	 * on MDC, so perform a dummy mdio read.
	 */
	writel(0, priv->ioaddr + mii_address);

	return 0;
}

/**
 * stmmac_mdio_register
 * @ndev: net device structure
 * Description: it registers the MII bus
 */
int stmmac_mdio_register(struct net_device *ndev)
{
	int err = 0;
	struct mii_bus *new_bus;
	int *irqlist;
	struct stmmac_priv *priv = netdev_priv(ndev);
	int addr, found;

	new_bus = mdiobus_alloc();
	if (new_bus == NULL)
		return -ENOMEM;

	irqlist = kzalloc(sizeof(int) * PHY_MAX_ADDR, GFP_KERNEL);
	if (irqlist == NULL) {
		err = -ENOMEM;
		goto irqlist_alloc_fail;
	}

	/* Assign IRQ to phy at address phy_addr */
	if (priv->phy_addr != -1)
		irqlist[priv->phy_addr] = priv->phy_irq;

	new_bus->name = "STMMAC MII Bus";
	new_bus->read = &stmmac_mdio_read;
	new_bus->write = &stmmac_mdio_write;
	new_bus->reset = &stmmac_mdio_reset;
	snprintf(new_bus->id, MII_BUS_ID_SIZE, "%x", priv->plat->bus_id);
	new_bus->priv = ndev;
	new_bus->irq = irqlist;
	new_bus->phy_mask = priv->phy_mask;
	new_bus->parent = priv->device;
	err = mdiobus_register(new_bus);
	if (err != 0) {
		pr_err("%s: Cannot register as MDIO bus\n", new_bus->name);
		goto bus_register_fail;
	}

	priv->mii = new_bus;

	found = 0;
	for (addr = 0; addr < 32; addr++) {
		struct phy_device *phydev = new_bus->phy_map[addr];
		if (phydev) {
			if (priv->phy_addr == -1) {
				priv->phy_addr = addr;
				phydev->irq = priv->phy_irq;
				irqlist[addr] = priv->phy_irq;
			}
			pr_info("%s: PHY ID %08x at %d IRQ %d (%s)%s\n",
			       ndev->name, phydev->phy_id, addr,
			       phydev->irq, dev_name(&phydev->dev),
			       (addr == priv->phy_addr) ? " active" : "");
			found = 1;
		}
	}

	if (!found)
		pr_warning("%s: No PHY found\n", ndev->name);

	return 0;
bus_register_fail:
	kfree(irqlist);
irqlist_alloc_fail:
	kfree(new_bus);
	return err;
}

/**
 * stmmac_mdio_unregister
 * @ndev: net device structure
 * Description: it unregisters the MII bus
 */
int stmmac_mdio_unregister(struct net_device *ndev)
{
	struct stmmac_priv *priv = netdev_priv(ndev);

	mdiobus_unregister(priv->mii);
	priv->mii->priv = NULL;
	kfree(priv->mii);

	return 0;
}<|MERGE_RESOLUTION|>--- conflicted
+++ resolved
@@ -53,11 +53,7 @@
 	int data;
 	u16 regValue = (((phyaddr << 11) & (0x0000F800)) |
 			((phyreg << 6) & (0x000007C0)));
-<<<<<<< HEAD
-	regValue |= MII_BUSY | ((priv->mii_clk_csr & 7) << 2);
-=======
 	regValue |= MII_BUSY | ((priv->plat->clk_csr & 7) << 2);
->>>>>>> 3cbea436
 
 	do {} while (((readl(priv->ioaddr + mii_address)) & MII_BUSY) == 1);
 	writel(regValue, priv->ioaddr + mii_address);
@@ -89,11 +85,7 @@
 	    (((phyaddr << 11) & (0x0000F800)) | ((phyreg << 6) & (0x000007C0)))
 	    | MII_WRITE;
 
-<<<<<<< HEAD
-	value |= MII_BUSY | ((priv->mii_clk_csr & 7) << 2);
-=======
 	value |= MII_BUSY | ((priv->plat->clk_csr & 7) << 2);
->>>>>>> 3cbea436
 
 
 	/* Wait until any existing MII operation is complete */
