/*******************************************************************************

  Intel(R) Gigabit Ethernet Linux driver
  Copyright(c) 2007-2009 Intel Corporation.

  This program is free software; you can redistribute it and/or modify it
  under the terms and conditions of the GNU General Public License,
  version 2, as published by the Free Software Foundation.

  This program is distributed in the hope it will be useful, but WITHOUT
  ANY WARRANTY; without even the implied warranty of MERCHANTABILITY or
  FITNESS FOR A PARTICULAR PURPOSE.  See the GNU General Public License for
  more details.

  You should have received a copy of the GNU General Public License along with
  this program; if not, write to the Free Software Foundation, Inc.,
  51 Franklin St - Fifth Floor, Boston, MA 02110-1301 USA.

  The full GNU General Public License is included in this distribution in
  the file called "COPYING".

  Contact Information:
  e1000-devel Mailing List <e1000-devel@lists.sourceforge.net>
  Intel Corporation, 5200 N.E. Elam Young Parkway, Hillsboro, OR 97124-6497

*******************************************************************************/

/* e1000_82575
 * e1000_82576
 */

#include <linux/types.h>
#include <linux/if_ether.h>

#include "e1000_mac.h"
#include "e1000_82575.h"

static s32  igb_get_invariants_82575(struct e1000_hw *);
static s32  igb_acquire_phy_82575(struct e1000_hw *);
static void igb_release_phy_82575(struct e1000_hw *);
static s32  igb_acquire_nvm_82575(struct e1000_hw *);
static void igb_release_nvm_82575(struct e1000_hw *);
static s32  igb_check_for_link_82575(struct e1000_hw *);
static s32  igb_get_cfg_done_82575(struct e1000_hw *);
static s32  igb_init_hw_82575(struct e1000_hw *);
static s32  igb_phy_hw_reset_sgmii_82575(struct e1000_hw *);
static s32  igb_read_phy_reg_sgmii_82575(struct e1000_hw *, u32, u16 *);
static s32  igb_read_phy_reg_82580(struct e1000_hw *, u32, u16 *);
static s32  igb_write_phy_reg_82580(struct e1000_hw *, u32, u16);
static s32  igb_reset_hw_82575(struct e1000_hw *);
static s32  igb_reset_hw_82580(struct e1000_hw *);
static s32  igb_set_d0_lplu_state_82575(struct e1000_hw *, bool);
static s32  igb_setup_copper_link_82575(struct e1000_hw *);
static s32  igb_setup_serdes_link_82575(struct e1000_hw *);
static s32  igb_write_phy_reg_sgmii_82575(struct e1000_hw *, u32, u16);
static void igb_clear_hw_cntrs_82575(struct e1000_hw *);
static s32  igb_acquire_swfw_sync_82575(struct e1000_hw *, u16);
static s32  igb_get_pcs_speed_and_duplex_82575(struct e1000_hw *, u16 *,
						 u16 *);
static s32  igb_get_phy_id_82575(struct e1000_hw *);
static void igb_release_swfw_sync_82575(struct e1000_hw *, u16);
static bool igb_sgmii_active_82575(struct e1000_hw *);
static s32  igb_reset_init_script_82575(struct e1000_hw *);
static s32  igb_read_mac_addr_82575(struct e1000_hw *);
static s32  igb_set_pcie_completion_timeout(struct e1000_hw *hw);
static s32  igb_reset_mdicnfg_82580(struct e1000_hw *hw);

static const u16 e1000_82580_rxpbs_table[] =
	{ 36, 72, 144, 1, 2, 4, 8, 16,
	  35, 70, 140 };
#define E1000_82580_RXPBS_TABLE_SIZE \
	(sizeof(e1000_82580_rxpbs_table)/sizeof(u16))

/**
 *  igb_sgmii_uses_mdio_82575 - Determine if I2C pins are for external MDIO
 *  @hw: pointer to the HW structure
 *
 *  Called to determine if the I2C pins are being used for I2C or as an
 *  external MDIO interface since the two options are mutually exclusive.
 **/
static bool igb_sgmii_uses_mdio_82575(struct e1000_hw *hw)
{
	u32 reg = 0;
	bool ext_mdio = false;

	switch (hw->mac.type) {
	case e1000_82575:
	case e1000_82576:
		reg = rd32(E1000_MDIC);
		ext_mdio = !!(reg & E1000_MDIC_DEST);
		break;
	case e1000_82580:
	case e1000_i350:
		reg = rd32(E1000_MDICNFG);
		ext_mdio = !!(reg & E1000_MDICNFG_EXT_MDIO);
		break;
	default:
		break;
	}
	return ext_mdio;
}

static s32 igb_get_invariants_82575(struct e1000_hw *hw)
{
	struct e1000_phy_info *phy = &hw->phy;
	struct e1000_nvm_info *nvm = &hw->nvm;
	struct e1000_mac_info *mac = &hw->mac;
	struct e1000_dev_spec_82575 * dev_spec = &hw->dev_spec._82575;
	u32 eecd;
	s32 ret_val;
	u16 size;
	u32 ctrl_ext = 0;

	switch (hw->device_id) {
	case E1000_DEV_ID_82575EB_COPPER:
	case E1000_DEV_ID_82575EB_FIBER_SERDES:
	case E1000_DEV_ID_82575GB_QUAD_COPPER:
		mac->type = e1000_82575;
		break;
	case E1000_DEV_ID_82576:
	case E1000_DEV_ID_82576_NS:
	case E1000_DEV_ID_82576_NS_SERDES:
	case E1000_DEV_ID_82576_FIBER:
	case E1000_DEV_ID_82576_SERDES:
	case E1000_DEV_ID_82576_QUAD_COPPER:
	case E1000_DEV_ID_82576_QUAD_COPPER_ET2:
	case E1000_DEV_ID_82576_SERDES_QUAD:
		mac->type = e1000_82576;
		break;
	case E1000_DEV_ID_82580_COPPER:
	case E1000_DEV_ID_82580_FIBER:
	case E1000_DEV_ID_82580_SERDES:
	case E1000_DEV_ID_82580_SGMII:
	case E1000_DEV_ID_82580_COPPER_DUAL:
	case E1000_DEV_ID_DH89XXCC_SGMII:
	case E1000_DEV_ID_DH89XXCC_SERDES:
<<<<<<< HEAD
=======
	case E1000_DEV_ID_DH89XXCC_BACKPLANE:
	case E1000_DEV_ID_DH89XXCC_SFP:
>>>>>>> 3cbea436
		mac->type = e1000_82580;
		break;
	case E1000_DEV_ID_I350_COPPER:
	case E1000_DEV_ID_I350_FIBER:
	case E1000_DEV_ID_I350_SERDES:
	case E1000_DEV_ID_I350_SGMII:
		mac->type = e1000_i350;
		break;
	default:
		return -E1000_ERR_MAC_INIT;
		break;
	}

	/* Set media type */
	/*
	 * The 82575 uses bits 22:23 for link mode. The mode can be changed
	 * based on the EEPROM. We cannot rely upon device ID. There
	 * is no distinguishable difference between fiber and internal
	 * SerDes mode on the 82575. There can be an external PHY attached
	 * on the SGMII interface. For this, we'll set sgmii_active to true.
	 */
	phy->media_type = e1000_media_type_copper;
	dev_spec->sgmii_active = false;

	ctrl_ext = rd32(E1000_CTRL_EXT);
	switch (ctrl_ext & E1000_CTRL_EXT_LINK_MODE_MASK) {
	case E1000_CTRL_EXT_LINK_MODE_SGMII:
		dev_spec->sgmii_active = true;
		break;
	case E1000_CTRL_EXT_LINK_MODE_1000BASE_KX:
	case E1000_CTRL_EXT_LINK_MODE_PCIE_SERDES:
		hw->phy.media_type = e1000_media_type_internal_serdes;
		break;
	default:
		break;
	}

	/* Set mta register count */
	mac->mta_reg_count = 128;
	/* Set rar entry count */
	mac->rar_entry_count = E1000_RAR_ENTRIES_82575;
	if (mac->type == e1000_82576)
		mac->rar_entry_count = E1000_RAR_ENTRIES_82576;
	if (mac->type == e1000_82580)
		mac->rar_entry_count = E1000_RAR_ENTRIES_82580;
	if (mac->type == e1000_i350)
		mac->rar_entry_count = E1000_RAR_ENTRIES_I350;
	/* reset */
	if (mac->type >= e1000_82580)
		mac->ops.reset_hw = igb_reset_hw_82580;
	else
		mac->ops.reset_hw = igb_reset_hw_82575;
	/* Set if part includes ASF firmware */
	mac->asf_firmware_present = true;
	/* Set if manageability features are enabled. */
	mac->arc_subsystem_valid =
		(rd32(E1000_FWSM) & E1000_FWSM_MODE_MASK)
			? true : false;

	/* physical interface link setup */
	mac->ops.setup_physical_interface =
		(hw->phy.media_type == e1000_media_type_copper)
			? igb_setup_copper_link_82575
			: igb_setup_serdes_link_82575;

	/* NVM initialization */
	eecd = rd32(E1000_EECD);

	nvm->opcode_bits        = 8;
	nvm->delay_usec         = 1;
	switch (nvm->override) {
	case e1000_nvm_override_spi_large:
		nvm->page_size    = 32;
		nvm->address_bits = 16;
		break;
	case e1000_nvm_override_spi_small:
		nvm->page_size    = 8;
		nvm->address_bits = 8;
		break;
	default:
		nvm->page_size    = eecd & E1000_EECD_ADDR_BITS ? 32 : 8;
		nvm->address_bits = eecd & E1000_EECD_ADDR_BITS ? 16 : 8;
		break;
	}

	nvm->type = e1000_nvm_eeprom_spi;

	size = (u16)((eecd & E1000_EECD_SIZE_EX_MASK) >>
		     E1000_EECD_SIZE_EX_SHIFT);

	/*
	 * Added to a constant, "size" becomes the left-shift value
	 * for setting word_size.
	 */
	size += NVM_WORD_SIZE_BASE_SHIFT;

	/* EEPROM access above 16k is unsupported */
	if (size > 14)
		size = 14;
	nvm->word_size = 1 << size;

	/* if 82576 then initialize mailbox parameters */
	if (mac->type == e1000_82576)
		igb_init_mbx_params_pf(hw);

	/* setup PHY parameters */
	if (phy->media_type != e1000_media_type_copper) {
		phy->type = e1000_phy_none;
		return 0;
	}

	phy->autoneg_mask        = AUTONEG_ADVERTISE_SPEED_DEFAULT;
	phy->reset_delay_us      = 100;

	ctrl_ext = rd32(E1000_CTRL_EXT);

	/* PHY function pointers */
	if (igb_sgmii_active_82575(hw)) {
		phy->ops.reset      = igb_phy_hw_reset_sgmii_82575;
		ctrl_ext |= E1000_CTRL_I2C_ENA;
<<<<<<< HEAD
	} else {
		phy->ops.reset      = igb_phy_hw_reset;
		ctrl_ext &= ~E1000_CTRL_I2C_ENA;
	}

	wr32(E1000_CTRL_EXT, ctrl_ext);
	igb_reset_mdicnfg_82580(hw);

	if (igb_sgmii_active_82575(hw) && !igb_sgmii_uses_mdio_82575(hw)) {
		phy->ops.read_reg   = igb_read_phy_reg_sgmii_82575;
		phy->ops.write_reg  = igb_write_phy_reg_sgmii_82575;
	} else if (hw->mac.type >= e1000_82580) {
		phy->ops.read_reg   = igb_read_phy_reg_82580;
		phy->ops.write_reg  = igb_write_phy_reg_82580;
	} else {
=======
	} else {
		phy->ops.reset      = igb_phy_hw_reset;
		ctrl_ext &= ~E1000_CTRL_I2C_ENA;
	}

	wr32(E1000_CTRL_EXT, ctrl_ext);
	igb_reset_mdicnfg_82580(hw);

	if (igb_sgmii_active_82575(hw) && !igb_sgmii_uses_mdio_82575(hw)) {
		phy->ops.read_reg   = igb_read_phy_reg_sgmii_82575;
		phy->ops.write_reg  = igb_write_phy_reg_sgmii_82575;
	} else if (hw->mac.type >= e1000_82580) {
		phy->ops.read_reg   = igb_read_phy_reg_82580;
		phy->ops.write_reg  = igb_write_phy_reg_82580;
	} else {
>>>>>>> 3cbea436
		phy->ops.read_reg   = igb_read_phy_reg_igp;
		phy->ops.write_reg  = igb_write_phy_reg_igp;
	}

	/* set lan id */
	hw->bus.func = (rd32(E1000_STATUS) & E1000_STATUS_FUNC_MASK) >>
	               E1000_STATUS_FUNC_SHIFT;

	/* Set phy->phy_addr and phy->id. */
	ret_val = igb_get_phy_id_82575(hw);
	if (ret_val)
		return ret_val;

	/* Verify phy id and set remaining function pointers */
	switch (phy->id) {
	case I347AT4_E_PHY_ID:
	case M88E1112_E_PHY_ID:
	case M88E1111_I_PHY_ID:
		phy->type                   = e1000_phy_m88;
		phy->ops.get_phy_info       = igb_get_phy_info_m88;

		if (phy->id == I347AT4_E_PHY_ID ||
		    phy->id == M88E1112_E_PHY_ID)
			phy->ops.get_cable_length = igb_get_cable_length_m88_gen2;
		else
			phy->ops.get_cable_length = igb_get_cable_length_m88;

		phy->ops.force_speed_duplex = igb_phy_force_speed_duplex_m88;
		break;
	case IGP03E1000_E_PHY_ID:
		phy->type                   = e1000_phy_igp_3;
		phy->ops.get_phy_info       = igb_get_phy_info_igp;
		phy->ops.get_cable_length   = igb_get_cable_length_igp_2;
		phy->ops.force_speed_duplex = igb_phy_force_speed_duplex_igp;
		phy->ops.set_d0_lplu_state  = igb_set_d0_lplu_state_82575;
		phy->ops.set_d3_lplu_state  = igb_set_d3_lplu_state;
		break;
	case I82580_I_PHY_ID:
	case I350_I_PHY_ID:
		phy->type                   = e1000_phy_82580;
		phy->ops.force_speed_duplex = igb_phy_force_speed_duplex_82580;
		phy->ops.get_cable_length   = igb_get_cable_length_82580;
		phy->ops.get_phy_info       = igb_get_phy_info_82580;
		break;
	default:
		return -E1000_ERR_PHY;
	}

	return 0;
}

/**
 *  igb_acquire_phy_82575 - Acquire rights to access PHY
 *  @hw: pointer to the HW structure
 *
 *  Acquire access rights to the correct PHY.  This is a
 *  function pointer entry point called by the api module.
 **/
static s32 igb_acquire_phy_82575(struct e1000_hw *hw)
{
	u16 mask = E1000_SWFW_PHY0_SM;

	if (hw->bus.func == E1000_FUNC_1)
		mask = E1000_SWFW_PHY1_SM;
	else if (hw->bus.func == E1000_FUNC_2)
		mask = E1000_SWFW_PHY2_SM;
	else if (hw->bus.func == E1000_FUNC_3)
		mask = E1000_SWFW_PHY3_SM;

	return igb_acquire_swfw_sync_82575(hw, mask);
}

/**
 *  igb_release_phy_82575 - Release rights to access PHY
 *  @hw: pointer to the HW structure
 *
 *  A wrapper to release access rights to the correct PHY.  This is a
 *  function pointer entry point called by the api module.
 **/
static void igb_release_phy_82575(struct e1000_hw *hw)
{
	u16 mask = E1000_SWFW_PHY0_SM;

	if (hw->bus.func == E1000_FUNC_1)
		mask = E1000_SWFW_PHY1_SM;
	else if (hw->bus.func == E1000_FUNC_2)
		mask = E1000_SWFW_PHY2_SM;
	else if (hw->bus.func == E1000_FUNC_3)
		mask = E1000_SWFW_PHY3_SM;

	igb_release_swfw_sync_82575(hw, mask);
}

/**
 *  igb_read_phy_reg_sgmii_82575 - Read PHY register using sgmii
 *  @hw: pointer to the HW structure
 *  @offset: register offset to be read
 *  @data: pointer to the read data
 *
 *  Reads the PHY register at offset using the serial gigabit media independent
 *  interface and stores the retrieved information in data.
 **/
static s32 igb_read_phy_reg_sgmii_82575(struct e1000_hw *hw, u32 offset,
					  u16 *data)
{
	s32 ret_val = -E1000_ERR_PARAM;

	if (offset > E1000_MAX_SGMII_PHY_REG_ADDR) {
		hw_dbg("PHY Address %u is out of range\n", offset);
		goto out;
	}

	ret_val = hw->phy.ops.acquire(hw);
	if (ret_val)
		goto out;

	ret_val = igb_read_phy_reg_i2c(hw, offset, data);

	hw->phy.ops.release(hw);

out:
	return ret_val;
}

/**
 *  igb_write_phy_reg_sgmii_82575 - Write PHY register using sgmii
 *  @hw: pointer to the HW structure
 *  @offset: register offset to write to
 *  @data: data to write at register offset
 *
 *  Writes the data to PHY register at the offset using the serial gigabit
 *  media independent interface.
 **/
static s32 igb_write_phy_reg_sgmii_82575(struct e1000_hw *hw, u32 offset,
					   u16 data)
{
	s32 ret_val = -E1000_ERR_PARAM;


	if (offset > E1000_MAX_SGMII_PHY_REG_ADDR) {
		hw_dbg("PHY Address %d is out of range\n", offset);
		goto out;
	}

	ret_val = hw->phy.ops.acquire(hw);
	if (ret_val)
		goto out;

	ret_val = igb_write_phy_reg_i2c(hw, offset, data);

	hw->phy.ops.release(hw);

out:
	return ret_val;
}

/**
 *  igb_get_phy_id_82575 - Retrieve PHY addr and id
 *  @hw: pointer to the HW structure
 *
 *  Retrieves the PHY address and ID for both PHY's which do and do not use
 *  sgmi interface.
 **/
static s32 igb_get_phy_id_82575(struct e1000_hw *hw)
{
	struct e1000_phy_info *phy = &hw->phy;
	s32  ret_val = 0;
	u16 phy_id;
	u32 ctrl_ext;
	u32 mdic;

	/*
	 * For SGMII PHYs, we try the list of possible addresses until
	 * we find one that works.  For non-SGMII PHYs
	 * (e.g. integrated copper PHYs), an address of 1 should
	 * work.  The result of this function should mean phy->phy_addr
	 * and phy->id are set correctly.
	 */
	if (!(igb_sgmii_active_82575(hw))) {
		phy->addr = 1;
		ret_val = igb_get_phy_id(hw);
		goto out;
	}

	if (igb_sgmii_uses_mdio_82575(hw)) {
		switch (hw->mac.type) {
		case e1000_82575:
		case e1000_82576:
			mdic = rd32(E1000_MDIC);
			mdic &= E1000_MDIC_PHY_MASK;
			phy->addr = mdic >> E1000_MDIC_PHY_SHIFT;
			break;
		case e1000_82580:
		case e1000_i350:
			mdic = rd32(E1000_MDICNFG);
			mdic &= E1000_MDICNFG_PHY_MASK;
			phy->addr = mdic >> E1000_MDICNFG_PHY_SHIFT;
			break;
		default:
			ret_val = -E1000_ERR_PHY;
			goto out;
			break;
		}
		ret_val = igb_get_phy_id(hw);
		goto out;
	}

	/* Power on sgmii phy if it is disabled */
	ctrl_ext = rd32(E1000_CTRL_EXT);
	wr32(E1000_CTRL_EXT, ctrl_ext & ~E1000_CTRL_EXT_SDP3_DATA);
	wrfl();
	msleep(300);

	/*
	 * The address field in the I2CCMD register is 3 bits and 0 is invalid.
	 * Therefore, we need to test 1-7
	 */
	for (phy->addr = 1; phy->addr < 8; phy->addr++) {
		ret_val = igb_read_phy_reg_sgmii_82575(hw, PHY_ID1, &phy_id);
		if (ret_val == 0) {
			hw_dbg("Vendor ID 0x%08X read at address %u\n",
			       phy_id, phy->addr);
			/*
			 * At the time of this writing, The M88 part is
			 * the only supported SGMII PHY product.
			 */
			if (phy_id == M88_VENDOR)
				break;
		} else {
			hw_dbg("PHY address %u was unreadable\n", phy->addr);
		}
	}

	/* A valid PHY type couldn't be found. */
	if (phy->addr == 8) {
		phy->addr = 0;
		ret_val = -E1000_ERR_PHY;
		goto out;
	} else {
		ret_val = igb_get_phy_id(hw);
	}

	/* restore previous sfp cage power state */
	wr32(E1000_CTRL_EXT, ctrl_ext);

out:
	return ret_val;
}

/**
 *  igb_phy_hw_reset_sgmii_82575 - Performs a PHY reset
 *  @hw: pointer to the HW structure
 *
 *  Resets the PHY using the serial gigabit media independent interface.
 **/
static s32 igb_phy_hw_reset_sgmii_82575(struct e1000_hw *hw)
{
	s32 ret_val;

	/*
	 * This isn't a true "hard" reset, but is the only reset
	 * available to us at this time.
	 */

	hw_dbg("Soft resetting SGMII attached PHY...\n");

	/*
	 * SFP documentation requires the following to configure the SPF module
	 * to work on SGMII.  No further documentation is given.
	 */
	ret_val = hw->phy.ops.write_reg(hw, 0x1B, 0x8084);
	if (ret_val)
		goto out;

	ret_val = igb_phy_sw_reset(hw);

out:
	return ret_val;
}

/**
 *  igb_set_d0_lplu_state_82575 - Set Low Power Linkup D0 state
 *  @hw: pointer to the HW structure
 *  @active: true to enable LPLU, false to disable
 *
 *  Sets the LPLU D0 state according to the active flag.  When
 *  activating LPLU this function also disables smart speed
 *  and vice versa.  LPLU will not be activated unless the
 *  device autonegotiation advertisement meets standards of
 *  either 10 or 10/100 or 10/100/1000 at all duplexes.
 *  This is a function pointer entry point only called by
 *  PHY setup routines.
 **/
static s32 igb_set_d0_lplu_state_82575(struct e1000_hw *hw, bool active)
{
	struct e1000_phy_info *phy = &hw->phy;
	s32 ret_val;
	u16 data;

	ret_val = phy->ops.read_reg(hw, IGP02E1000_PHY_POWER_MGMT, &data);
	if (ret_val)
		goto out;

	if (active) {
		data |= IGP02E1000_PM_D0_LPLU;
		ret_val = phy->ops.write_reg(hw, IGP02E1000_PHY_POWER_MGMT,
						 data);
		if (ret_val)
			goto out;

		/* When LPLU is enabled, we should disable SmartSpeed */
		ret_val = phy->ops.read_reg(hw, IGP01E1000_PHY_PORT_CONFIG,
						&data);
		data &= ~IGP01E1000_PSCFR_SMART_SPEED;
		ret_val = phy->ops.write_reg(hw, IGP01E1000_PHY_PORT_CONFIG,
						 data);
		if (ret_val)
			goto out;
	} else {
		data &= ~IGP02E1000_PM_D0_LPLU;
		ret_val = phy->ops.write_reg(hw, IGP02E1000_PHY_POWER_MGMT,
						 data);
		/*
		 * LPLU and SmartSpeed are mutually exclusive.  LPLU is used
		 * during Dx states where the power conservation is most
		 * important.  During driver activity we should enable
		 * SmartSpeed, so performance is maintained.
		 */
		if (phy->smart_speed == e1000_smart_speed_on) {
			ret_val = phy->ops.read_reg(hw,
					IGP01E1000_PHY_PORT_CONFIG, &data);
			if (ret_val)
				goto out;

			data |= IGP01E1000_PSCFR_SMART_SPEED;
			ret_val = phy->ops.write_reg(hw,
					IGP01E1000_PHY_PORT_CONFIG, data);
			if (ret_val)
				goto out;
		} else if (phy->smart_speed == e1000_smart_speed_off) {
			ret_val = phy->ops.read_reg(hw,
					IGP01E1000_PHY_PORT_CONFIG, &data);
			if (ret_val)
				goto out;

			data &= ~IGP01E1000_PSCFR_SMART_SPEED;
			ret_val = phy->ops.write_reg(hw,
					IGP01E1000_PHY_PORT_CONFIG, data);
			if (ret_val)
				goto out;
		}
	}

out:
	return ret_val;
}

/**
 *  igb_acquire_nvm_82575 - Request for access to EEPROM
 *  @hw: pointer to the HW structure
 *
 *  Acquire the necessary semaphores for exclusive access to the EEPROM.
 *  Set the EEPROM access request bit and wait for EEPROM access grant bit.
 *  Return successful if access grant bit set, else clear the request for
 *  EEPROM access and return -E1000_ERR_NVM (-1).
 **/
static s32 igb_acquire_nvm_82575(struct e1000_hw *hw)
{
	s32 ret_val;

	ret_val = igb_acquire_swfw_sync_82575(hw, E1000_SWFW_EEP_SM);
	if (ret_val)
		goto out;

	ret_val = igb_acquire_nvm(hw);

	if (ret_val)
		igb_release_swfw_sync_82575(hw, E1000_SWFW_EEP_SM);

out:
	return ret_val;
}

/**
 *  igb_release_nvm_82575 - Release exclusive access to EEPROM
 *  @hw: pointer to the HW structure
 *
 *  Stop any current commands to the EEPROM and clear the EEPROM request bit,
 *  then release the semaphores acquired.
 **/
static void igb_release_nvm_82575(struct e1000_hw *hw)
{
	igb_release_nvm(hw);
	igb_release_swfw_sync_82575(hw, E1000_SWFW_EEP_SM);
}

/**
 *  igb_acquire_swfw_sync_82575 - Acquire SW/FW semaphore
 *  @hw: pointer to the HW structure
 *  @mask: specifies which semaphore to acquire
 *
 *  Acquire the SW/FW semaphore to access the PHY or NVM.  The mask
 *  will also specify which port we're acquiring the lock for.
 **/
static s32 igb_acquire_swfw_sync_82575(struct e1000_hw *hw, u16 mask)
{
	u32 swfw_sync;
	u32 swmask = mask;
	u32 fwmask = mask << 16;
	s32 ret_val = 0;
	s32 i = 0, timeout = 200; /* FIXME: find real value to use here */

	while (i < timeout) {
		if (igb_get_hw_semaphore(hw)) {
			ret_val = -E1000_ERR_SWFW_SYNC;
			goto out;
		}

		swfw_sync = rd32(E1000_SW_FW_SYNC);
		if (!(swfw_sync & (fwmask | swmask)))
			break;

		/*
		 * Firmware currently using resource (fwmask)
		 * or other software thread using resource (swmask)
		 */
		igb_put_hw_semaphore(hw);
		mdelay(5);
		i++;
	}

	if (i == timeout) {
		hw_dbg("Driver can't access resource, SW_FW_SYNC timeout.\n");
		ret_val = -E1000_ERR_SWFW_SYNC;
		goto out;
	}

	swfw_sync |= swmask;
	wr32(E1000_SW_FW_SYNC, swfw_sync);

	igb_put_hw_semaphore(hw);

out:
	return ret_val;
}

/**
 *  igb_release_swfw_sync_82575 - Release SW/FW semaphore
 *  @hw: pointer to the HW structure
 *  @mask: specifies which semaphore to acquire
 *
 *  Release the SW/FW semaphore used to access the PHY or NVM.  The mask
 *  will also specify which port we're releasing the lock for.
 **/
static void igb_release_swfw_sync_82575(struct e1000_hw *hw, u16 mask)
{
	u32 swfw_sync;

	while (igb_get_hw_semaphore(hw) != 0);
	/* Empty */

	swfw_sync = rd32(E1000_SW_FW_SYNC);
	swfw_sync &= ~mask;
	wr32(E1000_SW_FW_SYNC, swfw_sync);

	igb_put_hw_semaphore(hw);
}

/**
 *  igb_get_cfg_done_82575 - Read config done bit
 *  @hw: pointer to the HW structure
 *
 *  Read the management control register for the config done bit for
 *  completion status.  NOTE: silicon which is EEPROM-less will fail trying
 *  to read the config done bit, so an error is *ONLY* logged and returns
 *  0.  If we were to return with error, EEPROM-less silicon
 *  would not be able to be reset or change link.
 **/
static s32 igb_get_cfg_done_82575(struct e1000_hw *hw)
{
	s32 timeout = PHY_CFG_TIMEOUT;
	s32 ret_val = 0;
	u32 mask = E1000_NVM_CFG_DONE_PORT_0;

	if (hw->bus.func == 1)
		mask = E1000_NVM_CFG_DONE_PORT_1;
	else if (hw->bus.func == E1000_FUNC_2)
		mask = E1000_NVM_CFG_DONE_PORT_2;
	else if (hw->bus.func == E1000_FUNC_3)
		mask = E1000_NVM_CFG_DONE_PORT_3;

	while (timeout) {
		if (rd32(E1000_EEMNGCTL) & mask)
			break;
		msleep(1);
		timeout--;
	}
	if (!timeout)
		hw_dbg("MNG configuration cycle has not completed.\n");

	/* If EEPROM is not marked present, init the PHY manually */
	if (((rd32(E1000_EECD) & E1000_EECD_PRES) == 0) &&
	    (hw->phy.type == e1000_phy_igp_3))
		igb_phy_init_script_igp3(hw);

	return ret_val;
}

/**
 *  igb_check_for_link_82575 - Check for link
 *  @hw: pointer to the HW structure
 *
 *  If sgmii is enabled, then use the pcs register to determine link, otherwise
 *  use the generic interface for determining link.
 **/
static s32 igb_check_for_link_82575(struct e1000_hw *hw)
{
	s32 ret_val;
	u16 speed, duplex;

	if (hw->phy.media_type != e1000_media_type_copper) {
		ret_val = igb_get_pcs_speed_and_duplex_82575(hw, &speed,
		                                             &duplex);
		/*
		 * Use this flag to determine if link needs to be checked or
		 * not.  If  we have link clear the flag so that we do not
		 * continue to check for link.
		 */
		hw->mac.get_link_status = !hw->mac.serdes_has_link;
	} else {
		ret_val = igb_check_for_copper_link(hw);
	}

	return ret_val;
}

/**
 *  igb_power_up_serdes_link_82575 - Power up the serdes link after shutdown
 *  @hw: pointer to the HW structure
 **/
void igb_power_up_serdes_link_82575(struct e1000_hw *hw)
{
	u32 reg;


	if ((hw->phy.media_type != e1000_media_type_internal_serdes) &&
	    !igb_sgmii_active_82575(hw))
		return;

	/* Enable PCS to turn on link */
	reg = rd32(E1000_PCS_CFG0);
	reg |= E1000_PCS_CFG_PCS_EN;
	wr32(E1000_PCS_CFG0, reg);

	/* Power up the laser */
	reg = rd32(E1000_CTRL_EXT);
	reg &= ~E1000_CTRL_EXT_SDP3_DATA;
	wr32(E1000_CTRL_EXT, reg);

	/* flush the write to verify completion */
	wrfl();
	msleep(1);
}

/**
 *  igb_get_pcs_speed_and_duplex_82575 - Retrieve current speed/duplex
 *  @hw: pointer to the HW structure
 *  @speed: stores the current speed
 *  @duplex: stores the current duplex
 *
 *  Using the physical coding sub-layer (PCS), retrieve the current speed and
 *  duplex, then store the values in the pointers provided.
 **/
static s32 igb_get_pcs_speed_and_duplex_82575(struct e1000_hw *hw, u16 *speed,
						u16 *duplex)
{
	struct e1000_mac_info *mac = &hw->mac;
	u32 pcs;

	/* Set up defaults for the return values of this function */
	mac->serdes_has_link = false;
	*speed = 0;
	*duplex = 0;

	/*
	 * Read the PCS Status register for link state. For non-copper mode,
	 * the status register is not accurate. The PCS status register is
	 * used instead.
	 */
	pcs = rd32(E1000_PCS_LSTAT);

	/*
	 * The link up bit determines when link is up on autoneg. The sync ok
	 * gets set once both sides sync up and agree upon link. Stable link
	 * can be determined by checking for both link up and link sync ok
	 */
	if ((pcs & E1000_PCS_LSTS_LINK_OK) && (pcs & E1000_PCS_LSTS_SYNK_OK)) {
		mac->serdes_has_link = true;

		/* Detect and store PCS speed */
		if (pcs & E1000_PCS_LSTS_SPEED_1000) {
			*speed = SPEED_1000;
		} else if (pcs & E1000_PCS_LSTS_SPEED_100) {
			*speed = SPEED_100;
		} else {
			*speed = SPEED_10;
		}

		/* Detect and store PCS duplex */
		if (pcs & E1000_PCS_LSTS_DUPLEX_FULL) {
			*duplex = FULL_DUPLEX;
		} else {
			*duplex = HALF_DUPLEX;
		}
	}

	return 0;
}

/**
 *  igb_shutdown_serdes_link_82575 - Remove link during power down
 *  @hw: pointer to the HW structure
 *
 *  In the case of fiber serdes, shut down optics and PCS on driver unload
 *  when management pass thru is not enabled.
 **/
void igb_shutdown_serdes_link_82575(struct e1000_hw *hw)
{
	u32 reg;

	if (hw->phy.media_type != e1000_media_type_internal_serdes &&
	    igb_sgmii_active_82575(hw))
		return;

	if (!igb_enable_mng_pass_thru(hw)) {
		/* Disable PCS to turn off link */
		reg = rd32(E1000_PCS_CFG0);
		reg &= ~E1000_PCS_CFG_PCS_EN;
		wr32(E1000_PCS_CFG0, reg);

		/* shutdown the laser */
		reg = rd32(E1000_CTRL_EXT);
		reg |= E1000_CTRL_EXT_SDP3_DATA;
		wr32(E1000_CTRL_EXT, reg);

		/* flush the write to verify completion */
		wrfl();
		msleep(1);
	}
}

/**
 *  igb_reset_hw_82575 - Reset hardware
 *  @hw: pointer to the HW structure
 *
 *  This resets the hardware into a known state.  This is a
 *  function pointer entry point called by the api module.
 **/
static s32 igb_reset_hw_82575(struct e1000_hw *hw)
{
	u32 ctrl, icr;
	s32 ret_val;

	/*
	 * Prevent the PCI-E bus from sticking if there is no TLP connection
	 * on the last TLP read/write transaction when MAC is reset.
	 */
	ret_val = igb_disable_pcie_master(hw);
	if (ret_val)
		hw_dbg("PCI-E Master disable polling has failed.\n");

	/* set the completion timeout for interface */
	ret_val = igb_set_pcie_completion_timeout(hw);
	if (ret_val) {
		hw_dbg("PCI-E Set completion timeout has failed.\n");
	}

	hw_dbg("Masking off all interrupts\n");
	wr32(E1000_IMC, 0xffffffff);

	wr32(E1000_RCTL, 0);
	wr32(E1000_TCTL, E1000_TCTL_PSP);
	wrfl();

	msleep(10);

	ctrl = rd32(E1000_CTRL);

	hw_dbg("Issuing a global reset to MAC\n");
	wr32(E1000_CTRL, ctrl | E1000_CTRL_RST);

	ret_val = igb_get_auto_rd_done(hw);
	if (ret_val) {
		/*
		 * When auto config read does not complete, do not
		 * return with an error. This can happen in situations
		 * where there is no eeprom and prevents getting link.
		 */
		hw_dbg("Auto Read Done did not complete\n");
	}

	/* If EEPROM is not present, run manual init scripts */
	if ((rd32(E1000_EECD) & E1000_EECD_PRES) == 0)
		igb_reset_init_script_82575(hw);

	/* Clear any pending interrupt events. */
	wr32(E1000_IMC, 0xffffffff);
	icr = rd32(E1000_ICR);

	/* Install any alternate MAC address into RAR0 */
	ret_val = igb_check_alt_mac_addr(hw);

	return ret_val;
}

/**
 *  igb_init_hw_82575 - Initialize hardware
 *  @hw: pointer to the HW structure
 *
 *  This inits the hardware readying it for operation.
 **/
static s32 igb_init_hw_82575(struct e1000_hw *hw)
{
	struct e1000_mac_info *mac = &hw->mac;
	s32 ret_val;
	u16 i, rar_count = mac->rar_entry_count;

	/* Initialize identification LED */
	ret_val = igb_id_led_init(hw);
	if (ret_val) {
		hw_dbg("Error initializing identification LED\n");
		/* This is not fatal and we should not stop init due to this */
	}

	/* Disabling VLAN filtering */
	hw_dbg("Initializing the IEEE VLAN\n");
	igb_clear_vfta(hw);

	/* Setup the receive address */
	igb_init_rx_addrs(hw, rar_count);

	/* Zero out the Multicast HASH table */
	hw_dbg("Zeroing the MTA\n");
	for (i = 0; i < mac->mta_reg_count; i++)
		array_wr32(E1000_MTA, i, 0);

	/* Zero out the Unicast HASH table */
	hw_dbg("Zeroing the UTA\n");
	for (i = 0; i < mac->uta_reg_count; i++)
		array_wr32(E1000_UTA, i, 0);

	/* Setup link and flow control */
	ret_val = igb_setup_link(hw);

	/*
	 * Clear all of the statistics registers (clear on read).  It is
	 * important that we do this after we have tried to establish link
	 * because the symbol error count will increment wildly if there
	 * is no link.
	 */
	igb_clear_hw_cntrs_82575(hw);

	return ret_val;
}

/**
 *  igb_setup_copper_link_82575 - Configure copper link settings
 *  @hw: pointer to the HW structure
 *
 *  Configures the link for auto-neg or forced speed and duplex.  Then we check
 *  for link, once link is established calls to configure collision distance
 *  and flow control are called.
 **/
static s32 igb_setup_copper_link_82575(struct e1000_hw *hw)
{
	u32 ctrl;
	s32  ret_val;

	ctrl = rd32(E1000_CTRL);
	ctrl |= E1000_CTRL_SLU;
	ctrl &= ~(E1000_CTRL_FRCSPD | E1000_CTRL_FRCDPX);
	wr32(E1000_CTRL, ctrl);

	ret_val = igb_setup_serdes_link_82575(hw);
	if (ret_val)
		goto out;

	if (igb_sgmii_active_82575(hw) && !hw->phy.reset_disable) {
		/* allow time for SFP cage time to power up phy */
		msleep(300);

		ret_val = hw->phy.ops.reset(hw);
		if (ret_val) {
			hw_dbg("Error resetting the PHY.\n");
			goto out;
		}
	}
	switch (hw->phy.type) {
	case e1000_phy_m88:
		if (hw->phy.id == I347AT4_E_PHY_ID ||
		    hw->phy.id == M88E1112_E_PHY_ID)
			ret_val = igb_copper_link_setup_m88_gen2(hw);
		else
			ret_val = igb_copper_link_setup_m88(hw);
		break;
	case e1000_phy_igp_3:
		ret_val = igb_copper_link_setup_igp(hw);
		break;
	case e1000_phy_82580:
		ret_val = igb_copper_link_setup_82580(hw);
		break;
	default:
		ret_val = -E1000_ERR_PHY;
		break;
	}

	if (ret_val)
		goto out;

	ret_val = igb_setup_copper_link(hw);
out:
	return ret_val;
}

/**
 *  igb_setup_serdes_link_82575 - Setup link for serdes
 *  @hw: pointer to the HW structure
 *
 *  Configure the physical coding sub-layer (PCS) link.  The PCS link is
 *  used on copper connections where the serialized gigabit media independent
 *  interface (sgmii), or serdes fiber is being used.  Configures the link
 *  for auto-negotiation or forces speed/duplex.
 **/
static s32 igb_setup_serdes_link_82575(struct e1000_hw *hw)
{
	u32 ctrl_ext, ctrl_reg, reg;
	bool pcs_autoneg;

	if ((hw->phy.media_type != e1000_media_type_internal_serdes) &&
	    !igb_sgmii_active_82575(hw))
		return 0;

	/*
	 * On the 82575, SerDes loopback mode persists until it is
	 * explicitly turned off or a power cycle is performed.  A read to
	 * the register does not indicate its status.  Therefore, we ensure
	 * loopback mode is disabled during initialization.
	 */
	wr32(E1000_SCTL, E1000_SCTL_DISABLE_SERDES_LOOPBACK);

	/* power on the sfp cage if present */
	ctrl_ext = rd32(E1000_CTRL_EXT);
	ctrl_ext &= ~E1000_CTRL_EXT_SDP3_DATA;
	wr32(E1000_CTRL_EXT, ctrl_ext);

	ctrl_reg = rd32(E1000_CTRL);
	ctrl_reg |= E1000_CTRL_SLU;

	if (hw->mac.type == e1000_82575 || hw->mac.type == e1000_82576) {
		/* set both sw defined pins */
		ctrl_reg |= E1000_CTRL_SWDPIN0 | E1000_CTRL_SWDPIN1;

		/* Set switch control to serdes energy detect */
		reg = rd32(E1000_CONNSW);
		reg |= E1000_CONNSW_ENRGSRC;
		wr32(E1000_CONNSW, reg);
	}

	reg = rd32(E1000_PCS_LCTL);

	/* default pcs_autoneg to the same setting as mac autoneg */
	pcs_autoneg = hw->mac.autoneg;

	switch (ctrl_ext & E1000_CTRL_EXT_LINK_MODE_MASK) {
	case E1000_CTRL_EXT_LINK_MODE_SGMII:
		/* sgmii mode lets the phy handle forcing speed/duplex */
		pcs_autoneg = true;
		/* autoneg time out should be disabled for SGMII mode */
		reg &= ~(E1000_PCS_LCTL_AN_TIMEOUT);
		break;
	case E1000_CTRL_EXT_LINK_MODE_1000BASE_KX:
		/* disable PCS autoneg and support parallel detect only */
		pcs_autoneg = false;
	default:
		/*
		 * non-SGMII modes only supports a speed of 1000/Full for the
		 * link so it is best to just force the MAC and let the pcs
		 * link either autoneg or be forced to 1000/Full
		 */
		ctrl_reg |= E1000_CTRL_SPD_1000 | E1000_CTRL_FRCSPD |
		            E1000_CTRL_FD | E1000_CTRL_FRCDPX;

		/* set speed of 1000/Full if speed/duplex is forced */
		reg |= E1000_PCS_LCTL_FSV_1000 | E1000_PCS_LCTL_FDV_FULL;
		break;
	}

	wr32(E1000_CTRL, ctrl_reg);

	/*
	 * New SerDes mode allows for forcing speed or autonegotiating speed
	 * at 1gb. Autoneg should be default set by most drivers. This is the
	 * mode that will be compatible with older link partners and switches.
	 * However, both are supported by the hardware and some drivers/tools.
	 */
	reg &= ~(E1000_PCS_LCTL_AN_ENABLE | E1000_PCS_LCTL_FLV_LINK_UP |
		E1000_PCS_LCTL_FSD | E1000_PCS_LCTL_FORCE_LINK);

	/*
	 * We force flow control to prevent the CTRL register values from being
	 * overwritten by the autonegotiated flow control values
	 */
	reg |= E1000_PCS_LCTL_FORCE_FCTRL;

	if (pcs_autoneg) {
		/* Set PCS register for autoneg */
		reg |= E1000_PCS_LCTL_AN_ENABLE | /* Enable Autoneg */
		       E1000_PCS_LCTL_AN_RESTART; /* Restart autoneg */
		hw_dbg("Configuring Autoneg:PCS_LCTL=0x%08X\n", reg);
	} else {
		/* Set PCS register for forced link */
		reg |= E1000_PCS_LCTL_FSD;        /* Force Speed */

		hw_dbg("Configuring Forced Link:PCS_LCTL=0x%08X\n", reg);
	}

	wr32(E1000_PCS_LCTL, reg);

	if (!igb_sgmii_active_82575(hw))
		igb_force_mac_fc(hw);

	return 0;
}

/**
 *  igb_sgmii_active_82575 - Return sgmii state
 *  @hw: pointer to the HW structure
 *
 *  82575 silicon has a serialized gigabit media independent interface (sgmii)
 *  which can be enabled for use in the embedded applications.  Simply
 *  return the current state of the sgmii interface.
 **/
static bool igb_sgmii_active_82575(struct e1000_hw *hw)
{
	struct e1000_dev_spec_82575 *dev_spec = &hw->dev_spec._82575;
	return dev_spec->sgmii_active;
}

/**
 *  igb_reset_init_script_82575 - Inits HW defaults after reset
 *  @hw: pointer to the HW structure
 *
 *  Inits recommended HW defaults after a reset when there is no EEPROM
 *  detected. This is only for the 82575.
 **/
static s32 igb_reset_init_script_82575(struct e1000_hw *hw)
{
	if (hw->mac.type == e1000_82575) {
		hw_dbg("Running reset init script for 82575\n");
		/* SerDes configuration via SERDESCTRL */
		igb_write_8bit_ctrl_reg(hw, E1000_SCTL, 0x00, 0x0C);
		igb_write_8bit_ctrl_reg(hw, E1000_SCTL, 0x01, 0x78);
		igb_write_8bit_ctrl_reg(hw, E1000_SCTL, 0x1B, 0x23);
		igb_write_8bit_ctrl_reg(hw, E1000_SCTL, 0x23, 0x15);

		/* CCM configuration via CCMCTL register */
		igb_write_8bit_ctrl_reg(hw, E1000_CCMCTL, 0x14, 0x00);
		igb_write_8bit_ctrl_reg(hw, E1000_CCMCTL, 0x10, 0x00);

		/* PCIe lanes configuration */
		igb_write_8bit_ctrl_reg(hw, E1000_GIOCTL, 0x00, 0xEC);
		igb_write_8bit_ctrl_reg(hw, E1000_GIOCTL, 0x61, 0xDF);
		igb_write_8bit_ctrl_reg(hw, E1000_GIOCTL, 0x34, 0x05);
		igb_write_8bit_ctrl_reg(hw, E1000_GIOCTL, 0x2F, 0x81);

		/* PCIe PLL Configuration */
		igb_write_8bit_ctrl_reg(hw, E1000_SCCTL, 0x02, 0x47);
		igb_write_8bit_ctrl_reg(hw, E1000_SCCTL, 0x14, 0x00);
		igb_write_8bit_ctrl_reg(hw, E1000_SCCTL, 0x10, 0x00);
	}

	return 0;
}

/**
 *  igb_read_mac_addr_82575 - Read device MAC address
 *  @hw: pointer to the HW structure
 **/
static s32 igb_read_mac_addr_82575(struct e1000_hw *hw)
{
	s32 ret_val = 0;

	/*
	 * If there's an alternate MAC address place it in RAR0
	 * so that it will override the Si installed default perm
	 * address.
	 */
	ret_val = igb_check_alt_mac_addr(hw);
	if (ret_val)
		goto out;

	ret_val = igb_read_mac_addr(hw);

out:
	return ret_val;
}

/**
 * igb_power_down_phy_copper_82575 - Remove link during PHY power down
 * @hw: pointer to the HW structure
 *
 * In the case of a PHY power down to save power, or to turn off link during a
 * driver unload, or wake on lan is not enabled, remove the link.
 **/
void igb_power_down_phy_copper_82575(struct e1000_hw *hw)
{
	/* If the management interface is not enabled, then power down */
	if (!(igb_enable_mng_pass_thru(hw) || igb_check_reset_block(hw)))
		igb_power_down_phy_copper(hw);
}

/**
 *  igb_clear_hw_cntrs_82575 - Clear device specific hardware counters
 *  @hw: pointer to the HW structure
 *
 *  Clears the hardware counters by reading the counter registers.
 **/
static void igb_clear_hw_cntrs_82575(struct e1000_hw *hw)
{
	igb_clear_hw_cntrs_base(hw);

	rd32(E1000_PRC64);
	rd32(E1000_PRC127);
	rd32(E1000_PRC255);
	rd32(E1000_PRC511);
	rd32(E1000_PRC1023);
	rd32(E1000_PRC1522);
	rd32(E1000_PTC64);
	rd32(E1000_PTC127);
	rd32(E1000_PTC255);
	rd32(E1000_PTC511);
	rd32(E1000_PTC1023);
	rd32(E1000_PTC1522);

	rd32(E1000_ALGNERRC);
	rd32(E1000_RXERRC);
	rd32(E1000_TNCRS);
	rd32(E1000_CEXTERR);
	rd32(E1000_TSCTC);
	rd32(E1000_TSCTFC);

	rd32(E1000_MGTPRC);
	rd32(E1000_MGTPDC);
	rd32(E1000_MGTPTC);

	rd32(E1000_IAC);
	rd32(E1000_ICRXOC);

	rd32(E1000_ICRXPTC);
	rd32(E1000_ICRXATC);
	rd32(E1000_ICTXPTC);
	rd32(E1000_ICTXATC);
	rd32(E1000_ICTXQEC);
	rd32(E1000_ICTXQMTC);
	rd32(E1000_ICRXDMTC);

	rd32(E1000_CBTMPC);
	rd32(E1000_HTDPMC);
	rd32(E1000_CBRMPC);
	rd32(E1000_RPTHC);
	rd32(E1000_HGPTC);
	rd32(E1000_HTCBDPC);
	rd32(E1000_HGORCL);
	rd32(E1000_HGORCH);
	rd32(E1000_HGOTCL);
	rd32(E1000_HGOTCH);
	rd32(E1000_LENERRS);

	/* This register should not be read in copper configurations */
	if (hw->phy.media_type == e1000_media_type_internal_serdes ||
	    igb_sgmii_active_82575(hw))
		rd32(E1000_SCVPC);
}

/**
 *  igb_rx_fifo_flush_82575 - Clean rx fifo after RX enable
 *  @hw: pointer to the HW structure
 *
 *  After rx enable if managability is enabled then there is likely some
 *  bad data at the start of the fifo and possibly in the DMA fifo.  This
 *  function clears the fifos and flushes any packets that came in as rx was
 *  being enabled.
 **/
void igb_rx_fifo_flush_82575(struct e1000_hw *hw)
{
	u32 rctl, rlpml, rxdctl[4], rfctl, temp_rctl, rx_enabled;
	int i, ms_wait;

	if (hw->mac.type != e1000_82575 ||
	    !(rd32(E1000_MANC) & E1000_MANC_RCV_TCO_EN))
		return;

	/* Disable all RX queues */
	for (i = 0; i < 4; i++) {
		rxdctl[i] = rd32(E1000_RXDCTL(i));
		wr32(E1000_RXDCTL(i),
		     rxdctl[i] & ~E1000_RXDCTL_QUEUE_ENABLE);
	}
	/* Poll all queues to verify they have shut down */
	for (ms_wait = 0; ms_wait < 10; ms_wait++) {
		msleep(1);
		rx_enabled = 0;
		for (i = 0; i < 4; i++)
			rx_enabled |= rd32(E1000_RXDCTL(i));
		if (!(rx_enabled & E1000_RXDCTL_QUEUE_ENABLE))
			break;
	}

	if (ms_wait == 10)
		hw_dbg("Queue disable timed out after 10ms\n");

	/* Clear RLPML, RCTL.SBP, RFCTL.LEF, and set RCTL.LPE so that all
	 * incoming packets are rejected.  Set enable and wait 2ms so that
	 * any packet that was coming in as RCTL.EN was set is flushed
	 */
	rfctl = rd32(E1000_RFCTL);
	wr32(E1000_RFCTL, rfctl & ~E1000_RFCTL_LEF);

	rlpml = rd32(E1000_RLPML);
	wr32(E1000_RLPML, 0);

	rctl = rd32(E1000_RCTL);
	temp_rctl = rctl & ~(E1000_RCTL_EN | E1000_RCTL_SBP);
	temp_rctl |= E1000_RCTL_LPE;

	wr32(E1000_RCTL, temp_rctl);
	wr32(E1000_RCTL, temp_rctl | E1000_RCTL_EN);
	wrfl();
	msleep(2);

	/* Enable RX queues that were previously enabled and restore our
	 * previous state
	 */
	for (i = 0; i < 4; i++)
		wr32(E1000_RXDCTL(i), rxdctl[i]);
	wr32(E1000_RCTL, rctl);
	wrfl();

	wr32(E1000_RLPML, rlpml);
	wr32(E1000_RFCTL, rfctl);

	/* Flush receive errors generated by workaround */
	rd32(E1000_ROC);
	rd32(E1000_RNBC);
	rd32(E1000_MPC);
}

/**
 *  igb_set_pcie_completion_timeout - set pci-e completion timeout
 *  @hw: pointer to the HW structure
 *
 *  The defaults for 82575 and 82576 should be in the range of 50us to 50ms,
 *  however the hardware default for these parts is 500us to 1ms which is less
 *  than the 10ms recommended by the pci-e spec.  To address this we need to
 *  increase the value to either 10ms to 200ms for capability version 1 config,
 *  or 16ms to 55ms for version 2.
 **/
static s32 igb_set_pcie_completion_timeout(struct e1000_hw *hw)
{
	u32 gcr = rd32(E1000_GCR);
	s32 ret_val = 0;
	u16 pcie_devctl2;

	/* only take action if timeout value is defaulted to 0 */
	if (gcr & E1000_GCR_CMPL_TMOUT_MASK)
		goto out;

	/*
	 * if capababilities version is type 1 we can write the
	 * timeout of 10ms to 200ms through the GCR register
	 */
	if (!(gcr & E1000_GCR_CAP_VER2)) {
		gcr |= E1000_GCR_CMPL_TMOUT_10ms;
		goto out;
	}

	/*
	 * for version 2 capabilities we need to write the config space
	 * directly in order to set the completion timeout value for
	 * 16ms to 55ms
	 */
	ret_val = igb_read_pcie_cap_reg(hw, PCIE_DEVICE_CONTROL2,
	                                &pcie_devctl2);
	if (ret_val)
		goto out;

	pcie_devctl2 |= PCIE_DEVICE_CONTROL2_16ms;

	ret_val = igb_write_pcie_cap_reg(hw, PCIE_DEVICE_CONTROL2,
	                                 &pcie_devctl2);
out:
	/* disable completion timeout resend */
	gcr &= ~E1000_GCR_CMPL_TMOUT_RESEND;

	wr32(E1000_GCR, gcr);
	return ret_val;
}

/**
 *  igb_vmdq_set_anti_spoofing_pf - enable or disable anti-spoofing
 *  @hw: pointer to the hardware struct
 *  @enable: state to enter, either enabled or disabled
 *  @pf: Physical Function pool - do not set anti-spoofing for the PF
 *
 *  enables/disables L2 switch anti-spoofing functionality.
 **/
void igb_vmdq_set_anti_spoofing_pf(struct e1000_hw *hw, bool enable, int pf)
{
	u32 dtxswc;

	switch (hw->mac.type) {
	case e1000_82576:
	case e1000_i350:
		dtxswc = rd32(E1000_DTXSWC);
		if (enable) {
			dtxswc |= (E1000_DTXSWC_MAC_SPOOF_MASK |
				   E1000_DTXSWC_VLAN_SPOOF_MASK);
			/* The PF can spoof - it has to in order to
			 * support emulation mode NICs */
			dtxswc ^= (1 << pf | 1 << (pf + MAX_NUM_VFS));
		} else {
			dtxswc &= ~(E1000_DTXSWC_MAC_SPOOF_MASK |
				    E1000_DTXSWC_VLAN_SPOOF_MASK);
		}
		wr32(E1000_DTXSWC, dtxswc);
		break;
	default:
		break;
	}
}

/**
 *  igb_vmdq_set_loopback_pf - enable or disable vmdq loopback
 *  @hw: pointer to the hardware struct
 *  @enable: state to enter, either enabled or disabled
 *
 *  enables/disables L2 switch loopback functionality.
 **/
void igb_vmdq_set_loopback_pf(struct e1000_hw *hw, bool enable)
{
	u32 dtxswc = rd32(E1000_DTXSWC);

	if (enable)
		dtxswc |= E1000_DTXSWC_VMDQ_LOOPBACK_EN;
	else
		dtxswc &= ~E1000_DTXSWC_VMDQ_LOOPBACK_EN;

	wr32(E1000_DTXSWC, dtxswc);
}

/**
 *  igb_vmdq_set_replication_pf - enable or disable vmdq replication
 *  @hw: pointer to the hardware struct
 *  @enable: state to enter, either enabled or disabled
 *
 *  enables/disables replication of packets across multiple pools.
 **/
void igb_vmdq_set_replication_pf(struct e1000_hw *hw, bool enable)
{
	u32 vt_ctl = rd32(E1000_VT_CTL);

	if (enable)
		vt_ctl |= E1000_VT_CTL_VM_REPL_EN;
	else
		vt_ctl &= ~E1000_VT_CTL_VM_REPL_EN;

	wr32(E1000_VT_CTL, vt_ctl);
}

/**
 *  igb_read_phy_reg_82580 - Read 82580 MDI control register
 *  @hw: pointer to the HW structure
 *  @offset: register offset to be read
 *  @data: pointer to the read data
 *
 *  Reads the MDI control register in the PHY at offset and stores the
 *  information read to data.
 **/
static s32 igb_read_phy_reg_82580(struct e1000_hw *hw, u32 offset, u16 *data)
{
	s32 ret_val;


	ret_val = hw->phy.ops.acquire(hw);
	if (ret_val)
		goto out;

	ret_val = igb_read_phy_reg_mdic(hw, offset, data);

	hw->phy.ops.release(hw);

out:
	return ret_val;
}

/**
 *  igb_write_phy_reg_82580 - Write 82580 MDI control register
 *  @hw: pointer to the HW structure
 *  @offset: register offset to write to
 *  @data: data to write to register at offset
 *
 *  Writes data to MDI control register in the PHY at offset.
 **/
static s32 igb_write_phy_reg_82580(struct e1000_hw *hw, u32 offset, u16 data)
{
	s32 ret_val;


	ret_val = hw->phy.ops.acquire(hw);
	if (ret_val)
		goto out;

	ret_val = igb_write_phy_reg_mdic(hw, offset, data);

	hw->phy.ops.release(hw);

out:
	return ret_val;
}

/**
 *  igb_reset_mdicnfg_82580 - Reset MDICNFG destination and com_mdio bits
 *  @hw: pointer to the HW structure
 *
 *  This resets the the MDICNFG.Destination and MDICNFG.Com_MDIO bits based on
 *  the values found in the EEPROM.  This addresses an issue in which these
 *  bits are not restored from EEPROM after reset.
 **/
static s32 igb_reset_mdicnfg_82580(struct e1000_hw *hw)
{
	s32 ret_val = 0;
	u32 mdicnfg;
<<<<<<< HEAD
	u16 nvm_data;
=======
	u16 nvm_data = 0;
>>>>>>> 3cbea436

	if (hw->mac.type != e1000_82580)
		goto out;
	if (!igb_sgmii_active_82575(hw))
		goto out;

	ret_val = hw->nvm.ops.read(hw, NVM_INIT_CONTROL3_PORT_A +
				   NVM_82580_LAN_FUNC_OFFSET(hw->bus.func), 1,
				   &nvm_data);
	if (ret_val) {
		hw_dbg("NVM Read Error\n");
		goto out;
	}

	mdicnfg = rd32(E1000_MDICNFG);
	if (nvm_data & NVM_WORD24_EXT_MDIO)
		mdicnfg |= E1000_MDICNFG_EXT_MDIO;
	if (nvm_data & NVM_WORD24_COM_MDIO)
		mdicnfg |= E1000_MDICNFG_COM_MDIO;
	wr32(E1000_MDICNFG, mdicnfg);
out:
	return ret_val;
}

/**
 *  igb_reset_hw_82580 - Reset hardware
 *  @hw: pointer to the HW structure
 *
 *  This resets function or entire device (all ports, etc.)
 *  to a known state.
 **/
static s32 igb_reset_hw_82580(struct e1000_hw *hw)
{
	s32 ret_val = 0;
	/* BH SW mailbox bit in SW_FW_SYNC */
	u16 swmbsw_mask = E1000_SW_SYNCH_MB;
	u32 ctrl, icr;
	bool global_device_reset = hw->dev_spec._82575.global_device_reset;


	hw->dev_spec._82575.global_device_reset = false;

	/* Get current control state. */
	ctrl = rd32(E1000_CTRL);

	/*
	 * Prevent the PCI-E bus from sticking if there is no TLP connection
	 * on the last TLP read/write transaction when MAC is reset.
	 */
	ret_val = igb_disable_pcie_master(hw);
	if (ret_val)
		hw_dbg("PCI-E Master disable polling has failed.\n");

	hw_dbg("Masking off all interrupts\n");
	wr32(E1000_IMC, 0xffffffff);
	wr32(E1000_RCTL, 0);
	wr32(E1000_TCTL, E1000_TCTL_PSP);
	wrfl();

	msleep(10);

	/* Determine whether or not a global dev reset is requested */
	if (global_device_reset &&
		igb_acquire_swfw_sync_82575(hw, swmbsw_mask))
			global_device_reset = false;

	if (global_device_reset &&
		!(rd32(E1000_STATUS) & E1000_STAT_DEV_RST_SET))
		ctrl |= E1000_CTRL_DEV_RST;
	else
		ctrl |= E1000_CTRL_RST;

	wr32(E1000_CTRL, ctrl);

	/* Add delay to insure DEV_RST has time to complete */
	if (global_device_reset)
		msleep(5);

	ret_val = igb_get_auto_rd_done(hw);
	if (ret_val) {
		/*
		 * When auto config read does not complete, do not
		 * return with an error. This can happen in situations
		 * where there is no eeprom and prevents getting link.
		 */
		hw_dbg("Auto Read Done did not complete\n");
	}

	/* If EEPROM is not present, run manual init scripts */
	if ((rd32(E1000_EECD) & E1000_EECD_PRES) == 0)
		igb_reset_init_script_82575(hw);

	/* clear global device reset status bit */
	wr32(E1000_STATUS, E1000_STAT_DEV_RST_SET);

	/* Clear any pending interrupt events. */
	wr32(E1000_IMC, 0xffffffff);
	icr = rd32(E1000_ICR);

	ret_val = igb_reset_mdicnfg_82580(hw);
	if (ret_val)
		hw_dbg("Could not reset MDICNFG based on EEPROM\n");

	/* Install any alternate MAC address into RAR0 */
	ret_val = igb_check_alt_mac_addr(hw);

	/* Release semaphore */
	if (global_device_reset)
		igb_release_swfw_sync_82575(hw, swmbsw_mask);

	return ret_val;
}

/**
 *  igb_rxpbs_adjust_82580 - adjust RXPBS value to reflect actual RX PBA size
 *  @data: data received by reading RXPBS register
 *
 *  The 82580 uses a table based approach for packet buffer allocation sizes.
 *  This function converts the retrieved value into the correct table value
 *     0x0 0x1 0x2 0x3 0x4 0x5 0x6 0x7
 *  0x0 36  72 144   1   2   4   8  16
 *  0x8 35  70 140 rsv rsv rsv rsv rsv
 */
u16 igb_rxpbs_adjust_82580(u32 data)
{
	u16 ret_val = 0;

	if (data < E1000_82580_RXPBS_TABLE_SIZE)
		ret_val = e1000_82580_rxpbs_table[data];

	return ret_val;
}

static struct e1000_mac_operations e1000_mac_ops_82575 = {
	.init_hw              = igb_init_hw_82575,
	.check_for_link       = igb_check_for_link_82575,
	.rar_set              = igb_rar_set,
	.read_mac_addr        = igb_read_mac_addr_82575,
	.get_speed_and_duplex = igb_get_speed_and_duplex_copper,
};

static struct e1000_phy_operations e1000_phy_ops_82575 = {
	.acquire              = igb_acquire_phy_82575,
	.get_cfg_done         = igb_get_cfg_done_82575,
	.release              = igb_release_phy_82575,
};

static struct e1000_nvm_operations e1000_nvm_ops_82575 = {
	.acquire              = igb_acquire_nvm_82575,
	.read                 = igb_read_nvm_eerd,
	.release              = igb_release_nvm_82575,
	.write                = igb_write_nvm_spi,
};

const struct e1000_info e1000_82575_info = {
	.get_invariants = igb_get_invariants_82575,
	.mac_ops = &e1000_mac_ops_82575,
	.phy_ops = &e1000_phy_ops_82575,
	.nvm_ops = &e1000_nvm_ops_82575,
};
<|MERGE_RESOLUTION|>--- conflicted
+++ resolved
@@ -134,11 +134,8 @@
 	case E1000_DEV_ID_82580_COPPER_DUAL:
 	case E1000_DEV_ID_DH89XXCC_SGMII:
 	case E1000_DEV_ID_DH89XXCC_SERDES:
-<<<<<<< HEAD
-=======
 	case E1000_DEV_ID_DH89XXCC_BACKPLANE:
 	case E1000_DEV_ID_DH89XXCC_SFP:
->>>>>>> 3cbea436
 		mac->type = e1000_82580;
 		break;
 	case E1000_DEV_ID_I350_COPPER:
@@ -259,7 +256,6 @@
 	if (igb_sgmii_active_82575(hw)) {
 		phy->ops.reset      = igb_phy_hw_reset_sgmii_82575;
 		ctrl_ext |= E1000_CTRL_I2C_ENA;
-<<<<<<< HEAD
 	} else {
 		phy->ops.reset      = igb_phy_hw_reset;
 		ctrl_ext &= ~E1000_CTRL_I2C_ENA;
@@ -275,23 +271,6 @@
 		phy->ops.read_reg   = igb_read_phy_reg_82580;
 		phy->ops.write_reg  = igb_write_phy_reg_82580;
 	} else {
-=======
-	} else {
-		phy->ops.reset      = igb_phy_hw_reset;
-		ctrl_ext &= ~E1000_CTRL_I2C_ENA;
-	}
-
-	wr32(E1000_CTRL_EXT, ctrl_ext);
-	igb_reset_mdicnfg_82580(hw);
-
-	if (igb_sgmii_active_82575(hw) && !igb_sgmii_uses_mdio_82575(hw)) {
-		phy->ops.read_reg   = igb_read_phy_reg_sgmii_82575;
-		phy->ops.write_reg  = igb_write_phy_reg_sgmii_82575;
-	} else if (hw->mac.type >= e1000_82580) {
-		phy->ops.read_reg   = igb_read_phy_reg_82580;
-		phy->ops.write_reg  = igb_write_phy_reg_82580;
-	} else {
->>>>>>> 3cbea436
 		phy->ops.read_reg   = igb_read_phy_reg_igp;
 		phy->ops.write_reg  = igb_write_phy_reg_igp;
 	}
@@ -1634,11 +1613,7 @@
 {
 	s32 ret_val = 0;
 	u32 mdicnfg;
-<<<<<<< HEAD
-	u16 nvm_data;
-=======
 	u16 nvm_data = 0;
->>>>>>> 3cbea436
 
 	if (hw->mac.type != e1000_82580)
 		goto out;
