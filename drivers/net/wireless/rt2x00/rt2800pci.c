--- conflicted
+++ resolved
@@ -1225,11 +1225,7 @@
 #ifdef CONFIG_RT2800PCI_SOC
 static int rt2800soc_probe(struct platform_device *pdev)
 {
-<<<<<<< HEAD
-	return rt2x00soc_probe(pdev, rt2800pci_ops);
-=======
 	return rt2x00soc_probe(pdev, &rt2800pci_ops);
->>>>>>> 93929ebc
 }
 
 static struct platform_driver rt2800soc_driver = {
