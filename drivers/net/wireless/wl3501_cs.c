--- conflicted
+++ resolved
@@ -47,10 +47,6 @@
 
 #include <net/iw_handler.h>
 
-<<<<<<< HEAD
-#include <pcmcia/cs.h>
-=======
->>>>>>> 45f53cc9
 #include <pcmcia/cistpl.h>
 #include <pcmcia/cisreg.h>
 #include <pcmcia/ds.h>
@@ -1406,18 +1402,6 @@
 	return wstats;
 }
 
-<<<<<<< HEAD
-static void wl3501_get_drvinfo(struct net_device *dev, struct ethtool_drvinfo *info)
-{
-	strlcpy(info->driver, "wl3501_cs", sizeof(info->driver));
-}
-
-static const struct ethtool_ops ops = {
-	.get_drvinfo = wl3501_get_drvinfo
-};
-
-=======
->>>>>>> 45f53cc9
 /**
  * wl3501_detach - deletes a driver "instance"
  * @link - FILL_IN
