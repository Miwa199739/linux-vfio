/*
 * Copyright (c) 2004-2008 Reyk Floeter <reyk@openbsd.org>
 * Copyright (c) 2006-2008 Nick Kossifidis <mickflemm@gmail.com>
 * Copyright (c) 2007-2008 Luis Rodriguez <mcgrof@winlab.rutgers.edu>
 * Copyright (c) 2007-2008 Pavel Roskin <proski@gnu.org>
 * Copyright (c) 2007-2008 Jiri Slaby <jirislaby@gmail.com>
 *
 * Permission to use, copy, modify, and distribute this software for any
 * purpose with or without fee is hereby granted, provided that the above
 * copyright notice and this permission notice appear in all copies.
 *
 * THE SOFTWARE IS PROVIDED "AS IS" AND THE AUTHOR DISCLAIMS ALL WARRANTIES
 * WITH REGARD TO THIS SOFTWARE INCLUDING ALL IMPLIED WARRANTIES OF
 * MERCHANTABILITY AND FITNESS. IN NO EVENT SHALL THE AUTHOR BE LIABLE FOR
 * ANY SPECIAL, DIRECT, INDIRECT, OR CONSEQUENTIAL DAMAGES OR ANY DAMAGES
 * WHATSOEVER RESULTING FROM LOSS OF USE, DATA OR PROFITS, WHETHER IN AN
 * ACTION OF CONTRACT, NEGLIGENCE OR OTHER TORTIOUS ACTION, ARISING OUT OF
 * OR IN CONNECTION WITH THE USE OR PERFORMANCE OF THIS SOFTWARE.
 *
 */

/*****************************\
  Reset functions and helpers
\*****************************/

#include <asm/unaligned.h>

#include <linux/pci.h> 		/* To determine if a card is pci-e */
#include <linux/log2.h>
#include <linux/platform_device.h>
#include "ath5k.h"
#include "reg.h"
#include "base.h"
#include "debug.h"

<<<<<<< HEAD
=======

/******************\
* Helper functions *
\******************/

>>>>>>> 3cbea436
/*
 * Check if a register write has been completed
 */
int ath5k_hw_register_timeout(struct ath5k_hw *ah, u32 reg, u32 flag, u32 val,
			      bool is_set)
{
	int i;
	u32 data;

	for (i = AR5K_TUNE_REGISTER_TIMEOUT; i > 0; i--) {
		data = ath5k_hw_reg_read(ah, reg);
		if (is_set && (data & flag))
			break;
		else if ((data & flag) == val)
			break;
		udelay(15);
	}

	return (i <= 0) ? -EAGAIN : 0;
}

<<<<<<< HEAD
=======

/*************************\
* Clock related functions *
\*************************/

>>>>>>> 3cbea436
/**
 * ath5k_hw_htoclock - Translate usec to hw clock units
 *
 * @ah: The &struct ath5k_hw
 * @usec: value in microseconds
 */
unsigned int ath5k_hw_htoclock(struct ath5k_hw *ah, unsigned int usec)
{
	struct ath_common *common = ath5k_hw_common(ah);
	return usec * common->clockrate;
}

/**
 * ath5k_hw_clocktoh - Translate hw clock units to usec
 * @clock: value in hw clock units
 */
unsigned int ath5k_hw_clocktoh(struct ath5k_hw *ah, unsigned int clock)
{
	struct ath_common *common = ath5k_hw_common(ah);
	return clock / common->clockrate;
}

/**
 * ath5k_hw_init_core_clock - Initialize core clock
 *
 * @ah The &struct ath5k_hw
 *
 * Initialize core clock parameters (usec, usec32, latencies etc).
 */
static void ath5k_hw_init_core_clock(struct ath5k_hw *ah)
{
	struct ieee80211_channel *channel = ah->ah_current_channel;
	struct ath_common *common = ath5k_hw_common(ah);
	u32 usec_reg, txlat, rxlat, usec, clock, sclock, txf2txs;

	/*
	 * Set core clock frequency
	 */
	if (channel->hw_value & CHANNEL_5GHZ)
		clock = 40; /* 802.11a */
	else if (channel->hw_value & CHANNEL_CCK)
		clock = 22; /* 802.11b */
	else
		clock = 44; /* 802.11g */

<<<<<<< HEAD
	/* Get coefficient
	 * ALGO: coef = (5 * clock / carrier_freq) / 2
	 * we scale coef by shifting clock value by 24 for
	 * better precision since we use integers */
	/* TODO: Half/quarter rate */
	clock =  (channel->hw_value & CHANNEL_TURBO) ? 80 : 40;
	coef_scaled = ((5 * (clock << 24)) / 2) / channel->center_freq;
=======
	/* Use clock multiplier for non-default
	 * bwmode */
	switch (ah->ah_bwmode) {
	case AR5K_BWMODE_40MHZ:
		clock *= 2;
		break;
	case AR5K_BWMODE_10MHZ:
		clock /= 2;
		break;
	case AR5K_BWMODE_5MHZ:
		clock /= 4;
		break;
	default:
		break;
	}

	common->clockrate = clock;
>>>>>>> 3cbea436

	/*
	 * Set USEC parameters
	 */
	/* Set USEC counter on PCU*/
	usec = clock - 1;
	usec = AR5K_REG_SM(usec, AR5K_USEC_1);

	/* Set usec duration on DCU */
	if (ah->ah_version != AR5K_AR5210)
		AR5K_REG_WRITE_BITS(ah, AR5K_DCU_GBL_IFS_MISC,
					AR5K_DCU_GBL_IFS_MISC_USEC_DUR,
					clock);

	/* Set 32MHz USEC counter */
	if ((ah->ah_radio == AR5K_RF5112) ||
		(ah->ah_radio == AR5K_RF5413) ||
		(ah->ah_radio == AR5K_RF2316) ||
		(ah->ah_radio == AR5K_RF2317))
	/* Remain on 40MHz clock ? */
		sclock = 40 - 1;
	else
		sclock = 32 - 1;
	sclock = AR5K_REG_SM(sclock, AR5K_USEC_32);

	/*
	 * Set tx/rx latencies
	 */
	usec_reg = ath5k_hw_reg_read(ah, AR5K_USEC_5211);
	txlat = AR5K_REG_MS(usec_reg, AR5K_USEC_TX_LATENCY_5211);
	rxlat = AR5K_REG_MS(usec_reg, AR5K_USEC_RX_LATENCY_5211);

	/*
	 * 5210 initvals don't include usec settings
	 * so we need to use magic values here for
	 * tx/rx latencies
	 */
	if (ah->ah_version == AR5K_AR5210) {
		/* same for turbo */
		txlat = AR5K_INIT_TX_LATENCY_5210;
		rxlat = AR5K_INIT_RX_LATENCY_5210;
	}

	if (ah->ah_mac_srev < AR5K_SREV_AR5211) {
		/* 5311 has different tx/rx latency masks
		 * from 5211, since we deal 5311 the same
		 * as 5211 when setting initvals, shift
		 * values here to their proper locations
		 *
		 * Note: Initvals indicate tx/rx/ latencies
		 * are the same for turbo mode */
		txlat = AR5K_REG_SM(txlat, AR5K_USEC_TX_LATENCY_5210);
		rxlat = AR5K_REG_SM(rxlat, AR5K_USEC_RX_LATENCY_5210);
	} else
	switch (ah->ah_bwmode) {
	case AR5K_BWMODE_10MHZ:
		txlat = AR5K_REG_SM(txlat * 2,
				AR5K_USEC_TX_LATENCY_5211);
		rxlat = AR5K_REG_SM(AR5K_INIT_RX_LAT_MAX,
				AR5K_USEC_RX_LATENCY_5211);
		txf2txs = AR5K_INIT_TXF2TXD_START_DELAY_10MHZ;
		break;
	case AR5K_BWMODE_5MHZ:
		txlat = AR5K_REG_SM(txlat * 4,
				AR5K_USEC_TX_LATENCY_5211);
		rxlat = AR5K_REG_SM(AR5K_INIT_RX_LAT_MAX,
				AR5K_USEC_RX_LATENCY_5211);
		txf2txs = AR5K_INIT_TXF2TXD_START_DELAY_5MHZ;
		break;
	case AR5K_BWMODE_40MHZ:
		txlat = AR5K_INIT_TX_LAT_MIN;
		rxlat = AR5K_REG_SM(rxlat / 2,
				AR5K_USEC_RX_LATENCY_5211);
		txf2txs = AR5K_INIT_TXF2TXD_START_DEFAULT;
		break;
	default:
		break;
	}

	usec_reg = (usec | sclock | txlat | rxlat);
	ath5k_hw_reg_write(ah, usec_reg, AR5K_USEC);

	/* On 5112 set tx frane to tx data start delay */
	if (ah->ah_radio == AR5K_RF5112) {
		AR5K_REG_WRITE_BITS(ah, AR5K_PHY_RF_CTL2,
					AR5K_PHY_RF_CTL2_TXF2TXD_START,
					txf2txs);
	}
}

/*
 * If there is an external 32KHz crystal available, use it
 * as ref. clock instead of 32/40MHz clock and baseband clocks
 * to save power during sleep or restore normal 32/40MHz
 * operation.
 *
 * XXX: When operating on 32KHz certain PHY registers (27 - 31,
 *	123 - 127) require delay on access.
 */
static void ath5k_hw_set_sleep_clock(struct ath5k_hw *ah, bool enable)
{
	struct ath5k_eeprom_info *ee = &ah->ah_capabilities.cap_eeprom;
	u32 scal, spending;

	/* Only set 32KHz settings if we have an external
	 * 32KHz crystal present */
	if ((AR5K_EEPROM_HAS32KHZCRYSTAL(ee->ee_misc1) ||
	AR5K_EEPROM_HAS32KHZCRYSTAL_OLD(ee->ee_misc1)) &&
	enable) {

		/* 1 usec/cycle */
		AR5K_REG_WRITE_BITS(ah, AR5K_USEC_5211, AR5K_USEC_32, 1);
		/* Set up tsf increment on each cycle */
		AR5K_REG_WRITE_BITS(ah, AR5K_TSF_PARM, AR5K_TSF_PARM_INC, 61);

		/* Set baseband sleep control registers
		 * and sleep control rate */
		ath5k_hw_reg_write(ah, 0x1f, AR5K_PHY_SCR);

<<<<<<< HEAD
		/* An ACK frame consists of 10 bytes. If you add the FCS,
		 * which ieee80211_generic_frame_duration() adds,
		 * its 14 bytes. Note we use the control rate and not the
		 * actual rate for this rate. See mac80211 tx.c
		 * ieee80211_duration() for a brief description of
		 * what rate we should choose to TX ACKs. */
		tx_time = le16_to_cpu(ieee80211_generic_frame_duration(sc->hw,
							NULL, 10, rate));
=======
		if ((ah->ah_radio == AR5K_RF5112) ||
		(ah->ah_radio == AR5K_RF5413) ||
		(ah->ah_radio == AR5K_RF2316) ||
		(ah->ah_mac_version == (AR5K_SREV_AR2417 >> 4)))
			spending = 0x14;
		else
			spending = 0x18;
		ath5k_hw_reg_write(ah, spending, AR5K_PHY_SPENDING);
>>>>>>> 3cbea436

		if ((ah->ah_radio == AR5K_RF5112) ||
		(ah->ah_radio == AR5K_RF5413) ||
		(ah->ah_mac_version == (AR5K_SREV_AR2417 >> 4))) {
			ath5k_hw_reg_write(ah, 0x26, AR5K_PHY_SLMT);
			ath5k_hw_reg_write(ah, 0x0d, AR5K_PHY_SCAL);
			ath5k_hw_reg_write(ah, 0x07, AR5K_PHY_SCLOCK);
			ath5k_hw_reg_write(ah, 0x3f, AR5K_PHY_SDELAY);
			AR5K_REG_WRITE_BITS(ah, AR5K_PCICFG,
				AR5K_PCICFG_SLEEP_CLOCK_RATE, 0x02);
		} else {
			ath5k_hw_reg_write(ah, 0x0a, AR5K_PHY_SLMT);
			ath5k_hw_reg_write(ah, 0x0c, AR5K_PHY_SCAL);
			ath5k_hw_reg_write(ah, 0x03, AR5K_PHY_SCLOCK);
			ath5k_hw_reg_write(ah, 0x20, AR5K_PHY_SDELAY);
			AR5K_REG_WRITE_BITS(ah, AR5K_PCICFG,
				AR5K_PCICFG_SLEEP_CLOCK_RATE, 0x03);
		}

		/* Enable sleep clock operation */
		AR5K_REG_ENABLE_BITS(ah, AR5K_PCICFG,
				AR5K_PCICFG_SLEEP_CLOCK_EN);

	} else {

		/* Disable sleep clock operation and
		 * restore default parameters */
		AR5K_REG_DISABLE_BITS(ah, AR5K_PCICFG,
				AR5K_PCICFG_SLEEP_CLOCK_EN);

		AR5K_REG_WRITE_BITS(ah, AR5K_PCICFG,
				AR5K_PCICFG_SLEEP_CLOCK_RATE, 0);

		/* Set DAC/ADC delays */
		ath5k_hw_reg_write(ah, 0x1f, AR5K_PHY_SCR);
		ath5k_hw_reg_write(ah, AR5K_PHY_SLMT_32MHZ, AR5K_PHY_SLMT);

		if (ah->ah_mac_version == (AR5K_SREV_AR2417 >> 4))
			scal = AR5K_PHY_SCAL_32MHZ_2417;
		else if (ee->ee_is_hb63)
			scal = AR5K_PHY_SCAL_32MHZ_HB63;
		else
			scal = AR5K_PHY_SCAL_32MHZ;
		ath5k_hw_reg_write(ah, scal, AR5K_PHY_SCAL);

		ath5k_hw_reg_write(ah, AR5K_PHY_SCLOCK_32MHZ, AR5K_PHY_SCLOCK);
		ath5k_hw_reg_write(ah, AR5K_PHY_SDELAY_32MHZ, AR5K_PHY_SDELAY);

		if ((ah->ah_radio == AR5K_RF5112) ||
		(ah->ah_radio == AR5K_RF5413) ||
		(ah->ah_radio == AR5K_RF2316) ||
		(ah->ah_mac_version == (AR5K_SREV_AR2417 >> 4)))
			spending = 0x14;
		else
			spending = 0x18;
		ath5k_hw_reg_write(ah, spending, AR5K_PHY_SPENDING);

		/* Set up tsf increment on each cycle */
		AR5K_REG_WRITE_BITS(ah, AR5K_TSF_PARM, AR5K_TSF_PARM_INC, 1);
	}
}


/*********************\
* Reset/Sleep control *
\*********************/

/*
 * Reset chipset
 */
static int ath5k_hw_nic_reset(struct ath5k_hw *ah, u32 val)
{
	int ret;
	u32 mask = val ? val : ~0U;

	/* Read-and-clear RX Descriptor Pointer*/
	ath5k_hw_reg_read(ah, AR5K_RXDP);

	/*
	 * Reset the device and wait until success
	 */
	ath5k_hw_reg_write(ah, val, AR5K_RESET_CTL);

	/* Wait at least 128 PCI clocks */
	udelay(15);

	if (ah->ah_version == AR5K_AR5210) {
		val &= AR5K_RESET_CTL_PCU | AR5K_RESET_CTL_DMA
			| AR5K_RESET_CTL_MAC | AR5K_RESET_CTL_PHY;
		mask &= AR5K_RESET_CTL_PCU | AR5K_RESET_CTL_DMA
			| AR5K_RESET_CTL_MAC | AR5K_RESET_CTL_PHY;
	} else {
		val &= AR5K_RESET_CTL_PCU | AR5K_RESET_CTL_BASEBAND;
		mask &= AR5K_RESET_CTL_PCU | AR5K_RESET_CTL_BASEBAND;
	}

	ret = ath5k_hw_register_timeout(ah, AR5K_RESET_CTL, mask, val, false);

	/*
	 * Reset configuration register (for hw byte-swap). Note that this
	 * is only set for big endian. We do the necessary magic in
	 * AR5K_INIT_CFG.
	 */
	if ((val & AR5K_RESET_CTL_PCU) == 0)
		ath5k_hw_reg_write(ah, AR5K_INIT_CFG, AR5K_CFG);

	return ret;
}

/*
 * Reset AHB chipset
 * AR5K_RESET_CTL_PCU flag resets WMAC
 * AR5K_RESET_CTL_BASEBAND flag resets WBB
 */
static int ath5k_hw_wisoc_reset(struct ath5k_hw *ah, u32 flags)
{
	u32 mask = flags ? flags : ~0U;
	volatile u32 *reg;
	u32 regval;
	u32 val = 0;

	/* ah->ah_mac_srev is not available at this point yet */
	if (ah->ah_sc->devid >= AR5K_SREV_AR2315_R6) {
		reg = (u32 *) AR5K_AR2315_RESET;
		if (mask & AR5K_RESET_CTL_PCU)
			val |= AR5K_AR2315_RESET_WMAC;
		if (mask & AR5K_RESET_CTL_BASEBAND)
			val |= AR5K_AR2315_RESET_BB_WARM;
	} else {
		reg = (u32 *) AR5K_AR5312_RESET;
		if (to_platform_device(ah->ah_sc->dev)->id == 0) {
			if (mask & AR5K_RESET_CTL_PCU)
				val |= AR5K_AR5312_RESET_WMAC0;
			if (mask & AR5K_RESET_CTL_BASEBAND)
				val |= AR5K_AR5312_RESET_BB0_COLD |
				       AR5K_AR5312_RESET_BB0_WARM;
		} else {
			if (mask & AR5K_RESET_CTL_PCU)
				val |= AR5K_AR5312_RESET_WMAC1;
			if (mask & AR5K_RESET_CTL_BASEBAND)
				val |= AR5K_AR5312_RESET_BB1_COLD |
				       AR5K_AR5312_RESET_BB1_WARM;
		}
	}

	/* Put BB/MAC into reset */
	regval = __raw_readl(reg);
	__raw_writel(regval | val, reg);
	regval = __raw_readl(reg);
	udelay(100);

	/* Bring BB/MAC out of reset */
	__raw_writel(regval & ~val, reg);
	regval = __raw_readl(reg);

	/*
	 * Reset configuration register (for hw byte-swap). Note that this
	 * is only set for big endian. We do the necessary magic in
	 * AR5K_INIT_CFG.
	 */
	if ((flags & AR5K_RESET_CTL_PCU) == 0)
		ath5k_hw_reg_write(ah, AR5K_INIT_CFG, AR5K_CFG);

	return 0;
}


/*
 * Sleep control
 */
static int ath5k_hw_set_power(struct ath5k_hw *ah, enum ath5k_power_mode mode,
			      bool set_chip, u16 sleep_duration)
{
	unsigned int i;
	u32 staid, data;

	staid = ath5k_hw_reg_read(ah, AR5K_STA_ID1);

	switch (mode) {
	case AR5K_PM_AUTO:
		staid &= ~AR5K_STA_ID1_DEFAULT_ANTENNA;
		/* fallthrough */
	case AR5K_PM_NETWORK_SLEEP:
		if (set_chip)
			ath5k_hw_reg_write(ah,
				AR5K_SLEEP_CTL_SLE_ALLOW |
				sleep_duration,
				AR5K_SLEEP_CTL);

		staid |= AR5K_STA_ID1_PWR_SV;
		break;

	case AR5K_PM_FULL_SLEEP:
		if (set_chip)
			ath5k_hw_reg_write(ah, AR5K_SLEEP_CTL_SLE_SLP,
				AR5K_SLEEP_CTL);

		staid |= AR5K_STA_ID1_PWR_SV;
		break;

	case AR5K_PM_AWAKE:

		staid &= ~AR5K_STA_ID1_PWR_SV;

		if (!set_chip)
			goto commit;

		data = ath5k_hw_reg_read(ah, AR5K_SLEEP_CTL);

		/* If card is down we 'll get 0xffff... so we
		 * need to clean this up before we write the register
		 */
		if (data & 0xffc00000)
			data = 0;
		else
			/* Preserve sleep duration etc */
			data = data & ~AR5K_SLEEP_CTL_SLE;

		ath5k_hw_reg_write(ah, data | AR5K_SLEEP_CTL_SLE_WAKE,
							AR5K_SLEEP_CTL);
		udelay(15);

		for (i = 200; i > 0; i--) {
			/* Check if the chip did wake up */
			if ((ath5k_hw_reg_read(ah, AR5K_PCICFG) &
					AR5K_PCICFG_SPWR_DN) == 0)
				break;

			/* Wait a bit and retry */
			udelay(50);
			ath5k_hw_reg_write(ah, data | AR5K_SLEEP_CTL_SLE_WAKE,
							AR5K_SLEEP_CTL);
		}

		/* Fail if the chip didn't wake up */
		if (i == 0)
			return -EIO;

		break;

	default:
		return -EINVAL;
	}

commit:
	ath5k_hw_reg_write(ah, staid, AR5K_STA_ID1);

	return 0;
}

/*
 * Put device on hold
 *
 * Put MAC and Baseband on warm reset and
 * keep that state (don't clean sleep control
 * register). After this MAC and Baseband are
 * disabled and a full reset is needed to come
 * back. This way we save as much power as possible
 * without putting the card on full sleep.
 */
int ath5k_hw_on_hold(struct ath5k_hw *ah)
{
	struct pci_dev *pdev = ah->ah_sc->pdev;
	u32 bus_flags;
	int ret;

	if (ath5k_get_bus_type(ah) == ATH_AHB)
		return 0;

	/* Make sure device is awake */
	ret = ath5k_hw_set_power(ah, AR5K_PM_AWAKE, true, 0);
	if (ret) {
		ATH5K_ERR(ah->ah_sc, "failed to wakeup the MAC Chip\n");
		return ret;
	}

	/*
	 * Put chipset on warm reset...
	 *
	 * Note: putting PCI core on warm reset on PCI-E cards
	 * results card to hang and always return 0xffff... so
	 * we ingore that flag for PCI-E cards. On PCI cards
	 * this flag gets cleared after 64 PCI clocks.
	 */
	bus_flags = (pdev && pci_is_pcie(pdev)) ? 0 : AR5K_RESET_CTL_PCI;

	if (ah->ah_version == AR5K_AR5210) {
		ret = ath5k_hw_nic_reset(ah, AR5K_RESET_CTL_PCU |
			AR5K_RESET_CTL_MAC | AR5K_RESET_CTL_DMA |
			AR5K_RESET_CTL_PHY | AR5K_RESET_CTL_PCI);
			mdelay(2);
	} else {
		ret = ath5k_hw_nic_reset(ah, AR5K_RESET_CTL_PCU |
			AR5K_RESET_CTL_BASEBAND | bus_flags);
	}

	if (ret) {
		ATH5K_ERR(ah->ah_sc, "failed to put device on warm reset\n");
		return -EIO;
	}

	/* ...wakeup again!*/
	ret = ath5k_hw_set_power(ah, AR5K_PM_AWAKE, true, 0);
	if (ret) {
		ATH5K_ERR(ah->ah_sc, "failed to put device on hold\n");
		return ret;
	}

	return ret;
}

/*
 * Bring up MAC + PHY Chips and program PLL
 */
int ath5k_hw_nic_wakeup(struct ath5k_hw *ah, int flags, bool initial)
{
	struct pci_dev *pdev = ah->ah_sc->pdev;
	u32 turbo, mode, clock, bus_flags;
	int ret;

	turbo = 0;
	mode = 0;
	clock = 0;

<<<<<<< HEAD
	/* Wakeup the device */
	ret = ath5k_hw_set_power(ah, AR5K_PM_AWAKE, true, 0);
	if (ret) {
		ATH5K_ERR(ah->ah_sc, "failed to wakeup the MAC Chip\n");
		return ret;
=======
	if ((ath5k_get_bus_type(ah) != ATH_AHB) || !initial) {
		/* Wakeup the device */
		ret = ath5k_hw_set_power(ah, AR5K_PM_AWAKE, true, 0);
		if (ret) {
			ATH5K_ERR(ah->ah_sc, "failed to wakeup the MAC Chip\n");
			return ret;
		}
>>>>>>> 3cbea436
	}

	/*
	 * Put chipset on warm reset...
	 *
	 * Note: putting PCI core on warm reset on PCI-E cards
	 * results card to hang and always return 0xffff... so
	 * we ingore that flag for PCI-E cards. On PCI cards
	 * this flag gets cleared after 64 PCI clocks.
	 */
	bus_flags = (pdev && pci_is_pcie(pdev)) ? 0 : AR5K_RESET_CTL_PCI;

	if (ah->ah_version == AR5K_AR5210) {
		ret = ath5k_hw_nic_reset(ah, AR5K_RESET_CTL_PCU |
			AR5K_RESET_CTL_MAC | AR5K_RESET_CTL_DMA |
			AR5K_RESET_CTL_PHY | AR5K_RESET_CTL_PCI);
			mdelay(2);
	} else {
		if (ath5k_get_bus_type(ah) == ATH_AHB)
			ret = ath5k_hw_wisoc_reset(ah, AR5K_RESET_CTL_PCU |
				AR5K_RESET_CTL_BASEBAND);
		else
			ret = ath5k_hw_nic_reset(ah, AR5K_RESET_CTL_PCU |
				AR5K_RESET_CTL_BASEBAND | bus_flags);
	}

	if (ret) {
		ATH5K_ERR(ah->ah_sc, "failed to reset the MAC Chip\n");
		return -EIO;
	}

	/* ...wakeup again!...*/
	ret = ath5k_hw_set_power(ah, AR5K_PM_AWAKE, true, 0);
	if (ret) {
		ATH5K_ERR(ah->ah_sc, "failed to resume the MAC Chip\n");
		return ret;
	}

	/* ...reset configuration regiter on Wisoc ...
	 * ...clear reset control register and pull device out of
	 * warm reset on others */
	if (ath5k_get_bus_type(ah) == ATH_AHB)
		ret = ath5k_hw_wisoc_reset(ah, 0);
	else
		ret = ath5k_hw_nic_reset(ah, 0);

	if (ret) {
		ATH5K_ERR(ah->ah_sc, "failed to warm reset the MAC Chip\n");
		return -EIO;
	}

	/* On initialization skip PLL programming since we don't have
	 * a channel / mode set yet */
	if (initial)
		return 0;

	if (ah->ah_version != AR5K_AR5210) {
		/*
		 * Get channel mode flags
		 */

		if (ah->ah_radio >= AR5K_RF5112) {
			mode = AR5K_PHY_MODE_RAD_RF5112;
			clock = AR5K_PHY_PLL_RF5112;
		} else {
			mode = AR5K_PHY_MODE_RAD_RF5111;	/*Zero*/
			clock = AR5K_PHY_PLL_RF5111;		/*Zero*/
		}

		if (flags & CHANNEL_2GHZ) {
			mode |= AR5K_PHY_MODE_FREQ_2GHZ;
			clock |= AR5K_PHY_PLL_44MHZ;

			if (flags & CHANNEL_CCK) {
				mode |= AR5K_PHY_MODE_MOD_CCK;
			} else if (flags & CHANNEL_OFDM) {
				/* XXX Dynamic OFDM/CCK is not supported by the
				 * AR5211 so we set MOD_OFDM for plain g (no
				 * CCK headers) operation. We need to test
				 * this, 5211 might support ofdm-only g after
				 * all, there are also initial register values
				 * in the code for g mode (see initvals.c).
				 */
				if (ah->ah_version == AR5K_AR5211)
					mode |= AR5K_PHY_MODE_MOD_OFDM;
				else
					mode |= AR5K_PHY_MODE_MOD_DYN;
			} else {
				ATH5K_ERR(ah->ah_sc,
					"invalid radio modulation mode\n");
				return -EINVAL;
			}
		} else if (flags & CHANNEL_5GHZ) {
			mode |= AR5K_PHY_MODE_FREQ_5GHZ;

			/* Different PLL setting for 5413 */
			if (ah->ah_radio == AR5K_RF5413)
				clock = AR5K_PHY_PLL_40MHZ_5413;
			else
				clock |= AR5K_PHY_PLL_40MHZ;

			if (flags & CHANNEL_OFDM)
				mode |= AR5K_PHY_MODE_MOD_OFDM;
			else {
				ATH5K_ERR(ah->ah_sc,
					"invalid radio modulation mode\n");
				return -EINVAL;
			}
		} else {
			ATH5K_ERR(ah->ah_sc, "invalid radio frequency mode\n");
			return -EINVAL;
		}

		/*XXX: Can bwmode be used with dynamic mode ?
		 * (I don't think it supports 44MHz) */
		/* On 2425 initvals TURBO_SHORT is not pressent */
		if (ah->ah_bwmode == AR5K_BWMODE_40MHZ) {
			turbo = AR5K_PHY_TURBO_MODE |
				(ah->ah_radio == AR5K_RF2425) ? 0 :
				AR5K_PHY_TURBO_SHORT;
		} else if (ah->ah_bwmode != AR5K_BWMODE_DEFAULT) {
			if (ah->ah_radio == AR5K_RF5413) {
				mode |= (ah->ah_bwmode == AR5K_BWMODE_10MHZ) ?
					AR5K_PHY_MODE_HALF_RATE :
					AR5K_PHY_MODE_QUARTER_RATE;
			} else if (ah->ah_version == AR5K_AR5212) {
				clock |= (ah->ah_bwmode == AR5K_BWMODE_10MHZ) ?
					AR5K_PHY_PLL_HALF_RATE :
					AR5K_PHY_PLL_QUARTER_RATE;
			}
		}

	} else { /* Reset the device */

		/* ...enable Atheros turbo mode if requested */
		if (ah->ah_bwmode == AR5K_BWMODE_40MHZ)
			ath5k_hw_reg_write(ah, AR5K_PHY_TURBO_MODE,
					AR5K_PHY_TURBO);
	}

	if (ah->ah_version != AR5K_AR5210) {

		/* ...update PLL if needed */
		if (ath5k_hw_reg_read(ah, AR5K_PHY_PLL) != clock) {
			ath5k_hw_reg_write(ah, clock, AR5K_PHY_PLL);
			udelay(300);
		}

		/* ...set the PHY operating mode */
		ath5k_hw_reg_write(ah, mode, AR5K_PHY_MODE);
		ath5k_hw_reg_write(ah, turbo, AR5K_PHY_TURBO);
	}

	return 0;
}


<<<<<<< HEAD
		if ((ah->ah_radio == AR5K_RF5112) ||
		(ah->ah_radio == AR5K_RF5413) ||
		(ah->ah_mac_version == (AR5K_SREV_AR2417 >> 4)))
			spending = 0x14;
		else
			spending = 0x18;
		ath5k_hw_reg_write(ah, spending, AR5K_PHY_SPENDING);

		if ((ah->ah_radio == AR5K_RF5112) ||
		(ah->ah_radio == AR5K_RF5413) ||
		(ah->ah_mac_version == (AR5K_SREV_AR2417 >> 4))) {
			ath5k_hw_reg_write(ah, 0x26, AR5K_PHY_SLMT);
			ath5k_hw_reg_write(ah, 0x0d, AR5K_PHY_SCAL);
			ath5k_hw_reg_write(ah, 0x07, AR5K_PHY_SCLOCK);
			ath5k_hw_reg_write(ah, 0x3f, AR5K_PHY_SDELAY);
			AR5K_REG_WRITE_BITS(ah, AR5K_PCICFG,
				AR5K_PCICFG_SLEEP_CLOCK_RATE, 0x02);
		} else {
			ath5k_hw_reg_write(ah, 0x0a, AR5K_PHY_SLMT);
			ath5k_hw_reg_write(ah, 0x0c, AR5K_PHY_SCAL);
			ath5k_hw_reg_write(ah, 0x03, AR5K_PHY_SCLOCK);
			ath5k_hw_reg_write(ah, 0x20, AR5K_PHY_SDELAY);
			AR5K_REG_WRITE_BITS(ah, AR5K_PCICFG,
				AR5K_PCICFG_SLEEP_CLOCK_RATE, 0x03);
		}

		/* Enable sleep clock operation */
		AR5K_REG_ENABLE_BITS(ah, AR5K_PCICFG,
				AR5K_PCICFG_SLEEP_CLOCK_EN);

	} else {

		/* Disable sleep clock operation and
		 * restore default parameters */
		AR5K_REG_DISABLE_BITS(ah, AR5K_PCICFG,
				AR5K_PCICFG_SLEEP_CLOCK_EN);

		AR5K_REG_WRITE_BITS(ah, AR5K_PCICFG,
				AR5K_PCICFG_SLEEP_CLOCK_RATE, 0);

		ath5k_hw_reg_write(ah, 0x1f, AR5K_PHY_SCR);
		ath5k_hw_reg_write(ah, AR5K_PHY_SLMT_32MHZ, AR5K_PHY_SLMT);

		if (ah->ah_mac_version == (AR5K_SREV_AR2417 >> 4))
			scal = AR5K_PHY_SCAL_32MHZ_2417;
		else if (ee->ee_is_hb63)
			scal = AR5K_PHY_SCAL_32MHZ_HB63;
		else
			scal = AR5K_PHY_SCAL_32MHZ;
		ath5k_hw_reg_write(ah, scal, AR5K_PHY_SCAL);

		ath5k_hw_reg_write(ah, AR5K_PHY_SCLOCK_32MHZ, AR5K_PHY_SCLOCK);
		ath5k_hw_reg_write(ah, AR5K_PHY_SDELAY_32MHZ, AR5K_PHY_SDELAY);

		if ((ah->ah_radio == AR5K_RF5112) ||
		(ah->ah_radio == AR5K_RF5413) ||
		(ah->ah_mac_version == (AR5K_SREV_AR2417 >> 4)))
			spending = 0x14;
		else
			spending = 0x18;
		ath5k_hw_reg_write(ah, spending, AR5K_PHY_SPENDING);

		if ((ah->ah_radio == AR5K_RF5112) ||
		(ah->ah_radio == AR5K_RF5413))
			usec32 = 39;
		else
			usec32 = 31;
		AR5K_REG_WRITE_BITS(ah, AR5K_USEC_5211, AR5K_USEC_32, usec32);

		AR5K_REG_WRITE_BITS(ah, AR5K_TSF_PARM, AR5K_TSF_PARM_INC, 1);
	}
}
=======
/**************************************\
* Post-initvals register modifications *
\**************************************/
>>>>>>> 3cbea436

/* TODO: Half/Quarter rate */
static void ath5k_hw_tweak_initval_settings(struct ath5k_hw *ah,
				struct ieee80211_channel *channel)
{
	if (ah->ah_version == AR5K_AR5212 &&
	    ah->ah_phy_revision >= AR5K_SREV_PHY_5212A) {

		/* Setup ADC control */
		ath5k_hw_reg_write(ah,
				(AR5K_REG_SM(2,
				AR5K_PHY_ADC_CTL_INBUFGAIN_OFF) |
				AR5K_REG_SM(2,
				AR5K_PHY_ADC_CTL_INBUFGAIN_ON) |
				AR5K_PHY_ADC_CTL_PWD_DAC_OFF |
				AR5K_PHY_ADC_CTL_PWD_ADC_OFF),
				AR5K_PHY_ADC_CTL);



		/* Disable barker RSSI threshold */
		AR5K_REG_DISABLE_BITS(ah, AR5K_PHY_DAG_CCK_CTL,
				AR5K_PHY_DAG_CCK_CTL_EN_RSSI_THR);

		AR5K_REG_WRITE_BITS(ah, AR5K_PHY_DAG_CCK_CTL,
			AR5K_PHY_DAG_CCK_CTL_RSSI_THR, 2);

		/* Set the mute mask */
		ath5k_hw_reg_write(ah, 0x0000000f, AR5K_SEQ_MASK);
	}

	/* Clear PHY_BLUETOOTH to allow RX_CLEAR line debug */
	if (ah->ah_phy_revision >= AR5K_SREV_PHY_5212B)
		ath5k_hw_reg_write(ah, 0, AR5K_PHY_BLUETOOTH);

	/* Enable DCU double buffering */
	if (ah->ah_phy_revision > AR5K_SREV_PHY_5212B)
		AR5K_REG_DISABLE_BITS(ah, AR5K_TXCFG,
				AR5K_TXCFG_DCU_DBL_BUF_DIS);

	/* Set fast ADC */
	if ((ah->ah_radio == AR5K_RF5413) ||
		(ah->ah_radio == AR5K_RF2317) ||
		(ah->ah_mac_version == (AR5K_SREV_AR2417 >> 4))) {
		u32 fast_adc = true;

		if (channel->center_freq == 2462 ||
		channel->center_freq == 2467)
			fast_adc = 0;

		/* Only update if needed */
		if (ath5k_hw_reg_read(ah, AR5K_PHY_FAST_ADC) != fast_adc)
				ath5k_hw_reg_write(ah, fast_adc,
						AR5K_PHY_FAST_ADC);
	}

	/* Fix for first revision of the RF5112 RF chipset */
	if (ah->ah_radio == AR5K_RF5112 &&
			ah->ah_radio_5ghz_revision <
			AR5K_SREV_RAD_5112A) {
		u32 data;
		ath5k_hw_reg_write(ah, AR5K_PHY_CCKTXCTL_WORLD,
				AR5K_PHY_CCKTXCTL);
		if (channel->hw_value & CHANNEL_5GHZ)
			data = 0xffb81020;
		else
			data = 0xffb80d20;
		ath5k_hw_reg_write(ah, data, AR5K_PHY_FRAME_CTL);
	}

	if (ah->ah_mac_srev < AR5K_SREV_AR5211) {
		/* Clear QCU/DCU clock gating register */
		ath5k_hw_reg_write(ah, 0, AR5K_QCUDCU_CLKGT);
		/* Set DAC/ADC delays */
		ath5k_hw_reg_write(ah, AR5K_PHY_SCAL_32MHZ_5311,
						AR5K_PHY_SCAL);
		/* Enable PCU FIFO corruption ECO */
		AR5K_REG_ENABLE_BITS(ah, AR5K_DIAG_SW_5211,
					AR5K_DIAG_SW_ECO_ENABLE);
	}

	if (ah->ah_bwmode) {
		/* Increase PHY switch and AGC settling time
		 * on turbo mode (ath5k_hw_commit_eeprom_settings
		 * will override settling time if available) */
		if (ah->ah_bwmode == AR5K_BWMODE_40MHZ) {

			AR5K_REG_WRITE_BITS(ah, AR5K_PHY_SETTLING,
						AR5K_PHY_SETTLING_AGC,
						AR5K_AGC_SETTLING_TURBO);

			/* XXX: Initvals indicate we only increase
			 * switch time on AR5212, 5211 and 5210
			 * only change agc time (bug?) */
			if (ah->ah_version == AR5K_AR5212)
				AR5K_REG_WRITE_BITS(ah, AR5K_PHY_SETTLING,
						AR5K_PHY_SETTLING_SWITCH,
						AR5K_SWITCH_SETTLING_TURBO);

			if (ah->ah_version == AR5K_AR5210) {
				/* Set Frame Control Register */
				ath5k_hw_reg_write(ah,
					(AR5K_PHY_FRAME_CTL_INI |
					AR5K_PHY_TURBO_MODE |
					AR5K_PHY_TURBO_SHORT | 0x2020),
					AR5K_PHY_FRAME_CTL_5210);
			}
		/* On 5413 PHY force window length for half/quarter rate*/
		} else if ((ah->ah_mac_srev >= AR5K_SREV_AR5424) &&
		(ah->ah_mac_srev <= AR5K_SREV_AR5414)) {
			AR5K_REG_WRITE_BITS(ah, AR5K_PHY_FRAME_CTL_5211,
						AR5K_PHY_FRAME_CTL_WIN_LEN,
						3);
		}
	} else if (ah->ah_version == AR5K_AR5210) {
		/* Set Frame Control Register for normal operation */
		ath5k_hw_reg_write(ah, (AR5K_PHY_FRAME_CTL_INI | 0x1020),
						AR5K_PHY_FRAME_CTL_5210);
	}
}

static void ath5k_hw_commit_eeprom_settings(struct ath5k_hw *ah,
<<<<<<< HEAD
		struct ieee80211_channel *channel, u8 ee_mode)
=======
		struct ieee80211_channel *channel)
>>>>>>> 3cbea436
{
	struct ath5k_eeprom_info *ee = &ah->ah_capabilities.cap_eeprom;
	s16 cck_ofdm_pwr_delta;
	u8 ee_mode;

	/* TODO: Add support for AR5210 EEPROM */
	if (ah->ah_version == AR5K_AR5210)
		return;

	ee_mode = ath5k_eeprom_mode_from_channel(channel);

	/* Adjust power delta for channel 14 */
	if (channel->center_freq == 2484)
		cck_ofdm_pwr_delta =
			((ee->ee_cck_ofdm_power_delta -
			ee->ee_scaled_cck_delta) * 2) / 10;
	else
		cck_ofdm_pwr_delta =
			(ee->ee_cck_ofdm_power_delta * 2) / 10;

	/* Set CCK to OFDM power delta on tx power
	 * adjustment register */
	if (ah->ah_phy_revision >= AR5K_SREV_PHY_5212A) {
		if (channel->hw_value == CHANNEL_G)
			ath5k_hw_reg_write(ah,
			AR5K_REG_SM((ee->ee_cck_ofdm_gain_delta * -1),
				AR5K_PHY_TX_PWR_ADJ_CCK_GAIN_DELTA) |
			AR5K_REG_SM((cck_ofdm_pwr_delta * -1),
				AR5K_PHY_TX_PWR_ADJ_CCK_PCDAC_INDEX),
				AR5K_PHY_TX_PWR_ADJ);
		else
			ath5k_hw_reg_write(ah, 0, AR5K_PHY_TX_PWR_ADJ);
	} else {
		/* For older revs we scale power on sw during tx power
		 * setup */
		ah->ah_txpower.txp_cck_ofdm_pwr_delta = cck_ofdm_pwr_delta;
		ah->ah_txpower.txp_cck_ofdm_gainf_delta =
						ee->ee_cck_ofdm_gain_delta;
	}

	/* XXX: necessary here? is called from ath5k_hw_set_antenna_mode()
	 * too */
	ath5k_hw_set_antenna_switch(ah, ee_mode);

	/* Noise floor threshold */
	ath5k_hw_reg_write(ah,
		AR5K_PHY_NF_SVAL(ee->ee_noise_floor_thr[ee_mode]),
		AR5K_PHY_NFTHRES);

	if ((ah->ah_bwmode == AR5K_BWMODE_40MHZ) &&
	(ah->ah_ee_version >= AR5K_EEPROM_VERSION_5_0)) {
		/* Switch settling time (Turbo) */
		AR5K_REG_WRITE_BITS(ah, AR5K_PHY_SETTLING,
				AR5K_PHY_SETTLING_SWITCH,
				ee->ee_switch_settling_turbo[ee_mode]);

		/* Tx/Rx attenuation (Turbo) */
		AR5K_REG_WRITE_BITS(ah, AR5K_PHY_GAIN,
				AR5K_PHY_GAIN_TXRX_ATTEN,
				ee->ee_atn_tx_rx_turbo[ee_mode]);

		/* ADC/PGA desired size (Turbo) */
		AR5K_REG_WRITE_BITS(ah, AR5K_PHY_DESIRED_SIZE,
				AR5K_PHY_DESIRED_SIZE_ADC,
				ee->ee_adc_desired_size_turbo[ee_mode]);

		AR5K_REG_WRITE_BITS(ah, AR5K_PHY_DESIRED_SIZE,
				AR5K_PHY_DESIRED_SIZE_PGA,
				ee->ee_pga_desired_size_turbo[ee_mode]);

		/* Tx/Rx margin (Turbo) */
		AR5K_REG_WRITE_BITS(ah, AR5K_PHY_GAIN_2GHZ,
				AR5K_PHY_GAIN_2GHZ_MARGIN_TXRX,
				ee->ee_margin_tx_rx_turbo[ee_mode]);

	} else {
		/* Switch settling time */
		AR5K_REG_WRITE_BITS(ah, AR5K_PHY_SETTLING,
				AR5K_PHY_SETTLING_SWITCH,
				ee->ee_switch_settling[ee_mode]);

		/* Tx/Rx attenuation */
		AR5K_REG_WRITE_BITS(ah, AR5K_PHY_GAIN,
				AR5K_PHY_GAIN_TXRX_ATTEN,
				ee->ee_atn_tx_rx[ee_mode]);

		/* ADC/PGA desired size */
		AR5K_REG_WRITE_BITS(ah, AR5K_PHY_DESIRED_SIZE,
				AR5K_PHY_DESIRED_SIZE_ADC,
				ee->ee_adc_desired_size[ee_mode]);

		AR5K_REG_WRITE_BITS(ah, AR5K_PHY_DESIRED_SIZE,
				AR5K_PHY_DESIRED_SIZE_PGA,
				ee->ee_pga_desired_size[ee_mode]);

		/* Tx/Rx margin */
		if (ah->ah_ee_version >= AR5K_EEPROM_VERSION_4_1)
			AR5K_REG_WRITE_BITS(ah, AR5K_PHY_GAIN_2GHZ,
				AR5K_PHY_GAIN_2GHZ_MARGIN_TXRX,
				ee->ee_margin_tx_rx[ee_mode]);
	}

	/* XPA delays */
	ath5k_hw_reg_write(ah,
		(ee->ee_tx_end2xpa_disable[ee_mode] << 24) |
		(ee->ee_tx_end2xpa_disable[ee_mode] << 16) |
		(ee->ee_tx_frm2xpa_enable[ee_mode] << 8) |
		(ee->ee_tx_frm2xpa_enable[ee_mode]), AR5K_PHY_RF_CTL4);

	/* XLNA delay */
	AR5K_REG_WRITE_BITS(ah, AR5K_PHY_RF_CTL3,
			AR5K_PHY_RF_CTL3_TXE2XLNA_ON,
			ee->ee_tx_end2xlna_enable[ee_mode]);

	/* Thresh64 (ANI) */
	AR5K_REG_WRITE_BITS(ah, AR5K_PHY_NF,
			AR5K_PHY_NF_THRESH62,
			ee->ee_thr_62[ee_mode]);

	/* False detect backoff for channels
	 * that have spur noise. Write the new
	 * cyclic power RSSI threshold. */
	if (ath5k_hw_chan_has_spur_noise(ah, channel))
		AR5K_REG_WRITE_BITS(ah, AR5K_PHY_OFDM_SELFCORR,
				AR5K_PHY_OFDM_SELFCORR_CYPWR_THR1,
				AR5K_INIT_CYCRSSI_THR1 +
				ee->ee_false_detect[ee_mode]);
	else
		AR5K_REG_WRITE_BITS(ah, AR5K_PHY_OFDM_SELFCORR,
				AR5K_PHY_OFDM_SELFCORR_CYPWR_THR1,
				AR5K_INIT_CYCRSSI_THR1);

	/* I/Q correction (set enable bit last to match HAL sources) */
	/* TODO: Per channel i/q infos ? */
	if (ah->ah_ee_version >= AR5K_EEPROM_VERSION_4_0) {
		AR5K_REG_WRITE_BITS(ah, AR5K_PHY_IQ, AR5K_PHY_IQ_CORR_Q_I_COFF,
			    ee->ee_i_cal[ee_mode]);
		AR5K_REG_WRITE_BITS(ah, AR5K_PHY_IQ, AR5K_PHY_IQ_CORR_Q_Q_COFF,
			    ee->ee_q_cal[ee_mode]);
		AR5K_REG_ENABLE_BITS(ah, AR5K_PHY_IQ, AR5K_PHY_IQ_CORR_ENABLE);
	}

	/* Heavy clipping -disable for now */
	if (ah->ah_ee_version >= AR5K_EEPROM_VERSION_5_1)
		ath5k_hw_reg_write(ah, 0, AR5K_PHY_HEAVY_CLIP_ENABLE);
}


/*********************\
* Main reset function *
\*********************/

int ath5k_hw_reset(struct ath5k_hw *ah, enum nl80211_iftype op_mode,
		struct ieee80211_channel *channel, bool fast, bool skip_pcu)
{
<<<<<<< HEAD
	struct ath_common *common = ath5k_hw_common(ah);
	u32 s_seq[10], s_led[3], staid1_flags, tsf_up, tsf_lo;
	u32 phy_tst1;
	u8 mode, freq, ee_mode;
	int i, ret;

	ee_mode = 0;
	staid1_flags = 0;
=======
	u32 s_seq[10], s_led[3], tsf_up, tsf_lo;
	u8 mode;
	int i, ret;

>>>>>>> 3cbea436
	tsf_up = 0;
	tsf_lo = 0;
	mode = 0;

	/*
	 * Sanity check for fast flag
	 * Fast channel change only available
	 * on AR2413/AR5413.
	 */
	if (fast && (ah->ah_radio != AR5K_RF2413) &&
	(ah->ah_radio != AR5K_RF5413))
		fast = 0;

	/* Disable sleep clock operation
	 * to avoid register access delay on certain
	 * PHY registers */
	if (ah->ah_version == AR5K_AR5212)
		ath5k_hw_set_sleep_clock(ah, false);

	/*
	 * Stop PCU
	 */
	ath5k_hw_stop_rx_pcu(ah);

	/*
	 * Stop DMA
	 *
	 * Note: If DMA didn't stop continue
	 * since only a reset will fix it.
	 */
	ret = ath5k_hw_dma_stop(ah);

	/* RF Bus grant won't work if we have pending
	 * frames */
	if (ret && fast) {
		ATH5K_DBG(ah->ah_sc, ATH5K_DEBUG_RESET,
			"DMA didn't stop, falling back to normal reset\n");
		fast = 0;
		/* Non fatal, just continue with
		 * normal reset */
		ret = 0;
	}

	switch (channel->hw_value & CHANNEL_MODES) {
	case CHANNEL_A:
		mode = AR5K_MODE_11A;
		break;
	case CHANNEL_G:

		if (ah->ah_version <= AR5K_AR5211) {
			ATH5K_ERR(ah->ah_sc,
				"G mode not available on 5210/5211");
			return -EINVAL;
		}

		mode = AR5K_MODE_11G;
		break;
	case CHANNEL_B:

		if (ah->ah_version < AR5K_AR5211) {
			ATH5K_ERR(ah->ah_sc,
				"B mode not available on 5210");
			return -EINVAL;
		}

<<<<<<< HEAD
			/* TSF accelerates on AR5211 during reset
			 * As a workaround save it here and restore
			 * it later so that it's back in time after
			 * reset. This way it'll get re-synced on the
			 * next beacon without breaking ad-hoc.
			 *
			 * On AR5212 TSF is almost preserved across a
			 * reset so it stays back in time anyway and
			 * we don't have to save/restore it.
			 *
			 * XXX: Since this breaks power saving we have
			 * to disable power saving until we receive the
			 * next beacon, so we can resync beacon timers */
			if (ah->ah_version == AR5K_AR5211) {
				tsf_up = ath5k_hw_reg_read(ah, AR5K_TSF_U32);
				tsf_lo = ath5k_hw_reg_read(ah, AR5K_TSF_L32);
			}
=======
		mode = AR5K_MODE_11B;
		break;
	case CHANNEL_XR:
		if (ah->ah_version == AR5K_AR5211) {
			ATH5K_ERR(ah->ah_sc,
				"XR mode not available on 5211");
			return -EINVAL;
>>>>>>> 3cbea436
		}
		mode = AR5K_MODE_XR;
		break;
	default:
		ATH5K_ERR(ah->ah_sc,
			"invalid channel: %d\n", channel->center_freq);
		return -EINVAL;
	}

<<<<<<< HEAD
		if (ah->ah_version == AR5K_AR5212) {
			/* Restore normal 32/40MHz clock operation
			 * to avoid register access delay on certain
			 * PHY registers */
			ath5k_hw_set_sleep_clock(ah, false);
=======
	/*
	 * If driver requested fast channel change and DMA has stopped
	 * go on. If it fails continue with a normal reset.
	 */
	if (fast) {
		ret = ath5k_hw_phy_init(ah, channel, mode, true);
		if (ret) {
			ATH5K_DBG(ah->ah_sc, ATH5K_DEBUG_RESET,
				"fast chan change failed, falling back to normal reset\n");
			/* Non fatal, can happen eg.
			 * on mode change */
			ret = 0;
		} else
			return 0;
	}

	/*
	 * Save some registers before a reset
	 */
	if (ah->ah_version != AR5K_AR5210) {
		/*
		 * Save frame sequence count
		 * For revs. after Oahu, only save
		 * seq num for DCU 0 (Global seq num)
		 */
		if (ah->ah_mac_srev < AR5K_SREV_AR5211) {
>>>>>>> 3cbea436

			for (i = 0; i < 10; i++)
				s_seq[i] = ath5k_hw_reg_read(ah,
					AR5K_QUEUE_DCU_SEQNUM(i));

		} else {
			s_seq[0] = ath5k_hw_reg_read(ah,
					AR5K_QUEUE_DCU_SEQNUM(0));
		}

		/* TSF accelerates on AR5211 during reset
		 * As a workaround save it here and restore
		 * it later so that it's back in time after
		 * reset. This way it'll get re-synced on the
		 * next beacon without breaking ad-hoc.
		 *
		 * On AR5212 TSF is almost preserved across a
		 * reset so it stays back in time anyway and
		 * we don't have to save/restore it.
		 *
		 * XXX: Since this breaks power saving we have
		 * to disable power saving until we receive the
		 * next beacon, so we can resync beacon timers */
		if (ah->ah_version == AR5K_AR5211) {
			tsf_up = ath5k_hw_reg_read(ah, AR5K_TSF_U32);
			tsf_lo = ath5k_hw_reg_read(ah, AR5K_TSF_L32);
		}
	}


	/*GPIOs*/
	s_led[0] = ath5k_hw_reg_read(ah, AR5K_PCICFG) &
					AR5K_PCICFG_LEDSTATE;
	s_led[1] = ath5k_hw_reg_read(ah, AR5K_GPIOCR);
	s_led[2] = ath5k_hw_reg_read(ah, AR5K_GPIODO);


	/*
	 * Since we are going to write rf buffer
	 * check if we have any pending gain_F
	 * optimization settings
	 */
	if (ah->ah_version == AR5K_AR5212 &&
	(ah->ah_radio <= AR5K_RF5112)) {
		if (!fast && ah->ah_rf_banks != NULL)
				ath5k_hw_gainf_calibrate(ah);
	}

	/* Wakeup the device */
	ret = ath5k_hw_nic_wakeup(ah, channel->hw_value, false);
	if (ret)
		return ret;

	/* PHY access enable */
	if (ah->ah_mac_srev >= AR5K_SREV_AR5211)
		ath5k_hw_reg_write(ah, AR5K_PHY_SHIFT_5GHZ, AR5K_PHY(0));
	else
		ath5k_hw_reg_write(ah, AR5K_PHY_SHIFT_5GHZ | 0x40,
							AR5K_PHY(0));

	/* Write initial settings */
	ret = ath5k_hw_write_initvals(ah, mode, skip_pcu);
	if (ret)
		return ret;

	/* Initialize core clock settings */
	ath5k_hw_init_core_clock(ah);

	/*
	 * Tweak initval settings for revised
	 * chipsets and add some more config
	 * bits
	 */
	ath5k_hw_tweak_initval_settings(ah, channel);

<<<<<<< HEAD
		/* Write rate duration table only on AR5212 and if
		 * virtual interface has already been brought up
		 * XXX: rethink this after new mode changes to
		 * mac80211 are integrated */
		if (ah->ah_version == AR5K_AR5212 &&
			ah->ah_sc->nvifs)
			ath5k_hw_write_rate_duration(ah, mode);

		/*
		 * Write RF buffer
		 */
		ret = ath5k_hw_rfregs_init(ah, channel, mode);
		if (ret)
			return ret;


		/* Write OFDM timings on 5212*/
		if (ah->ah_version == AR5K_AR5212 &&
			channel->hw_value & CHANNEL_OFDM) {

			ret = ath5k_hw_write_ofdm_timings(ah, channel);
			if (ret)
				return ret;

			/* Spur info is available only from EEPROM versions
			 * greater than 5.3, but the EEPROM routines will use
			 * static values for older versions */
			if (ah->ah_mac_srev >= AR5K_SREV_AR5424)
				ath5k_hw_set_spur_mitigation_filter(ah,
								    channel);
		}

		/*Enable/disable 802.11b mode on 5111
		(enable 2111 frequency converter + CCK)*/
		if (ah->ah_radio == AR5K_RF5111) {
			if (mode == AR5K_MODE_11B)
				AR5K_REG_ENABLE_BITS(ah, AR5K_TXCFG,
				    AR5K_TXCFG_B_MODE);
			else
				AR5K_REG_DISABLE_BITS(ah, AR5K_TXCFG,
				    AR5K_TXCFG_B_MODE);
		}

		/* Commit values from EEPROM */
		ath5k_hw_commit_eeprom_settings(ah, channel, ee_mode);

	} else {
		/*
		 * For 5210 we do all initialization using
		 * initvals, so we don't have to modify
		 * any settings (5210 also only supports
		 * a/aturbo modes)
		 */
		mdelay(1);
		/* Disable phy and wait */
		ath5k_hw_reg_write(ah, AR5K_PHY_ACT_DISABLE, AR5K_PHY_ACT);
		mdelay(1);
	}
=======
	/* Commit values from EEPROM */
	ath5k_hw_commit_eeprom_settings(ah, channel);

>>>>>>> 3cbea436

	/*
	 * Restore saved values
	 */

	/* Seqnum, TSF */
	if (ah->ah_version != AR5K_AR5210) {
		if (ah->ah_mac_srev < AR5K_SREV_AR5211) {
			for (i = 0; i < 10; i++)
				ath5k_hw_reg_write(ah, s_seq[i],
					AR5K_QUEUE_DCU_SEQNUM(i));
		} else {
			ath5k_hw_reg_write(ah, s_seq[0],
				AR5K_QUEUE_DCU_SEQNUM(0));
		}
<<<<<<< HEAD
=======

		if (ah->ah_version == AR5K_AR5211) {
			ath5k_hw_reg_write(ah, tsf_up, AR5K_TSF_U32);
			ath5k_hw_reg_write(ah, tsf_lo, AR5K_TSF_L32);
		}
>>>>>>> 3cbea436
	}

	/* Ledstate */
	AR5K_REG_ENABLE_BITS(ah, AR5K_PCICFG, s_led[0]);

	/* Gpio settings */
	ath5k_hw_reg_write(ah, s_led[1], AR5K_GPIOCR);
	ath5k_hw_reg_write(ah, s_led[2], AR5K_GPIODO);

	/*
	 * Initialize PCU
	 */
<<<<<<< HEAD

	/* Restore bssid and bssid mask */
	ath5k_hw_set_bssid(ah);

	/* Set PCU config */
	ath5k_hw_set_opmode(ah, op_mode);

	/* Clear any pending interrupts
	 * PISR/SISR Not available on 5210 */
	if (ah->ah_version != AR5K_AR5210)
		ath5k_hw_reg_write(ah, 0xffffffff, AR5K_PISR);

	/* Set RSSI/BRSSI thresholds
	 *
	 * Note: If we decide to set this value
	 * dynamically, keep in mind that when AR5K_RSSI_THR
	 * register is read, it might return 0x40 if we haven't
	 * written anything to it.  Also, BMISS RSSI threshold is zeroed.
	 * So doing a save/restore procedure here isn't the right
	 * choice. Instead, store it in ath5k_hw */
	ath5k_hw_reg_write(ah, (AR5K_TUNE_RSSI_THRES |
				AR5K_TUNE_BMISS_THRES <<
				AR5K_RSSI_THR_BMISS_S),
				AR5K_RSSI_THR);

	/* MIC QoS support */
	if (ah->ah_mac_srev >= AR5K_SREV_AR2413) {
		ath5k_hw_reg_write(ah, 0x000100aa, AR5K_MIC_QOS_CTL);
		ath5k_hw_reg_write(ah, 0x00003210, AR5K_MIC_QOS_SEL);
	}

	/* QoS NOACK Policy */
	if (ah->ah_version == AR5K_AR5212) {
		ath5k_hw_reg_write(ah,
			AR5K_REG_SM(2, AR5K_QOS_NOACK_2BIT_VALUES) |
			AR5K_REG_SM(5, AR5K_QOS_NOACK_BIT_OFFSET)  |
			AR5K_REG_SM(0, AR5K_QOS_NOACK_BYTE_OFFSET),
			AR5K_QOS_NOACK);
	}

=======
	ath5k_hw_pcu_init(ah, op_mode, mode);
>>>>>>> 3cbea436

	/*
	 * Initialize PHY
	 */
	ret = ath5k_hw_phy_init(ah, channel, mode, false);
	if (ret) {
		ATH5K_ERR(ah->ah_sc,
			"failed to initialize PHY (%i) !\n", ret);
		return ret;
<<<<<<< HEAD

	/*
	 * Enable the PHY and wait until completion
	 * This includes BaseBand and Synthesizer
	 * activation.
	 */
	ath5k_hw_reg_write(ah, AR5K_PHY_ACT_ENABLE, AR5K_PHY_ACT);

	/*
	 * On 5211+ read activation -> rx delay
	 * and use it.
	 *
	 * TODO: Half/quarter rate support
	 */
	if (ah->ah_version != AR5K_AR5210) {
		u32 delay;
		delay = ath5k_hw_reg_read(ah, AR5K_PHY_RX_DELAY) &
			AR5K_PHY_RX_DELAY_M;
		delay = (channel->hw_value & CHANNEL_CCK) ?
			((delay << 2) / 22) : (delay / 10);

		udelay(100 + (2 * delay));
	} else {
		mdelay(1);
	}

	/*
	 * Perform ADC test to see if baseband is ready
	 * Set TX hold and check ADC test register
	 */
	phy_tst1 = ath5k_hw_reg_read(ah, AR5K_PHY_TST1);
	ath5k_hw_reg_write(ah, AR5K_PHY_TST1_TXHOLD, AR5K_PHY_TST1);
	for (i = 0; i <= 20; i++) {
		if (!(ath5k_hw_reg_read(ah, AR5K_PHY_ADC_TEST) & 0x10))
			break;
		udelay(200);
	}
	ath5k_hw_reg_write(ah, phy_tst1, AR5K_PHY_TST1);

	/*
	 * Start automatic gain control calibration
	 *
	 * During AGC calibration RX path is re-routed to
	 * a power detector so we don't receive anything.
	 *
	 * This method is used to calibrate some static offsets
	 * used together with on-the fly I/Q calibration (the
	 * one performed via ath5k_hw_phy_calibrate), which doesn't
	 * interrupt rx path.
	 *
	 * While rx path is re-routed to the power detector we also
	 * start a noise floor calibration to measure the
	 * card's noise floor (the noise we measure when we are not
	 * transmitting or receiving anything).
	 *
	 * If we are in a noisy environment, AGC calibration may time
	 * out and/or noise floor calibration might timeout.
	 */
	AR5K_REG_ENABLE_BITS(ah, AR5K_PHY_AGCCTL,
				AR5K_PHY_AGCCTL_CAL | AR5K_PHY_AGCCTL_NF);

	/* At the same time start I/Q calibration for QAM constellation
	 * -no need for CCK- */
	ah->ah_calibration = false;
	if (!(mode == AR5K_MODE_11B)) {
		ah->ah_calibration = true;
		AR5K_REG_WRITE_BITS(ah, AR5K_PHY_IQ,
				AR5K_PHY_IQ_CAL_NUM_LOG_MAX, 15);
		AR5K_REG_ENABLE_BITS(ah, AR5K_PHY_IQ,
				AR5K_PHY_IQ_RUN);
	}

	/* Wait for gain calibration to finish (we check for I/Q calibration
	 * during ath5k_phy_calibrate) */
	if (ath5k_hw_register_timeout(ah, AR5K_PHY_AGCCTL,
			AR5K_PHY_AGCCTL_CAL, 0, false)) {
		ATH5K_ERR(ah->ah_sc, "gain calibration timeout (%uMHz)\n",
			channel->center_freq);
	}

	/* Restore antenna mode */
	ath5k_hw_set_antenna_mode(ah, ah->ah_ant_mode);

	/* Restore slot time and ACK timeouts */
	if (ah->ah_coverage_class > 0)
		ath5k_hw_set_coverage_class(ah, ah->ah_coverage_class);

=======
	}

>>>>>>> 3cbea436
	/*
	 * Configure QCUs/DCUs
	 */
	ret = ath5k_hw_init_queues(ah);
	if (ret)
		return ret;


	/*
	 * Initialize DMA/Interrupts
	 */
	ath5k_hw_dma_init(ah);


	/* Enable 32KHz clock function for AR5212+ chips
	 * Set clocks to 32KHz operation and use an
	 * external 32KHz crystal when sleeping if one
	 * exists */
	if (ah->ah_version == AR5K_AR5212 &&
	    op_mode != NL80211_IFTYPE_AP)
		ath5k_hw_set_sleep_clock(ah, true);

	/*
	 * Disable beacons and reset the TSF
	 */
	AR5K_REG_DISABLE_BITS(ah, AR5K_BEACON, AR5K_BEACON_ENABLE);
	ath5k_hw_reset_tsf(ah);
	return 0;
}<|MERGE_RESOLUTION|>--- conflicted
+++ resolved
@@ -33,14 +33,11 @@
 #include "base.h"
 #include "debug.h"
 
-<<<<<<< HEAD
-=======
 
 /******************\
 * Helper functions *
 \******************/
 
->>>>>>> 3cbea436
 /*
  * Check if a register write has been completed
  */
@@ -62,14 +59,11 @@
 	return (i <= 0) ? -EAGAIN : 0;
 }
 
-<<<<<<< HEAD
-=======
 
 /*************************\
 * Clock related functions *
 \*************************/
 
->>>>>>> 3cbea436
 /**
  * ath5k_hw_htoclock - Translate usec to hw clock units
  *
@@ -115,15 +109,6 @@
 	else
 		clock = 44; /* 802.11g */
 
-<<<<<<< HEAD
-	/* Get coefficient
-	 * ALGO: coef = (5 * clock / carrier_freq) / 2
-	 * we scale coef by shifting clock value by 24 for
-	 * better precision since we use integers */
-	/* TODO: Half/quarter rate */
-	clock =  (channel->hw_value & CHANNEL_TURBO) ? 80 : 40;
-	coef_scaled = ((5 * (clock << 24)) / 2) / channel->center_freq;
-=======
 	/* Use clock multiplier for non-default
 	 * bwmode */
 	switch (ah->ah_bwmode) {
@@ -141,7 +126,6 @@
 	}
 
 	common->clockrate = clock;
->>>>>>> 3cbea436
 
 	/*
 	 * Set USEC parameters
@@ -261,16 +245,6 @@
 		 * and sleep control rate */
 		ath5k_hw_reg_write(ah, 0x1f, AR5K_PHY_SCR);
 
-<<<<<<< HEAD
-		/* An ACK frame consists of 10 bytes. If you add the FCS,
-		 * which ieee80211_generic_frame_duration() adds,
-		 * its 14 bytes. Note we use the control rate and not the
-		 * actual rate for this rate. See mac80211 tx.c
-		 * ieee80211_duration() for a brief description of
-		 * what rate we should choose to TX ACKs. */
-		tx_time = le16_to_cpu(ieee80211_generic_frame_duration(sc->hw,
-							NULL, 10, rate));
-=======
 		if ((ah->ah_radio == AR5K_RF5112) ||
 		(ah->ah_radio == AR5K_RF5413) ||
 		(ah->ah_radio == AR5K_RF2316) ||
@@ -279,7 +253,6 @@
 		else
 			spending = 0x18;
 		ath5k_hw_reg_write(ah, spending, AR5K_PHY_SPENDING);
->>>>>>> 3cbea436
 
 		if ((ah->ah_radio == AR5K_RF5112) ||
 		(ah->ah_radio == AR5K_RF5413) ||
@@ -604,13 +577,6 @@
 	mode = 0;
 	clock = 0;
 
-<<<<<<< HEAD
-	/* Wakeup the device */
-	ret = ath5k_hw_set_power(ah, AR5K_PM_AWAKE, true, 0);
-	if (ret) {
-		ATH5K_ERR(ah->ah_sc, "failed to wakeup the MAC Chip\n");
-		return ret;
-=======
 	if ((ath5k_get_bus_type(ah) != ATH_AHB) || !initial) {
 		/* Wakeup the device */
 		ret = ath5k_hw_set_power(ah, AR5K_PM_AWAKE, true, 0);
@@ -618,7 +584,6 @@
 			ATH5K_ERR(ah->ah_sc, "failed to wakeup the MAC Chip\n");
 			return ret;
 		}
->>>>>>> 3cbea436
 	}
 
 	/*
@@ -776,84 +741,9 @@
 }
 
 
-<<<<<<< HEAD
-		if ((ah->ah_radio == AR5K_RF5112) ||
-		(ah->ah_radio == AR5K_RF5413) ||
-		(ah->ah_mac_version == (AR5K_SREV_AR2417 >> 4)))
-			spending = 0x14;
-		else
-			spending = 0x18;
-		ath5k_hw_reg_write(ah, spending, AR5K_PHY_SPENDING);
-
-		if ((ah->ah_radio == AR5K_RF5112) ||
-		(ah->ah_radio == AR5K_RF5413) ||
-		(ah->ah_mac_version == (AR5K_SREV_AR2417 >> 4))) {
-			ath5k_hw_reg_write(ah, 0x26, AR5K_PHY_SLMT);
-			ath5k_hw_reg_write(ah, 0x0d, AR5K_PHY_SCAL);
-			ath5k_hw_reg_write(ah, 0x07, AR5K_PHY_SCLOCK);
-			ath5k_hw_reg_write(ah, 0x3f, AR5K_PHY_SDELAY);
-			AR5K_REG_WRITE_BITS(ah, AR5K_PCICFG,
-				AR5K_PCICFG_SLEEP_CLOCK_RATE, 0x02);
-		} else {
-			ath5k_hw_reg_write(ah, 0x0a, AR5K_PHY_SLMT);
-			ath5k_hw_reg_write(ah, 0x0c, AR5K_PHY_SCAL);
-			ath5k_hw_reg_write(ah, 0x03, AR5K_PHY_SCLOCK);
-			ath5k_hw_reg_write(ah, 0x20, AR5K_PHY_SDELAY);
-			AR5K_REG_WRITE_BITS(ah, AR5K_PCICFG,
-				AR5K_PCICFG_SLEEP_CLOCK_RATE, 0x03);
-		}
-
-		/* Enable sleep clock operation */
-		AR5K_REG_ENABLE_BITS(ah, AR5K_PCICFG,
-				AR5K_PCICFG_SLEEP_CLOCK_EN);
-
-	} else {
-
-		/* Disable sleep clock operation and
-		 * restore default parameters */
-		AR5K_REG_DISABLE_BITS(ah, AR5K_PCICFG,
-				AR5K_PCICFG_SLEEP_CLOCK_EN);
-
-		AR5K_REG_WRITE_BITS(ah, AR5K_PCICFG,
-				AR5K_PCICFG_SLEEP_CLOCK_RATE, 0);
-
-		ath5k_hw_reg_write(ah, 0x1f, AR5K_PHY_SCR);
-		ath5k_hw_reg_write(ah, AR5K_PHY_SLMT_32MHZ, AR5K_PHY_SLMT);
-
-		if (ah->ah_mac_version == (AR5K_SREV_AR2417 >> 4))
-			scal = AR5K_PHY_SCAL_32MHZ_2417;
-		else if (ee->ee_is_hb63)
-			scal = AR5K_PHY_SCAL_32MHZ_HB63;
-		else
-			scal = AR5K_PHY_SCAL_32MHZ;
-		ath5k_hw_reg_write(ah, scal, AR5K_PHY_SCAL);
-
-		ath5k_hw_reg_write(ah, AR5K_PHY_SCLOCK_32MHZ, AR5K_PHY_SCLOCK);
-		ath5k_hw_reg_write(ah, AR5K_PHY_SDELAY_32MHZ, AR5K_PHY_SDELAY);
-
-		if ((ah->ah_radio == AR5K_RF5112) ||
-		(ah->ah_radio == AR5K_RF5413) ||
-		(ah->ah_mac_version == (AR5K_SREV_AR2417 >> 4)))
-			spending = 0x14;
-		else
-			spending = 0x18;
-		ath5k_hw_reg_write(ah, spending, AR5K_PHY_SPENDING);
-
-		if ((ah->ah_radio == AR5K_RF5112) ||
-		(ah->ah_radio == AR5K_RF5413))
-			usec32 = 39;
-		else
-			usec32 = 31;
-		AR5K_REG_WRITE_BITS(ah, AR5K_USEC_5211, AR5K_USEC_32, usec32);
-
-		AR5K_REG_WRITE_BITS(ah, AR5K_TSF_PARM, AR5K_TSF_PARM_INC, 1);
-	}
-}
-=======
 /**************************************\
 * Post-initvals register modifications *
 \**************************************/
->>>>>>> 3cbea436
 
 /* TODO: Half/Quarter rate */
 static void ath5k_hw_tweak_initval_settings(struct ath5k_hw *ah,
@@ -976,11 +866,7 @@
 }
 
 static void ath5k_hw_commit_eeprom_settings(struct ath5k_hw *ah,
-<<<<<<< HEAD
-		struct ieee80211_channel *channel, u8 ee_mode)
-=======
 		struct ieee80211_channel *channel)
->>>>>>> 3cbea436
 {
 	struct ath5k_eeprom_info *ee = &ah->ah_capabilities.cap_eeprom;
 	s16 cck_ofdm_pwr_delta;
@@ -1136,21 +1022,10 @@
 int ath5k_hw_reset(struct ath5k_hw *ah, enum nl80211_iftype op_mode,
 		struct ieee80211_channel *channel, bool fast, bool skip_pcu)
 {
-<<<<<<< HEAD
-	struct ath_common *common = ath5k_hw_common(ah);
-	u32 s_seq[10], s_led[3], staid1_flags, tsf_up, tsf_lo;
-	u32 phy_tst1;
-	u8 mode, freq, ee_mode;
-	int i, ret;
-
-	ee_mode = 0;
-	staid1_flags = 0;
-=======
 	u32 s_seq[10], s_led[3], tsf_up, tsf_lo;
 	u8 mode;
 	int i, ret;
 
->>>>>>> 3cbea436
 	tsf_up = 0;
 	tsf_lo = 0;
 	mode = 0;
@@ -1216,25 +1091,6 @@
 			return -EINVAL;
 		}
 
-<<<<<<< HEAD
-			/* TSF accelerates on AR5211 during reset
-			 * As a workaround save it here and restore
-			 * it later so that it's back in time after
-			 * reset. This way it'll get re-synced on the
-			 * next beacon without breaking ad-hoc.
-			 *
-			 * On AR5212 TSF is almost preserved across a
-			 * reset so it stays back in time anyway and
-			 * we don't have to save/restore it.
-			 *
-			 * XXX: Since this breaks power saving we have
-			 * to disable power saving until we receive the
-			 * next beacon, so we can resync beacon timers */
-			if (ah->ah_version == AR5K_AR5211) {
-				tsf_up = ath5k_hw_reg_read(ah, AR5K_TSF_U32);
-				tsf_lo = ath5k_hw_reg_read(ah, AR5K_TSF_L32);
-			}
-=======
 		mode = AR5K_MODE_11B;
 		break;
 	case CHANNEL_XR:
@@ -1242,7 +1098,6 @@
 			ATH5K_ERR(ah->ah_sc,
 				"XR mode not available on 5211");
 			return -EINVAL;
->>>>>>> 3cbea436
 		}
 		mode = AR5K_MODE_XR;
 		break;
@@ -1252,13 +1107,6 @@
 		return -EINVAL;
 	}
 
-<<<<<<< HEAD
-		if (ah->ah_version == AR5K_AR5212) {
-			/* Restore normal 32/40MHz clock operation
-			 * to avoid register access delay on certain
-			 * PHY registers */
-			ath5k_hw_set_sleep_clock(ah, false);
-=======
 	/*
 	 * If driver requested fast channel change and DMA has stopped
 	 * go on. If it fails continue with a normal reset.
@@ -1285,7 +1133,6 @@
 		 * seq num for DCU 0 (Global seq num)
 		 */
 		if (ah->ah_mac_srev < AR5K_SREV_AR5211) {
->>>>>>> 3cbea436
 
 			for (i = 0; i < 10; i++)
 				s_seq[i] = ath5k_hw_reg_read(ah,
@@ -1361,70 +1208,9 @@
 	 */
 	ath5k_hw_tweak_initval_settings(ah, channel);
 
-<<<<<<< HEAD
-		/* Write rate duration table only on AR5212 and if
-		 * virtual interface has already been brought up
-		 * XXX: rethink this after new mode changes to
-		 * mac80211 are integrated */
-		if (ah->ah_version == AR5K_AR5212 &&
-			ah->ah_sc->nvifs)
-			ath5k_hw_write_rate_duration(ah, mode);
-
-		/*
-		 * Write RF buffer
-		 */
-		ret = ath5k_hw_rfregs_init(ah, channel, mode);
-		if (ret)
-			return ret;
-
-
-		/* Write OFDM timings on 5212*/
-		if (ah->ah_version == AR5K_AR5212 &&
-			channel->hw_value & CHANNEL_OFDM) {
-
-			ret = ath5k_hw_write_ofdm_timings(ah, channel);
-			if (ret)
-				return ret;
-
-			/* Spur info is available only from EEPROM versions
-			 * greater than 5.3, but the EEPROM routines will use
-			 * static values for older versions */
-			if (ah->ah_mac_srev >= AR5K_SREV_AR5424)
-				ath5k_hw_set_spur_mitigation_filter(ah,
-								    channel);
-		}
-
-		/*Enable/disable 802.11b mode on 5111
-		(enable 2111 frequency converter + CCK)*/
-		if (ah->ah_radio == AR5K_RF5111) {
-			if (mode == AR5K_MODE_11B)
-				AR5K_REG_ENABLE_BITS(ah, AR5K_TXCFG,
-				    AR5K_TXCFG_B_MODE);
-			else
-				AR5K_REG_DISABLE_BITS(ah, AR5K_TXCFG,
-				    AR5K_TXCFG_B_MODE);
-		}
-
-		/* Commit values from EEPROM */
-		ath5k_hw_commit_eeprom_settings(ah, channel, ee_mode);
-
-	} else {
-		/*
-		 * For 5210 we do all initialization using
-		 * initvals, so we don't have to modify
-		 * any settings (5210 also only supports
-		 * a/aturbo modes)
-		 */
-		mdelay(1);
-		/* Disable phy and wait */
-		ath5k_hw_reg_write(ah, AR5K_PHY_ACT_DISABLE, AR5K_PHY_ACT);
-		mdelay(1);
-	}
-=======
 	/* Commit values from EEPROM */
 	ath5k_hw_commit_eeprom_settings(ah, channel);
 
->>>>>>> 3cbea436
 
 	/*
 	 * Restore saved values
@@ -1440,14 +1226,11 @@
 			ath5k_hw_reg_write(ah, s_seq[0],
 				AR5K_QUEUE_DCU_SEQNUM(0));
 		}
-<<<<<<< HEAD
-=======
 
 		if (ah->ah_version == AR5K_AR5211) {
 			ath5k_hw_reg_write(ah, tsf_up, AR5K_TSF_U32);
 			ath5k_hw_reg_write(ah, tsf_lo, AR5K_TSF_L32);
 		}
->>>>>>> 3cbea436
 	}
 
 	/* Ledstate */
@@ -1460,50 +1243,7 @@
 	/*
 	 * Initialize PCU
 	 */
-<<<<<<< HEAD
-
-	/* Restore bssid and bssid mask */
-	ath5k_hw_set_bssid(ah);
-
-	/* Set PCU config */
-	ath5k_hw_set_opmode(ah, op_mode);
-
-	/* Clear any pending interrupts
-	 * PISR/SISR Not available on 5210 */
-	if (ah->ah_version != AR5K_AR5210)
-		ath5k_hw_reg_write(ah, 0xffffffff, AR5K_PISR);
-
-	/* Set RSSI/BRSSI thresholds
-	 *
-	 * Note: If we decide to set this value
-	 * dynamically, keep in mind that when AR5K_RSSI_THR
-	 * register is read, it might return 0x40 if we haven't
-	 * written anything to it.  Also, BMISS RSSI threshold is zeroed.
-	 * So doing a save/restore procedure here isn't the right
-	 * choice. Instead, store it in ath5k_hw */
-	ath5k_hw_reg_write(ah, (AR5K_TUNE_RSSI_THRES |
-				AR5K_TUNE_BMISS_THRES <<
-				AR5K_RSSI_THR_BMISS_S),
-				AR5K_RSSI_THR);
-
-	/* MIC QoS support */
-	if (ah->ah_mac_srev >= AR5K_SREV_AR2413) {
-		ath5k_hw_reg_write(ah, 0x000100aa, AR5K_MIC_QOS_CTL);
-		ath5k_hw_reg_write(ah, 0x00003210, AR5K_MIC_QOS_SEL);
-	}
-
-	/* QoS NOACK Policy */
-	if (ah->ah_version == AR5K_AR5212) {
-		ath5k_hw_reg_write(ah,
-			AR5K_REG_SM(2, AR5K_QOS_NOACK_2BIT_VALUES) |
-			AR5K_REG_SM(5, AR5K_QOS_NOACK_BIT_OFFSET)  |
-			AR5K_REG_SM(0, AR5K_QOS_NOACK_BYTE_OFFSET),
-			AR5K_QOS_NOACK);
-	}
-
-=======
 	ath5k_hw_pcu_init(ah, op_mode, mode);
->>>>>>> 3cbea436
 
 	/*
 	 * Initialize PHY
@@ -1513,98 +1253,8 @@
 		ATH5K_ERR(ah->ah_sc,
 			"failed to initialize PHY (%i) !\n", ret);
 		return ret;
-<<<<<<< HEAD
-
-	/*
-	 * Enable the PHY and wait until completion
-	 * This includes BaseBand and Synthesizer
-	 * activation.
-	 */
-	ath5k_hw_reg_write(ah, AR5K_PHY_ACT_ENABLE, AR5K_PHY_ACT);
-
-	/*
-	 * On 5211+ read activation -> rx delay
-	 * and use it.
-	 *
-	 * TODO: Half/quarter rate support
-	 */
-	if (ah->ah_version != AR5K_AR5210) {
-		u32 delay;
-		delay = ath5k_hw_reg_read(ah, AR5K_PHY_RX_DELAY) &
-			AR5K_PHY_RX_DELAY_M;
-		delay = (channel->hw_value & CHANNEL_CCK) ?
-			((delay << 2) / 22) : (delay / 10);
-
-		udelay(100 + (2 * delay));
-	} else {
-		mdelay(1);
-	}
-
-	/*
-	 * Perform ADC test to see if baseband is ready
-	 * Set TX hold and check ADC test register
-	 */
-	phy_tst1 = ath5k_hw_reg_read(ah, AR5K_PHY_TST1);
-	ath5k_hw_reg_write(ah, AR5K_PHY_TST1_TXHOLD, AR5K_PHY_TST1);
-	for (i = 0; i <= 20; i++) {
-		if (!(ath5k_hw_reg_read(ah, AR5K_PHY_ADC_TEST) & 0x10))
-			break;
-		udelay(200);
-	}
-	ath5k_hw_reg_write(ah, phy_tst1, AR5K_PHY_TST1);
-
-	/*
-	 * Start automatic gain control calibration
-	 *
-	 * During AGC calibration RX path is re-routed to
-	 * a power detector so we don't receive anything.
-	 *
-	 * This method is used to calibrate some static offsets
-	 * used together with on-the fly I/Q calibration (the
-	 * one performed via ath5k_hw_phy_calibrate), which doesn't
-	 * interrupt rx path.
-	 *
-	 * While rx path is re-routed to the power detector we also
-	 * start a noise floor calibration to measure the
-	 * card's noise floor (the noise we measure when we are not
-	 * transmitting or receiving anything).
-	 *
-	 * If we are in a noisy environment, AGC calibration may time
-	 * out and/or noise floor calibration might timeout.
-	 */
-	AR5K_REG_ENABLE_BITS(ah, AR5K_PHY_AGCCTL,
-				AR5K_PHY_AGCCTL_CAL | AR5K_PHY_AGCCTL_NF);
-
-	/* At the same time start I/Q calibration for QAM constellation
-	 * -no need for CCK- */
-	ah->ah_calibration = false;
-	if (!(mode == AR5K_MODE_11B)) {
-		ah->ah_calibration = true;
-		AR5K_REG_WRITE_BITS(ah, AR5K_PHY_IQ,
-				AR5K_PHY_IQ_CAL_NUM_LOG_MAX, 15);
-		AR5K_REG_ENABLE_BITS(ah, AR5K_PHY_IQ,
-				AR5K_PHY_IQ_RUN);
-	}
-
-	/* Wait for gain calibration to finish (we check for I/Q calibration
-	 * during ath5k_phy_calibrate) */
-	if (ath5k_hw_register_timeout(ah, AR5K_PHY_AGCCTL,
-			AR5K_PHY_AGCCTL_CAL, 0, false)) {
-		ATH5K_ERR(ah->ah_sc, "gain calibration timeout (%uMHz)\n",
-			channel->center_freq);
-	}
-
-	/* Restore antenna mode */
-	ath5k_hw_set_antenna_mode(ah, ah->ah_ant_mode);
-
-	/* Restore slot time and ACK timeouts */
-	if (ah->ah_coverage_class > 0)
-		ath5k_hw_set_coverage_class(ah, ah->ah_coverage_class);
-
-=======
-	}
-
->>>>>>> 3cbea436
+	}
+
 	/*
 	 * Configure QCUs/DCUs
 	 */
