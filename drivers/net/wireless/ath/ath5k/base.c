--- conflicted
+++ resolved
@@ -2678,20 +2678,11 @@
 	 * tx buffers */
 	ath5k_drain_tx_buffs(ah);
 	if (chan)
-<<<<<<< HEAD
-		sc->curchan = chan;
+		ah->curchan = chan;
 
 	fast = ((chan != NULL) && modparam_fastchanswitch) ? 1 : 0;
 
-	ret = ath5k_hw_reset(ah, sc->opmode, sc->curchan, fast,
-								skip_pcu);
-=======
-		ah->curchan = chan;
-
-	fast = ((chan != NULL) && modparam_fastchanswitch) ? 1 : 0;
-
 	ret = ath5k_hw_reset(ah, ah->opmode, ah->curchan, fast, skip_pcu);
->>>>>>> acfe7d74
 	if (ret) {
 		ATH5K_ERR(ah, "can't reset hardware (%d)\n", ret);
 		goto err;
