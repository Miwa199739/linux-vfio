--- conflicted
+++ resolved
@@ -440,18 +440,6 @@
 	IWL_CHAIN_NOISE_DONE,
 };
 
-<<<<<<< HEAD
-
-/* Opaque calibration results */
-struct iwl_calib_result {
-	struct list_head list;
-	size_t cmd_len;
-	struct iwl_calib_hdr hdr;
-	/* data follows */
-};
-
-=======
->>>>>>> d646960f
 /* Sensitivity calib data */
 struct iwl_sensitivity_data {
 	u32 auto_corr_ofdm;
@@ -753,11 +741,7 @@
 	IWL_SCAN_ROC,
 };
 
-<<<<<<< HEAD
-#ifdef CONFIG_IWLWIFI_DEVICE_SVTOOL
-=======
 #ifdef CONFIG_IWLWIFI_DEVICE_TESTMODE
->>>>>>> d646960f
 struct iwl_testmode_trace {
 	u32 buff_size;
 	u32 total_size;
@@ -837,12 +821,6 @@
 	s32 temperature;	/* Celsius */
 	s32 last_temperature;
 
-<<<<<<< HEAD
-	/* init calibration results */
-	struct list_head calib_results;
-
-=======
->>>>>>> d646960f
 	struct iwl_wipan_noa_data __rcu *noa_data;
 
 	/* Scan related variables */
@@ -908,13 +886,6 @@
 	/* Indication if ieee80211_ops->open has been called */
 	u8 is_open;
 
-<<<<<<< HEAD
-	/* eeprom -- this is in the card's little endian byte order */
-	u8 *eeprom;
-	struct iwl_eeprom_calib_info *calib_info;
-
-=======
->>>>>>> d646960f
 	enum nl80211_iftype iw_mode;
 
 	/* Last Rx'd beacon timestamp */
