/******************************************************************************
 *
 * Copyright(c) 2003 - 2010 Intel Corporation. All rights reserved.
 *
 * This program is free software; you can redistribute it and/or modify it
 * under the terms of version 2 of the GNU General Public License as
 * published by the Free Software Foundation.
 *
 * This program is distributed in the hope that it will be useful, but WITHOUT
 * ANY WARRANTY; without even the implied warranty of MERCHANTABILITY or
 * FITNESS FOR A PARTICULAR PURPOSE.  See the GNU General Public License for
 * more details.
 *
 * You should have received a copy of the GNU General Public License along with
 * this program; if not, write to the Free Software Foundation, Inc.,
 * 51 Franklin Street, Fifth Floor, Boston, MA 02110, USA
 *
 * The full GNU General Public License is included in this distribution in the
 * file called LICENSE.
 *
 * Contact Information:
 *  Intel Linux Wireless <ilw@linux.intel.com>
 * Intel Corporation, 5200 N.E. Elam Young Parkway, Hillsboro, OR 97124-6497
 *
 *****************************************************************************/

#include <linux/kernel.h>
#include <linux/module.h>
#include <linux/init.h>
#include <linux/slab.h>
#include <linux/pci.h>
#include <linux/dma-mapping.h>
#include <linux/delay.h>
#include <linux/sched.h>
#include <linux/skbuff.h>
#include <linux/netdevice.h>
#include <linux/wireless.h>
#include <linux/firmware.h>
#include <linux/etherdevice.h>
#include <asm/unaligned.h>
#include <net/mac80211.h>

#include "iwl-fh.h"
#include "iwl-3945-fh.h"
#include "iwl-commands.h"
#include "iwl-sta.h"
#include "iwl-3945.h"
#include "iwl-eeprom.h"
#include "iwl-core.h"
#include "iwl-helpers.h"
#include "iwl-led.h"
#include "iwl-3945-led.h"
#include "iwl-3945-debugfs.h"

#define IWL_DECLARE_RATE_INFO(r, ip, in, rp, rn, pp, np)    \
	[IWL_RATE_##r##M_INDEX] = { IWL_RATE_##r##M_PLCP,   \
				    IWL_RATE_##r##M_IEEE,   \
				    IWL_RATE_##ip##M_INDEX, \
				    IWL_RATE_##in##M_INDEX, \
				    IWL_RATE_##rp##M_INDEX, \
				    IWL_RATE_##rn##M_INDEX, \
				    IWL_RATE_##pp##M_INDEX, \
				    IWL_RATE_##np##M_INDEX, \
				    IWL_RATE_##r##M_INDEX_TABLE, \
				    IWL_RATE_##ip##M_INDEX_TABLE }

/*
 * Parameter order:
 *   rate, prev rate, next rate, prev tgg rate, next tgg rate
 *
 * If there isn't a valid next or previous rate then INV is used which
 * maps to IWL_RATE_INVALID
 *
 */
const struct iwl3945_rate_info iwl3945_rates[IWL_RATE_COUNT_3945] = {
	IWL_DECLARE_RATE_INFO(1, INV, 2, INV, 2, INV, 2),    /*  1mbps */
	IWL_DECLARE_RATE_INFO(2, 1, 5, 1, 5, 1, 5),          /*  2mbps */
	IWL_DECLARE_RATE_INFO(5, 2, 6, 2, 11, 2, 11),        /*5.5mbps */
	IWL_DECLARE_RATE_INFO(11, 9, 12, 5, 12, 5, 18),      /* 11mbps */
	IWL_DECLARE_RATE_INFO(6, 5, 9, 5, 11, 5, 11),        /*  6mbps */
	IWL_DECLARE_RATE_INFO(9, 6, 11, 5, 11, 5, 11),       /*  9mbps */
	IWL_DECLARE_RATE_INFO(12, 11, 18, 11, 18, 11, 18),   /* 12mbps */
	IWL_DECLARE_RATE_INFO(18, 12, 24, 12, 24, 11, 24),   /* 18mbps */
	IWL_DECLARE_RATE_INFO(24, 18, 36, 18, 36, 18, 36),   /* 24mbps */
	IWL_DECLARE_RATE_INFO(36, 24, 48, 24, 48, 24, 48),   /* 36mbps */
	IWL_DECLARE_RATE_INFO(48, 36, 54, 36, 54, 36, 54),   /* 48mbps */
	IWL_DECLARE_RATE_INFO(54, 48, INV, 48, INV, 48, INV),/* 54mbps */
};

static inline u8 iwl3945_get_prev_ieee_rate(u8 rate_index)
{
	u8 rate = iwl3945_rates[rate_index].prev_ieee;

	if (rate == IWL_RATE_INVALID)
		rate = rate_index;
	return rate;
}

/* 1 = enable the iwl3945_disable_events() function */
#define IWL_EVT_DISABLE (0)
#define IWL_EVT_DISABLE_SIZE (1532/32)

/**
 * iwl3945_disable_events - Disable selected events in uCode event log
 *
 * Disable an event by writing "1"s into "disable"
 *   bitmap in SRAM.  Bit position corresponds to Event # (id/type).
 *   Default values of 0 enable uCode events to be logged.
 * Use for only special debugging.  This function is just a placeholder as-is,
 *   you'll need to provide the special bits! ...
 *   ... and set IWL_EVT_DISABLE to 1. */
void iwl3945_disable_events(struct iwl_priv *priv)
{
	int i;
	u32 base;		/* SRAM address of event log header */
	u32 disable_ptr;	/* SRAM address of event-disable bitmap array */
	u32 array_size;		/* # of u32 entries in array */
	u32 evt_disable[IWL_EVT_DISABLE_SIZE] = {
		0x00000000,	/*   31 -    0  Event id numbers */
		0x00000000,	/*   63 -   32 */
		0x00000000,	/*   95 -   64 */
		0x00000000,	/*  127 -   96 */
		0x00000000,	/*  159 -  128 */
		0x00000000,	/*  191 -  160 */
		0x00000000,	/*  223 -  192 */
		0x00000000,	/*  255 -  224 */
		0x00000000,	/*  287 -  256 */
		0x00000000,	/*  319 -  288 */
		0x00000000,	/*  351 -  320 */
		0x00000000,	/*  383 -  352 */
		0x00000000,	/*  415 -  384 */
		0x00000000,	/*  447 -  416 */
		0x00000000,	/*  479 -  448 */
		0x00000000,	/*  511 -  480 */
		0x00000000,	/*  543 -  512 */
		0x00000000,	/*  575 -  544 */
		0x00000000,	/*  607 -  576 */
		0x00000000,	/*  639 -  608 */
		0x00000000,	/*  671 -  640 */
		0x00000000,	/*  703 -  672 */
		0x00000000,	/*  735 -  704 */
		0x00000000,	/*  767 -  736 */
		0x00000000,	/*  799 -  768 */
		0x00000000,	/*  831 -  800 */
		0x00000000,	/*  863 -  832 */
		0x00000000,	/*  895 -  864 */
		0x00000000,	/*  927 -  896 */
		0x00000000,	/*  959 -  928 */
		0x00000000,	/*  991 -  960 */
		0x00000000,	/* 1023 -  992 */
		0x00000000,	/* 1055 - 1024 */
		0x00000000,	/* 1087 - 1056 */
		0x00000000,	/* 1119 - 1088 */
		0x00000000,	/* 1151 - 1120 */
		0x00000000,	/* 1183 - 1152 */
		0x00000000,	/* 1215 - 1184 */
		0x00000000,	/* 1247 - 1216 */
		0x00000000,	/* 1279 - 1248 */
		0x00000000,	/* 1311 - 1280 */
		0x00000000,	/* 1343 - 1312 */
		0x00000000,	/* 1375 - 1344 */
		0x00000000,	/* 1407 - 1376 */
		0x00000000,	/* 1439 - 1408 */
		0x00000000,	/* 1471 - 1440 */
		0x00000000,	/* 1503 - 1472 */
	};

	base = le32_to_cpu(priv->card_alive.log_event_table_ptr);
	if (!iwl3945_hw_valid_rtc_data_addr(base)) {
		IWL_ERR(priv, "Invalid event log pointer 0x%08X\n", base);
		return;
	}

	disable_ptr = iwl_read_targ_mem(priv, base + (4 * sizeof(u32)));
	array_size = iwl_read_targ_mem(priv, base + (5 * sizeof(u32)));

	if (IWL_EVT_DISABLE && (array_size == IWL_EVT_DISABLE_SIZE)) {
		IWL_DEBUG_INFO(priv, "Disabling selected uCode log events at 0x%x\n",
			       disable_ptr);
		for (i = 0; i < IWL_EVT_DISABLE_SIZE; i++)
			iwl_write_targ_mem(priv,
					   disable_ptr + (i * sizeof(u32)),
					   evt_disable[i]);

	} else {
		IWL_DEBUG_INFO(priv, "Selected uCode log events may be disabled\n");
		IWL_DEBUG_INFO(priv, "  by writing \"1\"s into disable bitmap\n");
		IWL_DEBUG_INFO(priv, "  in SRAM at 0x%x, size %d u32s\n",
			       disable_ptr, array_size);
	}

}

static int iwl3945_hwrate_to_plcp_idx(u8 plcp)
{
	int idx;

	for (idx = 0; idx < IWL_RATE_COUNT_3945; idx++)
		if (iwl3945_rates[idx].plcp == plcp)
			return idx;
	return -1;
}

#ifdef CONFIG_IWLWIFI_DEBUG
#define TX_STATUS_ENTRY(x) case TX_3945_STATUS_FAIL_ ## x: return #x

static const char *iwl3945_get_tx_fail_reason(u32 status)
{
	switch (status & TX_STATUS_MSK) {
	case TX_3945_STATUS_SUCCESS:
		return "SUCCESS";
		TX_STATUS_ENTRY(SHORT_LIMIT);
		TX_STATUS_ENTRY(LONG_LIMIT);
		TX_STATUS_ENTRY(FIFO_UNDERRUN);
		TX_STATUS_ENTRY(MGMNT_ABORT);
		TX_STATUS_ENTRY(NEXT_FRAG);
		TX_STATUS_ENTRY(LIFE_EXPIRE);
		TX_STATUS_ENTRY(DEST_PS);
		TX_STATUS_ENTRY(ABORTED);
		TX_STATUS_ENTRY(BT_RETRY);
		TX_STATUS_ENTRY(STA_INVALID);
		TX_STATUS_ENTRY(FRAG_DROPPED);
		TX_STATUS_ENTRY(TID_DISABLE);
		TX_STATUS_ENTRY(FRAME_FLUSHED);
		TX_STATUS_ENTRY(INSUFFICIENT_CF_POLL);
		TX_STATUS_ENTRY(TX_LOCKED);
		TX_STATUS_ENTRY(NO_BEACON_ON_RADAR);
	}

	return "UNKNOWN";
}
#else
static inline const char *iwl3945_get_tx_fail_reason(u32 status)
{
	return "";
}
#endif

/*
 * get ieee prev rate from rate scale table.
 * for A and B mode we need to overright prev
 * value
 */
int iwl3945_rs_next_rate(struct iwl_priv *priv, int rate)
{
	int next_rate = iwl3945_get_prev_ieee_rate(rate);

	switch (priv->band) {
	case IEEE80211_BAND_5GHZ:
		if (rate == IWL_RATE_12M_INDEX)
			next_rate = IWL_RATE_9M_INDEX;
		else if (rate == IWL_RATE_6M_INDEX)
			next_rate = IWL_RATE_6M_INDEX;
		break;
	case IEEE80211_BAND_2GHZ:
		if (!(priv->_3945.sta_supp_rates & IWL_OFDM_RATES_MASK) &&
		    iwl_is_associated(priv, IWL_RXON_CTX_BSS)) {
			if (rate == IWL_RATE_11M_INDEX)
				next_rate = IWL_RATE_5M_INDEX;
		}
		break;

	default:
		break;
	}

	return next_rate;
}


/**
 * iwl3945_tx_queue_reclaim - Reclaim Tx queue entries already Tx'd
 *
 * When FW advances 'R' index, all entries between old and new 'R' index
 * need to be reclaimed. As result, some free space forms. If there is
 * enough free space (> low mark), wake the stack that feeds us.
 */
static void iwl3945_tx_queue_reclaim(struct iwl_priv *priv,
				     int txq_id, int index)
{
	struct iwl_tx_queue *txq = &priv->txq[txq_id];
	struct iwl_queue *q = &txq->q;
	struct iwl_tx_info *tx_info;

	BUG_ON(txq_id == IWL39_CMD_QUEUE_NUM);

	for (index = iwl_queue_inc_wrap(index, q->n_bd); q->read_ptr != index;
		q->read_ptr = iwl_queue_inc_wrap(q->read_ptr, q->n_bd)) {

		tx_info = &txq->txb[txq->q.read_ptr];
		ieee80211_tx_status_irqsafe(priv->hw, tx_info->skb);
		tx_info->skb = NULL;
		priv->cfg->ops->lib->txq_free_tfd(priv, txq);
	}

	if (iwl_queue_space(q) > q->low_mark && (txq_id >= 0) &&
			(txq_id != IWL39_CMD_QUEUE_NUM) &&
			priv->mac80211_registered)
		iwl_wake_queue(priv, txq_id);
}

/**
 * iwl3945_rx_reply_tx - Handle Tx response
 */
static void iwl3945_rx_reply_tx(struct iwl_priv *priv,
				struct iwl_rx_mem_buffer *rxb)
{
	struct iwl_rx_packet *pkt = rxb_addr(rxb);
	u16 sequence = le16_to_cpu(pkt->hdr.sequence);
	int txq_id = SEQ_TO_QUEUE(sequence);
	int index = SEQ_TO_INDEX(sequence);
	struct iwl_tx_queue *txq = &priv->txq[txq_id];
	struct ieee80211_tx_info *info;
	struct iwl3945_tx_resp *tx_resp = (void *)&pkt->u.raw[0];
	u32  status = le32_to_cpu(tx_resp->status);
	int rate_idx;
	int fail;

	if ((index >= txq->q.n_bd) || (iwl_queue_used(&txq->q, index) == 0)) {
		IWL_ERR(priv, "Read index for DMA queue txq_id (%d) index %d "
			  "is out of range [0-%d] %d %d\n", txq_id,
			  index, txq->q.n_bd, txq->q.write_ptr,
			  txq->q.read_ptr);
		return;
	}

	info = IEEE80211_SKB_CB(txq->txb[txq->q.read_ptr].skb);
	ieee80211_tx_info_clear_status(info);

	/* Fill the MRR chain with some info about on-chip retransmissions */
	rate_idx = iwl3945_hwrate_to_plcp_idx(tx_resp->rate);
	if (info->band == IEEE80211_BAND_5GHZ)
		rate_idx -= IWL_FIRST_OFDM_RATE;

	fail = tx_resp->failure_frame;

	info->status.rates[0].idx = rate_idx;
	info->status.rates[0].count = fail + 1; /* add final attempt */

	/* tx_status->rts_retry_count = tx_resp->failure_rts; */
	info->flags |= ((status & TX_STATUS_MSK) == TX_STATUS_SUCCESS) ?
				IEEE80211_TX_STAT_ACK : 0;

	IWL_DEBUG_TX(priv, "Tx queue %d Status %s (0x%08x) plcp rate %d retries %d\n",
			txq_id, iwl3945_get_tx_fail_reason(status), status,
			tx_resp->rate, tx_resp->failure_frame);

	IWL_DEBUG_TX_REPLY(priv, "Tx queue reclaim %d\n", index);
	iwl3945_tx_queue_reclaim(priv, txq_id, index);

	if (status & TX_ABORT_REQUIRED_MSK)
		IWL_ERR(priv, "TODO:  Implement Tx ABORT REQUIRED!!!\n");
}



/*****************************************************************************
 *
 * Intel PRO/Wireless 3945ABG/BG Network Connection
 *
 *  RX handler implementations
 *
 *****************************************************************************/
#ifdef CONFIG_IWLWIFI_DEBUGFS
/*
 *  based on the assumption of all statistics counter are in DWORD
 *  FIXME: This function is for debugging, do not deal with
 *  the case of counters roll-over.
 */
static void iwl3945_accumulative_statistics(struct iwl_priv *priv,
					    __le32 *stats)
{
	int i;
	__le32 *prev_stats;
	u32 *accum_stats;
	u32 *delta, *max_delta;

	prev_stats = (__le32 *)&priv->_3945.statistics;
	accum_stats = (u32 *)&priv->_3945.accum_statistics;
	delta = (u32 *)&priv->_3945.delta_statistics;
	max_delta = (u32 *)&priv->_3945.max_delta;

	for (i = sizeof(__le32); i < sizeof(struct iwl3945_notif_statistics);
	     i += sizeof(__le32), stats++, prev_stats++, delta++,
	     max_delta++, accum_stats++) {
		if (le32_to_cpu(*stats) > le32_to_cpu(*prev_stats)) {
			*delta = (le32_to_cpu(*stats) -
				le32_to_cpu(*prev_stats));
			*accum_stats += *delta;
			if (*delta > *max_delta)
				*max_delta = *delta;
		}
	}

	/* reset accumulative statistics for "no-counter" type statistics */
	priv->_3945.accum_statistics.general.temperature =
		priv->_3945.statistics.general.temperature;
	priv->_3945.accum_statistics.general.ttl_timestamp =
		priv->_3945.statistics.general.ttl_timestamp;
}
#endif

/**
 * iwl3945_good_plcp_health - checks for plcp error.
 *
 * When the plcp error is exceeding the thresholds, reset the radio
 * to improve the throughput.
 */
static bool iwl3945_good_plcp_health(struct iwl_priv *priv,
				struct iwl_rx_packet *pkt)
{
	bool rc = true;
	struct iwl3945_notif_statistics current_stat;
	int combined_plcp_delta;
	unsigned int plcp_msec;
	unsigned long plcp_received_jiffies;

<<<<<<< HEAD
	if (priv->cfg->plcp_delta_threshold ==
=======
	if (priv->cfg->base_params->plcp_delta_threshold ==
>>>>>>> 45f53cc9
	    IWL_MAX_PLCP_ERR_THRESHOLD_DISABLE) {
		IWL_DEBUG_RADIO(priv, "plcp_err check disabled\n");
		return rc;
	}
	memcpy(&current_stat, pkt->u.raw, sizeof(struct
			iwl3945_notif_statistics));
	/*
	 * check for plcp_err and trigger radio reset if it exceeds
	 * the plcp error threshold plcp_delta.
	 */
	plcp_received_jiffies = jiffies;
	plcp_msec = jiffies_to_msecs((long) plcp_received_jiffies -
					(long) priv->plcp_jiffies);
	priv->plcp_jiffies = plcp_received_jiffies;
	/*
	 * check to make sure plcp_msec is not 0 to prevent division
	 * by zero.
	 */
	if (plcp_msec) {
		combined_plcp_delta =
			(le32_to_cpu(current_stat.rx.ofdm.plcp_err) -
			le32_to_cpu(priv->_3945.statistics.rx.ofdm.plcp_err));

		if ((combined_plcp_delta > 0) &&
			((combined_plcp_delta * 100) / plcp_msec) >
			priv->cfg->base_params->plcp_delta_threshold) {
			/*
			 * if plcp_err exceed the threshold, the following
			 * data is printed in csv format:
			 *    Text: plcp_err exceeded %d,
			 *    Received ofdm.plcp_err,
			 *    Current ofdm.plcp_err,
			 *    combined_plcp_delta,
			 *    plcp_msec
			 */
			IWL_DEBUG_RADIO(priv, "plcp_err exceeded %u, "
				"%u, %d, %u mSecs\n",
				priv->cfg->base_params->plcp_delta_threshold,
				le32_to_cpu(current_stat.rx.ofdm.plcp_err),
				combined_plcp_delta, plcp_msec);
			/*
			 * Reset the RF radio due to the high plcp
			 * error rate
			 */
			rc = false;
		}
	}
	return rc;
}

void iwl3945_hw_rx_statistics(struct iwl_priv *priv,
		struct iwl_rx_mem_buffer *rxb)
{
	struct iwl_rx_packet *pkt = rxb_addr(rxb);

	IWL_DEBUG_RX(priv, "Statistics notification received (%d vs %d).\n",
		     (int)sizeof(struct iwl3945_notif_statistics),
		     le32_to_cpu(pkt->len_n_flags) & FH_RSCSR_FRAME_SIZE_MSK);
#ifdef CONFIG_IWLWIFI_DEBUGFS
	iwl3945_accumulative_statistics(priv, (__le32 *)&pkt->u.raw);
#endif
	iwl_recover_from_statistics(priv, pkt);

	memcpy(&priv->_3945.statistics, pkt->u.raw, sizeof(priv->_3945.statistics));
}

void iwl3945_reply_statistics(struct iwl_priv *priv,
			      struct iwl_rx_mem_buffer *rxb)
{
	struct iwl_rx_packet *pkt = rxb_addr(rxb);
	__le32 *flag = (__le32 *)&pkt->u.raw;

	if (le32_to_cpu(*flag) & UCODE_STATISTICS_CLEAR_MSK) {
#ifdef CONFIG_IWLWIFI_DEBUGFS
		memset(&priv->_3945.accum_statistics, 0,
			sizeof(struct iwl3945_notif_statistics));
		memset(&priv->_3945.delta_statistics, 0,
			sizeof(struct iwl3945_notif_statistics));
		memset(&priv->_3945.max_delta, 0,
			sizeof(struct iwl3945_notif_statistics));
#endif
		IWL_DEBUG_RX(priv, "Statistics have been cleared\n");
	}
	iwl3945_hw_rx_statistics(priv, rxb);
}


/******************************************************************************
 *
 * Misc. internal state and helper functions
 *
 ******************************************************************************/

/* This is necessary only for a number of statistics, see the caller. */
static int iwl3945_is_network_packet(struct iwl_priv *priv,
		struct ieee80211_hdr *header)
{
	/* Filter incoming packets to determine if they are targeted toward
	 * this network, discarding packets coming from ourselves */
	switch (priv->iw_mode) {
	case NL80211_IFTYPE_ADHOC: /* Header: Dest. | Source    | BSSID */
		/* packets to our IBSS update information */
		return !compare_ether_addr(header->addr3, priv->bssid);
	case NL80211_IFTYPE_STATION: /* Header: Dest. | AP{BSSID} | Source */
		/* packets to our IBSS update information */
		return !compare_ether_addr(header->addr2, priv->bssid);
	default:
		return 1;
	}
}

static void iwl3945_pass_packet_to_mac80211(struct iwl_priv *priv,
				   struct iwl_rx_mem_buffer *rxb,
				   struct ieee80211_rx_status *stats)
{
	struct iwl_rx_packet *pkt = rxb_addr(rxb);
	struct ieee80211_hdr *hdr = (struct ieee80211_hdr *)IWL_RX_DATA(pkt);
	struct iwl3945_rx_frame_hdr *rx_hdr = IWL_RX_HDR(pkt);
	struct iwl3945_rx_frame_end *rx_end = IWL_RX_END(pkt);
	u16 len = le16_to_cpu(rx_hdr->len);
	struct sk_buff *skb;
	__le16 fc = hdr->frame_control;

	/* We received data from the HW, so stop the watchdog */
	if (unlikely(len + IWL39_RX_FRAME_SIZE >
		     PAGE_SIZE << priv->hw_params.rx_page_order)) {
		IWL_DEBUG_DROP(priv, "Corruption detected!\n");
		return;
	}

	/* We only process data packets if the interface is open */
	if (unlikely(!priv->is_open)) {
		IWL_DEBUG_DROP_LIMIT(priv,
			"Dropping packet while interface is not open.\n");
		return;
	}

	skb = dev_alloc_skb(128);
	if (!skb) {
		IWL_ERR(priv, "dev_alloc_skb failed\n");
		return;
	}

	if (!iwl3945_mod_params.sw_crypto)
		iwl_set_decrypted_flag(priv,
				       (struct ieee80211_hdr *)rxb_addr(rxb),
				       le32_to_cpu(rx_end->status), stats);

	skb_add_rx_frag(skb, 0, rxb->page,
			(void *)rx_hdr->payload - (void *)pkt, len);

	iwl_update_stats(priv, false, fc, len);
	memcpy(IEEE80211_SKB_RXCB(skb), stats, sizeof(*stats));

	ieee80211_rx(priv->hw, skb);
	priv->alloc_rxb_page--;
	rxb->page = NULL;
}

#define IWL_DELAY_NEXT_SCAN_AFTER_ASSOC (HZ*6)

static void iwl3945_rx_reply_rx(struct iwl_priv *priv,
				struct iwl_rx_mem_buffer *rxb)
{
	struct ieee80211_hdr *header;
	struct ieee80211_rx_status rx_status;
	struct iwl_rx_packet *pkt = rxb_addr(rxb);
	struct iwl3945_rx_frame_stats *rx_stats = IWL_RX_STATS(pkt);
	struct iwl3945_rx_frame_hdr *rx_hdr = IWL_RX_HDR(pkt);
	struct iwl3945_rx_frame_end *rx_end = IWL_RX_END(pkt);
	u16 rx_stats_sig_avg __maybe_unused = le16_to_cpu(rx_stats->sig_avg);
	u16 rx_stats_noise_diff __maybe_unused = le16_to_cpu(rx_stats->noise_diff);
	u8 network_packet;

	rx_status.flag = 0;
	rx_status.mactime = le64_to_cpu(rx_end->timestamp);
	rx_status.freq =
		ieee80211_channel_to_frequency(le16_to_cpu(rx_hdr->channel));
	rx_status.band = (rx_hdr->phy_flags & RX_RES_PHY_FLAGS_BAND_24_MSK) ?
				IEEE80211_BAND_2GHZ : IEEE80211_BAND_5GHZ;

	rx_status.rate_idx = iwl3945_hwrate_to_plcp_idx(rx_hdr->rate);
	if (rx_status.band == IEEE80211_BAND_5GHZ)
		rx_status.rate_idx -= IWL_FIRST_OFDM_RATE;

	rx_status.antenna = (le16_to_cpu(rx_hdr->phy_flags) &
					RX_RES_PHY_FLAGS_ANTENNA_MSK) >> 4;

	/* set the preamble flag if appropriate */
	if (rx_hdr->phy_flags & RX_RES_PHY_FLAGS_SHORT_PREAMBLE_MSK)
		rx_status.flag |= RX_FLAG_SHORTPRE;

	if ((unlikely(rx_stats->phy_count > 20))) {
		IWL_DEBUG_DROP(priv, "dsp size out of range [0,20]: %d/n",
				rx_stats->phy_count);
		return;
	}

	if (!(rx_end->status & RX_RES_STATUS_NO_CRC32_ERROR)
	    || !(rx_end->status & RX_RES_STATUS_NO_RXE_OVERFLOW)) {
		IWL_DEBUG_RX(priv, "Bad CRC or FIFO: 0x%08X.\n", rx_end->status);
		return;
	}



	/* Convert 3945's rssi indicator to dBm */
	rx_status.signal = rx_stats->rssi - IWL39_RSSI_OFFSET;

	IWL_DEBUG_STATS(priv, "Rssi %d sig_avg %d noise_diff %d\n",
			rx_status.signal, rx_stats_sig_avg,
			rx_stats_noise_diff);

	header = (struct ieee80211_hdr *)IWL_RX_DATA(pkt);

	network_packet = iwl3945_is_network_packet(priv, header);

	IWL_DEBUG_STATS_LIMIT(priv, "[%c] %d RSSI:%d Signal:%u, Rate:%u\n",
			      network_packet ? '*' : ' ',
			      le16_to_cpu(rx_hdr->channel),
			      rx_status.signal, rx_status.signal,
			      rx_status.rate_idx);

	iwl_dbg_log_rx_data_frame(priv, le16_to_cpu(rx_hdr->len), header);

	if (network_packet) {
		priv->_3945.last_beacon_time =
			le32_to_cpu(rx_end->beacon_timestamp);
		priv->_3945.last_tsf = le64_to_cpu(rx_end->timestamp);
		priv->_3945.last_rx_rssi = rx_status.signal;
	}

	iwl3945_pass_packet_to_mac80211(priv, rxb, &rx_status);
}

int iwl3945_hw_txq_attach_buf_to_tfd(struct iwl_priv *priv,
				     struct iwl_tx_queue *txq,
				     dma_addr_t addr, u16 len, u8 reset, u8 pad)
{
	int count;
	struct iwl_queue *q;
	struct iwl3945_tfd *tfd, *tfd_tmp;

	q = &txq->q;
	tfd_tmp = (struct iwl3945_tfd *)txq->tfds;
	tfd = &tfd_tmp[q->write_ptr];

	if (reset)
		memset(tfd, 0, sizeof(*tfd));

	count = TFD_CTL_COUNT_GET(le32_to_cpu(tfd->control_flags));

	if ((count >= NUM_TFD_CHUNKS) || (count < 0)) {
		IWL_ERR(priv, "Error can not send more than %d chunks\n",
			  NUM_TFD_CHUNKS);
		return -EINVAL;
	}

	tfd->tbs[count].addr = cpu_to_le32(addr);
	tfd->tbs[count].len = cpu_to_le32(len);

	count++;

	tfd->control_flags = cpu_to_le32(TFD_CTL_COUNT_SET(count) |
					 TFD_CTL_PAD_SET(pad));

	return 0;
}

/**
 * iwl3945_hw_txq_free_tfd - Free one TFD, those at index [txq->q.read_ptr]
 *
 * Does NOT advance any indexes
 */
void iwl3945_hw_txq_free_tfd(struct iwl_priv *priv, struct iwl_tx_queue *txq)
{
	struct iwl3945_tfd *tfd_tmp = (struct iwl3945_tfd *)txq->tfds;
	int index = txq->q.read_ptr;
	struct iwl3945_tfd *tfd = &tfd_tmp[index];
	struct pci_dev *dev = priv->pci_dev;
	int i;
	int counter;

	/* sanity check */
	counter = TFD_CTL_COUNT_GET(le32_to_cpu(tfd->control_flags));
	if (counter > NUM_TFD_CHUNKS) {
		IWL_ERR(priv, "Too many chunks: %i\n", counter);
		/* @todo issue fatal error, it is quite serious situation */
		return;
	}

	/* Unmap tx_cmd */
	if (counter)
		pci_unmap_single(dev,
				dma_unmap_addr(&txq->meta[index], mapping),
				dma_unmap_len(&txq->meta[index], len),
				PCI_DMA_TODEVICE);

	/* unmap chunks if any */

	for (i = 1; i < counter; i++)
		pci_unmap_single(dev, le32_to_cpu(tfd->tbs[i].addr),
			 le32_to_cpu(tfd->tbs[i].len), PCI_DMA_TODEVICE);

	/* free SKB */
	if (txq->txb) {
		struct sk_buff *skb;

		skb = txq->txb[txq->q.read_ptr].skb;

		/* can be called from irqs-disabled context */
		if (skb) {
			dev_kfree_skb_any(skb);
			txq->txb[txq->q.read_ptr].skb = NULL;
		}
	}
}

/**
 * iwl3945_hw_build_tx_cmd_rate - Add rate portion to TX_CMD:
 *
*/
void iwl3945_hw_build_tx_cmd_rate(struct iwl_priv *priv,
				  struct iwl_device_cmd *cmd,
				  struct ieee80211_tx_info *info,
				  struct ieee80211_hdr *hdr,
				  int sta_id, int tx_id)
{
	u16 hw_value = ieee80211_get_tx_rate(priv->hw, info)->hw_value;
	u16 rate_index = min(hw_value & 0xffff, IWL_RATE_COUNT_3945);
	u16 rate_mask;
	int rate;
	u8 rts_retry_limit;
	u8 data_retry_limit;
	__le32 tx_flags;
	__le16 fc = hdr->frame_control;
	struct iwl3945_tx_cmd *tx_cmd = (struct iwl3945_tx_cmd *)cmd->cmd.payload;

	rate = iwl3945_rates[rate_index].plcp;
	tx_flags = tx_cmd->tx_flags;

	/* We need to figure out how to get the sta->supp_rates while
	 * in this running context */
	rate_mask = IWL_RATES_MASK;


	/* Set retry limit on DATA packets and Probe Responses*/
	if (ieee80211_is_probe_resp(fc))
		data_retry_limit = 3;
	else
		data_retry_limit = IWL_DEFAULT_TX_RETRY;
	tx_cmd->data_retry_limit = data_retry_limit;

	if (tx_id >= IWL39_CMD_QUEUE_NUM)
		rts_retry_limit = 3;
	else
		rts_retry_limit = 7;

	if (data_retry_limit < rts_retry_limit)
		rts_retry_limit = data_retry_limit;
	tx_cmd->rts_retry_limit = rts_retry_limit;

	tx_cmd->rate = rate;
	tx_cmd->tx_flags = tx_flags;

	/* OFDM */
	tx_cmd->supp_rates[0] =
	   ((rate_mask & IWL_OFDM_RATES_MASK) >> IWL_FIRST_OFDM_RATE) & 0xFF;

	/* CCK */
	tx_cmd->supp_rates[1] = (rate_mask & 0xF);

	IWL_DEBUG_RATE(priv, "Tx sta id: %d, rate: %d (plcp), flags: 0x%4X "
		       "cck/ofdm mask: 0x%x/0x%x\n", sta_id,
		       tx_cmd->rate, le32_to_cpu(tx_cmd->tx_flags),
		       tx_cmd->supp_rates[1], tx_cmd->supp_rates[0]);
}

static u8 iwl3945_sync_sta(struct iwl_priv *priv, int sta_id, u16 tx_rate)
{
	unsigned long flags_spin;
	struct iwl_station_entry *station;

	if (sta_id == IWL_INVALID_STATION)
		return IWL_INVALID_STATION;

	spin_lock_irqsave(&priv->sta_lock, flags_spin);
	station = &priv->stations[sta_id];

	station->sta.sta.modify_mask = STA_MODIFY_TX_RATE_MSK;
	station->sta.rate_n_flags = cpu_to_le16(tx_rate);
	station->sta.mode = STA_CONTROL_MODIFY_MSK;
	iwl_send_add_sta(priv, &station->sta, CMD_ASYNC);
	spin_unlock_irqrestore(&priv->sta_lock, flags_spin);

	IWL_DEBUG_RATE(priv, "SCALE sync station %d to rate %d\n",
			sta_id, tx_rate);
	return sta_id;
}

static void iwl3945_set_pwr_vmain(struct iwl_priv *priv)
{
/*
 * (for documentation purposes)
 * to set power to V_AUX, do

		if (pci_pme_capable(priv->pci_dev, PCI_D3cold)) {
			iwl_set_bits_mask_prph(priv, APMG_PS_CTRL_REG,
					APMG_PS_CTRL_VAL_PWR_SRC_VAUX,
					~APMG_PS_CTRL_MSK_PWR_SRC);

			iwl_poll_bit(priv, CSR_GPIO_IN,
				     CSR_GPIO_IN_VAL_VAUX_PWR_SRC,
				     CSR_GPIO_IN_BIT_AUX_POWER, 5000);
		}
 */

	iwl_set_bits_mask_prph(priv, APMG_PS_CTRL_REG,
			APMG_PS_CTRL_VAL_PWR_SRC_VMAIN,
			~APMG_PS_CTRL_MSK_PWR_SRC);

	iwl_poll_bit(priv, CSR_GPIO_IN, CSR_GPIO_IN_VAL_VMAIN_PWR_SRC,
		     CSR_GPIO_IN_BIT_AUX_POWER, 5000);	/* uS */
}

static int iwl3945_rx_init(struct iwl_priv *priv, struct iwl_rx_queue *rxq)
{
	iwl_write_direct32(priv, FH39_RCSR_RBD_BASE(0), rxq->bd_dma);
	iwl_write_direct32(priv, FH39_RCSR_RPTR_ADDR(0), rxq->rb_stts_dma);
	iwl_write_direct32(priv, FH39_RCSR_WPTR(0), 0);
	iwl_write_direct32(priv, FH39_RCSR_CONFIG(0),
		FH39_RCSR_RX_CONFIG_REG_VAL_DMA_CHNL_EN_ENABLE |
		FH39_RCSR_RX_CONFIG_REG_VAL_RDRBD_EN_ENABLE |
		FH39_RCSR_RX_CONFIG_REG_BIT_WR_STTS_EN |
		FH39_RCSR_RX_CONFIG_REG_VAL_MAX_FRAG_SIZE_128 |
		(RX_QUEUE_SIZE_LOG << FH39_RCSR_RX_CONFIG_REG_POS_RBDC_SIZE) |
		FH39_RCSR_RX_CONFIG_REG_VAL_IRQ_DEST_INT_HOST |
		(1 << FH39_RCSR_RX_CONFIG_REG_POS_IRQ_RBTH) |
		FH39_RCSR_RX_CONFIG_REG_VAL_MSG_MODE_FH);

	/* fake read to flush all prev I/O */
	iwl_read_direct32(priv, FH39_RSSR_CTRL);

	return 0;
}

static int iwl3945_tx_reset(struct iwl_priv *priv)
{

	/* bypass mode */
	iwl_write_prph(priv, ALM_SCD_MODE_REG, 0x2);

	/* RA 0 is active */
	iwl_write_prph(priv, ALM_SCD_ARASTAT_REG, 0x01);

	/* all 6 fifo are active */
	iwl_write_prph(priv, ALM_SCD_TXFACT_REG, 0x3f);

	iwl_write_prph(priv, ALM_SCD_SBYP_MODE_1_REG, 0x010000);
	iwl_write_prph(priv, ALM_SCD_SBYP_MODE_2_REG, 0x030002);
	iwl_write_prph(priv, ALM_SCD_TXF4MF_REG, 0x000004);
	iwl_write_prph(priv, ALM_SCD_TXF5MF_REG, 0x000005);

	iwl_write_direct32(priv, FH39_TSSR_CBB_BASE,
			     priv->_3945.shared_phys);

	iwl_write_direct32(priv, FH39_TSSR_MSG_CONFIG,
		FH39_TSSR_TX_MSG_CONFIG_REG_VAL_SNOOP_RD_TXPD_ON |
		FH39_TSSR_TX_MSG_CONFIG_REG_VAL_ORDER_RD_TXPD_ON |
		FH39_TSSR_TX_MSG_CONFIG_REG_VAL_MAX_FRAG_SIZE_128B |
		FH39_TSSR_TX_MSG_CONFIG_REG_VAL_SNOOP_RD_TFD_ON |
		FH39_TSSR_TX_MSG_CONFIG_REG_VAL_ORDER_RD_CBB_ON |
		FH39_TSSR_TX_MSG_CONFIG_REG_VAL_ORDER_RSP_WAIT_TH |
		FH39_TSSR_TX_MSG_CONFIG_REG_VAL_RSP_WAIT_TH);


	return 0;
}

/**
 * iwl3945_txq_ctx_reset - Reset TX queue context
 *
 * Destroys all DMA structures and initialize them again
 */
static int iwl3945_txq_ctx_reset(struct iwl_priv *priv)
{
	int rc;
	int txq_id, slots_num;

	iwl3945_hw_txq_ctx_free(priv);

	/* allocate tx queue structure */
	rc = iwl_alloc_txq_mem(priv);
	if (rc)
		return rc;

	/* Tx CMD queue */
	rc = iwl3945_tx_reset(priv);
	if (rc)
		goto error;

	/* Tx queue(s) */
	for (txq_id = 0; txq_id < priv->hw_params.max_txq_num; txq_id++) {
		slots_num = (txq_id == IWL39_CMD_QUEUE_NUM) ?
				TFD_CMD_SLOTS : TFD_TX_CMD_SLOTS;
		rc = iwl_tx_queue_init(priv, &priv->txq[txq_id], slots_num,
				       txq_id);
		if (rc) {
			IWL_ERR(priv, "Tx %d queue init failed\n", txq_id);
			goto error;
		}
	}

	return rc;

 error:
	iwl3945_hw_txq_ctx_free(priv);
	return rc;
}


/*
 * Start up 3945's basic functionality after it has been reset
 * (e.g. after platform boot, or shutdown via iwl_apm_stop())
 * NOTE:  This does not load uCode nor start the embedded processor
 */
static int iwl3945_apm_init(struct iwl_priv *priv)
{
	int ret = iwl_apm_init(priv);

	/* Clear APMG (NIC's internal power management) interrupts */
	iwl_write_prph(priv, APMG_RTC_INT_MSK_REG, 0x0);
	iwl_write_prph(priv, APMG_RTC_INT_STT_REG, 0xFFFFFFFF);

	/* Reset radio chip */
	iwl_set_bits_prph(priv, APMG_PS_CTRL_REG, APMG_PS_CTRL_VAL_RESET_REQ);
	udelay(5);
	iwl_clear_bits_prph(priv, APMG_PS_CTRL_REG, APMG_PS_CTRL_VAL_RESET_REQ);

	return ret;
}

static void iwl3945_nic_config(struct iwl_priv *priv)
{
	struct iwl3945_eeprom *eeprom = (struct iwl3945_eeprom *)priv->eeprom;
	unsigned long flags;
	u8 rev_id = 0;

	spin_lock_irqsave(&priv->lock, flags);

	/* Determine HW type */
	pci_read_config_byte(priv->pci_dev, PCI_REVISION_ID, &rev_id);

	IWL_DEBUG_INFO(priv, "HW Revision ID = 0x%X\n", rev_id);

	if (rev_id & PCI_CFG_REV_ID_BIT_RTP)
		IWL_DEBUG_INFO(priv, "RTP type\n");
	else if (rev_id & PCI_CFG_REV_ID_BIT_BASIC_SKU) {
		IWL_DEBUG_INFO(priv, "3945 RADIO-MB type\n");
		iwl_set_bit(priv, CSR_HW_IF_CONFIG_REG,
			    CSR39_HW_IF_CONFIG_REG_BIT_3945_MB);
	} else {
		IWL_DEBUG_INFO(priv, "3945 RADIO-MM type\n");
		iwl_set_bit(priv, CSR_HW_IF_CONFIG_REG,
			    CSR39_HW_IF_CONFIG_REG_BIT_3945_MM);
	}

	if (EEPROM_SKU_CAP_OP_MODE_MRC == eeprom->sku_cap) {
		IWL_DEBUG_INFO(priv, "SKU OP mode is mrc\n");
		iwl_set_bit(priv, CSR_HW_IF_CONFIG_REG,
			    CSR39_HW_IF_CONFIG_REG_BIT_SKU_MRC);
	} else
		IWL_DEBUG_INFO(priv, "SKU OP mode is basic\n");

	if ((eeprom->board_revision & 0xF0) == 0xD0) {
		IWL_DEBUG_INFO(priv, "3945ABG revision is 0x%X\n",
			       eeprom->board_revision);
		iwl_set_bit(priv, CSR_HW_IF_CONFIG_REG,
			    CSR39_HW_IF_CONFIG_REG_BIT_BOARD_TYPE);
	} else {
		IWL_DEBUG_INFO(priv, "3945ABG revision is 0x%X\n",
			       eeprom->board_revision);
		iwl_clear_bit(priv, CSR_HW_IF_CONFIG_REG,
			      CSR39_HW_IF_CONFIG_REG_BIT_BOARD_TYPE);
	}

	if (eeprom->almgor_m_version <= 1) {
		iwl_set_bit(priv, CSR_HW_IF_CONFIG_REG,
			    CSR39_HW_IF_CONFIG_REG_BITS_SILICON_TYPE_A);
		IWL_DEBUG_INFO(priv, "Card M type A version is 0x%X\n",
			       eeprom->almgor_m_version);
	} else {
		IWL_DEBUG_INFO(priv, "Card M type B version is 0x%X\n",
			       eeprom->almgor_m_version);
		iwl_set_bit(priv, CSR_HW_IF_CONFIG_REG,
			    CSR39_HW_IF_CONFIG_REG_BITS_SILICON_TYPE_B);
	}
	spin_unlock_irqrestore(&priv->lock, flags);

	if (eeprom->sku_cap & EEPROM_SKU_CAP_SW_RF_KILL_ENABLE)
		IWL_DEBUG_RF_KILL(priv, "SW RF KILL supported in EEPROM.\n");

	if (eeprom->sku_cap & EEPROM_SKU_CAP_HW_RF_KILL_ENABLE)
		IWL_DEBUG_RF_KILL(priv, "HW RF KILL supported in EEPROM.\n");
}

int iwl3945_hw_nic_init(struct iwl_priv *priv)
{
	int rc;
	unsigned long flags;
	struct iwl_rx_queue *rxq = &priv->rxq;

	spin_lock_irqsave(&priv->lock, flags);
	priv->cfg->ops->lib->apm_ops.init(priv);
	spin_unlock_irqrestore(&priv->lock, flags);

	iwl3945_set_pwr_vmain(priv);

	priv->cfg->ops->lib->apm_ops.config(priv);

	/* Allocate the RX queue, or reset if it is already allocated */
	if (!rxq->bd) {
		rc = iwl_rx_queue_alloc(priv);
		if (rc) {
			IWL_ERR(priv, "Unable to initialize Rx queue\n");
			return -ENOMEM;
		}
	} else
		iwl3945_rx_queue_reset(priv, rxq);

	iwl3945_rx_replenish(priv);

	iwl3945_rx_init(priv, rxq);


	/* Look at using this instead:
	rxq->need_update = 1;
	iwl_rx_queue_update_write_ptr(priv, rxq);
	*/

	iwl_write_direct32(priv, FH39_RCSR_WPTR(0), rxq->write & ~7);

	rc = iwl3945_txq_ctx_reset(priv);
	if (rc)
		return rc;

	set_bit(STATUS_INIT, &priv->status);

	return 0;
}

/**
 * iwl3945_hw_txq_ctx_free - Free TXQ Context
 *
 * Destroy all TX DMA queues and structures
 */
void iwl3945_hw_txq_ctx_free(struct iwl_priv *priv)
{
	int txq_id;

	/* Tx queues */
	if (priv->txq)
		for (txq_id = 0; txq_id < priv->hw_params.max_txq_num;
		     txq_id++)
			if (txq_id == IWL39_CMD_QUEUE_NUM)
				iwl_cmd_queue_free(priv);
			else
				iwl_tx_queue_free(priv, txq_id);

	/* free tx queue structure */
	iwl_free_txq_mem(priv);
}

void iwl3945_hw_txq_ctx_stop(struct iwl_priv *priv)
{
	int txq_id;

	/* stop SCD */
	iwl_write_prph(priv, ALM_SCD_MODE_REG, 0);
	iwl_write_prph(priv, ALM_SCD_TXFACT_REG, 0);

	/* reset TFD queues */
	for (txq_id = 0; txq_id < priv->hw_params.max_txq_num; txq_id++) {
		iwl_write_direct32(priv, FH39_TCSR_CONFIG(txq_id), 0x0);
		iwl_poll_direct_bit(priv, FH39_TSSR_TX_STATUS,
				FH39_TSSR_TX_STATUS_REG_MSK_CHNL_IDLE(txq_id),
				1000);
	}

	iwl3945_hw_txq_ctx_free(priv);
}

/**
 * iwl3945_hw_reg_adjust_power_by_temp
 * return index delta into power gain settings table
*/
static int iwl3945_hw_reg_adjust_power_by_temp(int new_reading, int old_reading)
{
	return (new_reading - old_reading) * (-11) / 100;
}

/**
 * iwl3945_hw_reg_temp_out_of_range - Keep temperature in sane range
 */
static inline int iwl3945_hw_reg_temp_out_of_range(int temperature)
{
	return ((temperature < -260) || (temperature > 25)) ? 1 : 0;
}

int iwl3945_hw_get_temperature(struct iwl_priv *priv)
{
	return iwl_read32(priv, CSR_UCODE_DRV_GP2);
}

/**
 * iwl3945_hw_reg_txpower_get_temperature
 * get the current temperature by reading from NIC
*/
static int iwl3945_hw_reg_txpower_get_temperature(struct iwl_priv *priv)
{
	struct iwl3945_eeprom *eeprom = (struct iwl3945_eeprom *)priv->eeprom;
	int temperature;

	temperature = iwl3945_hw_get_temperature(priv);

	/* driver's okay range is -260 to +25.
	 *   human readable okay range is 0 to +285 */
	IWL_DEBUG_INFO(priv, "Temperature: %d\n", temperature + IWL_TEMP_CONVERT);

	/* handle insane temp reading */
	if (iwl3945_hw_reg_temp_out_of_range(temperature)) {
		IWL_ERR(priv, "Error bad temperature value  %d\n", temperature);

		/* if really really hot(?),
		 *   substitute the 3rd band/group's temp measured at factory */
		if (priv->last_temperature > 100)
			temperature = eeprom->groups[2].temperature;
		else /* else use most recent "sane" value from driver */
			temperature = priv->last_temperature;
	}

	return temperature;	/* raw, not "human readable" */
}

/* Adjust Txpower only if temperature variance is greater than threshold.
 *
 * Both are lower than older versions' 9 degrees */
#define IWL_TEMPERATURE_LIMIT_TIMER   6

/**
 * is_temp_calib_needed - determines if new calibration is needed
 *
 * records new temperature in tx_mgr->temperature.
 * replaces tx_mgr->last_temperature *only* if calib needed
 *    (assumes caller will actually do the calibration!). */
static int is_temp_calib_needed(struct iwl_priv *priv)
{
	int temp_diff;

	priv->temperature = iwl3945_hw_reg_txpower_get_temperature(priv);
	temp_diff = priv->temperature - priv->last_temperature;

	/* get absolute value */
	if (temp_diff < 0) {
		IWL_DEBUG_POWER(priv, "Getting cooler, delta %d,\n", temp_diff);
		temp_diff = -temp_diff;
	} else if (temp_diff == 0)
		IWL_DEBUG_POWER(priv, "Same temp,\n");
	else
		IWL_DEBUG_POWER(priv, "Getting warmer, delta %d,\n", temp_diff);

	/* if we don't need calibration, *don't* update last_temperature */
	if (temp_diff < IWL_TEMPERATURE_LIMIT_TIMER) {
		IWL_DEBUG_POWER(priv, "Timed thermal calib not needed\n");
		return 0;
	}

	IWL_DEBUG_POWER(priv, "Timed thermal calib needed\n");

	/* assume that caller will actually do calib ...
	 *   update the "last temperature" value */
	priv->last_temperature = priv->temperature;
	return 1;
}

#define IWL_MAX_GAIN_ENTRIES 78
#define IWL_CCK_FROM_OFDM_POWER_DIFF  -5
#define IWL_CCK_FROM_OFDM_INDEX_DIFF (10)

/* radio and DSP power table, each step is 1/2 dB.
 * 1st number is for RF analog gain, 2nd number is for DSP pre-DAC gain. */
static struct iwl3945_tx_power power_gain_table[2][IWL_MAX_GAIN_ENTRIES] = {
	{
	 {251, 127},		/* 2.4 GHz, highest power */
	 {251, 127},
	 {251, 127},
	 {251, 127},
	 {251, 125},
	 {251, 110},
	 {251, 105},
	 {251, 98},
	 {187, 125},
	 {187, 115},
	 {187, 108},
	 {187, 99},
	 {243, 119},
	 {243, 111},
	 {243, 105},
	 {243, 97},
	 {243, 92},
	 {211, 106},
	 {211, 100},
	 {179, 120},
	 {179, 113},
	 {179, 107},
	 {147, 125},
	 {147, 119},
	 {147, 112},
	 {147, 106},
	 {147, 101},
	 {147, 97},
	 {147, 91},
	 {115, 107},
	 {235, 121},
	 {235, 115},
	 {235, 109},
	 {203, 127},
	 {203, 121},
	 {203, 115},
	 {203, 108},
	 {203, 102},
	 {203, 96},
	 {203, 92},
	 {171, 110},
	 {171, 104},
	 {171, 98},
	 {139, 116},
	 {227, 125},
	 {227, 119},
	 {227, 113},
	 {227, 107},
	 {227, 101},
	 {227, 96},
	 {195, 113},
	 {195, 106},
	 {195, 102},
	 {195, 95},
	 {163, 113},
	 {163, 106},
	 {163, 102},
	 {163, 95},
	 {131, 113},
	 {131, 106},
	 {131, 102},
	 {131, 95},
	 {99, 113},
	 {99, 106},
	 {99, 102},
	 {99, 95},
	 {67, 113},
	 {67, 106},
	 {67, 102},
	 {67, 95},
	 {35, 113},
	 {35, 106},
	 {35, 102},
	 {35, 95},
	 {3, 113},
	 {3, 106},
	 {3, 102},
	 {3, 95} },		/* 2.4 GHz, lowest power */
	{
	 {251, 127},		/* 5.x GHz, highest power */
	 {251, 120},
	 {251, 114},
	 {219, 119},
	 {219, 101},
	 {187, 113},
	 {187, 102},
	 {155, 114},
	 {155, 103},
	 {123, 117},
	 {123, 107},
	 {123, 99},
	 {123, 92},
	 {91, 108},
	 {59, 125},
	 {59, 118},
	 {59, 109},
	 {59, 102},
	 {59, 96},
	 {59, 90},
	 {27, 104},
	 {27, 98},
	 {27, 92},
	 {115, 118},
	 {115, 111},
	 {115, 104},
	 {83, 126},
	 {83, 121},
	 {83, 113},
	 {83, 105},
	 {83, 99},
	 {51, 118},
	 {51, 111},
	 {51, 104},
	 {51, 98},
	 {19, 116},
	 {19, 109},
	 {19, 102},
	 {19, 98},
	 {19, 93},
	 {171, 113},
	 {171, 107},
	 {171, 99},
	 {139, 120},
	 {139, 113},
	 {139, 107},
	 {139, 99},
	 {107, 120},
	 {107, 113},
	 {107, 107},
	 {107, 99},
	 {75, 120},
	 {75, 113},
	 {75, 107},
	 {75, 99},
	 {43, 120},
	 {43, 113},
	 {43, 107},
	 {43, 99},
	 {11, 120},
	 {11, 113},
	 {11, 107},
	 {11, 99},
	 {131, 107},
	 {131, 99},
	 {99, 120},
	 {99, 113},
	 {99, 107},
	 {99, 99},
	 {67, 120},
	 {67, 113},
	 {67, 107},
	 {67, 99},
	 {35, 120},
	 {35, 113},
	 {35, 107},
	 {35, 99},
	 {3, 120} }		/* 5.x GHz, lowest power */
};

static inline u8 iwl3945_hw_reg_fix_power_index(int index)
{
	if (index < 0)
		return 0;
	if (index >= IWL_MAX_GAIN_ENTRIES)
		return IWL_MAX_GAIN_ENTRIES - 1;
	return (u8) index;
}

/* Kick off thermal recalibration check every 60 seconds */
#define REG_RECALIB_PERIOD (60)

/**
 * iwl3945_hw_reg_set_scan_power - Set Tx power for scan probe requests
 *
 * Set (in our channel info database) the direct scan Tx power for 1 Mbit (CCK)
 * or 6 Mbit (OFDM) rates.
 */
static void iwl3945_hw_reg_set_scan_power(struct iwl_priv *priv, u32 scan_tbl_index,
			       s32 rate_index, const s8 *clip_pwrs,
			       struct iwl_channel_info *ch_info,
			       int band_index)
{
	struct iwl3945_scan_power_info *scan_power_info;
	s8 power;
	u8 power_index;

	scan_power_info = &ch_info->scan_pwr_info[scan_tbl_index];

	/* use this channel group's 6Mbit clipping/saturation pwr,
	 *   but cap at regulatory scan power restriction (set during init
	 *   based on eeprom channel data) for this channel.  */
	power = min(ch_info->scan_power, clip_pwrs[IWL_RATE_6M_INDEX_TABLE]);

	/* further limit to user's max power preference.
	 * FIXME:  Other spectrum management power limitations do not
	 *   seem to apply?? */
	power = min(power, priv->tx_power_user_lmt);
	scan_power_info->requested_power = power;

	/* find difference between new scan *power* and current "normal"
	 *   Tx *power* for 6Mb.  Use this difference (x2) to adjust the
	 *   current "normal" temperature-compensated Tx power *index* for
	 *   this rate (1Mb or 6Mb) to yield new temp-compensated scan power
	 *   *index*. */
	power_index = ch_info->power_info[rate_index].power_table_index
	    - (power - ch_info->power_info
	       [IWL_RATE_6M_INDEX_TABLE].requested_power) * 2;

	/* store reference index that we use when adjusting *all* scan
	 *   powers.  So we can accommodate user (all channel) or spectrum
	 *   management (single channel) power changes "between" temperature
	 *   feedback compensation procedures.
	 * don't force fit this reference index into gain table; it may be a
	 *   negative number.  This will help avoid errors when we're at
	 *   the lower bounds (highest gains, for warmest temperatures)
	 *   of the table. */

	/* don't exceed table bounds for "real" setting */
	power_index = iwl3945_hw_reg_fix_power_index(power_index);

	scan_power_info->power_table_index = power_index;
	scan_power_info->tpc.tx_gain =
	    power_gain_table[band_index][power_index].tx_gain;
	scan_power_info->tpc.dsp_atten =
	    power_gain_table[band_index][power_index].dsp_atten;
}

/**
 * iwl3945_send_tx_power - fill in Tx Power command with gain settings
 *
 * Configures power settings for all rates for the current channel,
 * using values from channel info struct, and send to NIC
 */
static int iwl3945_send_tx_power(struct iwl_priv *priv)
{
	int rate_idx, i;
	const struct iwl_channel_info *ch_info = NULL;
	struct iwl3945_txpowertable_cmd txpower = {
		.channel = priv->contexts[IWL_RXON_CTX_BSS].active.channel,
	};
	u16 chan;

	chan = le16_to_cpu(priv->contexts[IWL_RXON_CTX_BSS].active.channel);

	txpower.band = (priv->band == IEEE80211_BAND_5GHZ) ? 0 : 1;
	ch_info = iwl_get_channel_info(priv, priv->band, chan);
	if (!ch_info) {
		IWL_ERR(priv,
			"Failed to get channel info for channel %d [%d]\n",
			chan, priv->band);
		return -EINVAL;
	}

	if (!is_channel_valid(ch_info)) {
		IWL_DEBUG_POWER(priv, "Not calling TX_PWR_TABLE_CMD on "
				"non-Tx channel.\n");
		return 0;
	}

	/* fill cmd with power settings for all rates for current channel */
	/* Fill OFDM rate */
	for (rate_idx = IWL_FIRST_OFDM_RATE, i = 0;
	     rate_idx <= IWL39_LAST_OFDM_RATE; rate_idx++, i++) {

		txpower.power[i].tpc = ch_info->power_info[i].tpc;
		txpower.power[i].rate = iwl3945_rates[rate_idx].plcp;

		IWL_DEBUG_POWER(priv, "ch %d:%d rf %d dsp %3d rate code 0x%02x\n",
				le16_to_cpu(txpower.channel),
				txpower.band,
				txpower.power[i].tpc.tx_gain,
				txpower.power[i].tpc.dsp_atten,
				txpower.power[i].rate);
	}
	/* Fill CCK rates */
	for (rate_idx = IWL_FIRST_CCK_RATE;
	     rate_idx <= IWL_LAST_CCK_RATE; rate_idx++, i++) {
		txpower.power[i].tpc = ch_info->power_info[i].tpc;
		txpower.power[i].rate = iwl3945_rates[rate_idx].plcp;

		IWL_DEBUG_POWER(priv, "ch %d:%d rf %d dsp %3d rate code 0x%02x\n",
				le16_to_cpu(txpower.channel),
				txpower.band,
				txpower.power[i].tpc.tx_gain,
				txpower.power[i].tpc.dsp_atten,
				txpower.power[i].rate);
	}

	return iwl_send_cmd_pdu(priv, REPLY_TX_PWR_TABLE_CMD,
				sizeof(struct iwl3945_txpowertable_cmd),
				&txpower);

}

/**
 * iwl3945_hw_reg_set_new_power - Configures power tables at new levels
 * @ch_info: Channel to update.  Uses power_info.requested_power.
 *
 * Replace requested_power and base_power_index ch_info fields for
 * one channel.
 *
 * Called if user or spectrum management changes power preferences.
 * Takes into account h/w and modulation limitations (clip power).
 *
 * This does *not* send anything to NIC, just sets up ch_info for one channel.
 *
 * NOTE: reg_compensate_for_temperature_dif() *must* be run after this to
 *	 properly fill out the scan powers, and actual h/w gain settings,
 *	 and send changes to NIC
 */
static int iwl3945_hw_reg_set_new_power(struct iwl_priv *priv,
			     struct iwl_channel_info *ch_info)
{
	struct iwl3945_channel_power_info *power_info;
	int power_changed = 0;
	int i;
	const s8 *clip_pwrs;
	int power;

	/* Get this chnlgrp's rate-to-max/clip-powers table */
	clip_pwrs = priv->_3945.clip_groups[ch_info->group_index].clip_powers;

	/* Get this channel's rate-to-current-power settings table */
	power_info = ch_info->power_info;

	/* update OFDM Txpower settings */
	for (i = IWL_RATE_6M_INDEX_TABLE; i <= IWL_RATE_54M_INDEX_TABLE;
	     i++, ++power_info) {
		int delta_idx;

		/* limit new power to be no more than h/w capability */
		power = min(ch_info->curr_txpow, clip_pwrs[i]);
		if (power == power_info->requested_power)
			continue;

		/* find difference between old and new requested powers,
		 *    update base (non-temp-compensated) power index */
		delta_idx = (power - power_info->requested_power) * 2;
		power_info->base_power_index -= delta_idx;

		/* save new requested power value */
		power_info->requested_power = power;

		power_changed = 1;
	}

	/* update CCK Txpower settings, based on OFDM 12M setting ...
	 *    ... all CCK power settings for a given channel are the *same*. */
	if (power_changed) {
		power =
		    ch_info->power_info[IWL_RATE_12M_INDEX_TABLE].
		    requested_power + IWL_CCK_FROM_OFDM_POWER_DIFF;

		/* do all CCK rates' iwl3945_channel_power_info structures */
		for (i = IWL_RATE_1M_INDEX_TABLE; i <= IWL_RATE_11M_INDEX_TABLE; i++) {
			power_info->requested_power = power;
			power_info->base_power_index =
			    ch_info->power_info[IWL_RATE_12M_INDEX_TABLE].
			    base_power_index + IWL_CCK_FROM_OFDM_INDEX_DIFF;
			++power_info;
		}
	}

	return 0;
}

/**
 * iwl3945_hw_reg_get_ch_txpower_limit - returns new power limit for channel
 *
 * NOTE: Returned power limit may be less (but not more) than requested,
 *	 based strictly on regulatory (eeprom and spectrum mgt) limitations
 *	 (no consideration for h/w clipping limitations).
 */
static int iwl3945_hw_reg_get_ch_txpower_limit(struct iwl_channel_info *ch_info)
{
	s8 max_power;

#if 0
	/* if we're using TGd limits, use lower of TGd or EEPROM */
	if (ch_info->tgd_data.max_power != 0)
		max_power = min(ch_info->tgd_data.max_power,
				ch_info->eeprom.max_power_avg);

	/* else just use EEPROM limits */
	else
#endif
		max_power = ch_info->eeprom.max_power_avg;

	return min(max_power, ch_info->max_power_avg);
}

/**
 * iwl3945_hw_reg_comp_txpower_temp - Compensate for temperature
 *
 * Compensate txpower settings of *all* channels for temperature.
 * This only accounts for the difference between current temperature
 *   and the factory calibration temperatures, and bases the new settings
 *   on the channel's base_power_index.
 *
 * If RxOn is "associated", this sends the new Txpower to NIC!
 */
static int iwl3945_hw_reg_comp_txpower_temp(struct iwl_priv *priv)
{
	struct iwl_channel_info *ch_info = NULL;
	struct iwl3945_eeprom *eeprom = (struct iwl3945_eeprom *)priv->eeprom;
	int delta_index;
	const s8 *clip_pwrs; /* array of h/w max power levels for each rate */
	u8 a_band;
	u8 rate_index;
	u8 scan_tbl_index;
	u8 i;
	int ref_temp;
	int temperature = priv->temperature;

	if (priv->disable_tx_power_cal ||
	    test_bit(STATUS_SCANNING, &priv->status)) {
		/* do not perform tx power calibration */
		return 0;
	}
	/* set up new Tx power info for each and every channel, 2.4 and 5.x */
	for (i = 0; i < priv->channel_count; i++) {
		ch_info = &priv->channel_info[i];
		a_band = is_channel_a_band(ch_info);

		/* Get this chnlgrp's factory calibration temperature */
		ref_temp = (s16)eeprom->groups[ch_info->group_index].
		    temperature;

		/* get power index adjustment based on current and factory
		 * temps */
		delta_index = iwl3945_hw_reg_adjust_power_by_temp(temperature,
							      ref_temp);

		/* set tx power value for all rates, OFDM and CCK */
		for (rate_index = 0; rate_index < IWL_RATE_COUNT;
		     rate_index++) {
			int power_idx =
			    ch_info->power_info[rate_index].base_power_index;

			/* temperature compensate */
			power_idx += delta_index;

			/* stay within table range */
			power_idx = iwl3945_hw_reg_fix_power_index(power_idx);
			ch_info->power_info[rate_index].
			    power_table_index = (u8) power_idx;
			ch_info->power_info[rate_index].tpc =
			    power_gain_table[a_band][power_idx];
		}

		/* Get this chnlgrp's rate-to-max/clip-powers table */
		clip_pwrs = priv->_3945.clip_groups[ch_info->group_index].clip_powers;

		/* set scan tx power, 1Mbit for CCK, 6Mbit for OFDM */
		for (scan_tbl_index = 0;
		     scan_tbl_index < IWL_NUM_SCAN_RATES; scan_tbl_index++) {
			s32 actual_index = (scan_tbl_index == 0) ?
			    IWL_RATE_1M_INDEX_TABLE : IWL_RATE_6M_INDEX_TABLE;
			iwl3945_hw_reg_set_scan_power(priv, scan_tbl_index,
					   actual_index, clip_pwrs,
					   ch_info, a_band);
		}
	}

	/* send Txpower command for current channel to ucode */
	return priv->cfg->ops->lib->send_tx_power(priv);
}

int iwl3945_hw_reg_set_txpower(struct iwl_priv *priv, s8 power)
{
	struct iwl_channel_info *ch_info;
	s8 max_power;
	u8 a_band;
	u8 i;

	if (priv->tx_power_user_lmt == power) {
		IWL_DEBUG_POWER(priv, "Requested Tx power same as current "
				"limit: %ddBm.\n", power);
		return 0;
	}

	IWL_DEBUG_POWER(priv, "Setting upper limit clamp to %ddBm.\n", power);
	priv->tx_power_user_lmt = power;

	/* set up new Tx powers for each and every channel, 2.4 and 5.x */

	for (i = 0; i < priv->channel_count; i++) {
		ch_info = &priv->channel_info[i];
		a_band = is_channel_a_band(ch_info);

		/* find minimum power of all user and regulatory constraints
		 *    (does not consider h/w clipping limitations) */
		max_power = iwl3945_hw_reg_get_ch_txpower_limit(ch_info);
		max_power = min(power, max_power);
		if (max_power != ch_info->curr_txpow) {
			ch_info->curr_txpow = max_power;

			/* this considers the h/w clipping limitations */
			iwl3945_hw_reg_set_new_power(priv, ch_info);
		}
	}

	/* update txpower settings for all channels,
	 *   send to NIC if associated. */
	is_temp_calib_needed(priv);
	iwl3945_hw_reg_comp_txpower_temp(priv);

	return 0;
}

static int iwl3945_send_rxon_assoc(struct iwl_priv *priv,
				   struct iwl_rxon_context *ctx)
{
	int rc = 0;
	struct iwl_rx_packet *pkt;
	struct iwl3945_rxon_assoc_cmd rxon_assoc;
	struct iwl_host_cmd cmd = {
		.id = REPLY_RXON_ASSOC,
		.len = sizeof(rxon_assoc),
		.flags = CMD_WANT_SKB,
		.data = &rxon_assoc,
	};
	const struct iwl_rxon_cmd *rxon1 = &ctx->staging;
	const struct iwl_rxon_cmd *rxon2 = &ctx->active;

	if ((rxon1->flags == rxon2->flags) &&
	    (rxon1->filter_flags == rxon2->filter_flags) &&
	    (rxon1->cck_basic_rates == rxon2->cck_basic_rates) &&
	    (rxon1->ofdm_basic_rates == rxon2->ofdm_basic_rates)) {
		IWL_DEBUG_INFO(priv, "Using current RXON_ASSOC.  Not resending.\n");
		return 0;
	}

	rxon_assoc.flags = ctx->staging.flags;
	rxon_assoc.filter_flags = ctx->staging.filter_flags;
	rxon_assoc.ofdm_basic_rates = ctx->staging.ofdm_basic_rates;
	rxon_assoc.cck_basic_rates = ctx->staging.cck_basic_rates;
	rxon_assoc.reserved = 0;

	rc = iwl_send_cmd_sync(priv, &cmd);
	if (rc)
		return rc;

	pkt = (struct iwl_rx_packet *)cmd.reply_page;
	if (pkt->hdr.flags & IWL_CMD_FAILED_MSK) {
		IWL_ERR(priv, "Bad return from REPLY_RXON_ASSOC command\n");
		rc = -EIO;
	}

	iwl_free_pages(priv, cmd.reply_page);

	return rc;
}

/**
 * iwl3945_commit_rxon - commit staging_rxon to hardware
 *
 * The RXON command in staging_rxon is committed to the hardware and
 * the active_rxon structure is updated with the new data.  This
 * function correctly transitions out of the RXON_ASSOC_MSK state if
 * a HW tune is required based on the RXON structure changes.
 */
int iwl3945_commit_rxon(struct iwl_priv *priv, struct iwl_rxon_context *ctx)
{
	/* cast away the const for active_rxon in this function */
	struct iwl3945_rxon_cmd *active_rxon = (void *)&ctx->active;
	struct iwl3945_rxon_cmd *staging_rxon = (void *)&ctx->staging;
	int rc = 0;
	bool new_assoc = !!(staging_rxon->filter_flags & RXON_FILTER_ASSOC_MSK);

	if (!iwl_is_alive(priv))
		return -1;

	/* always get timestamp with Rx frame */
	staging_rxon->flags |= RXON_FLG_TSF2HOST_MSK;

	/* select antenna */
	staging_rxon->flags &=
	    ~(RXON_FLG_DIS_DIV_MSK | RXON_FLG_ANT_SEL_MSK);
	staging_rxon->flags |= iwl3945_get_antenna_flags(priv);

	rc = iwl_check_rxon_cmd(priv, ctx);
	if (rc) {
		IWL_ERR(priv, "Invalid RXON configuration.  Not committing.\n");
		return -EINVAL;
	}

	/* If we don't need to send a full RXON, we can use
	 * iwl3945_rxon_assoc_cmd which is used to reconfigure filter
	 * and other flags for the current radio configuration. */
	if (!iwl_full_rxon_required(priv, &priv->contexts[IWL_RXON_CTX_BSS])) {
		rc = iwl_send_rxon_assoc(priv,
					 &priv->contexts[IWL_RXON_CTX_BSS]);
		if (rc) {
			IWL_ERR(priv, "Error setting RXON_ASSOC "
				  "configuration (%d).\n", rc);
			return rc;
		}

		memcpy(active_rxon, staging_rxon, sizeof(*active_rxon));

		return 0;
	}

	/* If we are currently associated and the new config requires
	 * an RXON_ASSOC and the new config wants the associated mask enabled,
	 * we must clear the associated from the active configuration
	 * before we apply the new config */
	if (iwl_is_associated(priv, IWL_RXON_CTX_BSS) && new_assoc) {
		IWL_DEBUG_INFO(priv, "Toggling associated bit on current RXON\n");
		active_rxon->filter_flags &= ~RXON_FILTER_ASSOC_MSK;

		/*
		 * reserved4 and 5 could have been filled by the iwlcore code.
		 * Let's clear them before pushing to the 3945.
		 */
		active_rxon->reserved4 = 0;
		active_rxon->reserved5 = 0;
		rc = iwl_send_cmd_pdu(priv, REPLY_RXON,
				      sizeof(struct iwl3945_rxon_cmd),
				      &priv->contexts[IWL_RXON_CTX_BSS].active);

		/* If the mask clearing failed then we set
		 * active_rxon back to what it was previously */
		if (rc) {
			active_rxon->filter_flags |= RXON_FILTER_ASSOC_MSK;
			IWL_ERR(priv, "Error clearing ASSOC_MSK on current "
				  "configuration (%d).\n", rc);
			return rc;
		}
		iwl_clear_ucode_stations(priv,
					 &priv->contexts[IWL_RXON_CTX_BSS]);
		iwl_restore_stations(priv, &priv->contexts[IWL_RXON_CTX_BSS]);
	}

	IWL_DEBUG_INFO(priv, "Sending RXON\n"
		       "* with%s RXON_FILTER_ASSOC_MSK\n"
		       "* channel = %d\n"
		       "* bssid = %pM\n",
		       (new_assoc ? "" : "out"),
		       le16_to_cpu(staging_rxon->channel),
		       staging_rxon->bssid_addr);

	/*
	 * reserved4 and 5 could have been filled by the iwlcore code.
	 * Let's clear them before pushing to the 3945.
	 */
	staging_rxon->reserved4 = 0;
	staging_rxon->reserved5 = 0;

	iwl_set_rxon_hwcrypto(priv, ctx, !iwl3945_mod_params.sw_crypto);

	/* Apply the new configuration */
	rc = iwl_send_cmd_pdu(priv, REPLY_RXON,
			      sizeof(struct iwl3945_rxon_cmd),
			      staging_rxon);
	if (rc) {
		IWL_ERR(priv, "Error setting new configuration (%d).\n", rc);
		return rc;
	}

	memcpy(active_rxon, staging_rxon, sizeof(*active_rxon));

	if (!new_assoc) {
		iwl_clear_ucode_stations(priv,
					 &priv->contexts[IWL_RXON_CTX_BSS]);
		iwl_restore_stations(priv, &priv->contexts[IWL_RXON_CTX_BSS]);
	}

	/* If we issue a new RXON command which required a tune then we must
	 * send a new TXPOWER command or we won't be able to Tx any frames */
	rc = priv->cfg->ops->lib->send_tx_power(priv);
	if (rc) {
		IWL_ERR(priv, "Error setting Tx power (%d).\n", rc);
		return rc;
	}

	/* Init the hardware's rate fallback order based on the band */
	rc = iwl3945_init_hw_rate_table(priv);
	if (rc) {
		IWL_ERR(priv, "Error setting HW rate table: %02X\n", rc);
		return -EIO;
	}

	return 0;
}

/**
 * iwl3945_reg_txpower_periodic -  called when time to check our temperature.
 *
 * -- reset periodic timer
 * -- see if temp has changed enough to warrant re-calibration ... if so:
 *     -- correct coeffs for temp (can reset temp timer)
 *     -- save this temp as "last",
 *     -- send new set of gain settings to NIC
 * NOTE:  This should continue working, even when we're not associated,
 *   so we can keep our internal table of scan powers current. */
void iwl3945_reg_txpower_periodic(struct iwl_priv *priv)
{
	/* This will kick in the "brute force"
	 * iwl3945_hw_reg_comp_txpower_temp() below */
	if (!is_temp_calib_needed(priv))
		goto reschedule;

	/* Set up a new set of temp-adjusted TxPowers, send to NIC.
	 * This is based *only* on current temperature,
	 * ignoring any previous power measurements */
	iwl3945_hw_reg_comp_txpower_temp(priv);

 reschedule:
	queue_delayed_work(priv->workqueue,
			   &priv->_3945.thermal_periodic, REG_RECALIB_PERIOD * HZ);
}

static void iwl3945_bg_reg_txpower_periodic(struct work_struct *work)
{
	struct iwl_priv *priv = container_of(work, struct iwl_priv,
					     _3945.thermal_periodic.work);

	if (test_bit(STATUS_EXIT_PENDING, &priv->status))
		return;

	mutex_lock(&priv->mutex);
	iwl3945_reg_txpower_periodic(priv);
	mutex_unlock(&priv->mutex);
}

/**
 * iwl3945_hw_reg_get_ch_grp_index - find the channel-group index (0-4)
 * 				   for the channel.
 *
 * This function is used when initializing channel-info structs.
 *
 * NOTE: These channel groups do *NOT* match the bands above!
 *	 These channel groups are based on factory-tested channels;
 *	 on A-band, EEPROM's "group frequency" entries represent the top
 *	 channel in each group 1-4.  Group 5 All B/G channels are in group 0.
 */
static u16 iwl3945_hw_reg_get_ch_grp_index(struct iwl_priv *priv,
				       const struct iwl_channel_info *ch_info)
{
	struct iwl3945_eeprom *eeprom = (struct iwl3945_eeprom *)priv->eeprom;
	struct iwl3945_eeprom_txpower_group *ch_grp = &eeprom->groups[0];
	u8 group;
	u16 group_index = 0;	/* based on factory calib frequencies */
	u8 grp_channel;

	/* Find the group index for the channel ... don't use index 1(?) */
	if (is_channel_a_band(ch_info)) {
		for (group = 1; group < 5; group++) {
			grp_channel = ch_grp[group].group_channel;
			if (ch_info->channel <= grp_channel) {
				group_index = group;
				break;
			}
		}
		/* group 4 has a few channels *above* its factory cal freq */
		if (group == 5)
			group_index = 4;
	} else
		group_index = 0;	/* 2.4 GHz, group 0 */

	IWL_DEBUG_POWER(priv, "Chnl %d mapped to grp %d\n", ch_info->channel,
			group_index);
	return group_index;
}

/**
 * iwl3945_hw_reg_get_matched_power_index - Interpolate to get nominal index
 *
 * Interpolate to get nominal (i.e. at factory calibration temperature) index
 *   into radio/DSP gain settings table for requested power.
 */
static int iwl3945_hw_reg_get_matched_power_index(struct iwl_priv *priv,
				       s8 requested_power,
				       s32 setting_index, s32 *new_index)
{
	const struct iwl3945_eeprom_txpower_group *chnl_grp = NULL;
	struct iwl3945_eeprom *eeprom = (struct iwl3945_eeprom *)priv->eeprom;
	s32 index0, index1;
	s32 power = 2 * requested_power;
	s32 i;
	const struct iwl3945_eeprom_txpower_sample *samples;
	s32 gains0, gains1;
	s32 res;
	s32 denominator;

	chnl_grp = &eeprom->groups[setting_index];
	samples = chnl_grp->samples;
	for (i = 0; i < 5; i++) {
		if (power == samples[i].power) {
			*new_index = samples[i].gain_index;
			return 0;
		}
	}

	if (power > samples[1].power) {
		index0 = 0;
		index1 = 1;
	} else if (power > samples[2].power) {
		index0 = 1;
		index1 = 2;
	} else if (power > samples[3].power) {
		index0 = 2;
		index1 = 3;
	} else {
		index0 = 3;
		index1 = 4;
	}

	denominator = (s32) samples[index1].power - (s32) samples[index0].power;
	if (denominator == 0)
		return -EINVAL;
	gains0 = (s32) samples[index0].gain_index * (1 << 19);
	gains1 = (s32) samples[index1].gain_index * (1 << 19);
	res = gains0 + (gains1 - gains0) *
	    ((s32) power - (s32) samples[index0].power) / denominator +
	    (1 << 18);
	*new_index = res >> 19;
	return 0;
}

static void iwl3945_hw_reg_init_channel_groups(struct iwl_priv *priv)
{
	u32 i;
	s32 rate_index;
	struct iwl3945_eeprom *eeprom = (struct iwl3945_eeprom *)priv->eeprom;
	const struct iwl3945_eeprom_txpower_group *group;

	IWL_DEBUG_POWER(priv, "Initializing factory calib info from EEPROM\n");

	for (i = 0; i < IWL_NUM_TX_CALIB_GROUPS; i++) {
		s8 *clip_pwrs;	/* table of power levels for each rate */
		s8 satur_pwr;	/* saturation power for each chnl group */
		group = &eeprom->groups[i];

		/* sanity check on factory saturation power value */
		if (group->saturation_power < 40) {
			IWL_WARN(priv, "Error: saturation power is %d, "
				    "less than minimum expected 40\n",
				    group->saturation_power);
			return;
		}

		/*
		 * Derive requested power levels for each rate, based on
		 *   hardware capabilities (saturation power for band).
		 * Basic value is 3dB down from saturation, with further
		 *   power reductions for highest 3 data rates.  These
		 *   backoffs provide headroom for high rate modulation
		 *   power peaks, without too much distortion (clipping).
		 */
		/* we'll fill in this array with h/w max power levels */
		clip_pwrs = (s8 *) priv->_3945.clip_groups[i].clip_powers;

		/* divide factory saturation power by 2 to find -3dB level */
		satur_pwr = (s8) (group->saturation_power >> 1);

		/* fill in channel group's nominal powers for each rate */
		for (rate_index = 0;
		     rate_index < IWL_RATE_COUNT_3945; rate_index++, clip_pwrs++) {
			switch (rate_index) {
			case IWL_RATE_36M_INDEX_TABLE:
				if (i == 0)	/* B/G */
					*clip_pwrs = satur_pwr;
				else	/* A */
					*clip_pwrs = satur_pwr - 5;
				break;
			case IWL_RATE_48M_INDEX_TABLE:
				if (i == 0)
					*clip_pwrs = satur_pwr - 7;
				else
					*clip_pwrs = satur_pwr - 10;
				break;
			case IWL_RATE_54M_INDEX_TABLE:
				if (i == 0)
					*clip_pwrs = satur_pwr - 9;
				else
					*clip_pwrs = satur_pwr - 12;
				break;
			default:
				*clip_pwrs = satur_pwr;
				break;
			}
		}
	}
}

/**
 * iwl3945_txpower_set_from_eeprom - Set channel power info based on EEPROM
 *
 * Second pass (during init) to set up priv->channel_info
 *
 * Set up Tx-power settings in our channel info database for each VALID
 * (for this geo/SKU) channel, at all Tx data rates, based on eeprom values
 * and current temperature.
 *
 * Since this is based on current temperature (at init time), these values may
 * not be valid for very long, but it gives us a starting/default point,
 * and allows us to active (i.e. using Tx) scan.
 *
 * This does *not* write values to NIC, just sets up our internal table.
 */
int iwl3945_txpower_set_from_eeprom(struct iwl_priv *priv)
{
	struct iwl_channel_info *ch_info = NULL;
	struct iwl3945_channel_power_info *pwr_info;
	struct iwl3945_eeprom *eeprom = (struct iwl3945_eeprom *)priv->eeprom;
	int delta_index;
	u8 rate_index;
	u8 scan_tbl_index;
	const s8 *clip_pwrs;	/* array of power levels for each rate */
	u8 gain, dsp_atten;
	s8 power;
	u8 pwr_index, base_pwr_index, a_band;
	u8 i;
	int temperature;

	/* save temperature reference,
	 *   so we can determine next time to calibrate */
	temperature = iwl3945_hw_reg_txpower_get_temperature(priv);
	priv->last_temperature = temperature;

	iwl3945_hw_reg_init_channel_groups(priv);

	/* initialize Tx power info for each and every channel, 2.4 and 5.x */
	for (i = 0, ch_info = priv->channel_info; i < priv->channel_count;
	     i++, ch_info++) {
		a_band = is_channel_a_band(ch_info);
		if (!is_channel_valid(ch_info))
			continue;

		/* find this channel's channel group (*not* "band") index */
		ch_info->group_index =
			iwl3945_hw_reg_get_ch_grp_index(priv, ch_info);

		/* Get this chnlgrp's rate->max/clip-powers table */
		clip_pwrs = priv->_3945.clip_groups[ch_info->group_index].clip_powers;

		/* calculate power index *adjustment* value according to
		 *  diff between current temperature and factory temperature */
		delta_index = iwl3945_hw_reg_adjust_power_by_temp(temperature,
				eeprom->groups[ch_info->group_index].
				temperature);

		IWL_DEBUG_POWER(priv, "Delta index for channel %d: %d [%d]\n",
				ch_info->channel, delta_index, temperature +
				IWL_TEMP_CONVERT);

		/* set tx power value for all OFDM rates */
		for (rate_index = 0; rate_index < IWL_OFDM_RATES;
		     rate_index++) {
			s32 uninitialized_var(power_idx);
			int rc;

			/* use channel group's clip-power table,
			 *   but don't exceed channel's max power */
			s8 pwr = min(ch_info->max_power_avg,
				     clip_pwrs[rate_index]);

			pwr_info = &ch_info->power_info[rate_index];

			/* get base (i.e. at factory-measured temperature)
			 *    power table index for this rate's power */
			rc = iwl3945_hw_reg_get_matched_power_index(priv, pwr,
							 ch_info->group_index,
							 &power_idx);
			if (rc) {
				IWL_ERR(priv, "Invalid power index\n");
				return rc;
			}
			pwr_info->base_power_index = (u8) power_idx;

			/* temperature compensate */
			power_idx += delta_index;

			/* stay within range of gain table */
			power_idx = iwl3945_hw_reg_fix_power_index(power_idx);

			/* fill 1 OFDM rate's iwl3945_channel_power_info struct */
			pwr_info->requested_power = pwr;
			pwr_info->power_table_index = (u8) power_idx;
			pwr_info->tpc.tx_gain =
			    power_gain_table[a_band][power_idx].tx_gain;
			pwr_info->tpc.dsp_atten =
			    power_gain_table[a_band][power_idx].dsp_atten;
		}

		/* set tx power for CCK rates, based on OFDM 12 Mbit settings*/
		pwr_info = &ch_info->power_info[IWL_RATE_12M_INDEX_TABLE];
		power = pwr_info->requested_power +
			IWL_CCK_FROM_OFDM_POWER_DIFF;
		pwr_index = pwr_info->power_table_index +
			IWL_CCK_FROM_OFDM_INDEX_DIFF;
		base_pwr_index = pwr_info->base_power_index +
			IWL_CCK_FROM_OFDM_INDEX_DIFF;

		/* stay within table range */
		pwr_index = iwl3945_hw_reg_fix_power_index(pwr_index);
		gain = power_gain_table[a_band][pwr_index].tx_gain;
		dsp_atten = power_gain_table[a_band][pwr_index].dsp_atten;

		/* fill each CCK rate's iwl3945_channel_power_info structure
		 * NOTE:  All CCK-rate Txpwrs are the same for a given chnl!
		 * NOTE:  CCK rates start at end of OFDM rates! */
		for (rate_index = 0;
		     rate_index < IWL_CCK_RATES; rate_index++) {
			pwr_info = &ch_info->power_info[rate_index+IWL_OFDM_RATES];
			pwr_info->requested_power = power;
			pwr_info->power_table_index = pwr_index;
			pwr_info->base_power_index = base_pwr_index;
			pwr_info->tpc.tx_gain = gain;
			pwr_info->tpc.dsp_atten = dsp_atten;
		}

		/* set scan tx power, 1Mbit for CCK, 6Mbit for OFDM */
		for (scan_tbl_index = 0;
		     scan_tbl_index < IWL_NUM_SCAN_RATES; scan_tbl_index++) {
			s32 actual_index = (scan_tbl_index == 0) ?
				IWL_RATE_1M_INDEX_TABLE : IWL_RATE_6M_INDEX_TABLE;
			iwl3945_hw_reg_set_scan_power(priv, scan_tbl_index,
				actual_index, clip_pwrs, ch_info, a_band);
		}
	}

	return 0;
}

int iwl3945_hw_rxq_stop(struct iwl_priv *priv)
{
	int rc;

	iwl_write_direct32(priv, FH39_RCSR_CONFIG(0), 0);
	rc = iwl_poll_direct_bit(priv, FH39_RSSR_STATUS,
			FH39_RSSR_CHNL0_RX_STATUS_CHNL_IDLE, 1000);
	if (rc < 0)
		IWL_ERR(priv, "Can't stop Rx DMA.\n");

	return 0;
}

int iwl3945_hw_tx_queue_init(struct iwl_priv *priv, struct iwl_tx_queue *txq)
{
	int txq_id = txq->q.id;

	struct iwl3945_shared *shared_data = priv->_3945.shared_virt;

	shared_data->tx_base_ptr[txq_id] = cpu_to_le32((u32)txq->q.dma_addr);

	iwl_write_direct32(priv, FH39_CBCC_CTRL(txq_id), 0);
	iwl_write_direct32(priv, FH39_CBCC_BASE(txq_id), 0);

	iwl_write_direct32(priv, FH39_TCSR_CONFIG(txq_id),
		FH39_TCSR_TX_CONFIG_REG_VAL_CIRQ_RTC_NOINT |
		FH39_TCSR_TX_CONFIG_REG_VAL_MSG_MODE_TXF |
		FH39_TCSR_TX_CONFIG_REG_VAL_CIRQ_HOST_IFTFD |
		FH39_TCSR_TX_CONFIG_REG_VAL_DMA_CREDIT_ENABLE_VAL |
		FH39_TCSR_TX_CONFIG_REG_VAL_DMA_CHNL_ENABLE);

	/* fake read to flush all prev. writes */
	iwl_read32(priv, FH39_TSSR_CBB_BASE);

	return 0;
}

/*
 * HCMD utils
 */
static u16 iwl3945_get_hcmd_size(u8 cmd_id, u16 len)
{
	switch (cmd_id) {
	case REPLY_RXON:
		return sizeof(struct iwl3945_rxon_cmd);
	case POWER_TABLE_CMD:
		return sizeof(struct iwl3945_powertable_cmd);
	default:
		return len;
	}
}


static u16 iwl3945_build_addsta_hcmd(const struct iwl_addsta_cmd *cmd, u8 *data)
{
	struct iwl3945_addsta_cmd *addsta = (struct iwl3945_addsta_cmd *)data;
	addsta->mode = cmd->mode;
	memcpy(&addsta->sta, &cmd->sta, sizeof(struct sta_id_modify));
	memcpy(&addsta->key, &cmd->key, sizeof(struct iwl4965_keyinfo));
	addsta->station_flags = cmd->station_flags;
	addsta->station_flags_msk = cmd->station_flags_msk;
	addsta->tid_disable_tx = cpu_to_le16(0);
	addsta->rate_n_flags = cmd->rate_n_flags;
	addsta->add_immediate_ba_tid = cmd->add_immediate_ba_tid;
	addsta->remove_immediate_ba_tid = cmd->remove_immediate_ba_tid;
	addsta->add_immediate_ba_ssn = cmd->add_immediate_ba_ssn;

	return (u16)sizeof(struct iwl3945_addsta_cmd);
}

static int iwl3945_add_bssid_station(struct iwl_priv *priv,
				     const u8 *addr, u8 *sta_id_r)
{
	struct iwl_rxon_context *ctx = &priv->contexts[IWL_RXON_CTX_BSS];
	int ret;
	u8 sta_id;
	unsigned long flags;

	if (sta_id_r)
		*sta_id_r = IWL_INVALID_STATION;

	ret = iwl_add_station_common(priv, ctx, addr, 0, NULL, &sta_id);
	if (ret) {
		IWL_ERR(priv, "Unable to add station %pM\n", addr);
		return ret;
	}

	if (sta_id_r)
		*sta_id_r = sta_id;

	spin_lock_irqsave(&priv->sta_lock, flags);
	priv->stations[sta_id].used |= IWL_STA_LOCAL;
	spin_unlock_irqrestore(&priv->sta_lock, flags);

	return 0;
}
static int iwl3945_manage_ibss_station(struct iwl_priv *priv,
				       struct ieee80211_vif *vif, bool add)
{
	struct iwl_vif_priv *vif_priv = (void *)vif->drv_priv;
	int ret;

	if (add) {
		ret = iwl3945_add_bssid_station(priv, vif->bss_conf.bssid,
						&vif_priv->ibss_bssid_sta_id);
		if (ret)
			return ret;

		iwl3945_sync_sta(priv, vif_priv->ibss_bssid_sta_id,
				 (priv->band == IEEE80211_BAND_5GHZ) ?
				 IWL_RATE_6M_PLCP : IWL_RATE_1M_PLCP);
		iwl3945_rate_scale_init(priv->hw, vif_priv->ibss_bssid_sta_id);

		return 0;
	}

	return iwl_remove_station(priv, vif_priv->ibss_bssid_sta_id,
				  vif->bss_conf.bssid);
}

/**
 * iwl3945_init_hw_rate_table - Initialize the hardware rate fallback table
 */
int iwl3945_init_hw_rate_table(struct iwl_priv *priv)
{
	int rc, i, index, prev_index;
	struct iwl3945_rate_scaling_cmd rate_cmd = {
		.reserved = {0, 0, 0},
	};
	struct iwl3945_rate_scaling_info *table = rate_cmd.table;

	for (i = 0; i < ARRAY_SIZE(iwl3945_rates); i++) {
		index = iwl3945_rates[i].table_rs_index;

		table[index].rate_n_flags =
			iwl3945_hw_set_rate_n_flags(iwl3945_rates[i].plcp, 0);
		table[index].try_cnt = priv->retry_rate;
		prev_index = iwl3945_get_prev_ieee_rate(i);
		table[index].next_rate_index =
				iwl3945_rates[prev_index].table_rs_index;
	}

	switch (priv->band) {
	case IEEE80211_BAND_5GHZ:
		IWL_DEBUG_RATE(priv, "Select A mode rate scale\n");
		/* If one of the following CCK rates is used,
		 * have it fall back to the 6M OFDM rate */
		for (i = IWL_RATE_1M_INDEX_TABLE;
			i <= IWL_RATE_11M_INDEX_TABLE; i++)
			table[i].next_rate_index =
			  iwl3945_rates[IWL_FIRST_OFDM_RATE].table_rs_index;

		/* Don't fall back to CCK rates */
		table[IWL_RATE_12M_INDEX_TABLE].next_rate_index =
						IWL_RATE_9M_INDEX_TABLE;

		/* Don't drop out of OFDM rates */
		table[IWL_RATE_6M_INDEX_TABLE].next_rate_index =
		    iwl3945_rates[IWL_FIRST_OFDM_RATE].table_rs_index;
		break;

	case IEEE80211_BAND_2GHZ:
		IWL_DEBUG_RATE(priv, "Select B/G mode rate scale\n");
		/* If an OFDM rate is used, have it fall back to the
		 * 1M CCK rates */

		if (!(priv->_3945.sta_supp_rates & IWL_OFDM_RATES_MASK) &&
		    iwl_is_associated(priv, IWL_RXON_CTX_BSS)) {

			index = IWL_FIRST_CCK_RATE;
			for (i = IWL_RATE_6M_INDEX_TABLE;
			     i <= IWL_RATE_54M_INDEX_TABLE; i++)
				table[i].next_rate_index =
					iwl3945_rates[index].table_rs_index;

			index = IWL_RATE_11M_INDEX_TABLE;
			/* CCK shouldn't fall back to OFDM... */
			table[index].next_rate_index = IWL_RATE_5M_INDEX_TABLE;
		}
		break;

	default:
		WARN_ON(1);
		break;
	}

	/* Update the rate scaling for control frame Tx */
	rate_cmd.table_id = 0;
	rc = iwl_send_cmd_pdu(priv, REPLY_RATE_SCALE, sizeof(rate_cmd),
			      &rate_cmd);
	if (rc)
		return rc;

	/* Update the rate scaling for data frame Tx */
	rate_cmd.table_id = 1;
	return iwl_send_cmd_pdu(priv, REPLY_RATE_SCALE, sizeof(rate_cmd),
				&rate_cmd);
}

/* Called when initializing driver */
int iwl3945_hw_set_hw_params(struct iwl_priv *priv)
{
	memset((void *)&priv->hw_params, 0,
	       sizeof(struct iwl_hw_params));

	priv->_3945.shared_virt =
		dma_alloc_coherent(&priv->pci_dev->dev,
				   sizeof(struct iwl3945_shared),
				   &priv->_3945.shared_phys, GFP_KERNEL);
	if (!priv->_3945.shared_virt) {
		IWL_ERR(priv, "failed to allocate pci memory\n");
		return -ENOMEM;
	}

	/* Assign number of Usable TX queues */
	priv->hw_params.max_txq_num = priv->cfg->base_params->num_of_queues;

	priv->hw_params.tfd_size = sizeof(struct iwl3945_tfd);
	priv->hw_params.rx_page_order = get_order(IWL_RX_BUF_SIZE_3K);
	priv->hw_params.max_rxq_size = RX_QUEUE_SIZE;
	priv->hw_params.max_rxq_log = RX_QUEUE_SIZE_LOG;
	priv->hw_params.max_stations = IWL3945_STATION_COUNT;
	priv->contexts[IWL_RXON_CTX_BSS].bcast_sta_id = IWL3945_BROADCAST_ID;

	priv->sta_key_max_num = STA_KEY_MAX_NUM;

	priv->hw_params.rx_wrt_ptr_reg = FH39_RSCSR_CHNL0_WPTR;
	priv->hw_params.max_beacon_itrvl = IWL39_MAX_UCODE_BEACON_INTERVAL;
	priv->hw_params.beacon_time_tsf_bits = IWL3945_EXT_BEACON_TIME_POS;

	return 0;
}

unsigned int iwl3945_hw_get_beacon_cmd(struct iwl_priv *priv,
			  struct iwl3945_frame *frame, u8 rate)
{
	struct iwl3945_tx_beacon_cmd *tx_beacon_cmd;
	unsigned int frame_size;

	tx_beacon_cmd = (struct iwl3945_tx_beacon_cmd *)&frame->u;
	memset(tx_beacon_cmd, 0, sizeof(*tx_beacon_cmd));

	tx_beacon_cmd->tx.sta_id =
		priv->contexts[IWL_RXON_CTX_BSS].bcast_sta_id;
	tx_beacon_cmd->tx.stop_time.life_time = TX_CMD_LIFE_TIME_INFINITE;

	frame_size = iwl3945_fill_beacon_frame(priv,
				tx_beacon_cmd->frame,
				sizeof(frame->u) - sizeof(*tx_beacon_cmd));

	BUG_ON(frame_size > MAX_MPDU_SIZE);
	tx_beacon_cmd->tx.len = cpu_to_le16((u16)frame_size);

	tx_beacon_cmd->tx.rate = rate;
	tx_beacon_cmd->tx.tx_flags = (TX_CMD_FLG_SEQ_CTL_MSK |
				      TX_CMD_FLG_TSF_MSK);

	/* supp_rates[0] == OFDM start at IWL_FIRST_OFDM_RATE*/
	tx_beacon_cmd->tx.supp_rates[0] =
		(IWL_OFDM_BASIC_RATES_MASK >> IWL_FIRST_OFDM_RATE) & 0xFF;

	tx_beacon_cmd->tx.supp_rates[1] =
		(IWL_CCK_BASIC_RATES_MASK & 0xF);

	return sizeof(struct iwl3945_tx_beacon_cmd) + frame_size;
}

void iwl3945_hw_rx_handler_setup(struct iwl_priv *priv)
{
	priv->rx_handlers[REPLY_TX] = iwl3945_rx_reply_tx;
	priv->rx_handlers[REPLY_3945_RX] = iwl3945_rx_reply_rx;
}

void iwl3945_hw_setup_deferred_work(struct iwl_priv *priv)
{
	INIT_DELAYED_WORK(&priv->_3945.thermal_periodic,
			  iwl3945_bg_reg_txpower_periodic);
}

void iwl3945_hw_cancel_deferred_work(struct iwl_priv *priv)
{
	cancel_delayed_work(&priv->_3945.thermal_periodic);
}

/* check contents of special bootstrap uCode SRAM */
static int iwl3945_verify_bsm(struct iwl_priv *priv)
 {
	__le32 *image = priv->ucode_boot.v_addr;
	u32 len = priv->ucode_boot.len;
	u32 reg;
	u32 val;

	IWL_DEBUG_INFO(priv, "Begin verify bsm\n");

	/* verify BSM SRAM contents */
	val = iwl_read_prph(priv, BSM_WR_DWCOUNT_REG);
	for (reg = BSM_SRAM_LOWER_BOUND;
	     reg < BSM_SRAM_LOWER_BOUND + len;
	     reg += sizeof(u32), image++) {
		val = iwl_read_prph(priv, reg);
		if (val != le32_to_cpu(*image)) {
			IWL_ERR(priv, "BSM uCode verification failed at "
				  "addr 0x%08X+%u (of %u), is 0x%x, s/b 0x%x\n",
				  BSM_SRAM_LOWER_BOUND,
				  reg - BSM_SRAM_LOWER_BOUND, len,
				  val, le32_to_cpu(*image));
			return -EIO;
		}
	}

	IWL_DEBUG_INFO(priv, "BSM bootstrap uCode image OK\n");

	return 0;
}


/******************************************************************************
 *
 * EEPROM related functions
 *
 ******************************************************************************/

/*
 * Clear the OWNER_MSK, to establish driver (instead of uCode running on
 * embedded controller) as EEPROM reader; each read is a series of pulses
 * to/from the EEPROM chip, not a single event, so even reads could conflict
 * if they weren't arbitrated by some ownership mechanism.  Here, the driver
 * simply claims ownership, which should be safe when this function is called
 * (i.e. before loading uCode!).
 */
static int iwl3945_eeprom_acquire_semaphore(struct iwl_priv *priv)
{
	_iwl_clear_bit(priv, CSR_EEPROM_GP, CSR_EEPROM_GP_IF_OWNER_MSK);
	return 0;
}


static void iwl3945_eeprom_release_semaphore(struct iwl_priv *priv)
{
	return;
}

 /**
  * iwl3945_load_bsm - Load bootstrap instructions
  *
  * BSM operation:
  *
  * The Bootstrap State Machine (BSM) stores a short bootstrap uCode program
  * in special SRAM that does not power down during RFKILL.  When powering back
  * up after power-saving sleeps (or during initial uCode load), the BSM loads
  * the bootstrap program into the on-board processor, and starts it.
  *
  * The bootstrap program loads (via DMA) instructions and data for a new
  * program from host DRAM locations indicated by the host driver in the
  * BSM_DRAM_* registers.  Once the new program is loaded, it starts
  * automatically.
  *
  * When initializing the NIC, the host driver points the BSM to the
  * "initialize" uCode image.  This uCode sets up some internal data, then
  * notifies host via "initialize alive" that it is complete.
  *
  * The host then replaces the BSM_DRAM_* pointer values to point to the
  * normal runtime uCode instructions and a backup uCode data cache buffer
  * (filled initially with starting data values for the on-board processor),
  * then triggers the "initialize" uCode to load and launch the runtime uCode,
  * which begins normal operation.
  *
  * When doing a power-save shutdown, runtime uCode saves data SRAM into
  * the backup data cache in DRAM before SRAM is powered down.
  *
  * When powering back up, the BSM loads the bootstrap program.  This reloads
  * the runtime uCode instructions and the backup data cache into SRAM,
  * and re-launches the runtime uCode from where it left off.
  */
static int iwl3945_load_bsm(struct iwl_priv *priv)
{
	__le32 *image = priv->ucode_boot.v_addr;
	u32 len = priv->ucode_boot.len;
	dma_addr_t pinst;
	dma_addr_t pdata;
	u32 inst_len;
	u32 data_len;
	int rc;
	int i;
	u32 done;
	u32 reg_offset;

	IWL_DEBUG_INFO(priv, "Begin load bsm\n");

	/* make sure bootstrap program is no larger than BSM's SRAM size */
	if (len > IWL39_MAX_BSM_SIZE)
		return -EINVAL;

	/* Tell bootstrap uCode where to find the "Initialize" uCode
	*   in host DRAM ... host DRAM physical address bits 31:0 for 3945.
	* NOTE:  iwl3945_initialize_alive_start() will replace these values,
	*        after the "initialize" uCode has run, to point to
	*        runtime/protocol instructions and backup data cache. */
	pinst = priv->ucode_init.p_addr;
	pdata = priv->ucode_init_data.p_addr;
	inst_len = priv->ucode_init.len;
	data_len = priv->ucode_init_data.len;

	iwl_write_prph(priv, BSM_DRAM_INST_PTR_REG, pinst);
	iwl_write_prph(priv, BSM_DRAM_DATA_PTR_REG, pdata);
	iwl_write_prph(priv, BSM_DRAM_INST_BYTECOUNT_REG, inst_len);
	iwl_write_prph(priv, BSM_DRAM_DATA_BYTECOUNT_REG, data_len);

	/* Fill BSM memory with bootstrap instructions */
	for (reg_offset = BSM_SRAM_LOWER_BOUND;
	     reg_offset < BSM_SRAM_LOWER_BOUND + len;
	     reg_offset += sizeof(u32), image++)
		_iwl_write_prph(priv, reg_offset,
					  le32_to_cpu(*image));

	rc = iwl3945_verify_bsm(priv);
	if (rc)
		return rc;

	/* Tell BSM to copy from BSM SRAM into instruction SRAM, when asked */
	iwl_write_prph(priv, BSM_WR_MEM_SRC_REG, 0x0);
	iwl_write_prph(priv, BSM_WR_MEM_DST_REG,
				 IWL39_RTC_INST_LOWER_BOUND);
	iwl_write_prph(priv, BSM_WR_DWCOUNT_REG, len / sizeof(u32));

	/* Load bootstrap code into instruction SRAM now,
	 *   to prepare to load "initialize" uCode */
	iwl_write_prph(priv, BSM_WR_CTRL_REG,
		BSM_WR_CTRL_REG_BIT_START);

	/* Wait for load of bootstrap uCode to finish */
	for (i = 0; i < 100; i++) {
		done = iwl_read_prph(priv, BSM_WR_CTRL_REG);
		if (!(done & BSM_WR_CTRL_REG_BIT_START))
			break;
		udelay(10);
	}
	if (i < 100)
		IWL_DEBUG_INFO(priv, "BSM write complete, poll %d iterations\n", i);
	else {
		IWL_ERR(priv, "BSM write did not complete!\n");
		return -EIO;
	}

	/* Enable future boot loads whenever power management unit triggers it
	 *   (e.g. when powering back up after power-save shutdown) */
	iwl_write_prph(priv, BSM_WR_CTRL_REG,
		BSM_WR_CTRL_REG_BIT_START_EN);

	return 0;
}

static struct iwl_hcmd_ops iwl3945_hcmd = {
	.rxon_assoc = iwl3945_send_rxon_assoc,
	.commit_rxon = iwl3945_commit_rxon,
	.send_bt_config = iwl_send_bt_config,
};

static struct iwl_lib_ops iwl3945_lib = {
	.txq_attach_buf_to_tfd = iwl3945_hw_txq_attach_buf_to_tfd,
	.txq_free_tfd = iwl3945_hw_txq_free_tfd,
	.txq_init = iwl3945_hw_tx_queue_init,
	.load_ucode = iwl3945_load_bsm,
	.dump_nic_event_log = iwl3945_dump_nic_event_log,
	.dump_nic_error_log = iwl3945_dump_nic_error_log,
	.apm_ops = {
		.init = iwl3945_apm_init,
		.config = iwl3945_nic_config,
	},
	.eeprom_ops = {
		.regulatory_bands = {
			EEPROM_REGULATORY_BAND_1_CHANNELS,
			EEPROM_REGULATORY_BAND_2_CHANNELS,
			EEPROM_REGULATORY_BAND_3_CHANNELS,
			EEPROM_REGULATORY_BAND_4_CHANNELS,
			EEPROM_REGULATORY_BAND_5_CHANNELS,
			EEPROM_REGULATORY_BAND_NO_HT40,
			EEPROM_REGULATORY_BAND_NO_HT40,
		},
		.acquire_semaphore = iwl3945_eeprom_acquire_semaphore,
		.release_semaphore = iwl3945_eeprom_release_semaphore,
		.query_addr = iwlcore_eeprom_query_addr,
	},
	.send_tx_power	= iwl3945_send_tx_power,
	.is_valid_rtc_data_addr = iwl3945_hw_valid_rtc_data_addr,
	.post_associate = iwl3945_post_associate,
	.isr = iwl_isr_legacy,
	.config_ap = iwl3945_config_ap,
	.manage_ibss_station = iwl3945_manage_ibss_station,
	.recover_from_tx_stall = iwl_bg_monitor_recover,
	.check_plcp_health = iwl3945_good_plcp_health,

	.debugfs_ops = {
		.rx_stats_read = iwl3945_ucode_rx_stats_read,
		.tx_stats_read = iwl3945_ucode_tx_stats_read,
		.general_stats_read = iwl3945_ucode_general_stats_read,
	},
};

static struct iwl_hcmd_utils_ops iwl3945_hcmd_utils = {
	.get_hcmd_size = iwl3945_get_hcmd_size,
	.build_addsta_hcmd = iwl3945_build_addsta_hcmd,
	.tx_cmd_protection = iwlcore_tx_cmd_protection,
	.request_scan = iwl3945_request_scan,
	.post_scan = iwl3945_post_scan,
};

static const struct iwl_ops iwl3945_ops = {
	.lib = &iwl3945_lib,
	.hcmd = &iwl3945_hcmd,
	.utils = &iwl3945_hcmd_utils,
	.led = &iwl3945_led_ops,
};

static struct iwl_base_params iwl3945_base_params = {
	.eeprom_size = IWL3945_EEPROM_IMG_SIZE,
	.num_of_queues = IWL39_NUM_QUEUES,
	.pll_cfg_val = CSR39_ANA_PLL_CFG_VAL,
	.set_l0s = false,
	.use_bsm = true,
	.use_isr_legacy = true,
	.led_compensation = 64,
	.broken_powersave = true,
	.plcp_delta_threshold = IWL_MAX_PLCP_ERR_LONG_THRESHOLD_DEF,
	.monitor_recover_period = IWL_DEF_MONITORING_PERIOD,
	.max_event_log_size = 512,
	.tx_power_by_driver = true,
};

static struct iwl_cfg iwl3945_bg_cfg = {
	.name = "3945BG",
	.fw_name_pre = IWL3945_FW_PRE,
	.ucode_api_max = IWL3945_UCODE_API_MAX,
	.ucode_api_min = IWL3945_UCODE_API_MIN,
	.sku = IWL_SKU_G,
	.eeprom_ver = EEPROM_3945_EEPROM_VERSION,
	.ops = &iwl3945_ops,
	.mod_params = &iwl3945_mod_params,
	.base_params = &iwl3945_base_params,
};

static struct iwl_cfg iwl3945_abg_cfg = {
	.name = "3945ABG",
	.fw_name_pre = IWL3945_FW_PRE,
	.ucode_api_max = IWL3945_UCODE_API_MAX,
	.ucode_api_min = IWL3945_UCODE_API_MIN,
	.sku = IWL_SKU_A|IWL_SKU_G,
	.eeprom_ver = EEPROM_3945_EEPROM_VERSION,
	.ops = &iwl3945_ops,
	.mod_params = &iwl3945_mod_params,
<<<<<<< HEAD
	.use_isr_legacy = true,
	.ht_greenfield_support = false,
	.led_compensation = 64,
	.broken_powersave = true,
	.plcp_delta_threshold = IWL_MAX_PLCP_ERR_LONG_THRESHOLD_DEF,
	.monitor_recover_period = IWL_DEF_MONITORING_PERIOD,
	.max_event_log_size = 512,
	.tx_power_by_driver = true,
=======
	.base_params = &iwl3945_base_params,
>>>>>>> 45f53cc9
};

DEFINE_PCI_DEVICE_TABLE(iwl3945_hw_card_ids) = {
	{IWL_PCI_DEVICE(0x4222, 0x1005, iwl3945_bg_cfg)},
	{IWL_PCI_DEVICE(0x4222, 0x1034, iwl3945_bg_cfg)},
	{IWL_PCI_DEVICE(0x4222, 0x1044, iwl3945_bg_cfg)},
	{IWL_PCI_DEVICE(0x4227, 0x1014, iwl3945_bg_cfg)},
	{IWL_PCI_DEVICE(0x4222, PCI_ANY_ID, iwl3945_abg_cfg)},
	{IWL_PCI_DEVICE(0x4227, PCI_ANY_ID, iwl3945_abg_cfg)},
	{0}
};

MODULE_DEVICE_TABLE(pci, iwl3945_hw_card_ids);<|MERGE_RESOLUTION|>--- conflicted
+++ resolved
@@ -415,11 +415,7 @@
 	unsigned int plcp_msec;
 	unsigned long plcp_received_jiffies;
 
-<<<<<<< HEAD
-	if (priv->cfg->plcp_delta_threshold ==
-=======
 	if (priv->cfg->base_params->plcp_delta_threshold ==
->>>>>>> 45f53cc9
 	    IWL_MAX_PLCP_ERR_THRESHOLD_DISABLE) {
 		IWL_DEBUG_RADIO(priv, "plcp_err check disabled\n");
 		return rc;
@@ -2791,18 +2787,7 @@
 	.eeprom_ver = EEPROM_3945_EEPROM_VERSION,
 	.ops = &iwl3945_ops,
 	.mod_params = &iwl3945_mod_params,
-<<<<<<< HEAD
-	.use_isr_legacy = true,
-	.ht_greenfield_support = false,
-	.led_compensation = 64,
-	.broken_powersave = true,
-	.plcp_delta_threshold = IWL_MAX_PLCP_ERR_LONG_THRESHOLD_DEF,
-	.monitor_recover_period = IWL_DEF_MONITORING_PERIOD,
-	.max_event_log_size = 512,
-	.tx_power_by_driver = true,
-=======
 	.base_params = &iwl3945_base_params,
->>>>>>> 45f53cc9
 };
 
 DEFINE_PCI_DEVICE_TABLE(iwl3945_hw_card_ids) = {
