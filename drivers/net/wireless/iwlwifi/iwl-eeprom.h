/******************************************************************************
 *
 * This file is provided under a dual BSD/GPLv2 license.  When using or
 * redistributing this file, you may do so under either license.
 *
 * GPL LICENSE SUMMARY
 *
 * Copyright(c) 2008 - 2010 Intel Corporation. All rights reserved.
 *
 * This program is free software; you can redistribute it and/or modify
 * it under the terms of version 2 of the GNU General Public License as
 * published by the Free Software Foundation.
 *
 * This program is distributed in the hope that it will be useful, but
 * WITHOUT ANY WARRANTY; without even the implied warranty of
 * MERCHANTABILITY or FITNESS FOR A PARTICULAR PURPOSE.  See the GNU
 * General Public License for more details.
 *
 * You should have received a copy of the GNU General Public License
 * along with this program; if not, write to the Free Software
 * Foundation, Inc., 51 Franklin Street, Fifth Floor, Boston, MA 02110,
 * USA
 *
 * The full GNU General Public License is included in this distribution
 * in the file called LICENSE.GPL.
 *
 * Contact Information:
 *  Intel Linux Wireless <ilw@linux.intel.com>
 * Intel Corporation, 5200 N.E. Elam Young Parkway, Hillsboro, OR 97124-6497
 *
 * BSD LICENSE
 *
 * Copyright(c) 2005 - 2010 Intel Corporation. All rights reserved.
 * All rights reserved.
 *
 * Redistribution and use in source and binary forms, with or without
 * modification, are permitted provided that the following conditions
 * are met:
 *
 *  * Redistributions of source code must retain the above copyright
 *    notice, this list of conditions and the following disclaimer.
 *  * Redistributions in binary form must reproduce the above copyright
 *    notice, this list of conditions and the following disclaimer in
 *    the documentation and/or other materials provided with the
 *    distribution.
 *  * Neither the name Intel Corporation nor the names of its
 *    contributors may be used to endorse or promote products derived
 *    from this software without specific prior written permission.
 *
 * THIS SOFTWARE IS PROVIDED BY THE COPYRIGHT HOLDERS AND CONTRIBUTORS
 * "AS IS" AND ANY EXPRESS OR IMPLIED WARRANTIES, INCLUDING, BUT NOT
 * LIMITED TO, THE IMPLIED WARRANTIES OF MERCHANTABILITY AND FITNESS FOR
 * A PARTICULAR PURPOSE ARE DISCLAIMED. IN NO EVENT SHALL THE COPYRIGHT
 * OWNER OR CONTRIBUTORS BE LIABLE FOR ANY DIRECT, INDIRECT, INCIDENTAL,
 * SPECIAL, EXEMPLARY, OR CONSEQUENTIAL DAMAGES (INCLUDING, BUT NOT
 * LIMITED TO, PROCUREMENT OF SUBSTITUTE GOODS OR SERVICES; LOSS OF USE,
 * DATA, OR PROFITS; OR BUSINESS INTERRUPTION) HOWEVER CAUSED AND ON ANY
 * THEORY OF LIABILITY, WHETHER IN CONTRACT, STRICT LIABILITY, OR TORT
 * (INCLUDING NEGLIGENCE OR OTHERWISE) ARISING IN ANY WAY OUT OF THE USE
 * OF THIS SOFTWARE, EVEN IF ADVISED OF THE POSSIBILITY OF SUCH DAMAGE.
 *****************************************************************************/

#ifndef __iwl_eeprom_h__
#define __iwl_eeprom_h__

#include <net/mac80211.h>

struct iwl_priv;

/*
 * EEPROM access time values:
 *
 * Driver initiates EEPROM read by writing byte address << 1 to CSR_EEPROM_REG.
 * Driver then polls CSR_EEPROM_REG for CSR_EEPROM_REG_READ_VALID_MSK (0x1).
 * When polling, wait 10 uSec between polling loops, up to a maximum 5000 uSec.
 * Driver reads 16-bit value from bits 31-16 of CSR_EEPROM_REG.
 */
#define IWL_EEPROM_ACCESS_TIMEOUT	5000 /* uSec */

#define IWL_EEPROM_SEM_TIMEOUT 		10   /* microseconds */
#define IWL_EEPROM_SEM_RETRY_LIMIT	1000 /* number of attempts (not time) */


/*
 * Regulatory channel usage flags in EEPROM struct iwl4965_eeprom_channel.flags.
 *
 * IBSS and/or AP operation is allowed *only* on those channels with
 * (VALID && IBSS && ACTIVE && !RADAR).  This restriction is in place because
 * RADAR detection is not supported by the 4965 driver, but is a
 * requirement for establishing a new network for legal operation on channels
 * requiring RADAR detection or restricting ACTIVE scanning.
 *
 * NOTE:  "WIDE" flag does not indicate anything about "HT40" 40 MHz channels.
 *        It only indicates that 20 MHz channel use is supported; HT40 channel
 *        usage is indicated by a separate set of regulatory flags for each
 *        HT40 channel pair.
 *
 * NOTE:  Using a channel inappropriately will result in a uCode error!
 */
#define IWL_NUM_TX_CALIB_GROUPS 5
enum {
	EEPROM_CHANNEL_VALID = (1 << 0),	/* usable for this SKU/geo */
	EEPROM_CHANNEL_IBSS = (1 << 1),		/* usable as an IBSS channel */
	/* Bit 2 Reserved */
	EEPROM_CHANNEL_ACTIVE = (1 << 3),	/* active scanning allowed */
	EEPROM_CHANNEL_RADAR = (1 << 4),	/* radar detection required */
	EEPROM_CHANNEL_WIDE = (1 << 5),		/* 20 MHz channel okay */
	/* Bit 6 Reserved (was Narrow Channel) */
	EEPROM_CHANNEL_DFS = (1 << 7),	/* dynamic freq selection candidate */
};

/* SKU Capabilities */
/* 3945 only */
#define EEPROM_SKU_CAP_SW_RF_KILL_ENABLE                (1 << 0)
#define EEPROM_SKU_CAP_HW_RF_KILL_ENABLE                (1 << 1)

/* 5000 and up */
#define EEPROM_SKU_CAP_BAND_POS				(4)
#define EEPROM_SKU_CAP_BAND_SELECTION	                \
		(3 << EEPROM_SKU_CAP_BAND_POS)
#define EEPROM_SKU_CAP_11N_ENABLE	                (1 << 6)
#define EEPROM_SKU_CAP_AMT_ENABLE	                (1 << 7)
#define EEPROM_SKU_CAP_IPAN_ENABLE	                (1 << 8)

/* *regulatory* channel data format in eeprom, one for each channel.
 * There are separate entries for HT40 (40 MHz) vs. normal (20 MHz) channels. */
struct iwl_eeprom_channel {
	u8 flags;		/* EEPROM_CHANNEL_* flags copied from EEPROM */
	s8 max_power_avg;	/* max power (dBm) on this chnl, limit 31 */
} __packed;
<<<<<<< HEAD
=======

enum iwl_eeprom_enhanced_txpwr_flags {
	IWL_EEPROM_ENH_TXP_FL_VALID		= BIT(0),
	IWL_EEPROM_ENH_TXP_FL_BAND_52G		= BIT(1),
	IWL_EEPROM_ENH_TXP_FL_OFDM		= BIT(2),
	IWL_EEPROM_ENH_TXP_FL_40MHZ		= BIT(3),
	IWL_EEPROM_ENH_TXP_FL_HT_AP		= BIT(4),
	IWL_EEPROM_ENH_TXP_FL_RES1		= BIT(5),
	IWL_EEPROM_ENH_TXP_FL_RES2		= BIT(6),
	IWL_EEPROM_ENH_TXP_FL_COMMON_TYPE	= BIT(7),
};
>>>>>>> 3cbea436

/**
 * iwl_eeprom_enhanced_txpwr structure
 *    This structure presents the enhanced regulatory tx power limit layout
 *    in eeprom image
 *    Enhanced regulatory tx power portion of eeprom image can be broken down
 *    into individual structures; each one is 8 bytes in size and contain the
 *    following information
 * @flags: entry flags
 * @channel: channel number
 * @chain_a_max_pwr: chain a max power in 1/2 dBm
 * @chain_b_max_pwr: chain b max power in 1/2 dBm
 * @chain_c_max_pwr: chain c max power in 1/2 dBm
 * @delta_20_in_40: 20-in-40 deltas (hi/lo)
 * @mimo2_max_pwr: mimo2 max power in 1/2 dBm
 * @mimo3_max_pwr: mimo3 max power in 1/2 dBm
 *
 */
struct iwl_eeprom_enhanced_txpwr {
	u8 flags;
	u8 channel;
	s8 chain_a_max;
	s8 chain_b_max;
	s8 chain_c_max;
	u8 delta_20_in_40;
	s8 mimo2_max;
	s8 mimo3_max;
} __packed;

/* 3945 Specific */
#define EEPROM_3945_EEPROM_VERSION	(0x2f)

/* 4965 has two radio transmitters (and 3 radio receivers) */
#define EEPROM_TX_POWER_TX_CHAINS      (2)

/* 4965 has room for up to 8 sets of txpower calibration data */
#define EEPROM_TX_POWER_BANDS          (8)

/* 4965 factory calibration measures txpower gain settings for
 * each of 3 target output levels */
#define EEPROM_TX_POWER_MEASUREMENTS   (3)

/* 4965 Specific */
/* 4965 driver does not work with txpower calibration version < 5 */
#define EEPROM_4965_TX_POWER_VERSION    (5)
#define EEPROM_4965_EEPROM_VERSION	(0x2f)
#define EEPROM_4965_CALIB_VERSION_OFFSET       (2*0xB6) /* 2 bytes */
#define EEPROM_4965_CALIB_TXPOWER_OFFSET       (2*0xE8) /* 48  bytes */
#define EEPROM_4965_BOARD_REVISION             (2*0x4F) /* 2 bytes */
#define EEPROM_4965_BOARD_PBA                  (2*0x56+1) /* 9 bytes */

/* 5000 Specific */
#define EEPROM_5000_TX_POWER_VERSION    (4)
#define EEPROM_5000_EEPROM_VERSION	(0x11A)

/* 5000 and up calibration */
#define EEPROM_CALIB_ALL	(INDIRECT_ADDRESS | INDIRECT_CALIBRATION)
#define EEPROM_XTAL		((2*0x128) | EEPROM_CALIB_ALL)

/* 5000 temperature */
#define EEPROM_5000_TEMPERATURE ((2*0x12A) | EEPROM_CALIB_ALL)

/* agn links */
#define EEPROM_LINK_HOST             (2*0x64)
#define EEPROM_LINK_GENERAL          (2*0x65)
#define EEPROM_LINK_REGULATORY       (2*0x66)
#define EEPROM_LINK_CALIBRATION      (2*0x67)
#define EEPROM_LINK_PROCESS_ADJST    (2*0x68)
#define EEPROM_LINK_OTHERS           (2*0x69)
<<<<<<< HEAD
=======
#define EEPROM_LINK_TXP_LIMIT        (2*0x6a)
#define EEPROM_LINK_TXP_LIMIT_SIZE   (2*0x6b)
>>>>>>> 3cbea436

/* agn regulatory - indirect access */
#define EEPROM_REG_BAND_1_CHANNELS       ((0x08)\
		| INDIRECT_ADDRESS | INDIRECT_REGULATORY)   /* 28 bytes */
#define EEPROM_REG_BAND_2_CHANNELS       ((0x26)\
		| INDIRECT_ADDRESS | INDIRECT_REGULATORY)   /* 26 bytes */
#define EEPROM_REG_BAND_3_CHANNELS       ((0x42)\
		| INDIRECT_ADDRESS | INDIRECT_REGULATORY)   /* 24 bytes */
#define EEPROM_REG_BAND_4_CHANNELS       ((0x5C)\
		| INDIRECT_ADDRESS | INDIRECT_REGULATORY)   /* 22 bytes */
#define EEPROM_REG_BAND_5_CHANNELS       ((0x74)\
		| INDIRECT_ADDRESS | INDIRECT_REGULATORY)   /* 12 bytes */
#define EEPROM_REG_BAND_24_HT40_CHANNELS  ((0x82)\
		| INDIRECT_ADDRESS | INDIRECT_REGULATORY)   /* 14  bytes */
#define EEPROM_REG_BAND_52_HT40_CHANNELS  ((0x92)\
		| INDIRECT_ADDRESS | INDIRECT_REGULATORY)   /* 22  bytes */

/* 6000 regulatory - indirect access */
#define EEPROM_6000_REG_BAND_24_HT40_CHANNELS  ((0x80)\
		| INDIRECT_ADDRESS | INDIRECT_REGULATORY)   /* 14  bytes */
<<<<<<< HEAD

/* 6000 and up regulatory tx power - indirect access */
/* max. elements per section */
#define EEPROM_MAX_TXPOWER_SECTION_ELEMENTS	(8)
#define EEPROM_TXPOWER_COMMON_HT40_INDEX	(2)

/**
 * Partition the enhanced tx power portion of eeprom image into
 * 10 sections based on band, modulation, frequency and channel
 *
 * Section 1: all CCK channels
 * Section 2: all 2.4 GHz OFDM (Legacy, HT and HT40 ) channels
 * Section 3: all 5.2 GHz OFDM (Legacy, HT and HT40) channels
 * Section 4: 2.4 GHz 20MHz channels: 1, 2, 10, 11. Both Legacy and HT
 * Section 5: 2.4 GHz 40MHz channels: 1, 2, 6, 7, 9, (_above_)
 * Section 6: 5.2 GHz 20MHz channels: 36, 64, 100, both Legacy and HT
 * Section 7: 5.2 GHz 40MHz channels: 36, 60, 100 (_above_)
 * Section 8: 2.4 GHz channel 13, Both Legacy and HT
 * Section 9: 2.4 GHz channel 140, Both Legacy and HT
 * Section 10: 2.4 GHz 40MHz channels: 132, 44 (_above_)
 */
/* 2.4 GHz band: CCK */
#define EEPROM_LB_CCK_20_COMMON       ((0xA8)\
		| INDIRECT_ADDRESS | INDIRECT_REGULATORY)   /* 8 bytes */
/* 2.4 GHz band: 20MHz-Legacy, 20MHz-HT, 40MHz-HT */
#define EEPROM_LB_OFDM_COMMON       ((0xB0)\
		| INDIRECT_ADDRESS | INDIRECT_REGULATORY)   /* 24 bytes */
/* 5.2 GHz band: 20MHz-Legacy, 20MHz-HT, 40MHz-HT */
#define EEPROM_HB_OFDM_COMMON       ((0xC8)\
		| INDIRECT_ADDRESS | INDIRECT_REGULATORY)   /* 24 bytes */
/* 2.4GHz band channels:
 *	1Legacy, 1HT, 2Legacy, 2HT, 10Legacy, 10HT, 11Legacy, 11HT */
#define EEPROM_LB_OFDM_20_BAND       ((0xE0)\
		| INDIRECT_ADDRESS | INDIRECT_REGULATORY)   /* 64 bytes */
/* 2.4 GHz band HT40 channels: (1,+1) (2,+1) (6,+1) (7,+1) (9,+1) */
#define EEPROM_LB_OFDM_HT40_BAND       ((0x120)\
		| INDIRECT_ADDRESS | INDIRECT_REGULATORY)   /* 40 bytes */
/* 5.2GHz band channels: 36Legacy, 36HT, 64Legacy, 64HT, 100Legacy, 100HT */
#define EEPROM_HB_OFDM_20_BAND       ((0x148)\
		| INDIRECT_ADDRESS | INDIRECT_REGULATORY)   /* 48 bytes */
/* 5.2 GHz band HT40 channels: (36,+1) (60,+1) (100,+1) */
#define EEPROM_HB_OFDM_HT40_BAND       ((0x178)\
		| INDIRECT_ADDRESS | INDIRECT_REGULATORY)   /* 24 bytes */
/* 2.4 GHz band, channnel 13: Legacy, HT */
#define EEPROM_LB_OFDM_20_CHANNEL_13       ((0x190)\
		| INDIRECT_ADDRESS | INDIRECT_REGULATORY)   /* 16 bytes */
/* 5.2 GHz band, channnel 140: Legacy, HT */
#define EEPROM_HB_OFDM_20_CHANNEL_140       ((0x1A0)\
		| INDIRECT_ADDRESS | INDIRECT_REGULATORY)   /* 16 bytes */
/* 5.2 GHz band, HT40 channnels (132,+1) (44,+1) */
#define EEPROM_HB_OFDM_HT40_BAND_1       ((0x1B0)\
		| INDIRECT_ADDRESS | INDIRECT_REGULATORY)   /* 16 bytes */

=======
>>>>>>> 3cbea436

/* 5050 Specific */
#define EEPROM_5050_TX_POWER_VERSION    (4)
#define EEPROM_5050_EEPROM_VERSION	(0x21E)

/* 1000 Specific */
#define EEPROM_1000_TX_POWER_VERSION    (4)
#define EEPROM_1000_EEPROM_VERSION	(0x15C)

/* 6x00 Specific */
#define EEPROM_6000_TX_POWER_VERSION    (4)
#define EEPROM_6000_EEPROM_VERSION	(0x434)

/* 6x50 Specific */
#define EEPROM_6050_TX_POWER_VERSION    (4)
#define EEPROM_6050_EEPROM_VERSION	(0x532)

/* 6x50g2 Specific */
#define EEPROM_6050G2_TX_POWER_VERSION    (6)
#define EEPROM_6050G2_EEPROM_VERSION	(0x553)

/* 6x00g2 Specific */
#define EEPROM_6000G2_TX_POWER_VERSION    (6)
#define EEPROM_6000G2_EEPROM_VERSION	(0x709)

/* OTP */
/* lower blocks contain EEPROM image and calibration data */
#define OTP_LOW_IMAGE_SIZE		(2 * 512 * sizeof(u16)) /* 2 KB */
/* high blocks contain PAPD data */
#define OTP_HIGH_IMAGE_SIZE_6x00        (6 * 512 * sizeof(u16)) /* 6 KB */
#define OTP_HIGH_IMAGE_SIZE_1000        (0x200 * sizeof(u16)) /* 1024 bytes */
#define OTP_MAX_LL_ITEMS_1000		(3)	/* OTP blocks for 1000 */
#define OTP_MAX_LL_ITEMS_6x00		(4)	/* OTP blocks for 6x00 */
#define OTP_MAX_LL_ITEMS_6x50		(7)	/* OTP blocks for 6x50 */

/* 2.4 GHz */
extern const u8 iwl_eeprom_band_1[14];

/*
 * factory calibration data for one txpower level, on one channel,
 * measured on one of the 2 tx chains (radio transmitter and associated
 * antenna).  EEPROM contains:
 *
 * 1)  Temperature (degrees Celsius) of device when measurement was made.
 *
 * 2)  Gain table index used to achieve the target measurement power.
 *     This refers to the "well-known" gain tables (see iwl-4965-hw.h).
 *
 * 3)  Actual measured output power, in half-dBm ("34" = 17 dBm).
 *
 * 4)  RF power amplifier detector level measurement (not used).
 */
struct iwl_eeprom_calib_measure {
	u8 temperature;		/* Device temperature (Celsius) */
	u8 gain_idx;		/* Index into gain table */
	u8 actual_pow;		/* Measured RF output power, half-dBm */
	s8 pa_det;		/* Power amp detector level (not used) */
} __packed;


/*
 * measurement set for one channel.  EEPROM contains:
 *
 * 1)  Channel number measured
 *
 * 2)  Measurements for each of 3 power levels for each of 2 radio transmitters
 *     (a.k.a. "tx chains") (6 measurements altogether)
 */
struct iwl_eeprom_calib_ch_info {
	u8 ch_num;
	struct iwl_eeprom_calib_measure
		measurements[EEPROM_TX_POWER_TX_CHAINS]
			[EEPROM_TX_POWER_MEASUREMENTS];
} __packed;

/*
 * txpower subband info.
 *
 * For each frequency subband, EEPROM contains the following:
 *
 * 1)  First and last channels within range of the subband.  "0" values
 *     indicate that this sample set is not being used.
 *
 * 2)  Sample measurement sets for 2 channels close to the range endpoints.
 */
struct iwl_eeprom_calib_subband_info {
	u8 ch_from;	/* channel number of lowest channel in subband */
	u8 ch_to;	/* channel number of highest channel in subband */
	struct iwl_eeprom_calib_ch_info ch1;
	struct iwl_eeprom_calib_ch_info ch2;
} __packed;


/*
 * txpower calibration info.  EEPROM contains:
 *
 * 1)  Factory-measured saturation power levels (maximum levels at which
 *     tx power amplifier can output a signal without too much distortion).
 *     There is one level for 2.4 GHz band and one for 5 GHz band.  These
 *     values apply to all channels within each of the bands.
 *
 * 2)  Factory-measured power supply voltage level.  This is assumed to be
 *     constant (i.e. same value applies to all channels/bands) while the
 *     factory measurements are being made.
 *
 * 3)  Up to 8 sets of factory-measured txpower calibration values.
 *     These are for different frequency ranges, since txpower gain
 *     characteristics of the analog radio circuitry vary with frequency.
 *
 *     Not all sets need to be filled with data;
 *     struct iwl_eeprom_calib_subband_info contains range of channels
 *     (0 if unused) for each set of data.
 */
struct iwl_eeprom_calib_info {
	u8 saturation_power24;	/* half-dBm (e.g. "34" = 17 dBm) */
	u8 saturation_power52;	/* half-dBm */
	__le16 voltage;		/* signed */
	struct iwl_eeprom_calib_subband_info
		band_info[EEPROM_TX_POWER_BANDS];
} __packed;


#define ADDRESS_MSK                 0x0000FFFF
#define INDIRECT_TYPE_MSK           0x000F0000
#define INDIRECT_HOST               0x00010000
#define INDIRECT_GENERAL            0x00020000
#define INDIRECT_REGULATORY         0x00030000
#define INDIRECT_CALIBRATION        0x00040000
#define INDIRECT_PROCESS_ADJST      0x00050000
#define INDIRECT_OTHERS             0x00060000
#define INDIRECT_TXP_LIMIT          0x00070000
#define INDIRECT_TXP_LIMIT_SIZE     0x00080000
#define INDIRECT_ADDRESS            0x00100000

/* General */
#define EEPROM_DEVICE_ID                    (2*0x08)	/* 2 bytes */
#define EEPROM_MAC_ADDRESS                  (2*0x15)	/* 6  bytes */
#define EEPROM_BOARD_REVISION               (2*0x35)	/* 2  bytes */
#define EEPROM_BOARD_PBA_NUMBER             (2*0x3B+1)	/* 9  bytes */
#define EEPROM_VERSION                      (2*0x44)	/* 2  bytes */
#define EEPROM_SKU_CAP                      (2*0x45)	/* 2  bytes */
#define EEPROM_OEM_MODE                     (2*0x46)	/* 2  bytes */
#define EEPROM_WOWLAN_MODE                  (2*0x47)	/* 2  bytes */
#define EEPROM_RADIO_CONFIG                 (2*0x48)	/* 2  bytes */
<<<<<<< HEAD
#define EEPROM_3945_M_VERSION               (2*0x4A)	/* 1  bytes */
=======
>>>>>>> 3cbea436
#define EEPROM_NUM_MAC_ADDRESS              (2*0x4C)	/* 2  bytes */

/* The following masks are to be applied on EEPROM_RADIO_CONFIG */
#define EEPROM_RF_CFG_TYPE_MSK(x)   (x & 0x3)         /* bits 0-1   */
#define EEPROM_RF_CFG_STEP_MSK(x)   ((x >> 2)  & 0x3) /* bits 2-3   */
#define EEPROM_RF_CFG_DASH_MSK(x)   ((x >> 4)  & 0x3) /* bits 4-5   */
#define EEPROM_RF_CFG_PNUM_MSK(x)   ((x >> 6)  & 0x3) /* bits 6-7   */
#define EEPROM_RF_CFG_TX_ANT_MSK(x) ((x >> 8)  & 0xF) /* bits 8-11  */
#define EEPROM_RF_CFG_RX_ANT_MSK(x) ((x >> 12) & 0xF) /* bits 12-15 */

#define EEPROM_3945_RF_CFG_TYPE_MAX  0x0
#define EEPROM_4965_RF_CFG_TYPE_MAX  0x1

/* Radio Config for 5000 and up */
#define EEPROM_RF_CONFIG_TYPE_R3x3	0x0
#define EEPROM_RF_CONFIG_TYPE_R2x2	0x1
#define EEPROM_RF_CONFIG_TYPE_R1x2	0x2
#define EEPROM_RF_CONFIG_TYPE_MAX	0x3

/*
 * Per-channel regulatory data.
 *
 * Each channel that *might* be supported by iwl has a fixed location
 * in EEPROM containing EEPROM_CHANNEL_* usage flags (LSB) and max regulatory
 * txpower (MSB).
 *
 * Entries immediately below are for 20 MHz channel width.  HT40 (40 MHz)
 * channels (only for 4965, not supported by 3945) appear later in the EEPROM.
 *
 * 2.4 GHz channels 1, 2, 3, 4, 5, 6, 7, 8, 9, 10, 11, 12, 13, 14
 */
#define EEPROM_REGULATORY_SKU_ID            (2*0x60)    /* 4  bytes */
#define EEPROM_REGULATORY_BAND_1            (2*0x62)	/* 2  bytes */
#define EEPROM_REGULATORY_BAND_1_CHANNELS   (2*0x63)	/* 28 bytes */

/*
 * 4.9 GHz channels 183, 184, 185, 187, 188, 189, 192, 196,
 * 5.0 GHz channels 7, 8, 11, 12, 16
 * (4915-5080MHz) (none of these is ever supported)
 */
#define EEPROM_REGULATORY_BAND_2            (2*0x71)	/* 2  bytes */
#define EEPROM_REGULATORY_BAND_2_CHANNELS   (2*0x72)	/* 26 bytes */

/*
 * 5.2 GHz channels 34, 36, 38, 40, 42, 44, 46, 48, 52, 56, 60, 64
 * (5170-5320MHz)
 */
#define EEPROM_REGULATORY_BAND_3            (2*0x7F)	/* 2  bytes */
#define EEPROM_REGULATORY_BAND_3_CHANNELS   (2*0x80)	/* 24 bytes */

/*
 * 5.5 GHz channels 100, 104, 108, 112, 116, 120, 124, 128, 132, 136, 140
 * (5500-5700MHz)
 */
#define EEPROM_REGULATORY_BAND_4            (2*0x8C)	/* 2  bytes */
#define EEPROM_REGULATORY_BAND_4_CHANNELS   (2*0x8D)	/* 22 bytes */

/*
 * 5.7 GHz channels 145, 149, 153, 157, 161, 165
 * (5725-5825MHz)
 */
#define EEPROM_REGULATORY_BAND_5            (2*0x98)	/* 2  bytes */
#define EEPROM_REGULATORY_BAND_5_CHANNELS   (2*0x99)	/* 12 bytes */

/*
 * 2.4 GHz HT40 channels 1 (5), 2 (6), 3 (7), 4 (8), 5 (9), 6 (10), 7 (11)
 *
 * The channel listed is the center of the lower 20 MHz half of the channel.
 * The overall center frequency is actually 2 channels (10 MHz) above that,
 * and the upper half of each HT40 channel is centered 4 channels (20 MHz) away
 * from the lower half; e.g. the upper half of HT40 channel 1 is channel 5,
 * and the overall HT40 channel width centers on channel 3.
 *
 * NOTE:  The RXON command uses 20 MHz channel numbers to specify the
 *        control channel to which to tune.  RXON also specifies whether the
 *        control channel is the upper or lower half of a HT40 channel.
 *
 * NOTE:  4965 does not support HT40 channels on 2.4 GHz.
 */
#define EEPROM_4965_REGULATORY_BAND_24_HT40_CHANNELS (2*0xA0)	/* 14 bytes */

/*
 * 5.2 GHz HT40 channels 36 (40), 44 (48), 52 (56), 60 (64),
 * 100 (104), 108 (112), 116 (120), 124 (128), 132 (136), 149 (153), 157 (161)
 */
#define EEPROM_4965_REGULATORY_BAND_52_HT40_CHANNELS (2*0xA8)	/* 22 bytes */

#define EEPROM_REGULATORY_BAND_NO_HT40			(0)

struct iwl_eeprom_ops {
	const u32 regulatory_bands[7];
	int (*acquire_semaphore) (struct iwl_priv *priv);
	void (*release_semaphore) (struct iwl_priv *priv);
	u16 (*calib_version) (struct iwl_priv *priv);
	const u8* (*query_addr) (const struct iwl_priv *priv, size_t offset);
	void (*update_enhanced_txpower) (struct iwl_priv *priv);
};


int iwl_eeprom_init(struct iwl_priv *priv);
void iwl_eeprom_free(struct iwl_priv *priv);
int  iwl_eeprom_check_version(struct iwl_priv *priv);
int  iwl_eeprom_check_sku(struct iwl_priv *priv);
const u8 *iwl_eeprom_query_addr(const struct iwl_priv *priv, size_t offset);
int iwlcore_eeprom_verify_signature(struct iwl_priv *priv);
u16 iwl_eeprom_query16(const struct iwl_priv *priv, size_t offset);
const u8 *iwlcore_eeprom_query_addr(const struct iwl_priv *priv, size_t offset);
int iwl_init_channel_map(struct iwl_priv *priv);
void iwl_free_channel_map(struct iwl_priv *priv);
const struct iwl_channel_info *iwl_get_channel_info(
		const struct iwl_priv *priv,
		enum ieee80211_band band, u16 channel);

#endif  /* __iwl_eeprom_h__ */<|MERGE_RESOLUTION|>--- conflicted
+++ resolved
@@ -128,8 +128,6 @@
 	u8 flags;		/* EEPROM_CHANNEL_* flags copied from EEPROM */
 	s8 max_power_avg;	/* max power (dBm) on this chnl, limit 31 */
 } __packed;
-<<<<<<< HEAD
-=======
 
 enum iwl_eeprom_enhanced_txpwr_flags {
 	IWL_EEPROM_ENH_TXP_FL_VALID		= BIT(0),
@@ -141,7 +139,6 @@
 	IWL_EEPROM_ENH_TXP_FL_RES2		= BIT(6),
 	IWL_EEPROM_ENH_TXP_FL_COMMON_TYPE	= BIT(7),
 };
->>>>>>> 3cbea436
 
 /**
  * iwl_eeprom_enhanced_txpwr structure
@@ -211,11 +208,8 @@
 #define EEPROM_LINK_CALIBRATION      (2*0x67)
 #define EEPROM_LINK_PROCESS_ADJST    (2*0x68)
 #define EEPROM_LINK_OTHERS           (2*0x69)
-<<<<<<< HEAD
-=======
 #define EEPROM_LINK_TXP_LIMIT        (2*0x6a)
 #define EEPROM_LINK_TXP_LIMIT_SIZE   (2*0x6b)
->>>>>>> 3cbea436
 
 /* agn regulatory - indirect access */
 #define EEPROM_REG_BAND_1_CHANNELS       ((0x08)\
@@ -236,62 +230,6 @@
 /* 6000 regulatory - indirect access */
 #define EEPROM_6000_REG_BAND_24_HT40_CHANNELS  ((0x80)\
 		| INDIRECT_ADDRESS | INDIRECT_REGULATORY)   /* 14  bytes */
-<<<<<<< HEAD
-
-/* 6000 and up regulatory tx power - indirect access */
-/* max. elements per section */
-#define EEPROM_MAX_TXPOWER_SECTION_ELEMENTS	(8)
-#define EEPROM_TXPOWER_COMMON_HT40_INDEX	(2)
-
-/**
- * Partition the enhanced tx power portion of eeprom image into
- * 10 sections based on band, modulation, frequency and channel
- *
- * Section 1: all CCK channels
- * Section 2: all 2.4 GHz OFDM (Legacy, HT and HT40 ) channels
- * Section 3: all 5.2 GHz OFDM (Legacy, HT and HT40) channels
- * Section 4: 2.4 GHz 20MHz channels: 1, 2, 10, 11. Both Legacy and HT
- * Section 5: 2.4 GHz 40MHz channels: 1, 2, 6, 7, 9, (_above_)
- * Section 6: 5.2 GHz 20MHz channels: 36, 64, 100, both Legacy and HT
- * Section 7: 5.2 GHz 40MHz channels: 36, 60, 100 (_above_)
- * Section 8: 2.4 GHz channel 13, Both Legacy and HT
- * Section 9: 2.4 GHz channel 140, Both Legacy and HT
- * Section 10: 2.4 GHz 40MHz channels: 132, 44 (_above_)
- */
-/* 2.4 GHz band: CCK */
-#define EEPROM_LB_CCK_20_COMMON       ((0xA8)\
-		| INDIRECT_ADDRESS | INDIRECT_REGULATORY)   /* 8 bytes */
-/* 2.4 GHz band: 20MHz-Legacy, 20MHz-HT, 40MHz-HT */
-#define EEPROM_LB_OFDM_COMMON       ((0xB0)\
-		| INDIRECT_ADDRESS | INDIRECT_REGULATORY)   /* 24 bytes */
-/* 5.2 GHz band: 20MHz-Legacy, 20MHz-HT, 40MHz-HT */
-#define EEPROM_HB_OFDM_COMMON       ((0xC8)\
-		| INDIRECT_ADDRESS | INDIRECT_REGULATORY)   /* 24 bytes */
-/* 2.4GHz band channels:
- *	1Legacy, 1HT, 2Legacy, 2HT, 10Legacy, 10HT, 11Legacy, 11HT */
-#define EEPROM_LB_OFDM_20_BAND       ((0xE0)\
-		| INDIRECT_ADDRESS | INDIRECT_REGULATORY)   /* 64 bytes */
-/* 2.4 GHz band HT40 channels: (1,+1) (2,+1) (6,+1) (7,+1) (9,+1) */
-#define EEPROM_LB_OFDM_HT40_BAND       ((0x120)\
-		| INDIRECT_ADDRESS | INDIRECT_REGULATORY)   /* 40 bytes */
-/* 5.2GHz band channels: 36Legacy, 36HT, 64Legacy, 64HT, 100Legacy, 100HT */
-#define EEPROM_HB_OFDM_20_BAND       ((0x148)\
-		| INDIRECT_ADDRESS | INDIRECT_REGULATORY)   /* 48 bytes */
-/* 5.2 GHz band HT40 channels: (36,+1) (60,+1) (100,+1) */
-#define EEPROM_HB_OFDM_HT40_BAND       ((0x178)\
-		| INDIRECT_ADDRESS | INDIRECT_REGULATORY)   /* 24 bytes */
-/* 2.4 GHz band, channnel 13: Legacy, HT */
-#define EEPROM_LB_OFDM_20_CHANNEL_13       ((0x190)\
-		| INDIRECT_ADDRESS | INDIRECT_REGULATORY)   /* 16 bytes */
-/* 5.2 GHz band, channnel 140: Legacy, HT */
-#define EEPROM_HB_OFDM_20_CHANNEL_140       ((0x1A0)\
-		| INDIRECT_ADDRESS | INDIRECT_REGULATORY)   /* 16 bytes */
-/* 5.2 GHz band, HT40 channnels (132,+1) (44,+1) */
-#define EEPROM_HB_OFDM_HT40_BAND_1       ((0x1B0)\
-		| INDIRECT_ADDRESS | INDIRECT_REGULATORY)   /* 16 bytes */
-
-=======
->>>>>>> 3cbea436
 
 /* 5050 Specific */
 #define EEPROM_5050_TX_POWER_VERSION    (4)
@@ -436,10 +374,6 @@
 #define EEPROM_OEM_MODE                     (2*0x46)	/* 2  bytes */
 #define EEPROM_WOWLAN_MODE                  (2*0x47)	/* 2  bytes */
 #define EEPROM_RADIO_CONFIG                 (2*0x48)	/* 2  bytes */
-<<<<<<< HEAD
-#define EEPROM_3945_M_VERSION               (2*0x4A)	/* 1  bytes */
-=======
->>>>>>> 3cbea436
 #define EEPROM_NUM_MAC_ADDRESS              (2*0x4C)	/* 2  bytes */
 
 /* The following masks are to be applied on EEPROM_RADIO_CONFIG */
