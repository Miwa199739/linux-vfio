/******************************************************************************
 *
 * Copyright(c) 2003 - 2012 Intel Corporation. All rights reserved.
 *
 * Portions of this file are derived from the ipw3945 project, as well
 * as portionhelp of the ieee80211 subsystem header files.
 *
 * This program is free software; you can redistribute it and/or modify it
 * under the terms of version 2 of the GNU General Public License as
 * published by the Free Software Foundation.
 *
 * This program is distributed in the hope that it will be useful, but WITHOUT
 * ANY WARRANTY; without even the implied warranty of MERCHANTABILITY or
 * FITNESS FOR A PARTICULAR PURPOSE.  See the GNU General Public License for
 * more details.
 *
 * You should have received a copy of the GNU General Public License along with
 * this program; if not, write to the Free Software Foundation, Inc.,
 * 51 Franklin Street, Fifth Floor, Boston, MA 02110, USA
 *
 * The full GNU General Public License is included in this distribution in the
 * file called LICENSE.
 *
 * Contact Information:
 *  Intel Linux Wireless <ilw@linux.intel.com>
 * Intel Corporation, 5200 N.E. Elam Young Parkway, Hillsboro, OR 97124-6497
 *
 *****************************************************************************/

#include <linux/etherdevice.h>
#include <linux/slab.h>
#include <linux/sched.h>
#include <net/mac80211.h>
#include <asm/unaligned.h>
#include "iwl-eeprom.h"
#include "iwl-dev.h"
#include "iwl-io.h"
#include "iwl-agn-calib.h"
#include "iwl-agn.h"
#include "iwl-modparams.h"

#define IWL_CMD_ENTRY(x) [x] = #x

const char *iwl_dvm_cmd_strings[REPLY_MAX] = {
	IWL_CMD_ENTRY(REPLY_ALIVE),
	IWL_CMD_ENTRY(REPLY_ERROR),
	IWL_CMD_ENTRY(REPLY_ECHO),
	IWL_CMD_ENTRY(REPLY_RXON),
	IWL_CMD_ENTRY(REPLY_RXON_ASSOC),
	IWL_CMD_ENTRY(REPLY_QOS_PARAM),
	IWL_CMD_ENTRY(REPLY_RXON_TIMING),
	IWL_CMD_ENTRY(REPLY_ADD_STA),
	IWL_CMD_ENTRY(REPLY_REMOVE_STA),
	IWL_CMD_ENTRY(REPLY_REMOVE_ALL_STA),
	IWL_CMD_ENTRY(REPLY_TXFIFO_FLUSH),
	IWL_CMD_ENTRY(REPLY_WEPKEY),
	IWL_CMD_ENTRY(REPLY_TX),
	IWL_CMD_ENTRY(REPLY_LEDS_CMD),
	IWL_CMD_ENTRY(REPLY_TX_LINK_QUALITY_CMD),
	IWL_CMD_ENTRY(COEX_PRIORITY_TABLE_CMD),
	IWL_CMD_ENTRY(COEX_MEDIUM_NOTIFICATION),
	IWL_CMD_ENTRY(COEX_EVENT_CMD),
	IWL_CMD_ENTRY(REPLY_QUIET_CMD),
	IWL_CMD_ENTRY(REPLY_CHANNEL_SWITCH),
	IWL_CMD_ENTRY(CHANNEL_SWITCH_NOTIFICATION),
	IWL_CMD_ENTRY(REPLY_SPECTRUM_MEASUREMENT_CMD),
	IWL_CMD_ENTRY(SPECTRUM_MEASURE_NOTIFICATION),
	IWL_CMD_ENTRY(POWER_TABLE_CMD),
	IWL_CMD_ENTRY(PM_SLEEP_NOTIFICATION),
	IWL_CMD_ENTRY(PM_DEBUG_STATISTIC_NOTIFIC),
	IWL_CMD_ENTRY(REPLY_SCAN_CMD),
	IWL_CMD_ENTRY(REPLY_SCAN_ABORT_CMD),
	IWL_CMD_ENTRY(SCAN_START_NOTIFICATION),
	IWL_CMD_ENTRY(SCAN_RESULTS_NOTIFICATION),
	IWL_CMD_ENTRY(SCAN_COMPLETE_NOTIFICATION),
	IWL_CMD_ENTRY(BEACON_NOTIFICATION),
	IWL_CMD_ENTRY(REPLY_TX_BEACON),
	IWL_CMD_ENTRY(WHO_IS_AWAKE_NOTIFICATION),
	IWL_CMD_ENTRY(QUIET_NOTIFICATION),
	IWL_CMD_ENTRY(REPLY_TX_PWR_TABLE_CMD),
	IWL_CMD_ENTRY(MEASURE_ABORT_NOTIFICATION),
	IWL_CMD_ENTRY(REPLY_BT_CONFIG),
	IWL_CMD_ENTRY(REPLY_STATISTICS_CMD),
	IWL_CMD_ENTRY(STATISTICS_NOTIFICATION),
	IWL_CMD_ENTRY(REPLY_CARD_STATE_CMD),
	IWL_CMD_ENTRY(CARD_STATE_NOTIFICATION),
	IWL_CMD_ENTRY(MISSED_BEACONS_NOTIFICATION),
	IWL_CMD_ENTRY(REPLY_CT_KILL_CONFIG_CMD),
	IWL_CMD_ENTRY(SENSITIVITY_CMD),
	IWL_CMD_ENTRY(REPLY_PHY_CALIBRATION_CMD),
	IWL_CMD_ENTRY(REPLY_RX_PHY_CMD),
	IWL_CMD_ENTRY(REPLY_RX_MPDU_CMD),
	IWL_CMD_ENTRY(REPLY_RX),
	IWL_CMD_ENTRY(REPLY_COMPRESSED_BA),
	IWL_CMD_ENTRY(CALIBRATION_CFG_CMD),
	IWL_CMD_ENTRY(CALIBRATION_RES_NOTIFICATION),
	IWL_CMD_ENTRY(CALIBRATION_COMPLETE_NOTIFICATION),
	IWL_CMD_ENTRY(REPLY_TX_POWER_DBM_CMD),
	IWL_CMD_ENTRY(TEMPERATURE_NOTIFICATION),
	IWL_CMD_ENTRY(TX_ANT_CONFIGURATION_CMD),
	IWL_CMD_ENTRY(REPLY_BT_COEX_PROFILE_NOTIF),
	IWL_CMD_ENTRY(REPLY_BT_COEX_PRIO_TABLE),
	IWL_CMD_ENTRY(REPLY_BT_COEX_PROT_ENV),
	IWL_CMD_ENTRY(REPLY_WIPAN_PARAMS),
	IWL_CMD_ENTRY(REPLY_WIPAN_RXON),
	IWL_CMD_ENTRY(REPLY_WIPAN_RXON_TIMING),
	IWL_CMD_ENTRY(REPLY_WIPAN_RXON_ASSOC),
	IWL_CMD_ENTRY(REPLY_WIPAN_QOS_PARAM),
	IWL_CMD_ENTRY(REPLY_WIPAN_WEPKEY),
	IWL_CMD_ENTRY(REPLY_WIPAN_P2P_CHANNEL_SWITCH),
	IWL_CMD_ENTRY(REPLY_WIPAN_NOA_NOTIFICATION),
	IWL_CMD_ENTRY(REPLY_WIPAN_DEACTIVATION_COMPLETE),
	IWL_CMD_ENTRY(REPLY_WOWLAN_PATTERNS),
	IWL_CMD_ENTRY(REPLY_WOWLAN_WAKEUP_FILTER),
	IWL_CMD_ENTRY(REPLY_WOWLAN_TSC_RSC_PARAMS),
	IWL_CMD_ENTRY(REPLY_WOWLAN_TKIP_PARAMS),
	IWL_CMD_ENTRY(REPLY_WOWLAN_KEK_KCK_MATERIAL),
	IWL_CMD_ENTRY(REPLY_WOWLAN_GET_STATUS),
	IWL_CMD_ENTRY(REPLY_D3_CONFIG),
};
#undef IWL_CMD_ENTRY

/******************************************************************************
 *
 * Generic RX handler implementations
 *
 ******************************************************************************/

static int iwlagn_rx_reply_error(struct iwl_priv *priv,
			       struct iwl_rx_cmd_buffer *rxb,
			       struct iwl_device_cmd *cmd)
{
	struct iwl_rx_packet *pkt = rxb_addr(rxb);
	struct iwl_error_resp *err_resp = (void *)pkt->data;

	IWL_ERR(priv, "Error Reply type 0x%08X cmd REPLY_ERROR (0x%02X) "
		"seq 0x%04X ser 0x%08X\n",
		le32_to_cpu(err_resp->error_type),
		err_resp->cmd_id,
		le16_to_cpu(err_resp->bad_cmd_seq_num),
		le32_to_cpu(err_resp->error_info));
	return 0;
}

static int iwlagn_rx_csa(struct iwl_priv *priv, struct iwl_rx_cmd_buffer *rxb,
			       struct iwl_device_cmd *cmd)
{
	struct iwl_rx_packet *pkt = rxb_addr(rxb);
	struct iwl_csa_notification *csa = (void *)pkt->data;
	/*
	 * MULTI-FIXME
	 * See iwlagn_mac_channel_switch.
	 */
	struct iwl_rxon_context *ctx = &priv->contexts[IWL_RXON_CTX_BSS];
	struct iwl_rxon_cmd *rxon = (void *)&ctx->active;

	if (!test_bit(STATUS_CHANNEL_SWITCH_PENDING, &priv->status))
		return 0;

	if (!le32_to_cpu(csa->status) && csa->channel == priv->switch_channel) {
		rxon->channel = csa->channel;
		ctx->staging.channel = csa->channel;
		IWL_DEBUG_11H(priv, "CSA notif: channel %d\n",
			      le16_to_cpu(csa->channel));
		iwl_chswitch_done(priv, true);
	} else {
		IWL_ERR(priv, "CSA notif (fail) : channel %d\n",
			le16_to_cpu(csa->channel));
		iwl_chswitch_done(priv, false);
	}
	return 0;
}


static int iwlagn_rx_spectrum_measure_notif(struct iwl_priv *priv,
					  struct iwl_rx_cmd_buffer *rxb,
					  struct iwl_device_cmd *cmd)
{
	struct iwl_rx_packet *pkt = rxb_addr(rxb);
	struct iwl_spectrum_notification *report = (void *)pkt->data;

	if (!report->state) {
		IWL_DEBUG_11H(priv,
			"Spectrum Measure Notification: Start\n");
		return 0;
	}

	memcpy(&priv->measure_report, report, sizeof(*report));
	priv->measurement_status |= MEASUREMENT_READY;
	return 0;
}

static int iwlagn_rx_pm_sleep_notif(struct iwl_priv *priv,
				  struct iwl_rx_cmd_buffer *rxb,
				  struct iwl_device_cmd *cmd)
{
#ifdef CONFIG_IWLWIFI_DEBUG
	struct iwl_rx_packet *pkt = rxb_addr(rxb);
	struct iwl_sleep_notification *sleep = (void *)pkt->data;
	IWL_DEBUG_RX(priv, "sleep mode: %d, src: %d\n",
		     sleep->pm_sleep_mode, sleep->pm_wakeup_src);
#endif
	return 0;
}

static int iwlagn_rx_pm_debug_statistics_notif(struct iwl_priv *priv,
					     struct iwl_rx_cmd_buffer *rxb,
					     struct iwl_device_cmd *cmd)
{
	struct iwl_rx_packet *pkt = rxb_addr(rxb);
	u32 __maybe_unused len =
		le32_to_cpu(pkt->len_n_flags) & FH_RSCSR_FRAME_SIZE_MSK;
	IWL_DEBUG_RADIO(priv, "Dumping %d bytes of unhandled "
			"notification for PM_DEBUG_STATISTIC_NOTIFIC:\n", len);
	iwl_print_hex_dump(priv, IWL_DL_RADIO, pkt->data, len);
	return 0;
}

static int iwlagn_rx_beacon_notif(struct iwl_priv *priv,
				struct iwl_rx_cmd_buffer *rxb,
				struct iwl_device_cmd *cmd)
{
	struct iwl_rx_packet *pkt = rxb_addr(rxb);
	struct iwlagn_beacon_notif *beacon = (void *)pkt->data;
#ifdef CONFIG_IWLWIFI_DEBUG
	u16 status = le16_to_cpu(beacon->beacon_notify_hdr.status.status);
	u8 rate = iwl_hw_get_rate(beacon->beacon_notify_hdr.rate_n_flags);

	IWL_DEBUG_RX(priv, "beacon status %#x, retries:%d ibssmgr:%d "
		"tsf:0x%.8x%.8x rate:%d\n",
		status & TX_STATUS_MSK,
		beacon->beacon_notify_hdr.failure_frame,
		le32_to_cpu(beacon->ibss_mgr_status),
		le32_to_cpu(beacon->high_tsf),
		le32_to_cpu(beacon->low_tsf), rate);
#endif

	priv->ibss_manager = le32_to_cpu(beacon->ibss_mgr_status);

	return 0;
}

/**
 * iwl_good_plcp_health - checks for plcp error.
 *
 * When the plcp error is exceeding the thresholds, reset the radio
 * to improve the throughput.
 */
static bool iwlagn_good_plcp_health(struct iwl_priv *priv,
				 struct statistics_rx_phy *cur_ofdm,
				 struct statistics_rx_ht_phy *cur_ofdm_ht,
				 unsigned int msecs)
{
	int delta;
	int threshold = priv->plcp_delta_threshold;

	if (threshold == IWL_MAX_PLCP_ERR_THRESHOLD_DISABLE) {
		IWL_DEBUG_RADIO(priv, "plcp_err check disabled\n");
		return true;
	}

	delta = le32_to_cpu(cur_ofdm->plcp_err) -
		le32_to_cpu(priv->statistics.rx_ofdm.plcp_err) +
		le32_to_cpu(cur_ofdm_ht->plcp_err) -
		le32_to_cpu(priv->statistics.rx_ofdm_ht.plcp_err);

	/* Can be negative if firmware reset statistics */
	if (delta <= 0)
		return true;

	if ((delta * 100 / msecs) > threshold) {
		IWL_DEBUG_RADIO(priv,
				"plcp health threshold %u delta %d msecs %u\n",
				threshold, delta, msecs);
		return false;
	}

	return true;
}

int iwl_force_rf_reset(struct iwl_priv *priv, bool external)
{
	struct iwl_rf_reset *rf_reset;

	if (test_bit(STATUS_EXIT_PENDING, &priv->status))
		return -EAGAIN;

	if (!iwl_is_any_associated(priv)) {
		IWL_DEBUG_SCAN(priv, "force reset rejected: not associated\n");
		return -ENOLINK;
	}

	rf_reset = &priv->rf_reset;
	rf_reset->reset_request_count++;
	if (!external && rf_reset->last_reset_jiffies &&
	    time_after(rf_reset->last_reset_jiffies +
		       IWL_DELAY_NEXT_FORCE_RF_RESET, jiffies)) {
		IWL_DEBUG_INFO(priv, "RF reset rejected\n");
		rf_reset->reset_reject_count++;
		return -EAGAIN;
	}
	rf_reset->reset_success_count++;
	rf_reset->last_reset_jiffies = jiffies;

	/*
	 * There is no easy and better way to force reset the radio,
	 * the only known method is switching channel which will force to
	 * reset and tune the radio.
	 * Use internal short scan (single channel) operation to should
	 * achieve this objective.
	 * Driver should reset the radio when number of consecutive missed
	 * beacon, or any other uCode error condition detected.
	 */
	IWL_DEBUG_INFO(priv, "perform radio reset.\n");
	iwl_internal_short_hw_scan(priv);
	return 0;
}


static void iwlagn_recover_from_statistics(struct iwl_priv *priv,
				struct statistics_rx_phy *cur_ofdm,
				struct statistics_rx_ht_phy *cur_ofdm_ht,
				struct statistics_tx *tx,
				unsigned long stamp)
{
	unsigned int msecs;

	if (test_bit(STATUS_EXIT_PENDING, &priv->status))
		return;

	msecs = jiffies_to_msecs(stamp - priv->rx_statistics_jiffies);

	/* Only gather statistics and update time stamp when not associated */
	if (!iwl_is_any_associated(priv))
		return;

	/* Do not check/recover when do not have enough statistics data */
	if (msecs < 99)
		return;

	if (iwlwifi_mod_params.plcp_check &&
	    !iwlagn_good_plcp_health(priv, cur_ofdm, cur_ofdm_ht, msecs))
		iwl_force_rf_reset(priv, false);
}

/* Calculate noise level, based on measurements during network silence just
 *   before arriving beacon.  This measurement can be done only if we know
 *   exactly when to expect beacons, therefore only when we're associated. */
static void iwlagn_rx_calc_noise(struct iwl_priv *priv)
{
	struct statistics_rx_non_phy *rx_info;
	int num_active_rx = 0;
	int total_silence = 0;
	int bcn_silence_a, bcn_silence_b, bcn_silence_c;
	int last_rx_noise;

	rx_info = &priv->statistics.rx_non_phy;

	bcn_silence_a =
		le32_to_cpu(rx_info->beacon_silence_rssi_a) & IN_BAND_FILTER;
	bcn_silence_b =
		le32_to_cpu(rx_info->beacon_silence_rssi_b) & IN_BAND_FILTER;
	bcn_silence_c =
		le32_to_cpu(rx_info->beacon_silence_rssi_c) & IN_BAND_FILTER;

	if (bcn_silence_a) {
		total_silence += bcn_silence_a;
		num_active_rx++;
	}
	if (bcn_silence_b) {
		total_silence += bcn_silence_b;
		num_active_rx++;
	}
	if (bcn_silence_c) {
		total_silence += bcn_silence_c;
		num_active_rx++;
	}

	/* Average among active antennas */
	if (num_active_rx)
		last_rx_noise = (total_silence / num_active_rx) - 107;
	else
		last_rx_noise = IWL_NOISE_MEAS_NOT_AVAILABLE;

	IWL_DEBUG_CALIB(priv, "inband silence a %u, b %u, c %u, dBm %d\n",
			bcn_silence_a, bcn_silence_b, bcn_silence_c,
			last_rx_noise);
}

#ifdef CONFIG_IWLWIFI_DEBUGFS
/*
 *  based on the assumption of all statistics counter are in DWORD
 *  FIXME: This function is for debugging, do not deal with
 *  the case of counters roll-over.
 */
static void accum_stats(__le32 *prev, __le32 *cur, __le32 *delta,
			__le32 *max_delta, __le32 *accum, int size)
{
	int i;

	for (i = 0;
	     i < size / sizeof(__le32);
	     i++, prev++, cur++, delta++, max_delta++, accum++) {
		if (le32_to_cpu(*cur) > le32_to_cpu(*prev)) {
			*delta = cpu_to_le32(
				le32_to_cpu(*cur) - le32_to_cpu(*prev));
			le32_add_cpu(accum, le32_to_cpu(*delta));
			if (le32_to_cpu(*delta) > le32_to_cpu(*max_delta))
				*max_delta = *delta;
		}
	}
}

static void
iwlagn_accumulative_statistics(struct iwl_priv *priv,
			    struct statistics_general_common *common,
			    struct statistics_rx_non_phy *rx_non_phy,
			    struct statistics_rx_phy *rx_ofdm,
			    struct statistics_rx_ht_phy *rx_ofdm_ht,
			    struct statistics_rx_phy *rx_cck,
			    struct statistics_tx *tx,
			    struct statistics_bt_activity *bt_activity)
{
#define ACCUM(_name)	\
	accum_stats((__le32 *)&priv->statistics._name,		\
		    (__le32 *)_name,				\
		    (__le32 *)&priv->delta_stats._name,		\
		    (__le32 *)&priv->max_delta_stats._name,	\
		    (__le32 *)&priv->accum_stats._name,		\
		    sizeof(*_name));

	ACCUM(common);
	ACCUM(rx_non_phy);
	ACCUM(rx_ofdm);
	ACCUM(rx_ofdm_ht);
	ACCUM(rx_cck);
	ACCUM(tx);
	if (bt_activity)
		ACCUM(bt_activity);
#undef ACCUM
}
#else
static inline void
iwlagn_accumulative_statistics(struct iwl_priv *priv,
			    struct statistics_general_common *common,
			    struct statistics_rx_non_phy *rx_non_phy,
			    struct statistics_rx_phy *rx_ofdm,
			    struct statistics_rx_ht_phy *rx_ofdm_ht,
			    struct statistics_rx_phy *rx_cck,
			    struct statistics_tx *tx,
			    struct statistics_bt_activity *bt_activity)
{
}
#endif

static int iwlagn_rx_statistics(struct iwl_priv *priv,
			      struct iwl_rx_cmd_buffer *rxb,
			      struct iwl_device_cmd *cmd)
{
	unsigned long stamp = jiffies;
	const int reg_recalib_period = 60;
	int change;
	struct iwl_rx_packet *pkt = rxb_addr(rxb);
	u32 len = le32_to_cpu(pkt->len_n_flags) & FH_RSCSR_FRAME_SIZE_MSK;
	__le32 *flag;
	struct statistics_general_common *common;
	struct statistics_rx_non_phy *rx_non_phy;
	struct statistics_rx_phy *rx_ofdm;
	struct statistics_rx_ht_phy *rx_ofdm_ht;
	struct statistics_rx_phy *rx_cck;
	struct statistics_tx *tx;
	struct statistics_bt_activity *bt_activity;

	len -= sizeof(struct iwl_cmd_header); /* skip header */

	IWL_DEBUG_RX(priv, "Statistics notification received (%d bytes).\n",
		     len);

	spin_lock(&priv->statistics.lock);

	if (len == sizeof(struct iwl_bt_notif_statistics)) {
		struct iwl_bt_notif_statistics *stats;
		stats = (void *)&pkt->data;
		flag = &stats->flag;
		common = &stats->general.common;
		rx_non_phy = &stats->rx.general.common;
		rx_ofdm = &stats->rx.ofdm;
		rx_ofdm_ht = &stats->rx.ofdm_ht;
		rx_cck = &stats->rx.cck;
		tx = &stats->tx;
		bt_activity = &stats->general.activity;

#ifdef CONFIG_IWLWIFI_DEBUGFS
		/* handle this exception directly */
		priv->statistics.num_bt_kills = stats->rx.general.num_bt_kills;
		le32_add_cpu(&priv->statistics.accum_num_bt_kills,
			     le32_to_cpu(stats->rx.general.num_bt_kills));
#endif
	} else if (len == sizeof(struct iwl_notif_statistics)) {
		struct iwl_notif_statistics *stats;
		stats = (void *)&pkt->data;
		flag = &stats->flag;
		common = &stats->general.common;
		rx_non_phy = &stats->rx.general;
		rx_ofdm = &stats->rx.ofdm;
		rx_ofdm_ht = &stats->rx.ofdm_ht;
		rx_cck = &stats->rx.cck;
		tx = &stats->tx;
		bt_activity = NULL;
	} else {
		WARN_ONCE(1, "len %d doesn't match BT (%zu) or normal (%zu)\n",
			  len, sizeof(struct iwl_bt_notif_statistics),
			  sizeof(struct iwl_notif_statistics));
		spin_unlock(&priv->statistics.lock);
		return 0;
	}

	change = common->temperature != priv->statistics.common.temperature ||
		 (*flag & STATISTICS_REPLY_FLG_HT40_MODE_MSK) !=
		 (priv->statistics.flag & STATISTICS_REPLY_FLG_HT40_MODE_MSK);

	iwlagn_accumulative_statistics(priv, common, rx_non_phy, rx_ofdm,
				    rx_ofdm_ht, rx_cck, tx, bt_activity);

	iwlagn_recover_from_statistics(priv, rx_ofdm, rx_ofdm_ht, tx, stamp);

	priv->statistics.flag = *flag;
	memcpy(&priv->statistics.common, common, sizeof(*common));
	memcpy(&priv->statistics.rx_non_phy, rx_non_phy, sizeof(*rx_non_phy));
	memcpy(&priv->statistics.rx_ofdm, rx_ofdm, sizeof(*rx_ofdm));
	memcpy(&priv->statistics.rx_ofdm_ht, rx_ofdm_ht, sizeof(*rx_ofdm_ht));
	memcpy(&priv->statistics.rx_cck, rx_cck, sizeof(*rx_cck));
	memcpy(&priv->statistics.tx, tx, sizeof(*tx));
#ifdef CONFIG_IWLWIFI_DEBUGFS
	if (bt_activity)
		memcpy(&priv->statistics.bt_activity, bt_activity,
			sizeof(*bt_activity));
#endif

	priv->rx_statistics_jiffies = stamp;

	set_bit(STATUS_STATISTICS, &priv->status);

	/* Reschedule the statistics timer to occur in
	 * reg_recalib_period seconds to ensure we get a
	 * thermal update even if the uCode doesn't give
	 * us one */
	mod_timer(&priv->statistics_periodic, jiffies +
		  msecs_to_jiffies(reg_recalib_period * 1000));

	if (unlikely(!test_bit(STATUS_SCANNING, &priv->status)) &&
	    (pkt->hdr.cmd == STATISTICS_NOTIFICATION)) {
		iwlagn_rx_calc_noise(priv);
		queue_work(priv->workqueue, &priv->run_time_calib_work);
	}
	if (priv->lib->temperature && change)
		priv->lib->temperature(priv);

	spin_unlock(&priv->statistics.lock);

	return 0;
}

static int iwlagn_rx_reply_statistics(struct iwl_priv *priv,
				    struct iwl_rx_cmd_buffer *rxb,
				    struct iwl_device_cmd *cmd)
{
	struct iwl_rx_packet *pkt = rxb_addr(rxb);
	struct iwl_notif_statistics *stats = (void *)pkt->data;

	if (le32_to_cpu(stats->flag) & UCODE_STATISTICS_CLEAR_MSK) {
#ifdef CONFIG_IWLWIFI_DEBUGFS
		memset(&priv->accum_stats, 0,
			sizeof(priv->accum_stats));
		memset(&priv->delta_stats, 0,
			sizeof(priv->delta_stats));
		memset(&priv->max_delta_stats, 0,
			sizeof(priv->max_delta_stats));
#endif
		IWL_DEBUG_RX(priv, "Statistics have been cleared\n");
	}
	iwlagn_rx_statistics(priv, rxb, cmd);
	return 0;
}

/* Handle notification from uCode that card's power state is changing
 * due to software, hardware, or critical temperature RFKILL */
static int iwlagn_rx_card_state_notif(struct iwl_priv *priv,
				    struct iwl_rx_cmd_buffer *rxb,
				    struct iwl_device_cmd *cmd)
{
	struct iwl_rx_packet *pkt = rxb_addr(rxb);
	struct iwl_card_state_notif *card_state_notif = (void *)pkt->data;
	u32 flags = le32_to_cpu(card_state_notif->flags);
	unsigned long status = priv->status;

	IWL_DEBUG_RF_KILL(priv, "Card state received: HW:%s SW:%s CT:%s\n",
			  (flags & HW_CARD_DISABLED) ? "Kill" : "On",
			  (flags & SW_CARD_DISABLED) ? "Kill" : "On",
			  (flags & CT_CARD_DISABLED) ?
			  "Reached" : "Not reached");

	if (flags & (SW_CARD_DISABLED | HW_CARD_DISABLED |
		     CT_CARD_DISABLED)) {

		iwl_write32(priv->trans, CSR_UCODE_DRV_GP1_SET,
			    CSR_UCODE_DRV_GP1_BIT_CMD_BLOCKED);

		iwl_write_direct32(priv->trans, HBUS_TARG_MBX_C,
					HBUS_TARG_MBX_C_REG_BIT_CMD_BLOCKED);

		if (!(flags & RXON_CARD_DISABLED)) {
			iwl_write32(priv->trans, CSR_UCODE_DRV_GP1_CLR,
				    CSR_UCODE_DRV_GP1_BIT_CMD_BLOCKED);
			iwl_write_direct32(priv->trans, HBUS_TARG_MBX_C,
					HBUS_TARG_MBX_C_REG_BIT_CMD_BLOCKED);
		}
		if (flags & CT_CARD_DISABLED)
			iwl_tt_enter_ct_kill(priv);
	}
	if (!(flags & CT_CARD_DISABLED))
		iwl_tt_exit_ct_kill(priv);

	if (flags & HW_CARD_DISABLED)
		set_bit(STATUS_RF_KILL_HW, &priv->status);
	else
		clear_bit(STATUS_RF_KILL_HW, &priv->status);


	if (!(flags & RXON_CARD_DISABLED))
		iwl_scan_cancel(priv);

	if ((test_bit(STATUS_RF_KILL_HW, &status) !=
	     test_bit(STATUS_RF_KILL_HW, &priv->status)))
		wiphy_rfkill_set_hw_state(priv->hw->wiphy,
			test_bit(STATUS_RF_KILL_HW, &priv->status));
	else
		wake_up(&priv->trans->wait_command_queue);
	return 0;
}

static int iwlagn_rx_missed_beacon_notif(struct iwl_priv *priv,
				       struct iwl_rx_cmd_buffer *rxb,
				       struct iwl_device_cmd *cmd)

{
	struct iwl_rx_packet *pkt = rxb_addr(rxb);
	struct iwl_missed_beacon_notif *missed_beacon = (void *)pkt->data;

	if (le32_to_cpu(missed_beacon->consecutive_missed_beacons) >
	    priv->missed_beacon_threshold) {
		IWL_DEBUG_CALIB(priv,
		    "missed bcn cnsq %d totl %d rcd %d expctd %d\n",
		    le32_to_cpu(missed_beacon->consecutive_missed_beacons),
		    le32_to_cpu(missed_beacon->total_missed_becons),
		    le32_to_cpu(missed_beacon->num_recvd_beacons),
		    le32_to_cpu(missed_beacon->num_expected_beacons));
		if (!test_bit(STATUS_SCANNING, &priv->status))
			iwl_init_sensitivity(priv);
	}
	return 0;
}

/* Cache phy data (Rx signal strength, etc) for HT frame (REPLY_RX_PHY_CMD).
 * This will be used later in iwl_rx_reply_rx() for REPLY_RX_MPDU_CMD. */
static int iwlagn_rx_reply_rx_phy(struct iwl_priv *priv,
				struct iwl_rx_cmd_buffer *rxb,
				struct iwl_device_cmd *cmd)
{
	struct iwl_rx_packet *pkt = rxb_addr(rxb);

	priv->last_phy_res_valid = true;
	memcpy(&priv->last_phy_res, pkt->data,
	       sizeof(struct iwl_rx_phy_res));
	return 0;
}

/*
 * returns non-zero if packet should be dropped
 */
static int iwlagn_set_decrypted_flag(struct iwl_priv *priv,
				  struct ieee80211_hdr *hdr,
				  u32 decrypt_res,
				  struct ieee80211_rx_status *stats)
{
	u16 fc = le16_to_cpu(hdr->frame_control);

	/*
	 * All contexts have the same setting here due to it being
	 * a module parameter, so OK to check any context.
	 */
	if (priv->contexts[IWL_RXON_CTX_BSS].active.filter_flags &
						RXON_FILTER_DIS_DECRYPT_MSK)
		return 0;

	if (!(fc & IEEE80211_FCTL_PROTECTED))
		return 0;

	IWL_DEBUG_RX(priv, "decrypt_res:0x%x\n", decrypt_res);
	switch (decrypt_res & RX_RES_STATUS_SEC_TYPE_MSK) {
	case RX_RES_STATUS_SEC_TYPE_TKIP:
		/* The uCode has got a bad phase 1 Key, pushes the packet.
		 * Decryption will be done in SW. */
		if ((decrypt_res & RX_RES_STATUS_DECRYPT_TYPE_MSK) ==
		    RX_RES_STATUS_BAD_KEY_TTAK)
			break;

	case RX_RES_STATUS_SEC_TYPE_WEP:
		if ((decrypt_res & RX_RES_STATUS_DECRYPT_TYPE_MSK) ==
		    RX_RES_STATUS_BAD_ICV_MIC) {
			/* bad ICV, the packet is destroyed since the
			 * decryption is inplace, drop it */
			IWL_DEBUG_RX(priv, "Packet destroyed\n");
			return -1;
		}
	case RX_RES_STATUS_SEC_TYPE_CCMP:
		if ((decrypt_res & RX_RES_STATUS_DECRYPT_TYPE_MSK) ==
		    RX_RES_STATUS_DECRYPT_OK) {
			IWL_DEBUG_RX(priv, "hw decrypt successfully!!!\n");
			stats->flag |= RX_FLAG_DECRYPTED;
		}
		break;

	default:
		break;
	}
	return 0;
}

static void iwlagn_pass_packet_to_mac80211(struct iwl_priv *priv,
					struct ieee80211_hdr *hdr,
					u16 len,
					u32 ampdu_status,
					struct iwl_rx_cmd_buffer *rxb,
					struct ieee80211_rx_status *stats)
{
	struct sk_buff *skb;
	__le16 fc = hdr->frame_control;
	struct iwl_rxon_context *ctx;
	unsigned int hdrlen, fraglen;

	/* We only process data packets if the interface is open */
	if (unlikely(!priv->is_open)) {
		IWL_DEBUG_DROP_LIMIT(priv,
		    "Dropping packet while interface is not open.\n");
		return;
	}

	/* In case of HW accelerated crypto and bad decryption, drop */
	if (!iwlwifi_mod_params.sw_crypto &&
	    iwlagn_set_decrypted_flag(priv, hdr, ampdu_status, stats))
		return;

	/* Dont use dev_alloc_skb(), we'll have enough headroom once
	 * ieee80211_hdr pulled.
	 */
	skb = alloc_skb(128, GFP_ATOMIC);
	if (!skb) {
		IWL_ERR(priv, "alloc_skb failed\n");
		return;
	}
<<<<<<< HEAD
	hdrlen = min_t(unsigned int, len, skb_tailroom(skb));
=======
	/* If frame is small enough to fit in skb->head, pull it completely.
	 * If not, only pull ieee80211_hdr so that splice() or TCP coalesce
	 * are more efficient.
	 */
	hdrlen = (len <= skb_tailroom(skb)) ? len : sizeof(*hdr);

>>>>>>> 61011677
	memcpy(skb_put(skb, hdrlen), hdr, hdrlen);
	fraglen = len - hdrlen;

	if (fraglen) {
<<<<<<< HEAD
		int offset = (void *)hdr + hdrlen - rxb_addr(rxb);
=======
		int offset = (void *)hdr + hdrlen -
			     rxb_addr(rxb) + rxb_offset(rxb);
>>>>>>> 61011677

		skb_add_rx_frag(skb, 0, rxb_steal_page(rxb), offset,
				fraglen, rxb->truesize);
	}
<<<<<<< HEAD
	iwl_update_stats(priv, false, fc, len);
=======
>>>>>>> 61011677

	/*
	* Wake any queues that were stopped due to a passive channel tx
	* failure. This can happen because the regulatory enforcement in
	* the device waits for a beacon before allowing transmission,
	* sometimes even after already having transmitted frames for the
	* association because the new RXON may reset the information.
	*/
	if (unlikely(ieee80211_is_beacon(fc) && priv->passive_no_rx)) {
		for_each_context(priv, ctx) {
			if (!ether_addr_equal(hdr->addr3,
					      ctx->active.bssid_addr))
				continue;
			iwlagn_lift_passive_no_rx(priv);
		}
	}

	memcpy(IEEE80211_SKB_RXCB(skb), stats, sizeof(*stats));

	ieee80211_rx(priv->hw, skb);
}

static u32 iwlagn_translate_rx_status(struct iwl_priv *priv, u32 decrypt_in)
{
	u32 decrypt_out = 0;

	if ((decrypt_in & RX_RES_STATUS_STATION_FOUND) ==
					RX_RES_STATUS_STATION_FOUND)
		decrypt_out |= (RX_RES_STATUS_STATION_FOUND |
				RX_RES_STATUS_NO_STATION_INFO_MISMATCH);

	decrypt_out |= (decrypt_in & RX_RES_STATUS_SEC_TYPE_MSK);

	/* packet was not encrypted */
	if ((decrypt_in & RX_RES_STATUS_SEC_TYPE_MSK) ==
					RX_RES_STATUS_SEC_TYPE_NONE)
		return decrypt_out;

	/* packet was encrypted with unknown alg */
	if ((decrypt_in & RX_RES_STATUS_SEC_TYPE_MSK) ==
					RX_RES_STATUS_SEC_TYPE_ERR)
		return decrypt_out;

	/* decryption was not done in HW */
	if ((decrypt_in & RX_MPDU_RES_STATUS_DEC_DONE_MSK) !=
					RX_MPDU_RES_STATUS_DEC_DONE_MSK)
		return decrypt_out;

	switch (decrypt_in & RX_RES_STATUS_SEC_TYPE_MSK) {

	case RX_RES_STATUS_SEC_TYPE_CCMP:
		/* alg is CCM: check MIC only */
		if (!(decrypt_in & RX_MPDU_RES_STATUS_MIC_OK))
			/* Bad MIC */
			decrypt_out |= RX_RES_STATUS_BAD_ICV_MIC;
		else
			decrypt_out |= RX_RES_STATUS_DECRYPT_OK;

		break;

	case RX_RES_STATUS_SEC_TYPE_TKIP:
		if (!(decrypt_in & RX_MPDU_RES_STATUS_TTAK_OK)) {
			/* Bad TTAK */
			decrypt_out |= RX_RES_STATUS_BAD_KEY_TTAK;
			break;
		}
		/* fall through if TTAK OK */
	default:
		if (!(decrypt_in & RX_MPDU_RES_STATUS_ICV_OK))
			decrypt_out |= RX_RES_STATUS_BAD_ICV_MIC;
		else
			decrypt_out |= RX_RES_STATUS_DECRYPT_OK;
		break;
	}

	IWL_DEBUG_RX(priv, "decrypt_in:0x%x  decrypt_out = 0x%x\n",
					decrypt_in, decrypt_out);

	return decrypt_out;
}

/* Calc max signal level (dBm) among 3 possible receivers */
static int iwlagn_calc_rssi(struct iwl_priv *priv,
			     struct iwl_rx_phy_res *rx_resp)
{
	/* data from PHY/DSP regarding signal strength, etc.,
	 *   contents are always there, not configurable by host
	 */
	struct iwlagn_non_cfg_phy *ncphy =
		(struct iwlagn_non_cfg_phy *)rx_resp->non_cfg_phy_buf;
	u32 val, rssi_a, rssi_b, rssi_c, max_rssi;
	u8 agc;

	val  = le32_to_cpu(ncphy->non_cfg_phy[IWLAGN_RX_RES_AGC_IDX]);
	agc = (val & IWLAGN_OFDM_AGC_MSK) >> IWLAGN_OFDM_AGC_BIT_POS;

	/* Find max rssi among 3 possible receivers.
	 * These values are measured by the digital signal processor (DSP).
	 * They should stay fairly constant even as the signal strength varies,
	 *   if the radio's automatic gain control (AGC) is working right.
	 * AGC value (see below) will provide the "interesting" info.
	 */
	val = le32_to_cpu(ncphy->non_cfg_phy[IWLAGN_RX_RES_RSSI_AB_IDX]);
	rssi_a = (val & IWLAGN_OFDM_RSSI_INBAND_A_BITMSK) >>
		IWLAGN_OFDM_RSSI_A_BIT_POS;
	rssi_b = (val & IWLAGN_OFDM_RSSI_INBAND_B_BITMSK) >>
		IWLAGN_OFDM_RSSI_B_BIT_POS;
	val = le32_to_cpu(ncphy->non_cfg_phy[IWLAGN_RX_RES_RSSI_C_IDX]);
	rssi_c = (val & IWLAGN_OFDM_RSSI_INBAND_C_BITMSK) >>
		IWLAGN_OFDM_RSSI_C_BIT_POS;

	max_rssi = max_t(u32, rssi_a, rssi_b);
	max_rssi = max_t(u32, max_rssi, rssi_c);

	IWL_DEBUG_STATS(priv, "Rssi In A %d B %d C %d Max %d AGC dB %d\n",
		rssi_a, rssi_b, rssi_c, max_rssi, agc);

	/* dBm = max_rssi dB - agc dB - constant.
	 * Higher AGC (higher radio gain) means lower signal. */
	return max_rssi - agc - IWLAGN_RSSI_OFFSET;
}

/* Called for REPLY_RX (legacy ABG frames), or
 * REPLY_RX_MPDU_CMD (HT high-throughput N frames). */
static int iwlagn_rx_reply_rx(struct iwl_priv *priv,
			    struct iwl_rx_cmd_buffer *rxb,
			    struct iwl_device_cmd *cmd)
{
	struct ieee80211_hdr *header;
	struct ieee80211_rx_status rx_status;
	struct iwl_rx_packet *pkt = rxb_addr(rxb);
	struct iwl_rx_phy_res *phy_res;
	__le32 rx_pkt_status;
	struct iwl_rx_mpdu_res_start *amsdu;
	u32 len;
	u32 ampdu_status;
	u32 rate_n_flags;

	/**
	 * REPLY_RX and REPLY_RX_MPDU_CMD are handled differently.
	 *	REPLY_RX: physical layer info is in this buffer
	 *	REPLY_RX_MPDU_CMD: physical layer info was sent in separate
	 *		command and cached in priv->last_phy_res
	 *
	 * Here we set up local variables depending on which command is
	 * received.
	 */
	if (pkt->hdr.cmd == REPLY_RX) {
		phy_res = (struct iwl_rx_phy_res *)pkt->data;
		header = (struct ieee80211_hdr *)(pkt->data + sizeof(*phy_res)
				+ phy_res->cfg_phy_cnt);

		len = le16_to_cpu(phy_res->byte_count);
		rx_pkt_status = *(__le32 *)(pkt->data + sizeof(*phy_res) +
				phy_res->cfg_phy_cnt + len);
		ampdu_status = le32_to_cpu(rx_pkt_status);
	} else {
		if (!priv->last_phy_res_valid) {
			IWL_ERR(priv, "MPDU frame without cached PHY data\n");
			return 0;
		}
		phy_res = &priv->last_phy_res;
		amsdu = (struct iwl_rx_mpdu_res_start *)pkt->data;
		header = (struct ieee80211_hdr *)(pkt->data + sizeof(*amsdu));
		len = le16_to_cpu(amsdu->byte_count);
		rx_pkt_status = *(__le32 *)(pkt->data + sizeof(*amsdu) + len);
		ampdu_status = iwlagn_translate_rx_status(priv,
						le32_to_cpu(rx_pkt_status));
	}

	if ((unlikely(phy_res->cfg_phy_cnt > 20))) {
		IWL_DEBUG_DROP(priv, "dsp size out of range [0,20]: %d\n",
				phy_res->cfg_phy_cnt);
		return 0;
	}

	if (!(rx_pkt_status & RX_RES_STATUS_NO_CRC32_ERROR) ||
	    !(rx_pkt_status & RX_RES_STATUS_NO_RXE_OVERFLOW)) {
		IWL_DEBUG_RX(priv, "Bad CRC or FIFO: 0x%08X.\n",
				le32_to_cpu(rx_pkt_status));
		return 0;
	}

	/* This will be used in several places later */
	rate_n_flags = le32_to_cpu(phy_res->rate_n_flags);

	/* rx_status carries information about the packet to mac80211 */
	rx_status.mactime = le64_to_cpu(phy_res->timestamp);
	rx_status.band = (phy_res->phy_flags & RX_RES_PHY_FLAGS_BAND_24_MSK) ?
				IEEE80211_BAND_2GHZ : IEEE80211_BAND_5GHZ;
	rx_status.freq =
		ieee80211_channel_to_frequency(le16_to_cpu(phy_res->channel),
					       rx_status.band);
	rx_status.rate_idx =
		iwlagn_hwrate_to_mac80211_idx(rate_n_flags, rx_status.band);
	rx_status.flag = 0;

	/* TSF isn't reliable. In order to allow smooth user experience,
	 * this W/A doesn't propagate it to the mac80211 */
	/*rx_status.flag |= RX_FLAG_MACTIME_MPDU;*/

	priv->ucode_beacon_time = le32_to_cpu(phy_res->beacon_time_stamp);

	/* Find max signal strength (dBm) among 3 antenna/receiver chains */
	rx_status.signal = iwlagn_calc_rssi(priv, phy_res);

	IWL_DEBUG_STATS_LIMIT(priv, "Rssi %d, TSF %llu\n",
		rx_status.signal, (unsigned long long)rx_status.mactime);

	/*
	 * "antenna number"
	 *
	 * It seems that the antenna field in the phy flags value
	 * is actually a bit field. This is undefined by radiotap,
	 * it wants an actual antenna number but I always get "7"
	 * for most legacy frames I receive indicating that the
	 * same frame was received on all three RX chains.
	 *
	 * I think this field should be removed in favor of a
	 * new 802.11n radiotap field "RX chains" that is defined
	 * as a bitmask.
	 */
	rx_status.antenna =
		(le16_to_cpu(phy_res->phy_flags) & RX_RES_PHY_FLAGS_ANTENNA_MSK)
		>> RX_RES_PHY_FLAGS_ANTENNA_POS;

	/* set the preamble flag if appropriate */
	if (phy_res->phy_flags & RX_RES_PHY_FLAGS_SHORT_PREAMBLE_MSK)
		rx_status.flag |= RX_FLAG_SHORTPRE;

	/* Set up the HT phy flags */
	if (rate_n_flags & RATE_MCS_HT_MSK)
		rx_status.flag |= RX_FLAG_HT;
	if (rate_n_flags & RATE_MCS_HT40_MSK)
		rx_status.flag |= RX_FLAG_40MHZ;
	if (rate_n_flags & RATE_MCS_SGI_MSK)
		rx_status.flag |= RX_FLAG_SHORT_GI;

	iwlagn_pass_packet_to_mac80211(priv, header, len, ampdu_status,
				    rxb, &rx_status);
	return 0;
}

static int iwlagn_rx_noa_notification(struct iwl_priv *priv,
				      struct iwl_rx_cmd_buffer *rxb,
				      struct iwl_device_cmd *cmd)
{
	struct iwl_wipan_noa_data *new_data, *old_data;
	struct iwl_rx_packet *pkt = rxb_addr(rxb);
	struct iwl_wipan_noa_notification *noa_notif = (void *)pkt->data;

	/* no condition -- we're in softirq */
	old_data = rcu_dereference_protected(priv->noa_data, true);

	if (noa_notif->noa_active) {
		u32 len = le16_to_cpu(noa_notif->noa_attribute.length);
		u32 copylen = len;

		/* EID, len, OUI, subtype */
		len += 1 + 1 + 3 + 1;
		/* P2P id, P2P length */
		len += 1 + 2;
		copylen += 1 + 2;

		new_data = kmalloc(sizeof(*new_data) + len, GFP_ATOMIC);
		if (new_data) {
			new_data->length = len;
			new_data->data[0] = WLAN_EID_VENDOR_SPECIFIC;
			new_data->data[1] = len - 2; /* not counting EID, len */
			new_data->data[2] = (WLAN_OUI_WFA >> 16) & 0xff;
			new_data->data[3] = (WLAN_OUI_WFA >> 8) & 0xff;
			new_data->data[4] = (WLAN_OUI_WFA >> 0) & 0xff;
			new_data->data[5] = WLAN_OUI_TYPE_WFA_P2P;
			memcpy(&new_data->data[6], &noa_notif->noa_attribute,
			       copylen);
		}
	} else
		new_data = NULL;

	rcu_assign_pointer(priv->noa_data, new_data);

	if (old_data)
		kfree_rcu(old_data, rcu_head);

	return 0;
}

/**
 * iwl_setup_rx_handlers - Initialize Rx handler callbacks
 *
 * Setup the RX handlers for each of the reply types sent from the uCode
 * to the host.
 */
void iwl_setup_rx_handlers(struct iwl_priv *priv)
{
	int (**handlers)(struct iwl_priv *priv, struct iwl_rx_cmd_buffer *rxb,
			       struct iwl_device_cmd *cmd);

	handlers = priv->rx_handlers;

	handlers[REPLY_ERROR]			= iwlagn_rx_reply_error;
	handlers[CHANNEL_SWITCH_NOTIFICATION]	= iwlagn_rx_csa;
	handlers[SPECTRUM_MEASURE_NOTIFICATION]	=
		iwlagn_rx_spectrum_measure_notif;
	handlers[PM_SLEEP_NOTIFICATION]		= iwlagn_rx_pm_sleep_notif;
	handlers[PM_DEBUG_STATISTIC_NOTIFIC]	=
		iwlagn_rx_pm_debug_statistics_notif;
	handlers[BEACON_NOTIFICATION]		= iwlagn_rx_beacon_notif;
	handlers[REPLY_ADD_STA]			= iwl_add_sta_callback;

	handlers[REPLY_WIPAN_NOA_NOTIFICATION]	= iwlagn_rx_noa_notification;

	/*
	 * The same handler is used for both the REPLY to a discrete
	 * statistics request from the host as well as for the periodic
	 * statistics notifications (after received beacons) from the uCode.
	 */
	handlers[REPLY_STATISTICS_CMD]		= iwlagn_rx_reply_statistics;
	handlers[STATISTICS_NOTIFICATION]	= iwlagn_rx_statistics;

	iwl_setup_rx_scan_handlers(priv);

	handlers[CARD_STATE_NOTIFICATION]	= iwlagn_rx_card_state_notif;
	handlers[MISSED_BEACONS_NOTIFICATION]	=
		iwlagn_rx_missed_beacon_notif;

	/* Rx handlers */
	handlers[REPLY_RX_PHY_CMD]		= iwlagn_rx_reply_rx_phy;
	handlers[REPLY_RX_MPDU_CMD]		= iwlagn_rx_reply_rx;

	/* block ack */
	handlers[REPLY_COMPRESSED_BA]		=
		iwlagn_rx_reply_compressed_ba;

	priv->rx_handlers[REPLY_TX] = iwlagn_rx_reply_tx;

	/* set up notification wait support */
	iwl_notification_wait_init(&priv->notif_wait);

	/* Set up BT Rx handlers */
	if (priv->cfg->bt_params)
		iwlagn_bt_rx_handler_setup(priv);
}

int iwl_rx_dispatch(struct iwl_op_mode *op_mode, struct iwl_rx_cmd_buffer *rxb,
		    struct iwl_device_cmd *cmd)
{
	struct iwl_rx_packet *pkt = rxb_addr(rxb);
	struct iwl_priv *priv = IWL_OP_MODE_GET_DVM(op_mode);
	void (*pre_rx_handler)(struct iwl_priv *,
			       struct iwl_rx_cmd_buffer *);
	int err = 0;

	/*
	 * Do the notification wait before RX handlers so
	 * even if the RX handler consumes the RXB we have
	 * access to it in the notification wait entry.
	 */
	iwl_notification_wait_notify(&priv->notif_wait, pkt);

	/* RX data may be forwarded to userspace (using pre_rx_handler) in one
	 * of two cases: the first, that the user owns the uCode through
	 * testmode - in such case the pre_rx_handler is set and no further
	 * processing takes place. The other case is when the user want to
	 * monitor the rx w/o affecting the regular flow - the pre_rx_handler
	 * will be set but the ownership flag != IWL_OWNERSHIP_TM and the flow
	 * continues.
	 * We need to use ACCESS_ONCE to prevent a case where the handler
	 * changes between the check and the call.
	 */
	pre_rx_handler = ACCESS_ONCE(priv->pre_rx_handler);
	if (pre_rx_handler)
		pre_rx_handler(priv, rxb);
	if (priv->ucode_owner != IWL_OWNERSHIP_TM) {
		/* Based on type of command response or notification,
		 *   handle those that need handling via function in
		 *   rx_handlers table.  See iwl_setup_rx_handlers() */
		if (priv->rx_handlers[pkt->hdr.cmd]) {
			priv->rx_handlers_stats[pkt->hdr.cmd]++;
			err = priv->rx_handlers[pkt->hdr.cmd] (priv, rxb, cmd);
		} else {
			/* No handling needed */
			IWL_DEBUG_RX(priv, "No handler needed for %s, 0x%02x\n",
				     iwl_dvm_get_cmd_string(pkt->hdr.cmd),
				     pkt->hdr.cmd);
		}
	}
	return err;
}<|MERGE_RESOLUTION|>--- conflicted
+++ resolved
@@ -759,34 +759,22 @@
 		IWL_ERR(priv, "alloc_skb failed\n");
 		return;
 	}
-<<<<<<< HEAD
-	hdrlen = min_t(unsigned int, len, skb_tailroom(skb));
-=======
 	/* If frame is small enough to fit in skb->head, pull it completely.
 	 * If not, only pull ieee80211_hdr so that splice() or TCP coalesce
 	 * are more efficient.
 	 */
 	hdrlen = (len <= skb_tailroom(skb)) ? len : sizeof(*hdr);
 
->>>>>>> 61011677
 	memcpy(skb_put(skb, hdrlen), hdr, hdrlen);
 	fraglen = len - hdrlen;
 
 	if (fraglen) {
-<<<<<<< HEAD
-		int offset = (void *)hdr + hdrlen - rxb_addr(rxb);
-=======
 		int offset = (void *)hdr + hdrlen -
 			     rxb_addr(rxb) + rxb_offset(rxb);
->>>>>>> 61011677
 
 		skb_add_rx_frag(skb, 0, rxb_steal_page(rxb), offset,
 				fraglen, rxb->truesize);
 	}
-<<<<<<< HEAD
-	iwl_update_stats(priv, false, fc, len);
-=======
->>>>>>> 61011677
 
 	/*
 	* Wake any queues that were stopped due to a passive channel tx
