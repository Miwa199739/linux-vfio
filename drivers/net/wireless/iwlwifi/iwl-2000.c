/******************************************************************************
 *
 * Copyright(c) 2008 - 2011 Intel Corporation. All rights reserved.
 *
 * This program is free software; you can redistribute it and/or modify it
 * under the terms of version 2 of the GNU General Public License as
 * published by the Free Software Foundation.
 *
 * This program is distributed in the hope that it will be useful, but WITHOUT
 * ANY WARRANTY; without even the implied warranty of MERCHANTABILITY or
 * FITNESS FOR A PARTICULAR PURPOSE.  See the GNU General Public License for
 * more details.
 *
 * You should have received a copy of the GNU General Public License along with
 * this program; if not, write to the Free Software Foundation, Inc.,
 * 51 Franklin Street, Fifth Floor, Boston, MA 02110, USA
 *
 * The full GNU General Public License is included in this distribution in the
 * file called LICENSE.
 *
 * Contact Information:
 *  Intel Linux Wireless <ilw@linux.intel.com>
 * Intel Corporation, 5200 N.E. Elam Young Parkway, Hillsboro, OR 97124-6497
 *
 *****************************************************************************/

#include <linux/kernel.h>
#include <linux/module.h>
#include <linux/init.h>
#include <linux/delay.h>
#include <linux/skbuff.h>
#include <linux/netdevice.h>
#include <linux/wireless.h>
#include <net/mac80211.h>
#include <linux/etherdevice.h>
#include <asm/unaligned.h>
#include <linux/stringify.h>

#include "iwl-eeprom.h"
#include "iwl-dev.h"
#include "iwl-core.h"
#include "iwl-io.h"
#include "iwl-sta.h"
#include "iwl-agn.h"
#include "iwl-helpers.h"
#include "iwl-agn-hw.h"
#include "iwl-6000-hw.h"

/* Highest firmware API version supported */
#define IWL2030_UCODE_API_MAX 5
#define IWL2000_UCODE_API_MAX 5
#define IWL105_UCODE_API_MAX 5
#define IWL135_UCODE_API_MAX 5

/* Lowest firmware API version supported */
#define IWL2030_UCODE_API_MIN 5
#define IWL2000_UCODE_API_MIN 5
#define IWL105_UCODE_API_MIN 5
#define IWL135_UCODE_API_MIN 5

#define IWL2030_FW_PRE "iwlwifi-2030-"
#define IWL2030_MODULE_FIRMWARE(api) IWL2030_FW_PRE __stringify(api) ".ucode"

#define IWL2000_FW_PRE "iwlwifi-2000-"
#define IWL2000_MODULE_FIRMWARE(api) IWL2000_FW_PRE __stringify(api) ".ucode"

#define IWL105_FW_PRE "iwlwifi-105-"
#define IWL105_MODULE_FIRMWARE(api) IWL105_FW_PRE __stringify(api) ".ucode"

#define IWL135_FW_PRE "iwlwifi-135-"
#define IWL135_MODULE_FIRMWARE(api) IWL135_FW_PRE #api ".ucode"

static void iwl2000_set_ct_threshold(struct iwl_priv *priv)
{
	/* want Celsius */
	priv->hw_params.ct_kill_threshold = CT_KILL_THRESHOLD;
	priv->hw_params.ct_kill_exit_threshold = CT_KILL_EXIT_THRESHOLD;
}

/* NIC configuration for 2000 series */
static void iwl2000_nic_config(struct iwl_priv *priv)
{
	iwl_rf_config(priv);

	if (priv->cfg->iq_invert)
		iwl_set_bit(priv, CSR_GP_DRIVER_REG,
			    CSR_GP_DRIVER_REG_BIT_RADIO_IQ_INVER);
}

static struct iwl_sensitivity_ranges iwl2000_sensitivity = {
	.min_nrg_cck = 97,
	.max_nrg_cck = 0, /* not used, set to 0 */
	.auto_corr_min_ofdm = 80,
	.auto_corr_min_ofdm_mrc = 128,
	.auto_corr_min_ofdm_x1 = 105,
	.auto_corr_min_ofdm_mrc_x1 = 192,

	.auto_corr_max_ofdm = 145,
	.auto_corr_max_ofdm_mrc = 232,
	.auto_corr_max_ofdm_x1 = 110,
	.auto_corr_max_ofdm_mrc_x1 = 232,

	.auto_corr_min_cck = 125,
	.auto_corr_max_cck = 175,
	.auto_corr_min_cck_mrc = 160,
	.auto_corr_max_cck_mrc = 310,
	.nrg_th_cck = 97,
	.nrg_th_ofdm = 100,

	.barker_corr_th_min = 190,
	.barker_corr_th_min_mrc = 390,
	.nrg_th_cca = 62,
};

static int iwl2000_hw_set_hw_params(struct iwl_priv *priv)
{
	if (iwlagn_mod_params.num_of_queues >= IWL_MIN_NUM_QUEUES &&
	    iwlagn_mod_params.num_of_queues <= IWLAGN_NUM_QUEUES)
		priv->cfg->base_params->num_of_queues =
			iwlagn_mod_params.num_of_queues;

	priv->hw_params.max_txq_num = priv->cfg->base_params->num_of_queues;
	priv->hw_params.scd_bc_tbls_size =
		priv->cfg->base_params->num_of_queues *
		sizeof(struct iwlagn_scd_bc_tbl);
	priv->hw_params.tfd_size = sizeof(struct iwl_tfd);
	priv->hw_params.max_stations = IWLAGN_STATION_COUNT;
	priv->contexts[IWL_RXON_CTX_BSS].bcast_sta_id = IWLAGN_BROADCAST_ID;

	priv->hw_params.max_data_size = IWL60_RTC_DATA_SIZE;
	priv->hw_params.max_inst_size = IWL60_RTC_INST_SIZE;

	priv->hw_params.ht40_channel =  BIT(IEEE80211_BAND_2GHZ) |
					BIT(IEEE80211_BAND_5GHZ);

	priv->hw_params.tx_chains_num = num_of_ant(priv->cfg->valid_tx_ant);
	if (priv->cfg->rx_with_siso_diversity)
		priv->hw_params.rx_chains_num = 1;
	else
		priv->hw_params.rx_chains_num =
			num_of_ant(priv->cfg->valid_rx_ant);
	priv->hw_params.valid_tx_ant = priv->cfg->valid_tx_ant;
	priv->hw_params.valid_rx_ant = priv->cfg->valid_rx_ant;

	iwl2000_set_ct_threshold(priv);

	/* Set initial sensitivity parameters */
	/* Set initial calibration set */
	priv->hw_params.sens = &iwl2000_sensitivity;
	priv->hw_params.calib_init_cfg =
		BIT(IWL_CALIB_XTAL)             |
		BIT(IWL_CALIB_LO)               |
		BIT(IWL_CALIB_TX_IQ)            |
		BIT(IWL_CALIB_BASE_BAND);
	if (priv->cfg->need_dc_calib)
		priv->hw_params.calib_rt_cfg |= IWL_CALIB_CFG_DC_IDX;
	if (priv->cfg->need_temp_offset_calib)
		priv->hw_params.calib_init_cfg |= BIT(IWL_CALIB_TEMP_OFFSET);

	priv->hw_params.beacon_time_tsf_bits = IWLAGN_EXT_BEACON_TIME_POS;

	return 0;
}

static struct iwl_lib_ops iwl2000_lib = {
	.set_hw_params = iwl2000_hw_set_hw_params,
<<<<<<< HEAD
	.rx_handler_setup = iwlagn_rx_handler_setup,
	.setup_deferred_work = iwlagn_bt_setup_deferred_work,
	.cancel_deferred_work = iwlagn_bt_cancel_deferred_work,
	.is_valid_rtc_data_addr = iwlagn_hw_valid_rtc_data_addr,
	.send_tx_power = iwlagn_send_tx_power,
	.update_chain_flags = iwl_update_chain_flags,
	.apm_ops = {
		.init = iwl_apm_init,
		.config = iwl2000_nic_config,
	},
=======
	.nic_config = iwl2000_nic_config,
>>>>>>> acfe7d74
	.eeprom_ops = {
		.regulatory_bands = {
			EEPROM_REG_BAND_1_CHANNELS,
			EEPROM_REG_BAND_2_CHANNELS,
			EEPROM_REG_BAND_3_CHANNELS,
			EEPROM_REG_BAND_4_CHANNELS,
			EEPROM_REG_BAND_5_CHANNELS,
			EEPROM_6000_REG_BAND_24_HT40_CHANNELS,
			EEPROM_REGULATORY_BAND_NO_HT40,
		},
		.update_enhanced_txpower = iwlcore_eeprom_enhanced_txpower,
	},
	.temperature = iwlagn_temperature,
};

static struct iwl_lib_ops iwl2030_lib = {
	.set_hw_params = iwl2000_hw_set_hw_params,
	.bt_rx_handler_setup = iwlagn_bt_rx_handler_setup,
	.bt_setup_deferred_work = iwlagn_bt_setup_deferred_work,
	.cancel_deferred_work = iwlagn_bt_cancel_deferred_work,
	.nic_config = iwl2000_nic_config,
	.eeprom_ops = {
		.regulatory_bands = {
			EEPROM_REG_BAND_1_CHANNELS,
			EEPROM_REG_BAND_2_CHANNELS,
			EEPROM_REG_BAND_3_CHANNELS,
			EEPROM_REG_BAND_4_CHANNELS,
			EEPROM_REG_BAND_5_CHANNELS,
			EEPROM_6000_REG_BAND_24_HT40_CHANNELS,
			EEPROM_REGULATORY_BAND_NO_HT40,
		},
		.update_enhanced_txpower = iwlcore_eeprom_enhanced_txpower,
	},
	.temperature = iwlagn_temperature,
};

static struct iwl_base_params iwl2000_base_params = {
	.eeprom_size = OTP_LOW_IMAGE_SIZE,
	.num_of_queues = IWLAGN_NUM_QUEUES,
	.num_of_ampdu_queues = IWLAGN_NUM_AMPDU_QUEUES,
	.pll_cfg_val = 0,
	.max_ll_items = OTP_MAX_LL_ITEMS_2x00,
	.shadow_ram_support = true,
	.led_compensation = 51,
	.chain_noise_num_beacons = IWL_CAL_NUM_BEACONS,
	.adv_thermal_throttle = true,
	.support_ct_kill_exit = true,
	.plcp_delta_threshold = IWL_MAX_PLCP_ERR_THRESHOLD_DEF,
	.chain_noise_scale = 1000,
	.wd_timeout = IWL_DEF_WD_TIMEOUT,
	.max_event_log_size = 512,
	.shadow_reg_enable = true,
};


static struct iwl_base_params iwl2030_base_params = {
	.eeprom_size = OTP_LOW_IMAGE_SIZE,
	.num_of_queues = IWLAGN_NUM_QUEUES,
	.num_of_ampdu_queues = IWLAGN_NUM_AMPDU_QUEUES,
	.pll_cfg_val = 0,
	.max_ll_items = OTP_MAX_LL_ITEMS_2x00,
	.shadow_ram_support = true,
	.led_compensation = 57,
	.chain_noise_num_beacons = IWL_CAL_NUM_BEACONS,
	.adv_thermal_throttle = true,
	.support_ct_kill_exit = true,
	.plcp_delta_threshold = IWL_MAX_PLCP_ERR_THRESHOLD_DEF,
	.chain_noise_scale = 1000,
	.wd_timeout = IWL_LONG_WD_TIMEOUT,
	.max_event_log_size = 512,
	.shadow_reg_enable = true,
};

static struct iwl_ht_params iwl2000_ht_params = {
	.ht_greenfield_support = true,
	.use_rts_for_aggregation = true, /* use rts/cts protection */
};

static struct iwl_bt_params iwl2030_bt_params = {
	/* Due to bluetooth, we transmit 2.4 GHz probes only on antenna A */
	.advanced_bt_coexist = true,
	.agg_time_limit = BT_AGG_THRESHOLD_DEF,
	.bt_init_traffic_load = IWL_BT_COEX_TRAFFIC_LOAD_NONE,
	.bt_prio_boost = IWLAGN_BT_PRIO_BOOST_DEFAULT,
	.bt_sco_disable = true,
	.bt_session_2 = true,
};

#define IWL_DEVICE_2000						\
	.fw_name_pre = IWL2000_FW_PRE,				\
	.ucode_api_max = IWL2000_UCODE_API_MAX,			\
	.ucode_api_min = IWL2000_UCODE_API_MIN,			\
	.eeprom_ver = EEPROM_2000_EEPROM_VERSION,		\
	.eeprom_calib_ver = EEPROM_2000_TX_POWER_VERSION,	\
	.lib = &iwl2000_lib,					\
	.base_params = &iwl2000_base_params,			\
	.need_dc_calib = true,					\
	.need_temp_offset_calib = true,				\
	.led_mode = IWL_LED_RF_STATE,				\
	.iq_invert = true					\

struct iwl_cfg iwl2000_2bgn_cfg = {
	.name = "2000 Series 2x2 BGN",
	IWL_DEVICE_2000,
	.ht_params = &iwl2000_ht_params,
};

struct iwl_cfg iwl2000_2bg_cfg = {
	.name = "2000 Series 2x2 BG",
	IWL_DEVICE_2000,
};

#define IWL_DEVICE_2030						\
	.fw_name_pre = IWL2030_FW_PRE,				\
	.ucode_api_max = IWL2030_UCODE_API_MAX,			\
	.ucode_api_min = IWL2030_UCODE_API_MIN,			\
	.eeprom_ver = EEPROM_2000_EEPROM_VERSION,		\
	.eeprom_calib_ver = EEPROM_2000_TX_POWER_VERSION,	\
	.lib = &iwl2030_lib,					\
	.base_params = &iwl2030_base_params,			\
	.bt_params = &iwl2030_bt_params,			\
	.need_dc_calib = true,					\
	.need_temp_offset_calib = true,				\
	.led_mode = IWL_LED_RF_STATE,				\
	.adv_pm = true,						\
	.iq_invert = true					\

struct iwl_cfg iwl2030_2bgn_cfg = {
	.name = "2000 Series 2x2 BGN/BT",
	IWL_DEVICE_2030,
	.ht_params = &iwl2000_ht_params,
};

struct iwl_cfg iwl2030_2bg_cfg = {
	.name = "2000 Series 2x2 BG/BT",
	IWL_DEVICE_2030,
};

#define IWL_DEVICE_105						\
	.fw_name_pre = IWL105_FW_PRE,				\
	.ucode_api_max = IWL105_UCODE_API_MAX,			\
	.ucode_api_min = IWL105_UCODE_API_MIN,			\
	.eeprom_ver = EEPROM_2000_EEPROM_VERSION,		\
	.eeprom_calib_ver = EEPROM_2000_TX_POWER_VERSION,	\
	.lib = &iwl2000_lib,					\
	.base_params = &iwl2000_base_params,			\
	.need_dc_calib = true,					\
	.need_temp_offset_calib = true,				\
	.led_mode = IWL_LED_RF_STATE,				\
	.adv_pm = true,						\
	.rx_with_siso_diversity = true,				\
	.iq_invert = true					\

struct iwl_cfg iwl105_bg_cfg = {
	.name = "105 Series 1x1 BG",
	IWL_DEVICE_105,
};

struct iwl_cfg iwl105_bgn_cfg = {
	.name = "105 Series 1x1 BGN",
	IWL_DEVICE_105,
	.ht_params = &iwl2000_ht_params,
};

#define IWL_DEVICE_135						\
	.fw_name_pre = IWL135_FW_PRE,				\
	.ucode_api_max = IWL135_UCODE_API_MAX,			\
	.ucode_api_min = IWL135_UCODE_API_MIN,			\
	.eeprom_ver = EEPROM_2000_EEPROM_VERSION,		\
	.eeprom_calib_ver = EEPROM_2000_TX_POWER_VERSION,	\
	.lib = &iwl2030_lib,					\
	.base_params = &iwl2030_base_params,			\
	.bt_params = &iwl2030_bt_params,			\
	.need_dc_calib = true,					\
	.need_temp_offset_calib = true,				\
	.led_mode = IWL_LED_RF_STATE,				\
	.adv_pm = true,						\
	.rx_with_siso_diversity = true,				\
	.iq_invert = true					\

struct iwl_cfg iwl135_bg_cfg = {
	.name = "135 Series 1x1 BG/BT",
	IWL_DEVICE_135,
};

struct iwl_cfg iwl135_bgn_cfg = {
	.name = "135 Series 1x1 BGN/BT",
	IWL_DEVICE_135,
	.ht_params = &iwl2000_ht_params,
};

MODULE_FIRMWARE(IWL2000_MODULE_FIRMWARE(IWL2000_UCODE_API_MAX));
MODULE_FIRMWARE(IWL2030_MODULE_FIRMWARE(IWL2030_UCODE_API_MAX));
MODULE_FIRMWARE(IWL105_MODULE_FIRMWARE(IWL105_UCODE_API_MAX));
MODULE_FIRMWARE(IWL135_MODULE_FIRMWARE(IWL135_UCODE_API_MAX));<|MERGE_RESOLUTION|>--- conflicted
+++ resolved
@@ -164,20 +164,7 @@
 
 static struct iwl_lib_ops iwl2000_lib = {
 	.set_hw_params = iwl2000_hw_set_hw_params,
-<<<<<<< HEAD
-	.rx_handler_setup = iwlagn_rx_handler_setup,
-	.setup_deferred_work = iwlagn_bt_setup_deferred_work,
-	.cancel_deferred_work = iwlagn_bt_cancel_deferred_work,
-	.is_valid_rtc_data_addr = iwlagn_hw_valid_rtc_data_addr,
-	.send_tx_power = iwlagn_send_tx_power,
-	.update_chain_flags = iwl_update_chain_flags,
-	.apm_ops = {
-		.init = iwl_apm_init,
-		.config = iwl2000_nic_config,
-	},
-=======
 	.nic_config = iwl2000_nic_config,
->>>>>>> acfe7d74
 	.eeprom_ops = {
 		.regulatory_bands = {
 			EEPROM_REG_BAND_1_CHANNELS,
