--- conflicted
+++ resolved
@@ -223,9 +223,6 @@
  * @pa_type: used by 6000 series only to identify the type of Power Amplifier
  * @max_ll_items: max number of OTP blocks
  * @shadow_ram_support: shadow support for OTP memory
-<<<<<<< HEAD
- * @use_rts_for_ht: use rts/cts protection for HT traffic
-=======
  * @led_compensation: compensate on the led on/off time per HW according
  *	to the deviation to achieve the desired led frequency.
  *	The detail algorithm is described in iwl-led.c
@@ -235,7 +232,6 @@
  * @support_ct_kill_exit: support ct kill exit condition
  * @sm_ps_mode: spatial multiplexing power save mode
  * @support_wimax_coexist: support wimax/wifi co-exist
->>>>>>> a9e06057
  *
  * We enable the driver to be backward compatible wrt API version. The
  * driver specifies which APIs it supports (with @ucode_api_max being the
@@ -287,15 +283,12 @@
 	u16 led_compensation;
 	const bool broken_powersave;
 	bool use_rts_for_ht;
-<<<<<<< HEAD
-=======
 	int chain_noise_num_beacons;
 	const bool supports_idle;
 	bool adv_thermal_throttle;
 	bool support_ct_kill_exit;
 	u8 sm_ps_mode;
 	const bool support_wimax_coexist;
->>>>>>> a9e06057
 };
 
 /***************************
