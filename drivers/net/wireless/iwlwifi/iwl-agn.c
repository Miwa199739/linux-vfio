--- conflicted
+++ resolved
@@ -3051,65 +3051,6 @@
 	if (!iwl_is_associated_ctx(ctx))
 		goto out;
 
-<<<<<<< HEAD
-	if (priv->cfg->ops->lib->set_channel_switch) {
-
-		ch = channel->hw_value;
-		if (le16_to_cpu(ctx->active.channel) != ch) {
-			ch_info = iwl_get_channel_info(priv,
-						       channel->band,
-						       ch);
-			if (!is_channel_valid(ch_info)) {
-				IWL_DEBUG_MAC80211(priv, "invalid channel\n");
-				goto out;
-			}
-			spin_lock_irqsave(&priv->lock, flags);
-
-			priv->current_ht_config.smps = conf->smps_mode;
-
-			/* Configure HT40 channels */
-			ctx->ht.enabled = conf_is_ht(conf);
-			if (ctx->ht.enabled) {
-				if (conf_is_ht40_minus(conf)) {
-					ctx->ht.extension_chan_offset =
-						IEEE80211_HT_PARAM_CHA_SEC_BELOW;
-					ctx->ht.is_40mhz = true;
-				} else if (conf_is_ht40_plus(conf)) {
-					ctx->ht.extension_chan_offset =
-						IEEE80211_HT_PARAM_CHA_SEC_ABOVE;
-					ctx->ht.is_40mhz = true;
-				} else {
-					ctx->ht.extension_chan_offset =
-						IEEE80211_HT_PARAM_CHA_SEC_NONE;
-					ctx->ht.is_40mhz = false;
-				}
-			} else
-				ctx->ht.is_40mhz = false;
-
-			if ((le16_to_cpu(ctx->staging.channel) != ch))
-				ctx->staging.flags = 0;
-
-			iwl_set_rxon_channel(priv, channel, ctx);
-			iwl_set_rxon_ht(priv, ht_conf);
-			iwl_set_flags_for_band(priv, ctx, channel->band,
-					       ctx->vif);
-			spin_unlock_irqrestore(&priv->lock, flags);
-
-			iwl_set_rate(priv);
-			/*
-			 * at this point, staging_rxon has the
-			 * configuration for channel switch
-			 */
-			set_bit(STATUS_CHANNEL_SWITCH_PENDING, &priv->status);
-			priv->switch_channel = cpu_to_le16(ch);
-			if (priv->cfg->ops->lib->set_channel_switch(priv,
-								    ch_switch)) {
-				clear_bit(STATUS_CHANNEL_SWITCH_PENDING,
-					  &priv->status);
-				priv->switch_channel = 0;
-				ieee80211_chswitch_done(ctx->vif, false);
-			}
-=======
 	if (!priv->cfg->lib->set_channel_switch)
 		goto out;
 
@@ -3142,7 +3083,6 @@
 			ctx->ht.extension_chan_offset =
 				IEEE80211_HT_PARAM_CHA_SEC_NONE;
 			ctx->ht.is_40mhz = false;
->>>>>>> acfe7d74
 		}
 	} else
 		ctx->ht.is_40mhz = false;
@@ -3927,209 +3867,6 @@
  * driver and module entry point
  *
  *****************************************************************************/
-<<<<<<< HEAD
-
-/* Hardware specific file defines the PCI IDs table for that hardware module */
-static DEFINE_PCI_DEVICE_TABLE(iwl_hw_card_ids) = {
-	{IWL_PCI_DEVICE(0x4232, 0x1201, iwl5100_agn_cfg)}, /* Mini Card */
-	{IWL_PCI_DEVICE(0x4232, 0x1301, iwl5100_agn_cfg)}, /* Half Mini Card */
-	{IWL_PCI_DEVICE(0x4232, 0x1204, iwl5100_agn_cfg)}, /* Mini Card */
-	{IWL_PCI_DEVICE(0x4232, 0x1304, iwl5100_agn_cfg)}, /* Half Mini Card */
-	{IWL_PCI_DEVICE(0x4232, 0x1205, iwl5100_bgn_cfg)}, /* Mini Card */
-	{IWL_PCI_DEVICE(0x4232, 0x1305, iwl5100_bgn_cfg)}, /* Half Mini Card */
-	{IWL_PCI_DEVICE(0x4232, 0x1206, iwl5100_abg_cfg)}, /* Mini Card */
-	{IWL_PCI_DEVICE(0x4232, 0x1306, iwl5100_abg_cfg)}, /* Half Mini Card */
-	{IWL_PCI_DEVICE(0x4232, 0x1221, iwl5100_agn_cfg)}, /* Mini Card */
-	{IWL_PCI_DEVICE(0x4232, 0x1321, iwl5100_agn_cfg)}, /* Half Mini Card */
-	{IWL_PCI_DEVICE(0x4232, 0x1224, iwl5100_agn_cfg)}, /* Mini Card */
-	{IWL_PCI_DEVICE(0x4232, 0x1324, iwl5100_agn_cfg)}, /* Half Mini Card */
-	{IWL_PCI_DEVICE(0x4232, 0x1225, iwl5100_bgn_cfg)}, /* Mini Card */
-	{IWL_PCI_DEVICE(0x4232, 0x1325, iwl5100_bgn_cfg)}, /* Half Mini Card */
-	{IWL_PCI_DEVICE(0x4232, 0x1226, iwl5100_abg_cfg)}, /* Mini Card */
-	{IWL_PCI_DEVICE(0x4232, 0x1326, iwl5100_abg_cfg)}, /* Half Mini Card */
-	{IWL_PCI_DEVICE(0x4237, 0x1211, iwl5100_agn_cfg)}, /* Mini Card */
-	{IWL_PCI_DEVICE(0x4237, 0x1311, iwl5100_agn_cfg)}, /* Half Mini Card */
-	{IWL_PCI_DEVICE(0x4237, 0x1214, iwl5100_agn_cfg)}, /* Mini Card */
-	{IWL_PCI_DEVICE(0x4237, 0x1314, iwl5100_agn_cfg)}, /* Half Mini Card */
-	{IWL_PCI_DEVICE(0x4237, 0x1215, iwl5100_bgn_cfg)}, /* Mini Card */
-	{IWL_PCI_DEVICE(0x4237, 0x1315, iwl5100_bgn_cfg)}, /* Half Mini Card */
-	{IWL_PCI_DEVICE(0x4237, 0x1216, iwl5100_abg_cfg)}, /* Mini Card */
-	{IWL_PCI_DEVICE(0x4237, 0x1316, iwl5100_abg_cfg)}, /* Half Mini Card */
-
-/* 5300 Series WiFi */
-	{IWL_PCI_DEVICE(0x4235, 0x1021, iwl5300_agn_cfg)}, /* Mini Card */
-	{IWL_PCI_DEVICE(0x4235, 0x1121, iwl5300_agn_cfg)}, /* Half Mini Card */
-	{IWL_PCI_DEVICE(0x4235, 0x1024, iwl5300_agn_cfg)}, /* Mini Card */
-	{IWL_PCI_DEVICE(0x4235, 0x1124, iwl5300_agn_cfg)}, /* Half Mini Card */
-	{IWL_PCI_DEVICE(0x4235, 0x1001, iwl5300_agn_cfg)}, /* Mini Card */
-	{IWL_PCI_DEVICE(0x4235, 0x1101, iwl5300_agn_cfg)}, /* Half Mini Card */
-	{IWL_PCI_DEVICE(0x4235, 0x1004, iwl5300_agn_cfg)}, /* Mini Card */
-	{IWL_PCI_DEVICE(0x4235, 0x1104, iwl5300_agn_cfg)}, /* Half Mini Card */
-	{IWL_PCI_DEVICE(0x4236, 0x1011, iwl5300_agn_cfg)}, /* Mini Card */
-	{IWL_PCI_DEVICE(0x4236, 0x1111, iwl5300_agn_cfg)}, /* Half Mini Card */
-	{IWL_PCI_DEVICE(0x4236, 0x1014, iwl5300_agn_cfg)}, /* Mini Card */
-	{IWL_PCI_DEVICE(0x4236, 0x1114, iwl5300_agn_cfg)}, /* Half Mini Card */
-
-/* 5350 Series WiFi/WiMax */
-	{IWL_PCI_DEVICE(0x423A, 0x1001, iwl5350_agn_cfg)}, /* Mini Card */
-	{IWL_PCI_DEVICE(0x423A, 0x1021, iwl5350_agn_cfg)}, /* Mini Card */
-	{IWL_PCI_DEVICE(0x423B, 0x1011, iwl5350_agn_cfg)}, /* Mini Card */
-
-/* 5150 Series Wifi/WiMax */
-	{IWL_PCI_DEVICE(0x423C, 0x1201, iwl5150_agn_cfg)}, /* Mini Card */
-	{IWL_PCI_DEVICE(0x423C, 0x1301, iwl5150_agn_cfg)}, /* Half Mini Card */
-	{IWL_PCI_DEVICE(0x423C, 0x1206, iwl5150_abg_cfg)}, /* Mini Card */
-	{IWL_PCI_DEVICE(0x423C, 0x1306, iwl5150_abg_cfg)}, /* Half Mini Card */
-	{IWL_PCI_DEVICE(0x423C, 0x1221, iwl5150_agn_cfg)}, /* Mini Card */
-	{IWL_PCI_DEVICE(0x423C, 0x1321, iwl5150_agn_cfg)}, /* Half Mini Card */
-
-	{IWL_PCI_DEVICE(0x423D, 0x1211, iwl5150_agn_cfg)}, /* Mini Card */
-	{IWL_PCI_DEVICE(0x423D, 0x1311, iwl5150_agn_cfg)}, /* Half Mini Card */
-	{IWL_PCI_DEVICE(0x423D, 0x1216, iwl5150_abg_cfg)}, /* Mini Card */
-	{IWL_PCI_DEVICE(0x423D, 0x1316, iwl5150_abg_cfg)}, /* Half Mini Card */
-
-/* 6x00 Series */
-	{IWL_PCI_DEVICE(0x422B, 0x1101, iwl6000_3agn_cfg)},
-	{IWL_PCI_DEVICE(0x422B, 0x1121, iwl6000_3agn_cfg)},
-	{IWL_PCI_DEVICE(0x422C, 0x1301, iwl6000i_2agn_cfg)},
-	{IWL_PCI_DEVICE(0x422C, 0x1306, iwl6000i_2abg_cfg)},
-	{IWL_PCI_DEVICE(0x422C, 0x1307, iwl6000i_2bg_cfg)},
-	{IWL_PCI_DEVICE(0x422C, 0x1321, iwl6000i_2agn_cfg)},
-	{IWL_PCI_DEVICE(0x422C, 0x1326, iwl6000i_2abg_cfg)},
-	{IWL_PCI_DEVICE(0x4238, 0x1111, iwl6000_3agn_cfg)},
-	{IWL_PCI_DEVICE(0x4239, 0x1311, iwl6000i_2agn_cfg)},
-	{IWL_PCI_DEVICE(0x4239, 0x1316, iwl6000i_2abg_cfg)},
-
-/* 6x05 Series */
-	{IWL_PCI_DEVICE(0x0082, 0x1301, iwl6005_2agn_cfg)},
-	{IWL_PCI_DEVICE(0x0082, 0x1306, iwl6005_2abg_cfg)},
-	{IWL_PCI_DEVICE(0x0082, 0x1307, iwl6005_2bg_cfg)},
-	{IWL_PCI_DEVICE(0x0082, 0x1321, iwl6005_2agn_cfg)},
-	{IWL_PCI_DEVICE(0x0082, 0x1326, iwl6005_2abg_cfg)},
-	{IWL_PCI_DEVICE(0x0085, 0x1311, iwl6005_2agn_cfg)},
-	{IWL_PCI_DEVICE(0x0085, 0x1316, iwl6005_2abg_cfg)},
-
-/* 6x30 Series */
-	{IWL_PCI_DEVICE(0x008A, 0x5305, iwl1030_bgn_cfg)},
-	{IWL_PCI_DEVICE(0x008A, 0x5307, iwl1030_bg_cfg)},
-	{IWL_PCI_DEVICE(0x008A, 0x5325, iwl1030_bgn_cfg)},
-	{IWL_PCI_DEVICE(0x008A, 0x5327, iwl1030_bg_cfg)},
-	{IWL_PCI_DEVICE(0x008B, 0x5315, iwl1030_bgn_cfg)},
-	{IWL_PCI_DEVICE(0x008B, 0x5317, iwl1030_bg_cfg)},
-	{IWL_PCI_DEVICE(0x0090, 0x5211, iwl6030_2agn_cfg)},
-	{IWL_PCI_DEVICE(0x0090, 0x5215, iwl6030_2bgn_cfg)},
-	{IWL_PCI_DEVICE(0x0090, 0x5216, iwl6030_2abg_cfg)},
-	{IWL_PCI_DEVICE(0x0091, 0x5201, iwl6030_2agn_cfg)},
-	{IWL_PCI_DEVICE(0x0091, 0x5205, iwl6030_2bgn_cfg)},
-	{IWL_PCI_DEVICE(0x0091, 0x5206, iwl6030_2abg_cfg)},
-	{IWL_PCI_DEVICE(0x0091, 0x5207, iwl6030_2bg_cfg)},
-	{IWL_PCI_DEVICE(0x0091, 0x5221, iwl6030_2agn_cfg)},
-	{IWL_PCI_DEVICE(0x0091, 0x5225, iwl6030_2bgn_cfg)},
-	{IWL_PCI_DEVICE(0x0091, 0x5226, iwl6030_2abg_cfg)},
-
-/* 6x50 WiFi/WiMax Series */
-	{IWL_PCI_DEVICE(0x0087, 0x1301, iwl6050_2agn_cfg)},
-	{IWL_PCI_DEVICE(0x0087, 0x1306, iwl6050_2abg_cfg)},
-	{IWL_PCI_DEVICE(0x0087, 0x1321, iwl6050_2agn_cfg)},
-	{IWL_PCI_DEVICE(0x0087, 0x1326, iwl6050_2abg_cfg)},
-	{IWL_PCI_DEVICE(0x0089, 0x1311, iwl6050_2agn_cfg)},
-	{IWL_PCI_DEVICE(0x0089, 0x1316, iwl6050_2abg_cfg)},
-
-/* 6150 WiFi/WiMax Series */
-	{IWL_PCI_DEVICE(0x0885, 0x1305, iwl6150_bgn_cfg)},
-	{IWL_PCI_DEVICE(0x0885, 0x1307, iwl6150_bg_cfg)},
-	{IWL_PCI_DEVICE(0x0885, 0x1325, iwl6150_bgn_cfg)},
-	{IWL_PCI_DEVICE(0x0885, 0x1327, iwl6150_bg_cfg)},
-	{IWL_PCI_DEVICE(0x0886, 0x1315, iwl6150_bgn_cfg)},
-	{IWL_PCI_DEVICE(0x0886, 0x1317, iwl6150_bg_cfg)},
-
-/* 1000 Series WiFi */
-	{IWL_PCI_DEVICE(0x0083, 0x1205, iwl1000_bgn_cfg)},
-	{IWL_PCI_DEVICE(0x0083, 0x1305, iwl1000_bgn_cfg)},
-	{IWL_PCI_DEVICE(0x0083, 0x1225, iwl1000_bgn_cfg)},
-	{IWL_PCI_DEVICE(0x0083, 0x1325, iwl1000_bgn_cfg)},
-	{IWL_PCI_DEVICE(0x0084, 0x1215, iwl1000_bgn_cfg)},
-	{IWL_PCI_DEVICE(0x0084, 0x1315, iwl1000_bgn_cfg)},
-	{IWL_PCI_DEVICE(0x0083, 0x1206, iwl1000_bg_cfg)},
-	{IWL_PCI_DEVICE(0x0083, 0x1306, iwl1000_bg_cfg)},
-	{IWL_PCI_DEVICE(0x0083, 0x1226, iwl1000_bg_cfg)},
-	{IWL_PCI_DEVICE(0x0083, 0x1326, iwl1000_bg_cfg)},
-	{IWL_PCI_DEVICE(0x0084, 0x1216, iwl1000_bg_cfg)},
-	{IWL_PCI_DEVICE(0x0084, 0x1316, iwl1000_bg_cfg)},
-
-/* 100 Series WiFi */
-	{IWL_PCI_DEVICE(0x08AE, 0x1005, iwl100_bgn_cfg)},
-	{IWL_PCI_DEVICE(0x08AE, 0x1007, iwl100_bg_cfg)},
-	{IWL_PCI_DEVICE(0x08AF, 0x1015, iwl100_bgn_cfg)},
-	{IWL_PCI_DEVICE(0x08AF, 0x1017, iwl100_bg_cfg)},
-	{IWL_PCI_DEVICE(0x08AE, 0x1025, iwl100_bgn_cfg)},
-	{IWL_PCI_DEVICE(0x08AE, 0x1027, iwl100_bg_cfg)},
-
-/* 130 Series WiFi */
-	{IWL_PCI_DEVICE(0x0896, 0x5005, iwl130_bgn_cfg)},
-	{IWL_PCI_DEVICE(0x0896, 0x5007, iwl130_bg_cfg)},
-	{IWL_PCI_DEVICE(0x0897, 0x5015, iwl130_bgn_cfg)},
-	{IWL_PCI_DEVICE(0x0897, 0x5017, iwl130_bg_cfg)},
-	{IWL_PCI_DEVICE(0x0896, 0x5025, iwl130_bgn_cfg)},
-	{IWL_PCI_DEVICE(0x0896, 0x5027, iwl130_bg_cfg)},
-
-/* 2x00 Series */
-	{IWL_PCI_DEVICE(0x0890, 0x4022, iwl2000_2bgn_cfg)},
-	{IWL_PCI_DEVICE(0x0891, 0x4222, iwl2000_2bgn_cfg)},
-	{IWL_PCI_DEVICE(0x0890, 0x4422, iwl2000_2bgn_cfg)},
-	{IWL_PCI_DEVICE(0x0890, 0x4026, iwl2000_2bg_cfg)},
-	{IWL_PCI_DEVICE(0x0891, 0x4226, iwl2000_2bg_cfg)},
-	{IWL_PCI_DEVICE(0x0890, 0x4426, iwl2000_2bg_cfg)},
-
-/* 2x30 Series */
-	{IWL_PCI_DEVICE(0x0887, 0x4062, iwl2030_2bgn_cfg)},
-	{IWL_PCI_DEVICE(0x0888, 0x4262, iwl2030_2bgn_cfg)},
-	{IWL_PCI_DEVICE(0x0887, 0x4462, iwl2030_2bgn_cfg)},
-	{IWL_PCI_DEVICE(0x0887, 0x4066, iwl2030_2bg_cfg)},
-	{IWL_PCI_DEVICE(0x0888, 0x4266, iwl2030_2bg_cfg)},
-	{IWL_PCI_DEVICE(0x0887, 0x4466, iwl2030_2bg_cfg)},
-
-/* 6x35 Series */
-	{IWL_PCI_DEVICE(0x088E, 0x4060, iwl6035_2agn_cfg)},
-	{IWL_PCI_DEVICE(0x088F, 0x4260, iwl6035_2agn_cfg)},
-	{IWL_PCI_DEVICE(0x088E, 0x4460, iwl6035_2agn_cfg)},
-	{IWL_PCI_DEVICE(0x088E, 0x4064, iwl6035_2abg_cfg)},
-	{IWL_PCI_DEVICE(0x088F, 0x4264, iwl6035_2abg_cfg)},
-	{IWL_PCI_DEVICE(0x088E, 0x4464, iwl6035_2abg_cfg)},
-	{IWL_PCI_DEVICE(0x088E, 0x4066, iwl6035_2bg_cfg)},
-	{IWL_PCI_DEVICE(0x088F, 0x4266, iwl6035_2bg_cfg)},
-	{IWL_PCI_DEVICE(0x088E, 0x4466, iwl6035_2bg_cfg)},
-
-/* 105 Series */
-	{IWL_PCI_DEVICE(0x0894, 0x0022, iwl105_bgn_cfg)},
-	{IWL_PCI_DEVICE(0x0895, 0x0222, iwl105_bgn_cfg)},
-	{IWL_PCI_DEVICE(0x0894, 0x0422, iwl105_bgn_cfg)},
-	{IWL_PCI_DEVICE(0x0894, 0x0026, iwl105_bg_cfg)},
-	{IWL_PCI_DEVICE(0x0895, 0x0226, iwl105_bg_cfg)},
-	{IWL_PCI_DEVICE(0x0894, 0x0426, iwl105_bg_cfg)},
-
-/* 135 Series */
-	{IWL_PCI_DEVICE(0x0892, 0x0062, iwl135_bgn_cfg)},
-	{IWL_PCI_DEVICE(0x0893, 0x0262, iwl135_bgn_cfg)},
-	{IWL_PCI_DEVICE(0x0892, 0x0462, iwl135_bgn_cfg)},
-	{IWL_PCI_DEVICE(0x0892, 0x0066, iwl135_bg_cfg)},
-	{IWL_PCI_DEVICE(0x0893, 0x0266, iwl135_bg_cfg)},
-	{IWL_PCI_DEVICE(0x0892, 0x0466, iwl135_bg_cfg)},
-
-	{0}
-};
-MODULE_DEVICE_TABLE(pci, iwl_hw_card_ids);
-
-static struct pci_driver iwl_driver = {
-	.name = DRV_NAME,
-	.id_table = iwl_hw_card_ids,
-	.probe = iwl_pci_probe,
-	.remove = __devexit_p(iwl_pci_remove),
-	.driver.pm = IWL_PM_OPS,
-};
-
-=======
->>>>>>> acfe7d74
 static int __init iwl_init(void)
 {
 
