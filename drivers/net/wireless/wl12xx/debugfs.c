--- conflicted
+++ resolved
@@ -354,20 +354,10 @@
 	DRIVER_STATE_PRINT_INT(tx_results_count);
 	DRIVER_STATE_PRINT_LHEX(flags);
 	DRIVER_STATE_PRINT_INT(tx_blocks_freed);
-<<<<<<< HEAD
-	DRIVER_STATE_PRINT_INT(tx_security_last_seq_lsb);
-=======
->>>>>>> dcd6c922
 	DRIVER_STATE_PRINT_INT(rx_counter);
 	DRIVER_STATE_PRINT_INT(state);
 	DRIVER_STATE_PRINT_INT(channel);
 	DRIVER_STATE_PRINT_INT(band);
-<<<<<<< HEAD
-	DRIVER_STATE_PRINT_INT(beacon_int);
-	DRIVER_STATE_PRINT_INT(psm_entry_retry);
-	DRIVER_STATE_PRINT_INT(ps_poll_failures);
-=======
->>>>>>> dcd6c922
 	DRIVER_STATE_PRINT_INT(power_level);
 	DRIVER_STATE_PRINT_INT(sg_enabled);
 	DRIVER_STATE_PRINT_INT(enable_11a);
@@ -635,10 +625,7 @@
 			   size_t count, loff_t *ppos)
 {
 	struct wl1271 *wl = file->private_data;
-<<<<<<< HEAD
-=======
 	struct wl12xx_vif *wlvif;
->>>>>>> dcd6c922
 	unsigned long value;
 	int ret;
 
@@ -693,10 +680,7 @@
 			   size_t count, loff_t *ppos)
 {
 	struct wl1271 *wl = file->private_data;
-<<<<<<< HEAD
-=======
 	struct wl12xx_vif *wlvif;
->>>>>>> dcd6c922
 	unsigned long value;
 	int ret;
 
@@ -751,10 +735,7 @@
 				      size_t count, loff_t *ppos)
 {
 	struct wl1271 *wl = file->private_data;
-<<<<<<< HEAD
-=======
 	struct wl12xx_vif *wlvif;
->>>>>>> dcd6c922
 	char buf[10];
 	size_t len;
 	unsigned long value;
@@ -777,13 +758,9 @@
 	if (ret < 0)
 		goto out;
 
-<<<<<<< HEAD
-	ret = wl1271_acx_beacon_filter_opt(wl, !!value);
-=======
 	wl12xx_for_each_wlvif(wl, wlvif) {
 		ret = wl1271_acx_beacon_filter_opt(wl, wlvif, !!value);
 	}
->>>>>>> dcd6c922
 
 	wl1271_ps_elp_sleep(wl);
 out:
