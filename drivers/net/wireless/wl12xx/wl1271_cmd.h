--- conflicted
+++ resolved
@@ -162,44 +162,6 @@
 	MAX_COMMAND_STATUS		= 0xff
 };
 
-<<<<<<< HEAD
-
-/*
- * CMD_READ_MEMORY
- *
- * The host issues this command to read the WiLink device memory/registers.
- *
- * Note: The Base Band address has special handling (16 bits registers and
- * addresses). For more information, see the hardware specification.
- */
-/*
- * CMD_WRITE_MEMORY
- *
- * The host issues this command to write the WiLink device memory/registers.
- *
- * The Base Band address has special handling (16 bits registers and
- * addresses). For more information, see the hardware specification.
- */
-#define MAX_READ_SIZE 256
-
-struct cmd_read_write_memory {
-	struct wl1271_cmd_header header;
-
-	/* The address of the memory to read from or write to.*/
-	__le32 addr;
-
-	/* The amount of data in bytes to read from or write to the WiLink
-	 * device.*/
-	__le32 size;
-
-	/* The actual value read from or written to the Wilink. The source
-	   of this field is the Host in WRITE command or the Wilink in READ
-	   command. */
-	u8 value[MAX_READ_SIZE];
-} __packed;
-
-=======
->>>>>>> 45f53cc9
 #define CMDMBOX_HEADER_LEN 4
 #define CMDMBOX_INFO_ELEM_HEADER_LEN 4
 
@@ -402,8 +364,6 @@
 	struct wl1271_ini_fem_params_5 dyn_params_5;
 	u8 padding3[2];
 } __packed;
-<<<<<<< HEAD
-=======
 
 struct wl1271_ext_radio_parms_cmd {
 	struct wl1271_cmd_header header;
@@ -414,7 +374,6 @@
 	u8 tx_per_channel_power_compensation_5[CONF_TX_PWR_COMPENSATION_LEN_5];
 	u8 padding[3];
 } __packed;
->>>>>>> 45f53cc9
 
 struct wl1271_cmd_cal_channel_tune {
 	struct wl1271_cmd_header header;
@@ -487,8 +446,6 @@
 
 	u8  padding;
 } __packed;
-<<<<<<< HEAD
-=======
 
 #define WL1271_CMD_STA_STATE_CONNECTED  1
 
@@ -498,6 +455,5 @@
 	u8 state;
 	u8 padding[3];
 } __packed;
->>>>>>> 45f53cc9
 
 #endif /* __WL1271_CMD_H__ */