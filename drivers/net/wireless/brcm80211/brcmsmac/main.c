--- conflicted
+++ resolved
@@ -8193,13 +8193,8 @@
 			  "(seconds). Resetting.\n", wlc_hw->unit, wlc_hw->now);
 
 		printk_once("%s : PSM Watchdog, chipid 0x%x, chiprev 0x%x\n",
-<<<<<<< HEAD
-					__func__, wlc_hw->sih->chip,
-					wlc_hw->sih->chiprev);
-=======
 			    __func__, ai_get_chip_id(wlc_hw->sih),
 			    ai_get_chiprev(wlc_hw->sih));
->>>>>>> d646960f
 		brcms_fatal_error(wlc_hw->wlc->wl);
 	}
 
@@ -8316,11 +8311,7 @@
 	brcms_c_txflowcontrol_reset(wlc);
 
 	/* enable the RF Disable Delay timer */
-<<<<<<< HEAD
-	W_REG(&wlc->regs->rfdisabledly, RFDISABLE_DEFAULT);
-=======
 	bcma_write32(core, D11REGOFFS(rfdisabledly), RFDISABLE_DEFAULT);
->>>>>>> d646960f
 
 	/*
 	 * Initialize WME parameters; if they haven't been set by some other
