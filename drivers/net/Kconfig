--- conflicted
+++ resolved
@@ -124,11 +124,8 @@
 	  Instead of 'ifb', the devices will then be called 'ifb0',
 	  'ifb1' etc.
 	  Look at the iproute2 documentation directory for usage etc
-<<<<<<< HEAD
-=======
 
 source "drivers/net/team/Kconfig"
->>>>>>> dcd6c922
 
 config MACVLAN
 	tristate "MAC-VLAN support (EXPERIMENTAL)"
@@ -246,20 +243,14 @@
 
 source "drivers/net/caif/Kconfig"
 
-<<<<<<< HEAD
-=======
 source "drivers/net/dsa/Kconfig"
 
->>>>>>> dcd6c922
 source "drivers/net/ethernet/Kconfig"
 
 source "drivers/net/fddi/Kconfig"
 
-<<<<<<< HEAD
-=======
 source "drivers/net/hippi/Kconfig"
 
->>>>>>> dcd6c922
 config NET_SB1000
 	tristate "General Instruments Surfboard 1000"
 	depends on PNP
@@ -287,7 +278,6 @@
 source "drivers/net/phy/Kconfig"
 
 source "drivers/net/plip/Kconfig"
-<<<<<<< HEAD
 
 source "drivers/net/ppp/Kconfig"
 
@@ -351,72 +341,7 @@
 	  This driver supports VMware's vmxnet3 virtual ethernet NIC.
 	  To compile this driver as a module, choose M here: the
 	  module will be called vmxnet3.
-=======
-
-source "drivers/net/ppp/Kconfig"
-
-source "drivers/net/slip/Kconfig"
-
-source "drivers/s390/net/Kconfig"
-
-source "drivers/net/tokenring/Kconfig"
-
-source "drivers/net/usb/Kconfig"
-
-source "drivers/net/wireless/Kconfig"
-
-source "drivers/net/wimax/Kconfig"
-
-source "drivers/net/wan/Kconfig"
-
-config XEN_NETDEV_FRONTEND
-	tristate "Xen network device frontend driver"
-	depends on XEN
-	select XEN_XENBUS_FRONTEND
-	default y
-	help
-	  This driver provides support for Xen paravirtual network
-	  devices exported by a Xen network driver domain (often
-	  domain 0).
-
-	  The corresponding Linux backend driver is enabled by the
-	  CONFIG_XEN_NETDEV_BACKEND option.
-
-	  If you are compiling a kernel for use as Xen guest, you
-	  should say Y here. To compile this driver as a module, chose
-	  M here: the module will be called xen-netfront.
-
-config XEN_NETDEV_BACKEND
-	tristate "Xen backend network device"
-	depends on XEN_BACKEND
-	help
-	  This driver allows the kernel to act as a Xen network driver
-	  domain which exports paravirtual network devices to other
-	  Xen domains. These devices can be accessed by any operating
-	  system that implements a compatible front end.
-
-	  The corresponding Linux frontend driver is enabled by the
-	  CONFIG_XEN_NETDEV_FRONTEND configuration option.
-
-	  The backend driver presents a standard network device
-	  endpoint for each paravirtual network device to the driver
-	  domain network stack. These can then be bridged or routed
-	  etc in order to provide full network connectivity.
-
-	  If you are compiling a kernel to run in a Xen network driver
-	  domain (often this is domain 0) you should say Y here. To
-	  compile this driver as a module, chose M here: the module
-	  will be called xen-netback.
-
-config VMXNET3
-	tristate "VMware VMXNET3 ethernet driver"
-	depends on PCI && INET
-	help
-	  This driver supports VMware's vmxnet3 virtual ethernet NIC.
-	  To compile this driver as a module, choose M here: the
-	  module will be called vmxnet3.
 
 source "drivers/net/hyperv/Kconfig"
->>>>>>> dcd6c922
 
 endif # NETDEVICES