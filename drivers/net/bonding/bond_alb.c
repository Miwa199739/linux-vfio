/*
 * Copyright(c) 1999 - 2004 Intel Corporation. All rights reserved.
 *
 * This program is free software; you can redistribute it and/or modify it
 * under the terms of the GNU General Public License as published by the
 * Free Software Foundation; either version 2 of the License, or
 * (at your option) any later version.
 *
 * This program is distributed in the hope that it will be useful, but
 * WITHOUT ANY WARRANTY; without even the implied warranty of MERCHANTABILITY
 * or FITNESS FOR A PARTICULAR PURPOSE.  See the GNU General Public License
 * for more details.
 *
 * You should have received a copy of the GNU General Public License along
 * with this program; if not, write to the Free Software Foundation, Inc.,
 * 59 Temple Place - Suite 330, Boston, MA  02111-1307, USA.
 *
 * The full GNU General Public License is included in this distribution in the
 * file called LICENSE.
 *
 */

#define pr_fmt(fmt) KBUILD_MODNAME ": " fmt

#include <linux/skbuff.h>
#include <linux/netdevice.h>
#include <linux/etherdevice.h>
#include <linux/pkt_sched.h>
#include <linux/spinlock.h>
#include <linux/slab.h>
#include <linux/timer.h>
#include <linux/ip.h>
#include <linux/ipv6.h>
#include <linux/if_arp.h>
#include <linux/if_ether.h>
#include <linux/if_bonding.h>
#include <linux/if_vlan.h>
#include <linux/in.h>
#include <net/ipx.h>
#include <net/arp.h>
#include <net/ipv6.h>
#include <asm/byteorder.h>
#include "bonding.h"
#include "bond_alb.h"



#ifndef __long_aligned
#define __long_aligned __attribute__((aligned((sizeof(long)))))
#endif
static const u8 mac_bcast[ETH_ALEN] __long_aligned = {
	0xff, 0xff, 0xff, 0xff, 0xff, 0xff
};
static const u8 mac_v6_allmcast[ETH_ALEN] __long_aligned = {
	0x33, 0x33, 0x00, 0x00, 0x00, 0x01
};
static const int alb_delta_in_ticks = HZ / ALB_TIMER_TICKS_PER_SEC;

#pragma pack(1)
struct learning_pkt {
	u8 mac_dst[ETH_ALEN];
	u8 mac_src[ETH_ALEN];
	__be16 type;
	u8 padding[ETH_ZLEN - ETH_HLEN];
};

struct arp_pkt {
	__be16  hw_addr_space;
	__be16  prot_addr_space;
	u8      hw_addr_len;
	u8      prot_addr_len;
	__be16  op_code;
	u8      mac_src[ETH_ALEN];	/* sender hardware address */
	__be32  ip_src;			/* sender IP address */
	u8      mac_dst[ETH_ALEN];	/* target hardware address */
	__be32  ip_dst;			/* target IP address */
};
#pragma pack()

static inline struct arp_pkt *arp_pkt(const struct sk_buff *skb)
{
	return (struct arp_pkt *)skb_network_header(skb);
}

/* Forward declaration */
static void alb_send_learning_packets(struct slave *slave, u8 mac_addr[]);

static inline u8 _simple_hash(const u8 *hash_start, int hash_size)
{
	int i;
	u8 hash = 0;

	for (i = 0; i < hash_size; i++) {
		hash ^= hash_start[i];
	}

	return hash;
}

/*********************** tlb specific functions ***************************/

static inline void _lock_tx_hashtbl_bh(struct bonding *bond)
{
	spin_lock_bh(&(BOND_ALB_INFO(bond).tx_hashtbl_lock));
}

static inline void _unlock_tx_hashtbl_bh(struct bonding *bond)
{
	spin_unlock_bh(&(BOND_ALB_INFO(bond).tx_hashtbl_lock));
}

static inline void _lock_tx_hashtbl(struct bonding *bond)
{
	spin_lock(&(BOND_ALB_INFO(bond).tx_hashtbl_lock));
}

static inline void _unlock_tx_hashtbl(struct bonding *bond)
{
	spin_unlock(&(BOND_ALB_INFO(bond).tx_hashtbl_lock));
}

/* Caller must hold tx_hashtbl lock */
static inline void tlb_init_table_entry(struct tlb_client_info *entry, int save_load)
{
	if (save_load) {
		entry->load_history = 1 + entry->tx_bytes /
				      BOND_TLB_REBALANCE_INTERVAL;
		entry->tx_bytes = 0;
	}

	entry->tx_slave = NULL;
	entry->next = TLB_NULL_INDEX;
	entry->prev = TLB_NULL_INDEX;
}

static inline void tlb_init_slave(struct slave *slave)
{
	SLAVE_TLB_INFO(slave).load = 0;
	SLAVE_TLB_INFO(slave).head = TLB_NULL_INDEX;
}

/* Caller must hold bond lock for read, BH disabled */
static void __tlb_clear_slave(struct bonding *bond, struct slave *slave,
			 int save_load)
{
	struct tlb_client_info *tx_hash_table;
	u32 index;

	/* clear slave from tx_hashtbl */
	tx_hash_table = BOND_ALB_INFO(bond).tx_hashtbl;

	/* skip this if we've already freed the tx hash table */
	if (tx_hash_table) {
		index = SLAVE_TLB_INFO(slave).head;
		while (index != TLB_NULL_INDEX) {
			u32 next_index = tx_hash_table[index].next;
			tlb_init_table_entry(&tx_hash_table[index], save_load);
			index = next_index;
		}
	}

	tlb_init_slave(slave);
}

/* Caller must hold bond lock for read */
static void tlb_clear_slave(struct bonding *bond, struct slave *slave,
			 int save_load)
{
	_lock_tx_hashtbl_bh(bond);
	__tlb_clear_slave(bond, slave, save_load);
	_unlock_tx_hashtbl_bh(bond);
}

/* Must be called before starting the monitor timer */
static int tlb_initialize(struct bonding *bond)
{
	struct alb_bond_info *bond_info = &(BOND_ALB_INFO(bond));
	int size = TLB_HASH_TABLE_SIZE * sizeof(struct tlb_client_info);
	struct tlb_client_info *new_hashtbl;
	int i;

	new_hashtbl = kzalloc(size, GFP_KERNEL);
	if (!new_hashtbl)
		return -1;
<<<<<<< HEAD
	}
=======

>>>>>>> e816b57a
	_lock_tx_hashtbl_bh(bond);

	bond_info->tx_hashtbl = new_hashtbl;

	for (i = 0; i < TLB_HASH_TABLE_SIZE; i++) {
		tlb_init_table_entry(&bond_info->tx_hashtbl[i], 0);
	}

	_unlock_tx_hashtbl_bh(bond);

	return 0;
}

/* Must be called only after all slaves have been released */
static void tlb_deinitialize(struct bonding *bond)
{
	struct alb_bond_info *bond_info = &(BOND_ALB_INFO(bond));

	_lock_tx_hashtbl_bh(bond);

	kfree(bond_info->tx_hashtbl);
	bond_info->tx_hashtbl = NULL;

	_unlock_tx_hashtbl_bh(bond);
}

static long long compute_gap(struct slave *slave)
{
	return (s64) (slave->speed << 20) - /* Convert to Megabit per sec */
	       (s64) (SLAVE_TLB_INFO(slave).load << 3); /* Bytes to bits */
}

/* Caller must hold bond lock for read */
static struct slave *tlb_get_least_loaded_slave(struct bonding *bond)
{
	struct slave *slave, *least_loaded;
	long long max_gap;
	int i;

	least_loaded = NULL;
	max_gap = LLONG_MIN;

	/* Find the slave with the largest gap */
	bond_for_each_slave(bond, slave, i) {
		if (SLAVE_IS_OK(slave)) {
			long long gap = compute_gap(slave);

			if (max_gap < gap) {
				least_loaded = slave;
				max_gap = gap;
			}
		}
	}

	return least_loaded;
}

static struct slave *__tlb_choose_channel(struct bonding *bond, u32 hash_index,
						u32 skb_len)
{
	struct alb_bond_info *bond_info = &(BOND_ALB_INFO(bond));
	struct tlb_client_info *hash_table;
	struct slave *assigned_slave;

	hash_table = bond_info->tx_hashtbl;
	assigned_slave = hash_table[hash_index].tx_slave;
	if (!assigned_slave) {
		assigned_slave = tlb_get_least_loaded_slave(bond);

		if (assigned_slave) {
			struct tlb_slave_info *slave_info =
				&(SLAVE_TLB_INFO(assigned_slave));
			u32 next_index = slave_info->head;

			hash_table[hash_index].tx_slave = assigned_slave;
			hash_table[hash_index].next = next_index;
			hash_table[hash_index].prev = TLB_NULL_INDEX;

			if (next_index != TLB_NULL_INDEX) {
				hash_table[next_index].prev = hash_index;
			}

			slave_info->head = hash_index;
			slave_info->load +=
				hash_table[hash_index].load_history;
		}
	}

	if (assigned_slave) {
		hash_table[hash_index].tx_bytes += skb_len;
	}

	return assigned_slave;
}

/* Caller must hold bond lock for read */
static struct slave *tlb_choose_channel(struct bonding *bond, u32 hash_index,
					u32 skb_len)
{
	struct slave *tx_slave;
	/*
	 * We don't need to disable softirq here, becase
	 * tlb_choose_channel() is only called by bond_alb_xmit()
	 * which already has softirq disabled.
	 */
	_lock_tx_hashtbl(bond);
	tx_slave = __tlb_choose_channel(bond, hash_index, skb_len);
	_unlock_tx_hashtbl(bond);
	return tx_slave;
}

/*********************** rlb specific functions ***************************/
static inline void _lock_rx_hashtbl_bh(struct bonding *bond)
{
	spin_lock_bh(&(BOND_ALB_INFO(bond).rx_hashtbl_lock));
}

static inline void _unlock_rx_hashtbl_bh(struct bonding *bond)
{
	spin_unlock_bh(&(BOND_ALB_INFO(bond).rx_hashtbl_lock));
}

static inline void _lock_rx_hashtbl(struct bonding *bond)
{
	spin_lock(&(BOND_ALB_INFO(bond).rx_hashtbl_lock));
}

static inline void _unlock_rx_hashtbl(struct bonding *bond)
{
	spin_unlock(&(BOND_ALB_INFO(bond).rx_hashtbl_lock));
}

/* when an ARP REPLY is received from a client update its info
 * in the rx_hashtbl
 */
static void rlb_update_entry_from_arp(struct bonding *bond, struct arp_pkt *arp)
{
	struct alb_bond_info *bond_info = &(BOND_ALB_INFO(bond));
	struct rlb_client_info *client_info;
	u32 hash_index;

	_lock_rx_hashtbl_bh(bond);

	hash_index = _simple_hash((u8*)&(arp->ip_src), sizeof(arp->ip_src));
	client_info = &(bond_info->rx_hashtbl[hash_index]);

	if ((client_info->assigned) &&
	    (client_info->ip_src == arp->ip_dst) &&
	    (client_info->ip_dst == arp->ip_src) &&
	    (compare_ether_addr_64bits(client_info->mac_dst, arp->mac_src))) {
		/* update the clients MAC address */
		memcpy(client_info->mac_dst, arp->mac_src, ETH_ALEN);
		client_info->ntt = 1;
		bond_info->rx_ntt = 1;
	}

	_unlock_rx_hashtbl_bh(bond);
}

static void rlb_arp_recv(struct sk_buff *skb, struct bonding *bond,
			 struct slave *slave)
{
	struct arp_pkt *arp;

	if (skb->protocol != cpu_to_be16(ETH_P_ARP))
		return;

	arp = (struct arp_pkt *) skb->data;
	if (!arp) {
		pr_debug("Packet has no ARP data\n");
		return;
	}

	if (!pskb_may_pull(skb, arp_hdr_len(bond->dev)))
		return;

	if (skb->len < sizeof(struct arp_pkt)) {
		pr_debug("Packet is too small to be an ARP\n");
		return;
	}

	if (arp->op_code == htons(ARPOP_REPLY)) {
		/* update rx hash table for this ARP */
		rlb_update_entry_from_arp(bond, arp);
		pr_debug("Server received an ARP Reply from client\n");
	}
}

/* Caller must hold bond lock for read */
static struct slave *rlb_next_rx_slave(struct bonding *bond)
{
	struct alb_bond_info *bond_info = &(BOND_ALB_INFO(bond));
	struct slave *rx_slave, *slave, *start_at;
	int i = 0;

	if (bond_info->next_rx_slave) {
		start_at = bond_info->next_rx_slave;
	} else {
		start_at = bond->first_slave;
	}

	rx_slave = NULL;

	bond_for_each_slave_from(bond, slave, i, start_at) {
		if (SLAVE_IS_OK(slave)) {
			if (!rx_slave) {
				rx_slave = slave;
			} else if (slave->speed > rx_slave->speed) {
				rx_slave = slave;
			}
		}
	}

	if (rx_slave) {
		bond_info->next_rx_slave = rx_slave->next;
	}

	return rx_slave;
}

/* teach the switch the mac of a disabled slave
 * on the primary for fault tolerance
 *
 * Caller must hold bond->curr_slave_lock for write or bond lock for write
 */
static void rlb_teach_disabled_mac_on_primary(struct bonding *bond, u8 addr[])
{
	if (!bond->curr_active_slave) {
		return;
	}

	if (!bond->alb_info.primary_is_promisc) {
		if (!dev_set_promiscuity(bond->curr_active_slave->dev, 1))
			bond->alb_info.primary_is_promisc = 1;
		else
			bond->alb_info.primary_is_promisc = 0;
	}

	bond->alb_info.rlb_promisc_timeout_counter = 0;

	alb_send_learning_packets(bond->curr_active_slave, addr);
}

/* slave being removed should not be active at this point
 *
 * Caller must hold bond lock for read
 */
static void rlb_clear_slave(struct bonding *bond, struct slave *slave)
{
	struct alb_bond_info *bond_info = &(BOND_ALB_INFO(bond));
	struct rlb_client_info *rx_hash_table;
	u32 index, next_index;

	/* clear slave from rx_hashtbl */
	_lock_rx_hashtbl_bh(bond);

	rx_hash_table = bond_info->rx_hashtbl;
	index = bond_info->rx_hashtbl_head;
	for (; index != RLB_NULL_INDEX; index = next_index) {
		next_index = rx_hash_table[index].next;
		if (rx_hash_table[index].slave == slave) {
			struct slave *assigned_slave = rlb_next_rx_slave(bond);

			if (assigned_slave) {
				rx_hash_table[index].slave = assigned_slave;
				if (compare_ether_addr_64bits(rx_hash_table[index].mac_dst,
							      mac_bcast)) {
					bond_info->rx_hashtbl[index].ntt = 1;
					bond_info->rx_ntt = 1;
					/* A slave has been removed from the
					 * table because it is either disabled
					 * or being released. We must retry the
					 * update to avoid clients from not
					 * being updated & disconnecting when
					 * there is stress
					 */
					bond_info->rlb_update_retry_counter =
						RLB_UPDATE_RETRY;
				}
			} else {  /* there is no active slave */
				rx_hash_table[index].slave = NULL;
			}
		}
	}

	_unlock_rx_hashtbl_bh(bond);

	write_lock_bh(&bond->curr_slave_lock);

	if (slave != bond->curr_active_slave) {
		rlb_teach_disabled_mac_on_primary(bond, slave->dev->dev_addr);
	}

	write_unlock_bh(&bond->curr_slave_lock);
}

static void rlb_update_client(struct rlb_client_info *client_info)
{
	int i;

	if (!client_info->slave) {
		return;
	}

	for (i = 0; i < RLB_ARP_BURST_SIZE; i++) {
		struct sk_buff *skb;

		skb = arp_create(ARPOP_REPLY, ETH_P_ARP,
				 client_info->ip_dst,
				 client_info->slave->dev,
				 client_info->ip_src,
				 client_info->mac_dst,
				 client_info->slave->dev->dev_addr,
				 client_info->mac_dst);
		if (!skb) {
			pr_err("%s: Error: failed to create an ARP packet\n",
			       client_info->slave->dev->master->name);
			continue;
		}

		skb->dev = client_info->slave->dev;

		if (client_info->tag) {
			skb = vlan_put_tag(skb, client_info->vlan_id);
			if (!skb) {
				pr_err("%s: Error: failed to insert VLAN tag\n",
				       client_info->slave->dev->master->name);
				continue;
			}
		}

		arp_xmit(skb);
	}
}

/* sends ARP REPLIES that update the clients that need updating */
static void rlb_update_rx_clients(struct bonding *bond)
{
	struct alb_bond_info *bond_info = &(BOND_ALB_INFO(bond));
	struct rlb_client_info *client_info;
	u32 hash_index;

	_lock_rx_hashtbl_bh(bond);

	hash_index = bond_info->rx_hashtbl_head;
	for (; hash_index != RLB_NULL_INDEX; hash_index = client_info->next) {
		client_info = &(bond_info->rx_hashtbl[hash_index]);
		if (client_info->ntt) {
			rlb_update_client(client_info);
			if (bond_info->rlb_update_retry_counter == 0) {
				client_info->ntt = 0;
			}
		}
	}

	/* do not update the entries again until this counter is zero so that
	 * not to confuse the clients.
	 */
	bond_info->rlb_update_delay_counter = RLB_UPDATE_DELAY;

	_unlock_rx_hashtbl_bh(bond);
}

/* The slave was assigned a new mac address - update the clients */
static void rlb_req_update_slave_clients(struct bonding *bond, struct slave *slave)
{
	struct alb_bond_info *bond_info = &(BOND_ALB_INFO(bond));
	struct rlb_client_info *client_info;
	int ntt = 0;
	u32 hash_index;

	_lock_rx_hashtbl_bh(bond);

	hash_index = bond_info->rx_hashtbl_head;
	for (; hash_index != RLB_NULL_INDEX; hash_index = client_info->next) {
		client_info = &(bond_info->rx_hashtbl[hash_index]);

		if ((client_info->slave == slave) &&
		    compare_ether_addr_64bits(client_info->mac_dst, mac_bcast)) {
			client_info->ntt = 1;
			ntt = 1;
		}
	}

	// update the team's flag only after the whole iteration
	if (ntt) {
		bond_info->rx_ntt = 1;
		//fasten the change
		bond_info->rlb_update_retry_counter = RLB_UPDATE_RETRY;
	}

	_unlock_rx_hashtbl_bh(bond);
}

/* mark all clients using src_ip to be updated */
static void rlb_req_update_subnet_clients(struct bonding *bond, __be32 src_ip)
{
	struct alb_bond_info *bond_info = &(BOND_ALB_INFO(bond));
	struct rlb_client_info *client_info;
	u32 hash_index;

	_lock_rx_hashtbl(bond);

	hash_index = bond_info->rx_hashtbl_head;
	for (; hash_index != RLB_NULL_INDEX; hash_index = client_info->next) {
		client_info = &(bond_info->rx_hashtbl[hash_index]);

		if (!client_info->slave) {
			pr_err("%s: Error: found a client with no channel in the client's hash table\n",
			       bond->dev->name);
			continue;
		}
		/*update all clients using this src_ip, that are not assigned
		 * to the team's address (curr_active_slave) and have a known
		 * unicast mac address.
		 */
		if ((client_info->ip_src == src_ip) &&
		    compare_ether_addr_64bits(client_info->slave->dev->dev_addr,
			   bond->dev->dev_addr) &&
		    compare_ether_addr_64bits(client_info->mac_dst, mac_bcast)) {
			client_info->ntt = 1;
			bond_info->rx_ntt = 1;
		}
	}

	_unlock_rx_hashtbl(bond);
}

/* Caller must hold both bond and ptr locks for read */
static struct slave *rlb_choose_channel(struct sk_buff *skb, struct bonding *bond)
{
	struct alb_bond_info *bond_info = &(BOND_ALB_INFO(bond));
	struct arp_pkt *arp = arp_pkt(skb);
	struct slave *assigned_slave;
	struct rlb_client_info *client_info;
	u32 hash_index = 0;

	_lock_rx_hashtbl(bond);

	hash_index = _simple_hash((u8 *)&arp->ip_dst, sizeof(arp->ip_dst));
	client_info = &(bond_info->rx_hashtbl[hash_index]);

	if (client_info->assigned) {
		if ((client_info->ip_src == arp->ip_src) &&
		    (client_info->ip_dst == arp->ip_dst)) {
			/* the entry is already assigned to this client */
			if (compare_ether_addr_64bits(arp->mac_dst, mac_bcast)) {
				/* update mac address from arp */
				memcpy(client_info->mac_dst, arp->mac_dst, ETH_ALEN);
			}

			assigned_slave = client_info->slave;
			if (assigned_slave) {
				_unlock_rx_hashtbl(bond);
				return assigned_slave;
			}
		} else {
			/* the entry is already assigned to some other client,
			 * move the old client to primary (curr_active_slave) so
			 * that the new client can be assigned to this entry.
			 */
			if (bond->curr_active_slave &&
			    client_info->slave != bond->curr_active_slave) {
				client_info->slave = bond->curr_active_slave;
				rlb_update_client(client_info);
			}
		}
	}
	/* assign a new slave */
	assigned_slave = rlb_next_rx_slave(bond);

	if (assigned_slave) {
		client_info->ip_src = arp->ip_src;
		client_info->ip_dst = arp->ip_dst;
		/* arp->mac_dst is broadcast for arp reqeusts.
		 * will be updated with clients actual unicast mac address
		 * upon receiving an arp reply.
		 */
		memcpy(client_info->mac_dst, arp->mac_dst, ETH_ALEN);
		client_info->slave = assigned_slave;

		if (compare_ether_addr_64bits(client_info->mac_dst, mac_bcast)) {
			client_info->ntt = 1;
			bond->alb_info.rx_ntt = 1;
		} else {
			client_info->ntt = 0;
		}

		if (bond_vlan_used(bond)) {
			if (!vlan_get_tag(skb, &client_info->vlan_id))
				client_info->tag = 1;
		}

		if (!client_info->assigned) {
			u32 prev_tbl_head = bond_info->rx_hashtbl_head;
			bond_info->rx_hashtbl_head = hash_index;
			client_info->next = prev_tbl_head;
			if (prev_tbl_head != RLB_NULL_INDEX) {
				bond_info->rx_hashtbl[prev_tbl_head].prev =
					hash_index;
			}
			client_info->assigned = 1;
		}
	}

	_unlock_rx_hashtbl(bond);

	return assigned_slave;
}

/* chooses (and returns) transmit channel for arp reply
 * does not choose channel for other arp types since they are
 * sent on the curr_active_slave
 */
static struct slave *rlb_arp_xmit(struct sk_buff *skb, struct bonding *bond)
{
	struct arp_pkt *arp = arp_pkt(skb);
	struct slave *tx_slave = NULL;

	if (arp->op_code == htons(ARPOP_REPLY)) {
		/* the arp must be sent on the selected
		* rx channel
		*/
		tx_slave = rlb_choose_channel(skb, bond);
		if (tx_slave) {
			memcpy(arp->mac_src,tx_slave->dev->dev_addr, ETH_ALEN);
		}
		pr_debug("Server sent ARP Reply packet\n");
	} else if (arp->op_code == htons(ARPOP_REQUEST)) {
		/* Create an entry in the rx_hashtbl for this client as a
		 * place holder.
		 * When the arp reply is received the entry will be updated
		 * with the correct unicast address of the client.
		 */
		rlb_choose_channel(skb, bond);

		/* The ARP reply packets must be delayed so that
		 * they can cancel out the influence of the ARP request.
		 */
		bond->alb_info.rlb_update_delay_counter = RLB_UPDATE_DELAY;

		/* arp requests are broadcast and are sent on the primary
		 * the arp request will collapse all clients on the subnet to
		 * the primary slave. We must register these clients to be
		 * updated with their assigned mac.
		 */
		rlb_req_update_subnet_clients(bond, arp->ip_src);
		pr_debug("Server sent ARP Request packet\n");
	}

	return tx_slave;
}

/* Caller must hold bond lock for read */
static void rlb_rebalance(struct bonding *bond)
{
	struct alb_bond_info *bond_info = &(BOND_ALB_INFO(bond));
	struct slave *assigned_slave;
	struct rlb_client_info *client_info;
	int ntt;
	u32 hash_index;

	_lock_rx_hashtbl_bh(bond);

	ntt = 0;
	hash_index = bond_info->rx_hashtbl_head;
	for (; hash_index != RLB_NULL_INDEX; hash_index = client_info->next) {
		client_info = &(bond_info->rx_hashtbl[hash_index]);
		assigned_slave = rlb_next_rx_slave(bond);
		if (assigned_slave && (client_info->slave != assigned_slave)) {
			client_info->slave = assigned_slave;
			client_info->ntt = 1;
			ntt = 1;
		}
	}

	/* update the team's flag only after the whole iteration */
	if (ntt) {
		bond_info->rx_ntt = 1;
	}
	_unlock_rx_hashtbl_bh(bond);
}

/* Caller must hold rx_hashtbl lock */
static void rlb_init_table_entry(struct rlb_client_info *entry)
{
	memset(entry, 0, sizeof(struct rlb_client_info));
	entry->next = RLB_NULL_INDEX;
	entry->prev = RLB_NULL_INDEX;
}

static int rlb_initialize(struct bonding *bond)
{
	struct alb_bond_info *bond_info = &(BOND_ALB_INFO(bond));
	struct rlb_client_info	*new_hashtbl;
	int size = RLB_HASH_TABLE_SIZE * sizeof(struct rlb_client_info);
	int i;

	new_hashtbl = kmalloc(size, GFP_KERNEL);
	if (!new_hashtbl)
		return -1;
<<<<<<< HEAD
	}
=======

>>>>>>> e816b57a
	_lock_rx_hashtbl_bh(bond);

	bond_info->rx_hashtbl = new_hashtbl;

	bond_info->rx_hashtbl_head = RLB_NULL_INDEX;

	for (i = 0; i < RLB_HASH_TABLE_SIZE; i++) {
		rlb_init_table_entry(bond_info->rx_hashtbl + i);
	}

	_unlock_rx_hashtbl_bh(bond);

	/* register to receive ARPs */
	bond->recv_probe = rlb_arp_recv;

	return 0;
}

static void rlb_deinitialize(struct bonding *bond)
{
	struct alb_bond_info *bond_info = &(BOND_ALB_INFO(bond));

	_lock_rx_hashtbl_bh(bond);

	kfree(bond_info->rx_hashtbl);
	bond_info->rx_hashtbl = NULL;
	bond_info->rx_hashtbl_head = RLB_NULL_INDEX;

	_unlock_rx_hashtbl_bh(bond);
}

static void rlb_clear_vlan(struct bonding *bond, unsigned short vlan_id)
{
	struct alb_bond_info *bond_info = &(BOND_ALB_INFO(bond));
	u32 curr_index;

	_lock_rx_hashtbl_bh(bond);

	curr_index = bond_info->rx_hashtbl_head;
	while (curr_index != RLB_NULL_INDEX) {
		struct rlb_client_info *curr = &(bond_info->rx_hashtbl[curr_index]);
		u32 next_index = bond_info->rx_hashtbl[curr_index].next;
		u32 prev_index = bond_info->rx_hashtbl[curr_index].prev;

		if (curr->tag && (curr->vlan_id == vlan_id)) {
			if (curr_index == bond_info->rx_hashtbl_head) {
				bond_info->rx_hashtbl_head = next_index;
			}
			if (prev_index != RLB_NULL_INDEX) {
				bond_info->rx_hashtbl[prev_index].next = next_index;
			}
			if (next_index != RLB_NULL_INDEX) {
				bond_info->rx_hashtbl[next_index].prev = prev_index;
			}

			rlb_init_table_entry(curr);
		}

		curr_index = next_index;
	}

	_unlock_rx_hashtbl_bh(bond);
}

/*********************** tlb/rlb shared functions *********************/

static void alb_send_learning_packets(struct slave *slave, u8 mac_addr[])
{
	struct bonding *bond = bond_get_bond_by_slave(slave);
	struct learning_pkt pkt;
	int size = sizeof(struct learning_pkt);
	int i;

	memset(&pkt, 0, size);
	memcpy(pkt.mac_dst, mac_addr, ETH_ALEN);
	memcpy(pkt.mac_src, mac_addr, ETH_ALEN);
	pkt.type = cpu_to_be16(ETH_P_LOOP);

	for (i = 0; i < MAX_LP_BURST; i++) {
		struct sk_buff *skb;
		char *data;

		skb = dev_alloc_skb(size);
		if (!skb) {
			return;
		}

		data = skb_put(skb, size);
		memcpy(data, &pkt, size);

		skb_reset_mac_header(skb);
		skb->network_header = skb->mac_header + ETH_HLEN;
		skb->protocol = pkt.type;
		skb->priority = TC_PRIO_CONTROL;
		skb->dev = slave->dev;

		if (bond_vlan_used(bond)) {
			struct vlan_entry *vlan;

			vlan = bond_next_vlan(bond,
					      bond->alb_info.current_alb_vlan);

			bond->alb_info.current_alb_vlan = vlan;
			if (!vlan) {
				kfree_skb(skb);
				continue;
			}

			skb = vlan_put_tag(skb, vlan->vlan_id);
			if (!skb) {
				pr_err("%s: Error: failed to insert VLAN tag\n",
				       bond->dev->name);
				continue;
			}
		}

		dev_queue_xmit(skb);
	}
}

static int alb_set_slave_mac_addr(struct slave *slave, u8 addr[])
{
	struct net_device *dev = slave->dev;
	struct sockaddr s_addr;

	if (slave->bond->params.mode == BOND_MODE_TLB) {
		memcpy(dev->dev_addr, addr, dev->addr_len);
		return 0;
	}

	/* for rlb each slave must have a unique hw mac addresses so that */
	/* each slave will receive packets destined to a different mac */
	memcpy(s_addr.sa_data, addr, dev->addr_len);
	s_addr.sa_family = dev->type;
	if (dev_set_mac_address(dev, &s_addr)) {
		pr_err("%s: Error: dev_set_mac_address of dev %s failed!\n"
		       "ALB mode requires that the base driver support setting the hw address also when the network device's interface is open\n",
		       dev->master->name, dev->name);
		return -EOPNOTSUPP;
	}
	return 0;
}

/*
 * Swap MAC addresses between two slaves.
 *
 * Called with RTNL held, and no other locks.
 *
 */

static void alb_swap_mac_addr(struct bonding *bond, struct slave *slave1, struct slave *slave2)
{
	u8 tmp_mac_addr[ETH_ALEN];

	memcpy(tmp_mac_addr, slave1->dev->dev_addr, ETH_ALEN);
	alb_set_slave_mac_addr(slave1, slave2->dev->dev_addr);
	alb_set_slave_mac_addr(slave2, tmp_mac_addr);

}

/*
 * Send learning packets after MAC address swap.
 *
 * Called with RTNL and no other locks
 */
static void alb_fasten_mac_swap(struct bonding *bond, struct slave *slave1,
				struct slave *slave2)
{
	int slaves_state_differ = (SLAVE_IS_OK(slave1) != SLAVE_IS_OK(slave2));
	struct slave *disabled_slave = NULL;

	ASSERT_RTNL();

	/* fasten the change in the switch */
	if (SLAVE_IS_OK(slave1)) {
		alb_send_learning_packets(slave1, slave1->dev->dev_addr);
		if (bond->alb_info.rlb_enabled) {
			/* inform the clients that the mac address
			 * has changed
			 */
			rlb_req_update_slave_clients(bond, slave1);
		}
	} else {
		disabled_slave = slave1;
	}

	if (SLAVE_IS_OK(slave2)) {
		alb_send_learning_packets(slave2, slave2->dev->dev_addr);
		if (bond->alb_info.rlb_enabled) {
			/* inform the clients that the mac address
			 * has changed
			 */
			rlb_req_update_slave_clients(bond, slave2);
		}
	} else {
		disabled_slave = slave2;
	}

	if (bond->alb_info.rlb_enabled && slaves_state_differ) {
		/* A disabled slave was assigned an active mac addr */
		rlb_teach_disabled_mac_on_primary(bond,
						  disabled_slave->dev->dev_addr);
	}
}

/**
 * alb_change_hw_addr_on_detach
 * @bond: bonding we're working on
 * @slave: the slave that was just detached
 *
 * We assume that @slave was already detached from the slave list.
 *
 * If @slave's permanent hw address is different both from its current
 * address and from @bond's address, then somewhere in the bond there's
 * a slave that has @slave's permanet address as its current address.
 * We'll make sure that that slave no longer uses @slave's permanent address.
 *
 * Caller must hold RTNL and no other locks
 */
static void alb_change_hw_addr_on_detach(struct bonding *bond, struct slave *slave)
{
	int perm_curr_diff;
	int perm_bond_diff;

	perm_curr_diff = compare_ether_addr_64bits(slave->perm_hwaddr,
						   slave->dev->dev_addr);
	perm_bond_diff = compare_ether_addr_64bits(slave->perm_hwaddr,
						   bond->dev->dev_addr);

	if (perm_curr_diff && perm_bond_diff) {
		struct slave *tmp_slave;
		int i, found = 0;

		bond_for_each_slave(bond, tmp_slave, i) {
			if (!compare_ether_addr_64bits(slave->perm_hwaddr,
						       tmp_slave->dev->dev_addr)) {
				found = 1;
				break;
			}
		}

		if (found) {
			/* locking: needs RTNL and nothing else */
			alb_swap_mac_addr(bond, slave, tmp_slave);
			alb_fasten_mac_swap(bond, slave, tmp_slave);
		}
	}
}

/**
 * alb_handle_addr_collision_on_attach
 * @bond: bonding we're working on
 * @slave: the slave that was just attached
 *
 * checks uniqueness of slave's mac address and handles the case the
 * new slave uses the bonds mac address.
 *
 * If the permanent hw address of @slave is @bond's hw address, we need to
 * find a different hw address to give @slave, that isn't in use by any other
 * slave in the bond. This address must be, of course, one of the permanent
 * addresses of the other slaves.
 *
 * We go over the slave list, and for each slave there we compare its
 * permanent hw address with the current address of all the other slaves.
 * If no match was found, then we've found a slave with a permanent address
 * that isn't used by any other slave in the bond, so we can assign it to
 * @slave.
 *
 * assumption: this function is called before @slave is attached to the
 * 	       bond slave list.
 *
 * caller must hold the bond lock for write since the mac addresses are compared
 * and may be swapped.
 */
static int alb_handle_addr_collision_on_attach(struct bonding *bond, struct slave *slave)
{
	struct slave *tmp_slave1, *tmp_slave2, *free_mac_slave;
	struct slave *has_bond_addr = bond->curr_active_slave;
	int i, j, found = 0;

	if (bond->slave_cnt == 0) {
		/* this is the first slave */
		return 0;
	}

	/* if slave's mac address differs from bond's mac address
	 * check uniqueness of slave's mac address against the other
	 * slaves in the bond.
	 */
	if (compare_ether_addr_64bits(slave->perm_hwaddr, bond->dev->dev_addr)) {
		bond_for_each_slave(bond, tmp_slave1, i) {
			if (!compare_ether_addr_64bits(tmp_slave1->dev->dev_addr,
						       slave->dev->dev_addr)) {
				found = 1;
				break;
			}
		}

		if (!found)
			return 0;

		/* Try setting slave mac to bond address and fall-through
		   to code handling that situation below... */
		alb_set_slave_mac_addr(slave, bond->dev->dev_addr);
	}

	/* The slave's address is equal to the address of the bond.
	 * Search for a spare address in the bond for this slave.
	 */
	free_mac_slave = NULL;

	bond_for_each_slave(bond, tmp_slave1, i) {
		found = 0;
		bond_for_each_slave(bond, tmp_slave2, j) {
			if (!compare_ether_addr_64bits(tmp_slave1->perm_hwaddr,
						       tmp_slave2->dev->dev_addr)) {
				found = 1;
				break;
			}
		}

		if (!found) {
			/* no slave has tmp_slave1's perm addr
			 * as its curr addr
			 */
			free_mac_slave = tmp_slave1;
			break;
		}

		if (!has_bond_addr) {
			if (!compare_ether_addr_64bits(tmp_slave1->dev->dev_addr,
						       bond->dev->dev_addr)) {

				has_bond_addr = tmp_slave1;
			}
		}
	}

	if (free_mac_slave) {
		alb_set_slave_mac_addr(slave, free_mac_slave->perm_hwaddr);

		pr_warning("%s: Warning: the hw address of slave %s is in use by the bond; giving it the hw address of %s\n",
			   bond->dev->name, slave->dev->name,
			   free_mac_slave->dev->name);

	} else if (has_bond_addr) {
		pr_err("%s: Error: the hw address of slave %s is in use by the bond; couldn't find a slave with a free hw address to give it (this should not have happened)\n",
		       bond->dev->name, slave->dev->name);
		return -EFAULT;
	}

	return 0;
}

/**
 * alb_set_mac_address
 * @bond:
 * @addr:
 *
 * In TLB mode all slaves are configured to the bond's hw address, but set
 * their dev_addr field to different addresses (based on their permanent hw
 * addresses).
 *
 * For each slave, this function sets the interface to the new address and then
 * changes its dev_addr field to its previous value.
 *
 * Unwinding assumes bond's mac address has not yet changed.
 */
static int alb_set_mac_address(struct bonding *bond, void *addr)
{
	struct sockaddr sa;
	struct slave *slave, *stop_at;
	char tmp_addr[ETH_ALEN];
	int res;
	int i;

	if (bond->alb_info.rlb_enabled) {
		return 0;
	}

	bond_for_each_slave(bond, slave, i) {
		/* save net_device's current hw address */
		memcpy(tmp_addr, slave->dev->dev_addr, ETH_ALEN);

		res = dev_set_mac_address(slave->dev, addr);

		/* restore net_device's hw address */
		memcpy(slave->dev->dev_addr, tmp_addr, ETH_ALEN);

		if (res)
			goto unwind;
	}

	return 0;

unwind:
	memcpy(sa.sa_data, bond->dev->dev_addr, bond->dev->addr_len);
	sa.sa_family = bond->dev->type;

	/* unwind from head to the slave that failed */
	stop_at = slave;
	bond_for_each_slave_from_to(bond, slave, i, bond->first_slave, stop_at) {
		memcpy(tmp_addr, slave->dev->dev_addr, ETH_ALEN);
		dev_set_mac_address(slave->dev, &sa);
		memcpy(slave->dev->dev_addr, tmp_addr, ETH_ALEN);
	}

	return res;
}

/************************ exported alb funcions ************************/

int bond_alb_initialize(struct bonding *bond, int rlb_enabled)
{
	int res;

	res = tlb_initialize(bond);
	if (res) {
		return res;
	}

	if (rlb_enabled) {
		bond->alb_info.rlb_enabled = 1;
		/* initialize rlb */
		res = rlb_initialize(bond);
		if (res) {
			tlb_deinitialize(bond);
			return res;
		}
	} else {
		bond->alb_info.rlb_enabled = 0;
	}

	return 0;
}

void bond_alb_deinitialize(struct bonding *bond)
{
	struct alb_bond_info *bond_info = &(BOND_ALB_INFO(bond));

	tlb_deinitialize(bond);

	if (bond_info->rlb_enabled) {
		rlb_deinitialize(bond);
	}
}

int bond_alb_xmit(struct sk_buff *skb, struct net_device *bond_dev)
{
	struct bonding *bond = netdev_priv(bond_dev);
	struct ethhdr *eth_data;
	struct alb_bond_info *bond_info = &(BOND_ALB_INFO(bond));
	struct slave *tx_slave = NULL;
	static const __be32 ip_bcast = htonl(0xffffffff);
	int hash_size = 0;
	int do_tx_balance = 1;
	u32 hash_index = 0;
	const u8 *hash_start = NULL;
	int res = 1;
	struct ipv6hdr *ip6hdr;

	skb_reset_mac_header(skb);
	eth_data = eth_hdr(skb);

	/* make sure that the curr_active_slave do not change during tx
	 */
	read_lock(&bond->curr_slave_lock);

	switch (ntohs(skb->protocol)) {
	case ETH_P_IP: {
		const struct iphdr *iph = ip_hdr(skb);

		if (!compare_ether_addr_64bits(eth_data->h_dest, mac_bcast) ||
		    (iph->daddr == ip_bcast) ||
		    (iph->protocol == IPPROTO_IGMP)) {
			do_tx_balance = 0;
			break;
		}
		hash_start = (char *)&(iph->daddr);
		hash_size = sizeof(iph->daddr);
	}
		break;
	case ETH_P_IPV6:
		/* IPv6 doesn't really use broadcast mac address, but leave
		 * that here just in case.
		 */
		if (!compare_ether_addr_64bits(eth_data->h_dest, mac_bcast)) {
			do_tx_balance = 0;
			break;
		}

		/* IPv6 uses all-nodes multicast as an equivalent to
		 * broadcasts in IPv4.
		 */
		if (!compare_ether_addr_64bits(eth_data->h_dest, mac_v6_allmcast)) {
			do_tx_balance = 0;
			break;
		}

		/* Additianally, DAD probes should not be tx-balanced as that
		 * will lead to false positives for duplicate addresses and
		 * prevent address configuration from working.
		 */
		ip6hdr = ipv6_hdr(skb);
		if (ipv6_addr_any(&ip6hdr->saddr)) {
			do_tx_balance = 0;
			break;
		}

		hash_start = (char *)&(ipv6_hdr(skb)->daddr);
		hash_size = sizeof(ipv6_hdr(skb)->daddr);
		break;
	case ETH_P_IPX:
		if (ipx_hdr(skb)->ipx_checksum != IPX_NO_CHECKSUM) {
			/* something is wrong with this packet */
			do_tx_balance = 0;
			break;
		}

		if (ipx_hdr(skb)->ipx_type != IPX_TYPE_NCP) {
			/* The only protocol worth balancing in
			 * this family since it has an "ARP" like
			 * mechanism
			 */
			do_tx_balance = 0;
			break;
		}

		hash_start = (char*)eth_data->h_dest;
		hash_size = ETH_ALEN;
		break;
	case ETH_P_ARP:
		do_tx_balance = 0;
		if (bond_info->rlb_enabled) {
			tx_slave = rlb_arp_xmit(skb, bond);
		}
		break;
	default:
		do_tx_balance = 0;
		break;
	}

	if (do_tx_balance) {
		hash_index = _simple_hash(hash_start, hash_size);
		tx_slave = tlb_choose_channel(bond, hash_index, skb->len);
	}

	if (!tx_slave) {
		/* unbalanced or unassigned, send through primary */
		tx_slave = bond->curr_active_slave;
		bond_info->unbalanced_load += skb->len;
	}

	if (tx_slave && SLAVE_IS_OK(tx_slave)) {
		if (tx_slave != bond->curr_active_slave) {
			memcpy(eth_data->h_source,
			       tx_slave->dev->dev_addr,
			       ETH_ALEN);
		}

		res = bond_dev_queue_xmit(bond, skb, tx_slave->dev);
	} else {
		if (tx_slave) {
			_lock_tx_hashtbl(bond);
			__tlb_clear_slave(bond, tx_slave, 0);
			_unlock_tx_hashtbl(bond);
		}
	}

	if (res) {
		/* no suitable interface, frame not sent */
		dev_kfree_skb(skb);
	}
	read_unlock(&bond->curr_slave_lock);

	return NETDEV_TX_OK;
}

void bond_alb_monitor(struct work_struct *work)
{
	struct bonding *bond = container_of(work, struct bonding,
					    alb_work.work);
	struct alb_bond_info *bond_info = &(BOND_ALB_INFO(bond));
	struct slave *slave;
	int i;

	read_lock(&bond->lock);

	if (bond->slave_cnt == 0) {
		bond_info->tx_rebalance_counter = 0;
		bond_info->lp_counter = 0;
		goto re_arm;
	}

	bond_info->tx_rebalance_counter++;
	bond_info->lp_counter++;

	/* send learning packets */
	if (bond_info->lp_counter >= BOND_ALB_LP_TICKS) {
		/* change of curr_active_slave involves swapping of mac addresses.
		 * in order to avoid this swapping from happening while
		 * sending the learning packets, the curr_slave_lock must be held for
		 * read.
		 */
		read_lock(&bond->curr_slave_lock);

		bond_for_each_slave(bond, slave, i) {
			alb_send_learning_packets(slave, slave->dev->dev_addr);
		}

		read_unlock(&bond->curr_slave_lock);

		bond_info->lp_counter = 0;
	}

	/* rebalance tx traffic */
	if (bond_info->tx_rebalance_counter >= BOND_TLB_REBALANCE_TICKS) {

		read_lock(&bond->curr_slave_lock);

		bond_for_each_slave(bond, slave, i) {
			tlb_clear_slave(bond, slave, 1);
			if (slave == bond->curr_active_slave) {
				SLAVE_TLB_INFO(slave).load =
					bond_info->unbalanced_load /
						BOND_TLB_REBALANCE_INTERVAL;
				bond_info->unbalanced_load = 0;
			}
		}

		read_unlock(&bond->curr_slave_lock);

		bond_info->tx_rebalance_counter = 0;
	}

	/* handle rlb stuff */
	if (bond_info->rlb_enabled) {
		if (bond_info->primary_is_promisc &&
		    (++bond_info->rlb_promisc_timeout_counter >= RLB_PROMISC_TIMEOUT)) {

			/*
			 * dev_set_promiscuity requires rtnl and
			 * nothing else.  Avoid race with bond_close.
			 */
			read_unlock(&bond->lock);
			if (!rtnl_trylock()) {
				read_lock(&bond->lock);
				goto re_arm;
			}

			bond_info->rlb_promisc_timeout_counter = 0;

			/* If the primary was set to promiscuous mode
			 * because a slave was disabled then
			 * it can now leave promiscuous mode.
			 */
			dev_set_promiscuity(bond->curr_active_slave->dev, -1);
			bond_info->primary_is_promisc = 0;

			rtnl_unlock();
			read_lock(&bond->lock);
		}

		if (bond_info->rlb_rebalance) {
			bond_info->rlb_rebalance = 0;
			rlb_rebalance(bond);
		}

		/* check if clients need updating */
		if (bond_info->rx_ntt) {
			if (bond_info->rlb_update_delay_counter) {
				--bond_info->rlb_update_delay_counter;
			} else {
				rlb_update_rx_clients(bond);
				if (bond_info->rlb_update_retry_counter) {
					--bond_info->rlb_update_retry_counter;
				} else {
					bond_info->rx_ntt = 0;
				}
			}
		}
	}

re_arm:
	queue_delayed_work(bond->wq, &bond->alb_work, alb_delta_in_ticks);

	read_unlock(&bond->lock);
}

/* assumption: called before the slave is attached to the bond
 * and not locked by the bond lock
 */
int bond_alb_init_slave(struct bonding *bond, struct slave *slave)
{
	int res;

	res = alb_set_slave_mac_addr(slave, slave->perm_hwaddr);
	if (res) {
		return res;
	}

	/* caller must hold the bond lock for write since the mac addresses
	 * are compared and may be swapped.
	 */
	read_lock(&bond->lock);

	res = alb_handle_addr_collision_on_attach(bond, slave);

	read_unlock(&bond->lock);

	if (res) {
		return res;
	}

	tlb_init_slave(slave);

	/* order a rebalance ASAP */
	bond->alb_info.tx_rebalance_counter = BOND_TLB_REBALANCE_TICKS;

	if (bond->alb_info.rlb_enabled) {
		bond->alb_info.rlb_rebalance = 1;
	}

	return 0;
}

/*
 * Remove slave from tlb and rlb hash tables, and fix up MAC addresses
 * if necessary.
 *
 * Caller must hold RTNL and no other locks
 */
void bond_alb_deinit_slave(struct bonding *bond, struct slave *slave)
{
	if (bond->slave_cnt > 1) {
		alb_change_hw_addr_on_detach(bond, slave);
	}

	tlb_clear_slave(bond, slave, 0);

	if (bond->alb_info.rlb_enabled) {
		bond->alb_info.next_rx_slave = NULL;
		rlb_clear_slave(bond, slave);
	}
}

/* Caller must hold bond lock for read */
void bond_alb_handle_link_change(struct bonding *bond, struct slave *slave, char link)
{
	struct alb_bond_info *bond_info = &(BOND_ALB_INFO(bond));

	if (link == BOND_LINK_DOWN) {
		tlb_clear_slave(bond, slave, 0);
		if (bond->alb_info.rlb_enabled) {
			rlb_clear_slave(bond, slave);
		}
	} else if (link == BOND_LINK_UP) {
		/* order a rebalance ASAP */
		bond_info->tx_rebalance_counter = BOND_TLB_REBALANCE_TICKS;
		if (bond->alb_info.rlb_enabled) {
			bond->alb_info.rlb_rebalance = 1;
			/* If the updelay module parameter is smaller than the
			 * forwarding delay of the switch the rebalance will
			 * not work because the rebalance arp replies will
			 * not be forwarded to the clients..
			 */
		}
	}
}

/**
 * bond_alb_handle_active_change - assign new curr_active_slave
 * @bond: our bonding struct
 * @new_slave: new slave to assign
 *
 * Set the bond->curr_active_slave to @new_slave and handle
 * mac address swapping and promiscuity changes as needed.
 *
 * If new_slave is NULL, caller must hold curr_slave_lock or
 * bond->lock for write.
 *
 * If new_slave is not NULL, caller must hold RTNL, bond->lock for
 * read and curr_slave_lock for write.  Processing here may sleep, so
 * no other locks may be held.
 */
void bond_alb_handle_active_change(struct bonding *bond, struct slave *new_slave)
	__releases(&bond->curr_slave_lock)
	__releases(&bond->lock)
	__acquires(&bond->lock)
	__acquires(&bond->curr_slave_lock)
{
	struct slave *swap_slave;
	int i;

	if (bond->curr_active_slave == new_slave) {
		return;
	}

	if (bond->curr_active_slave && bond->alb_info.primary_is_promisc) {
		dev_set_promiscuity(bond->curr_active_slave->dev, -1);
		bond->alb_info.primary_is_promisc = 0;
		bond->alb_info.rlb_promisc_timeout_counter = 0;
	}

	swap_slave = bond->curr_active_slave;
	bond->curr_active_slave = new_slave;

	if (!new_slave || (bond->slave_cnt == 0)) {
		return;
	}

	/* set the new curr_active_slave to the bonds mac address
	 * i.e. swap mac addresses of old curr_active_slave and new curr_active_slave
	 */
	if (!swap_slave) {
		struct slave *tmp_slave;
		/* find slave that is holding the bond's mac address */
		bond_for_each_slave(bond, tmp_slave, i) {
			if (!compare_ether_addr_64bits(tmp_slave->dev->dev_addr,
						       bond->dev->dev_addr)) {
				swap_slave = tmp_slave;
				break;
			}
		}
	}

	/*
	 * Arrange for swap_slave and new_slave to temporarily be
	 * ignored so we can mess with their MAC addresses without
	 * fear of interference from transmit activity.
	 */
	if (swap_slave) {
		tlb_clear_slave(bond, swap_slave, 1);
	}
	tlb_clear_slave(bond, new_slave, 1);

	write_unlock_bh(&bond->curr_slave_lock);
	read_unlock(&bond->lock);

	ASSERT_RTNL();

	/* curr_active_slave must be set before calling alb_swap_mac_addr */
	if (swap_slave) {
		/* swap mac address */
		alb_swap_mac_addr(bond, swap_slave, new_slave);
	} else {
		/* set the new_slave to the bond mac address */
		alb_set_slave_mac_addr(new_slave, bond->dev->dev_addr);
	}

	if (swap_slave) {
		alb_fasten_mac_swap(bond, swap_slave, new_slave);
		read_lock(&bond->lock);
	} else {
		read_lock(&bond->lock);
		alb_send_learning_packets(new_slave, bond->dev->dev_addr);
	}

	write_lock_bh(&bond->curr_slave_lock);
}

/*
 * Called with RTNL
 */
int bond_alb_set_mac_address(struct net_device *bond_dev, void *addr)
	__acquires(&bond->lock)
	__releases(&bond->lock)
{
	struct bonding *bond = netdev_priv(bond_dev);
	struct sockaddr *sa = addr;
	struct slave *slave, *swap_slave;
	int res;
	int i;

	if (!is_valid_ether_addr(sa->sa_data)) {
		return -EADDRNOTAVAIL;
	}

	res = alb_set_mac_address(bond, addr);
	if (res) {
		return res;
	}

	memcpy(bond_dev->dev_addr, sa->sa_data, bond_dev->addr_len);

	/* If there is no curr_active_slave there is nothing else to do.
	 * Otherwise we'll need to pass the new address to it and handle
	 * duplications.
	 */
	if (!bond->curr_active_slave) {
		return 0;
	}

	swap_slave = NULL;

	bond_for_each_slave(bond, slave, i) {
		if (!compare_ether_addr_64bits(slave->dev->dev_addr,
					       bond_dev->dev_addr)) {
			swap_slave = slave;
			break;
		}
	}

	if (swap_slave) {
		alb_swap_mac_addr(bond, swap_slave, bond->curr_active_slave);
		alb_fasten_mac_swap(bond, swap_slave, bond->curr_active_slave);
	} else {
		alb_set_slave_mac_addr(bond->curr_active_slave, bond_dev->dev_addr);

		read_lock(&bond->lock);
		alb_send_learning_packets(bond->curr_active_slave, bond_dev->dev_addr);
		if (bond->alb_info.rlb_enabled) {
			/* inform clients mac address has changed */
			rlb_req_update_slave_clients(bond, bond->curr_active_slave);
		}
		read_unlock(&bond->lock);
	}

	return 0;
}

void bond_alb_clear_vlan(struct bonding *bond, unsigned short vlan_id)
{
	if (bond->alb_info.current_alb_vlan &&
	    (bond->alb_info.current_alb_vlan->vlan_id == vlan_id)) {
		bond->alb_info.current_alb_vlan = NULL;
	}

	if (bond->alb_info.rlb_enabled) {
		rlb_clear_vlan(bond, vlan_id);
	}
}
<|MERGE_RESOLUTION|>--- conflicted
+++ resolved
@@ -182,11 +182,7 @@
 	new_hashtbl = kzalloc(size, GFP_KERNEL);
 	if (!new_hashtbl)
 		return -1;
-<<<<<<< HEAD
-	}
-=======
-
->>>>>>> e816b57a
+
 	_lock_tx_hashtbl_bh(bond);
 
 	bond_info->tx_hashtbl = new_hashtbl;
@@ -788,11 +784,7 @@
 	new_hashtbl = kmalloc(size, GFP_KERNEL);
 	if (!new_hashtbl)
 		return -1;
-<<<<<<< HEAD
-	}
-=======
-
->>>>>>> e816b57a
+
 	_lock_rx_hashtbl_bh(bond);
 
 	bond_info->rx_hashtbl = new_hashtbl;
