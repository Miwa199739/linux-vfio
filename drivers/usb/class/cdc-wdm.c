/*
 * cdc-wdm.c
 *
 * This driver supports USB CDC WCM Device Management.
 *
 * Copyright (c) 2007-2009 Oliver Neukum
 *
 * Some code taken from cdc-acm.c
 *
 * Released under the GPLv2.
 *
 * Many thanks to Carl Nordbeck
 */
#include <linux/kernel.h>
#include <linux/errno.h>
#include <linux/slab.h>
#include <linux/module.h>
#include <linux/mutex.h>
#include <linux/uaccess.h>
#include <linux/bitops.h>
#include <linux/poll.h>
#include <linux/usb.h>
#include <linux/usb/cdc.h>
#include <asm/byteorder.h>
#include <asm/unaligned.h>
#include <linux/usb/cdc-wdm.h>

/*
 * Version Information
 */
#define DRIVER_VERSION "v0.03"
#define DRIVER_AUTHOR "Oliver Neukum"
#define DRIVER_DESC "USB Abstract Control Model driver for USB WCM Device Management"

#define HUAWEI_VENDOR_ID	0x12D1

static const struct usb_device_id wdm_ids[] = {
	{
		.match_flags = USB_DEVICE_ID_MATCH_INT_CLASS |
				 USB_DEVICE_ID_MATCH_INT_SUBCLASS,
		.bInterfaceClass = USB_CLASS_COMM,
		.bInterfaceSubClass = USB_CDC_SUBCLASS_DMM
	},
	{
		/* 
		 * Huawei E392, E398 and possibly other Qualcomm based modems
		 * embed the Qualcomm QMI protocol inside CDC on CDC ECM like
		 * control interfaces.  Userspace access to this is required
		 * to configure the accompanying data interface
		 */
		.match_flags        = USB_DEVICE_ID_MATCH_VENDOR |
					USB_DEVICE_ID_MATCH_INT_INFO,
		.idVendor           = HUAWEI_VENDOR_ID,
		.bInterfaceClass    = USB_CLASS_VENDOR_SPEC,
		.bInterfaceSubClass = 1,
		.bInterfaceProtocol = 9, /* NOTE: CDC ECM control interface! */
	},
	{ }
};

MODULE_DEVICE_TABLE (usb, wdm_ids);

#define WDM_MINOR_BASE	176


#define WDM_IN_USE		1
#define WDM_DISCONNECTING	2
#define WDM_RESULT		3
#define WDM_READ		4
#define WDM_INT_STALL		5
#define WDM_POLL_RUNNING	6
#define WDM_RESPONDING		7
#define WDM_SUSPENDING		8
#define WDM_RESETTING		9

#define WDM_MAX			16

/* CDC-WMC r1.1 requires wMaxCommand to be "at least 256 decimal (0x100)" */
#define WDM_DEFAULT_BUFSIZE	256

static DEFINE_MUTEX(wdm_mutex);
static DEFINE_SPINLOCK(wdm_device_list_lock);
static LIST_HEAD(wdm_device_list);

/* --- method tables --- */

struct wdm_device {
	u8			*inbuf; /* buffer for response */
	u8			*outbuf; /* buffer for command */
	u8			*sbuf; /* buffer for status */
	u8			*ubuf; /* buffer for copy to user space */

	struct urb		*command;
	struct urb		*response;
	struct urb		*validity;
	struct usb_interface	*intf;
	struct usb_ctrlrequest	*orq;
	struct usb_ctrlrequest	*irq;
	spinlock_t		iuspin;

	unsigned long		flags;
	u16			bufsize;
	u16			wMaxCommand;
	u16			wMaxPacketSize;
	__le16			inum;
	int			reslength;
	int			length;
	int			read;
	int			count;
	dma_addr_t		shandle;
	dma_addr_t		ihandle;
	struct mutex		wlock;
	struct mutex		rlock;
	wait_queue_head_t	wait;
	struct work_struct	rxwork;
	int			werr;
	int			rerr;

	struct list_head	device_list;
	int			(*manage_power)(struct usb_interface *, int);
};

static struct usb_driver wdm_driver;

/* return intfdata if we own the interface, else look up intf in the list */
static struct wdm_device *wdm_find_device(struct usb_interface *intf)
{
	struct wdm_device *desc = NULL;

	spin_lock(&wdm_device_list_lock);
	list_for_each_entry(desc, &wdm_device_list, device_list)
		if (desc->intf == intf)
			break;
	spin_unlock(&wdm_device_list_lock);

	return desc;
}

static struct wdm_device *wdm_find_device_by_minor(int minor)
{
	struct wdm_device *desc = NULL;

	spin_lock(&wdm_device_list_lock);
	list_for_each_entry(desc, &wdm_device_list, device_list)
		if (desc->intf->minor == minor)
			break;
	spin_unlock(&wdm_device_list_lock);

	return desc;
}

/* --- callbacks --- */
static void wdm_out_callback(struct urb *urb)
{
	struct wdm_device *desc;
	desc = urb->context;
	spin_lock(&desc->iuspin);
	desc->werr = urb->status;
	spin_unlock(&desc->iuspin);
	kfree(desc->outbuf);
	desc->outbuf = NULL;
	clear_bit(WDM_IN_USE, &desc->flags);
	wake_up(&desc->wait);
}

static void wdm_in_callback(struct urb *urb)
{
	struct wdm_device *desc = urb->context;
	int status = urb->status;

	spin_lock(&desc->iuspin);
	clear_bit(WDM_RESPONDING, &desc->flags);

	if (status) {
		switch (status) {
		case -ENOENT:
			dev_dbg(&desc->intf->dev,
				"nonzero urb status received: -ENOENT");
			goto skip_error;
		case -ECONNRESET:
			dev_dbg(&desc->intf->dev,
				"nonzero urb status received: -ECONNRESET");
			goto skip_error;
		case -ESHUTDOWN:
			dev_dbg(&desc->intf->dev,
				"nonzero urb status received: -ESHUTDOWN");
			goto skip_error;
		case -EPIPE:
			dev_err(&desc->intf->dev,
				"nonzero urb status received: -EPIPE\n");
			break;
		default:
			dev_err(&desc->intf->dev,
				"Unexpected error %d\n", status);
			break;
		}
	}

	desc->rerr = status;
	desc->reslength = urb->actual_length;
	memmove(desc->ubuf + desc->length, desc->inbuf, desc->reslength);
	desc->length += desc->reslength;
skip_error:
	wake_up(&desc->wait);

	set_bit(WDM_READ, &desc->flags);
	spin_unlock(&desc->iuspin);
}

static void wdm_int_callback(struct urb *urb)
{
	int rv = 0;
	int status = urb->status;
	struct wdm_device *desc;
	struct usb_cdc_notification *dr;

	desc = urb->context;
	dr = (struct usb_cdc_notification *)desc->sbuf;

	if (status) {
		switch (status) {
		case -ESHUTDOWN:
		case -ENOENT:
		case -ECONNRESET:
			return; /* unplug */
		case -EPIPE:
			set_bit(WDM_INT_STALL, &desc->flags);
			dev_err(&desc->intf->dev, "Stall on int endpoint\n");
			goto sw; /* halt is cleared in work */
		default:
			dev_err(&desc->intf->dev,
				"nonzero urb status received: %d\n", status);
			break;
		}
	}

	if (urb->actual_length < sizeof(struct usb_cdc_notification)) {
		dev_err(&desc->intf->dev, "wdm_int_callback - %d bytes\n",
			urb->actual_length);
		goto exit;
	}

	switch (dr->bNotificationType) {
	case USB_CDC_NOTIFY_RESPONSE_AVAILABLE:
		dev_dbg(&desc->intf->dev,
			"NOTIFY_RESPONSE_AVAILABLE received: index %d len %d",
			dr->wIndex, dr->wLength);
		break;

	case USB_CDC_NOTIFY_NETWORK_CONNECTION:

		dev_dbg(&desc->intf->dev,
			"NOTIFY_NETWORK_CONNECTION %s network",
			dr->wValue ? "connected to" : "disconnected from");
		goto exit;
	default:
		clear_bit(WDM_POLL_RUNNING, &desc->flags);
		dev_err(&desc->intf->dev,
			"unknown notification %d received: index %d len %d\n",
			dr->bNotificationType, dr->wIndex, dr->wLength);
		goto exit;
	}

	spin_lock(&desc->iuspin);
	clear_bit(WDM_READ, &desc->flags);
	set_bit(WDM_RESPONDING, &desc->flags);
	if (!test_bit(WDM_DISCONNECTING, &desc->flags)
		&& !test_bit(WDM_SUSPENDING, &desc->flags)) {
		rv = usb_submit_urb(desc->response, GFP_ATOMIC);
		dev_dbg(&desc->intf->dev, "%s: usb_submit_urb %d",
			__func__, rv);
	}
	spin_unlock(&desc->iuspin);
	if (rv < 0) {
		clear_bit(WDM_RESPONDING, &desc->flags);
		if (rv == -EPERM)
			return;
		if (rv == -ENOMEM) {
sw:
			rv = schedule_work(&desc->rxwork);
			if (rv)
				dev_err(&desc->intf->dev,
					"Cannot schedule work\n");
		}
	}
exit:
	rv = usb_submit_urb(urb, GFP_ATOMIC);
	if (rv)
		dev_err(&desc->intf->dev,
			"%s - usb_submit_urb failed with result %d\n",
			__func__, rv);

}

static void kill_urbs(struct wdm_device *desc)
{
	/* the order here is essential */
	usb_kill_urb(desc->command);
	usb_kill_urb(desc->validity);
	usb_kill_urb(desc->response);
}

static void free_urbs(struct wdm_device *desc)
{
	usb_free_urb(desc->validity);
	usb_free_urb(desc->response);
	usb_free_urb(desc->command);
}

static void cleanup(struct wdm_device *desc)
{
	spin_lock(&wdm_device_list_lock);
	list_del(&desc->device_list);
	spin_unlock(&wdm_device_list_lock);
	kfree(desc->sbuf);
	kfree(desc->inbuf);
	kfree(desc->orq);
	kfree(desc->irq);
	kfree(desc->ubuf);
	free_urbs(desc);
	kfree(desc);
}

static ssize_t wdm_write
(struct file *file, const char __user *buffer, size_t count, loff_t *ppos)
{
	u8 *buf;
	int rv = -EMSGSIZE, r, we;
	struct wdm_device *desc = file->private_data;
	struct usb_ctrlrequest *req;

	if (count > desc->wMaxCommand)
		count = desc->wMaxCommand;

	spin_lock_irq(&desc->iuspin);
	we = desc->werr;
	desc->werr = 0;
	spin_unlock_irq(&desc->iuspin);
	if (we < 0)
		return -EIO;

	buf = kmalloc(count, GFP_KERNEL);
	if (!buf) {
		rv = -ENOMEM;
		goto outnl;
	}

	r = copy_from_user(buf, buffer, count);
	if (r > 0) {
		kfree(buf);
		rv = -EFAULT;
		goto outnl;
	}

	/* concurrent writes and disconnect */
	r = mutex_lock_interruptible(&desc->wlock);
	rv = -ERESTARTSYS;
	if (r) {
		kfree(buf);
		goto outnl;
	}

	if (test_bit(WDM_DISCONNECTING, &desc->flags)) {
		kfree(buf);
		rv = -ENODEV;
		goto outnp;
	}

	r = usb_autopm_get_interface(desc->intf);
	if (r < 0) {
		kfree(buf);
		goto outnp;
	}

	if (!(file->f_flags & O_NONBLOCK))
		r = wait_event_interruptible(desc->wait, !test_bit(WDM_IN_USE,
								&desc->flags));
	else
		if (test_bit(WDM_IN_USE, &desc->flags))
			r = -EAGAIN;

	if (test_bit(WDM_RESETTING, &desc->flags))
		r = -EIO;

	if (r < 0) {
		kfree(buf);
		goto out;
	}

	req = desc->orq;
	usb_fill_control_urb(
		desc->command,
		interface_to_usbdev(desc->intf),
		/* using common endpoint 0 */
		usb_sndctrlpipe(interface_to_usbdev(desc->intf), 0),
		(unsigned char *)req,
		buf,
		count,
		wdm_out_callback,
		desc
	);

	req->bRequestType = (USB_DIR_OUT | USB_TYPE_CLASS |
			     USB_RECIP_INTERFACE);
	req->bRequest = USB_CDC_SEND_ENCAPSULATED_COMMAND;
	req->wValue = 0;
	req->wIndex = desc->inum;
	req->wLength = cpu_to_le16(count);
	set_bit(WDM_IN_USE, &desc->flags);
	desc->outbuf = buf;

	rv = usb_submit_urb(desc->command, GFP_KERNEL);
	if (rv < 0) {
		kfree(buf);
		desc->outbuf = NULL;
		clear_bit(WDM_IN_USE, &desc->flags);
		dev_err(&desc->intf->dev, "Tx URB error: %d\n", rv);
	} else {
		dev_dbg(&desc->intf->dev, "Tx URB has been submitted index=%d",
			req->wIndex);
	}
out:
	usb_autopm_put_interface(desc->intf);
outnp:
	mutex_unlock(&desc->wlock);
outnl:
	return rv < 0 ? rv : count;
}

static ssize_t wdm_read
(struct file *file, char __user *buffer, size_t count, loff_t *ppos)
{
	int rv, cntr;
	int i = 0;
	struct wdm_device *desc = file->private_data;


	rv = mutex_lock_interruptible(&desc->rlock); /*concurrent reads */
	if (rv < 0)
		return -ERESTARTSYS;

	cntr = ACCESS_ONCE(desc->length);
	if (cntr == 0) {
		desc->read = 0;
retry:
		if (test_bit(WDM_DISCONNECTING, &desc->flags)) {
			rv = -ENODEV;
			goto err;
		}
		i++;
		if (file->f_flags & O_NONBLOCK) {
			if (!test_bit(WDM_READ, &desc->flags)) {
				rv = cntr ? cntr : -EAGAIN;
				goto err;
			}
			rv = 0;
		} else {
			rv = wait_event_interruptible(desc->wait,
				test_bit(WDM_READ, &desc->flags));
		}

		/* may have happened while we slept */
		if (test_bit(WDM_DISCONNECTING, &desc->flags)) {
			rv = -ENODEV;
			goto err;
		}
		if (test_bit(WDM_RESETTING, &desc->flags)) {
			rv = -EIO;
			goto err;
		}
		usb_mark_last_busy(interface_to_usbdev(desc->intf));
		if (rv < 0) {
			rv = -ERESTARTSYS;
			goto err;
		}

		spin_lock_irq(&desc->iuspin);

		if (desc->rerr) { /* read completed, error happened */
			desc->rerr = 0;
			spin_unlock_irq(&desc->iuspin);
			rv = -EIO;
			goto err;
		}
		/*
		 * recheck whether we've lost the race
		 * against the completion handler
		 */
		if (!test_bit(WDM_READ, &desc->flags)) { /* lost race */
			spin_unlock_irq(&desc->iuspin);
			goto retry;
		}
		if (!desc->reslength) { /* zero length read */
			spin_unlock_irq(&desc->iuspin);
			goto retry;
		}
		cntr = desc->length;
		spin_unlock_irq(&desc->iuspin);
	}

	if (cntr > count)
		cntr = count;
	rv = copy_to_user(buffer, desc->ubuf, cntr);
	if (rv > 0) {
		rv = -EFAULT;
		goto err;
	}

	spin_lock_irq(&desc->iuspin);

	for (i = 0; i < desc->length - cntr; i++)
		desc->ubuf[i] = desc->ubuf[i + cntr];

	desc->length -= cntr;
	/* in case we had outstanding data */
	if (!desc->length)
		clear_bit(WDM_READ, &desc->flags);

	spin_unlock_irq(&desc->iuspin);

	rv = cntr;

err:
	mutex_unlock(&desc->rlock);
	return rv;
}

static int wdm_flush(struct file *file, fl_owner_t id)
{
	struct wdm_device *desc = file->private_data;

	wait_event(desc->wait, !test_bit(WDM_IN_USE, &desc->flags));
	if (desc->werr < 0)
		dev_err(&desc->intf->dev, "Error in flush path: %d\n",
			desc->werr);

	return desc->werr;
}

static unsigned int wdm_poll(struct file *file, struct poll_table_struct *wait)
{
	struct wdm_device *desc = file->private_data;
	unsigned long flags;
	unsigned int mask = 0;

	spin_lock_irqsave(&desc->iuspin, flags);
	if (test_bit(WDM_DISCONNECTING, &desc->flags)) {
		mask = POLLERR;
		spin_unlock_irqrestore(&desc->iuspin, flags);
		goto desc_out;
	}
	if (test_bit(WDM_READ, &desc->flags))
		mask = POLLIN | POLLRDNORM;
	if (desc->rerr || desc->werr)
		mask |= POLLERR;
	if (!test_bit(WDM_IN_USE, &desc->flags))
		mask |= POLLOUT | POLLWRNORM;
	spin_unlock_irqrestore(&desc->iuspin, flags);

	poll_wait(file, &desc->wait, wait);

desc_out:
	return mask;
}

static int wdm_open(struct inode *inode, struct file *file)
{
	int minor = iminor(inode);
	int rv = -ENODEV;
	struct usb_interface *intf;
	struct wdm_device *desc;

	mutex_lock(&wdm_mutex);
	desc = wdm_find_device_by_minor(minor);
	if (!desc)
		goto out;

	intf = desc->intf;
	if (test_bit(WDM_DISCONNECTING, &desc->flags))
		goto out;
	file->private_data = desc;

	rv = usb_autopm_get_interface(desc->intf);
	if (rv < 0) {
		dev_err(&desc->intf->dev, "Error autopm - %d\n", rv);
		goto out;
	}

	/* using write lock to protect desc->count */
	mutex_lock(&desc->wlock);
	if (!desc->count++) {
		desc->werr = 0;
		desc->rerr = 0;
		rv = usb_submit_urb(desc->validity, GFP_KERNEL);
		if (rv < 0) {
			desc->count--;
			dev_err(&desc->intf->dev,
				"Error submitting int urb - %d\n", rv);
		}
	} else {
		rv = 0;
	}
	mutex_unlock(&desc->wlock);
	if (desc->count == 1)
		desc->manage_power(intf, 1);
	usb_autopm_put_interface(desc->intf);
out:
	mutex_unlock(&wdm_mutex);
	return rv;
}

static int wdm_release(struct inode *inode, struct file *file)
{
	struct wdm_device *desc = file->private_data;

	mutex_lock(&wdm_mutex);

	/* using write lock to protect desc->count */
	mutex_lock(&desc->wlock);
	desc->count--;
	mutex_unlock(&desc->wlock);

	if (!desc->count) {
		dev_dbg(&desc->intf->dev, "wdm_release: cleanup");
		kill_urbs(desc);
		if (!test_bit(WDM_DISCONNECTING, &desc->flags))
			desc->manage_power(desc->intf, 0);
	}
	mutex_unlock(&wdm_mutex);
	return 0;
}

static const struct file_operations wdm_fops = {
	.owner =	THIS_MODULE,
	.read =		wdm_read,
	.write =	wdm_write,
	.open =		wdm_open,
	.flush =	wdm_flush,
	.release =	wdm_release,
	.poll =		wdm_poll,
	.llseek =	noop_llseek,
};

static struct usb_class_driver wdm_class = {
	.name =		"cdc-wdm%d",
	.fops =		&wdm_fops,
	.minor_base =	WDM_MINOR_BASE,
};

/* --- error handling --- */
static void wdm_rxwork(struct work_struct *work)
{
	struct wdm_device *desc = container_of(work, struct wdm_device, rxwork);
	unsigned long flags;
	int rv;

	spin_lock_irqsave(&desc->iuspin, flags);
	if (test_bit(WDM_DISCONNECTING, &desc->flags)) {
		spin_unlock_irqrestore(&desc->iuspin, flags);
	} else {
		spin_unlock_irqrestore(&desc->iuspin, flags);
		rv = usb_submit_urb(desc->response, GFP_KERNEL);
		if (rv < 0 && rv != -EPERM) {
			spin_lock_irqsave(&desc->iuspin, flags);
			if (!test_bit(WDM_DISCONNECTING, &desc->flags))
				schedule_work(&desc->rxwork);
			spin_unlock_irqrestore(&desc->iuspin, flags);
		}
	}
}

/* --- hotplug --- */

static int wdm_create(struct usb_interface *intf, struct usb_endpoint_descriptor *ep,
		u16 bufsize, int (*manage_power)(struct usb_interface *, int))
{
	int rv = -ENOMEM;
	struct wdm_device *desc;

	desc = kzalloc(sizeof(struct wdm_device), GFP_KERNEL);
	if (!desc)
		goto out;
	INIT_LIST_HEAD(&desc->device_list);
	mutex_init(&desc->rlock);
	mutex_init(&desc->wlock);
	spin_lock_init(&desc->iuspin);
	init_waitqueue_head(&desc->wait);
	desc->wMaxCommand = bufsize;
	/* this will be expanded and needed in hardware endianness */
	desc->inum = cpu_to_le16((u16)intf->cur_altsetting->desc.bInterfaceNumber);
	desc->intf = intf;
	INIT_WORK(&desc->rxwork, wdm_rxwork);

	rv = -EINVAL;
	if (!usb_endpoint_is_int_in(ep))
		goto err;

	desc->wMaxPacketSize = usb_endpoint_maxp(ep);

	desc->orq = kmalloc(sizeof(struct usb_ctrlrequest), GFP_KERNEL);
	if (!desc->orq)
		goto err;
	desc->irq = kmalloc(sizeof(struct usb_ctrlrequest), GFP_KERNEL);
	if (!desc->irq)
		goto err;

	desc->validity = usb_alloc_urb(0, GFP_KERNEL);
	if (!desc->validity)
		goto err;

	desc->response = usb_alloc_urb(0, GFP_KERNEL);
	if (!desc->response)
		goto err;

	desc->command = usb_alloc_urb(0, GFP_KERNEL);
	if (!desc->command)
		goto err;

	desc->ubuf = kmalloc(desc->wMaxCommand, GFP_KERNEL);
	if (!desc->ubuf)
		goto err;

	desc->sbuf = kmalloc(desc->wMaxPacketSize, GFP_KERNEL);
	if (!desc->sbuf)
		goto err;

	desc->inbuf = kmalloc(desc->wMaxCommand, GFP_KERNEL);
	if (!desc->inbuf)
		goto err;

	usb_fill_int_urb(
		desc->validity,
		interface_to_usbdev(intf),
		usb_rcvintpipe(interface_to_usbdev(intf), ep->bEndpointAddress),
		desc->sbuf,
		desc->wMaxPacketSize,
		wdm_int_callback,
		desc,
		ep->bInterval
	);

	desc->irq->bRequestType = (USB_DIR_IN | USB_TYPE_CLASS | USB_RECIP_INTERFACE);
	desc->irq->bRequest = USB_CDC_GET_ENCAPSULATED_RESPONSE;
	desc->irq->wValue = 0;
	desc->irq->wIndex = desc->inum;
	desc->irq->wLength = cpu_to_le16(desc->wMaxCommand);

	usb_fill_control_urb(
		desc->response,
		interface_to_usbdev(intf),
		/* using common endpoint 0 */
		usb_rcvctrlpipe(interface_to_usbdev(desc->intf), 0),
		(unsigned char *)desc->irq,
		desc->inbuf,
		desc->wMaxCommand,
		wdm_in_callback,
		desc
	);

	desc->manage_power = manage_power;

	spin_lock(&wdm_device_list_lock);
	list_add(&desc->device_list, &wdm_device_list);
	spin_unlock(&wdm_device_list_lock);

	rv = usb_register_dev(intf, &wdm_class);
	if (rv < 0)
		goto err;
	else
		dev_info(&intf->dev, "%s: USB WDM device\n", dev_name(intf->usb_dev));
out:
	return rv;
err:
	cleanup(desc);
	return rv;
}

static int wdm_manage_power(struct usb_interface *intf, int on)
{
	/* need autopm_get/put here to ensure the usbcore sees the new value */
	int rv = usb_autopm_get_interface(intf);
	if (rv < 0)
		goto err;

	intf->needs_remote_wakeup = on;
	usb_autopm_put_interface(intf);
err:
<<<<<<< HEAD
	return rv;
}

static int wdm_probe(struct usb_interface *intf, const struct usb_device_id *id)
{
	int rv = -EINVAL;
	struct usb_host_interface *iface;
	struct usb_endpoint_descriptor *ep;
	struct usb_cdc_dmm_desc *dmhd;
	u8 *buffer = intf->altsetting->extra;
	int buflen = intf->altsetting->extralen;
	u16 maxcom = WDM_DEFAULT_BUFSIZE;

	if (!buffer)
		goto err;
	while (buflen > 2) {
		if (buffer[1] != USB_DT_CS_INTERFACE) {
			dev_err(&intf->dev, "skipping garbage\n");
			goto next_desc;
		}

		switch (buffer[2]) {
		case USB_CDC_HEADER_TYPE:
			break;
		case USB_CDC_DMM_TYPE:
			dmhd = (struct usb_cdc_dmm_desc *)buffer;
			maxcom = le16_to_cpu(dmhd->wMaxCommand);
			dev_dbg(&intf->dev,
				"Finding maximum buffer length: %d", maxcom);
			break;
		default:
			dev_err(&intf->dev,
				"Ignoring extra header, type %d, length %d\n",
				buffer[2], buffer[0]);
			break;
		}
next_desc:
		buflen -= buffer[0];
		buffer += buffer[0];
	}

	iface = intf->cur_altsetting;
	if (iface->desc.bNumEndpoints != 1)
		goto err;
	ep = &iface->endpoint[0].desc;

	rv = wdm_create(intf, ep, maxcom, &wdm_manage_power);

err:
	return rv;
}

=======
	return rv;
}

static int wdm_probe(struct usb_interface *intf, const struct usb_device_id *id)
{
	int rv = -EINVAL;
	struct usb_host_interface *iface;
	struct usb_endpoint_descriptor *ep;
	struct usb_cdc_dmm_desc *dmhd;
	u8 *buffer = intf->altsetting->extra;
	int buflen = intf->altsetting->extralen;
	u16 maxcom = WDM_DEFAULT_BUFSIZE;

	if (!buffer)
		goto err;
	while (buflen > 2) {
		if (buffer[1] != USB_DT_CS_INTERFACE) {
			dev_err(&intf->dev, "skipping garbage\n");
			goto next_desc;
		}

		switch (buffer[2]) {
		case USB_CDC_HEADER_TYPE:
			break;
		case USB_CDC_DMM_TYPE:
			dmhd = (struct usb_cdc_dmm_desc *)buffer;
			maxcom = le16_to_cpu(dmhd->wMaxCommand);
			dev_dbg(&intf->dev,
				"Finding maximum buffer length: %d", maxcom);
			break;
		default:
			dev_err(&intf->dev,
				"Ignoring extra header, type %d, length %d\n",
				buffer[2], buffer[0]);
			break;
		}
next_desc:
		buflen -= buffer[0];
		buffer += buffer[0];
	}

	iface = intf->cur_altsetting;
	if (iface->desc.bNumEndpoints != 1)
		goto err;
	ep = &iface->endpoint[0].desc;

	rv = wdm_create(intf, ep, maxcom, &wdm_manage_power);

err:
	return rv;
}

>>>>>>> 711e1bfb
/**
 * usb_cdc_wdm_register - register a WDM subdriver
 * @intf: usb interface the subdriver will associate with
 * @ep: interrupt endpoint to monitor for notifications
 * @bufsize: maximum message size to support for read/write
 *
 * Create WDM usb class character device and associate it with intf
 * without binding, allowing another driver to manage the interface.
 *
 * The subdriver will manage the given interrupt endpoint exclusively
 * and will issue control requests referring to the given intf. It
 * will otherwise avoid interferring, and in particular not do
 * usb_set_intfdata/usb_get_intfdata on intf.
 *
 * The return value is a pointer to the subdriver's struct usb_driver.
 * The registering driver is responsible for calling this subdriver's
 * disconnect, suspend, resume, pre_reset and post_reset methods from
 * its own.
 */
struct usb_driver *usb_cdc_wdm_register(struct usb_interface *intf,
					struct usb_endpoint_descriptor *ep,
					int bufsize,
					int (*manage_power)(struct usb_interface *, int))
{
	int rv = -EINVAL;

	rv = wdm_create(intf, ep, bufsize, manage_power);
	if (rv < 0)
		goto err;

	return &wdm_driver;
err:
	return ERR_PTR(rv);
}
EXPORT_SYMBOL(usb_cdc_wdm_register);

static void wdm_disconnect(struct usb_interface *intf)
{
	struct wdm_device *desc;
	unsigned long flags;

	usb_deregister_dev(intf, &wdm_class);
	desc = wdm_find_device(intf);
	mutex_lock(&wdm_mutex);

	/* the spinlock makes sure no new urbs are generated in the callbacks */
	spin_lock_irqsave(&desc->iuspin, flags);
	set_bit(WDM_DISCONNECTING, &desc->flags);
	set_bit(WDM_READ, &desc->flags);
	/* to terminate pending flushes */
	clear_bit(WDM_IN_USE, &desc->flags);
	spin_unlock_irqrestore(&desc->iuspin, flags);
	wake_up_all(&desc->wait);
	mutex_lock(&desc->rlock);
	mutex_lock(&desc->wlock);
	kill_urbs(desc);
	cancel_work_sync(&desc->rxwork);
	mutex_unlock(&desc->wlock);
	mutex_unlock(&desc->rlock);
	if (!desc->count)
		cleanup(desc);
	mutex_unlock(&wdm_mutex);
}

#ifdef CONFIG_PM
static int wdm_suspend(struct usb_interface *intf, pm_message_t message)
{
	struct wdm_device *desc = wdm_find_device(intf);
	int rv = 0;

	dev_dbg(&desc->intf->dev, "wdm%d_suspend\n", intf->minor);

	/* if this is an autosuspend the caller does the locking */
	if (!PMSG_IS_AUTO(message)) {
		mutex_lock(&desc->rlock);
		mutex_lock(&desc->wlock);
	}
	spin_lock_irq(&desc->iuspin);

	if (PMSG_IS_AUTO(message) &&
			(test_bit(WDM_IN_USE, &desc->flags)
			|| test_bit(WDM_RESPONDING, &desc->flags))) {
		spin_unlock_irq(&desc->iuspin);
		rv = -EBUSY;
	} else {

		set_bit(WDM_SUSPENDING, &desc->flags);
		spin_unlock_irq(&desc->iuspin);
		/* callback submits work - order is essential */
		kill_urbs(desc);
		cancel_work_sync(&desc->rxwork);
	}
	if (!PMSG_IS_AUTO(message)) {
		mutex_unlock(&desc->wlock);
		mutex_unlock(&desc->rlock);
	}

	return rv;
}
#endif

static int recover_from_urb_loss(struct wdm_device *desc)
{
	int rv = 0;

	if (desc->count) {
		rv = usb_submit_urb(desc->validity, GFP_NOIO);
		if (rv < 0)
			dev_err(&desc->intf->dev,
				"Error resume submitting int urb - %d\n", rv);
	}
	return rv;
}

#ifdef CONFIG_PM
static int wdm_resume(struct usb_interface *intf)
{
	struct wdm_device *desc = wdm_find_device(intf);
	int rv;

	dev_dbg(&desc->intf->dev, "wdm%d_resume\n", intf->minor);

	clear_bit(WDM_SUSPENDING, &desc->flags);
	rv = recover_from_urb_loss(desc);

	return rv;
}
#endif

static int wdm_pre_reset(struct usb_interface *intf)
{
	struct wdm_device *desc = wdm_find_device(intf);

	/*
	 * we notify everybody using poll of
	 * an exceptional situation
	 * must be done before recovery lest a spontaneous
	 * message from the device is lost
	 */
	spin_lock_irq(&desc->iuspin);
	set_bit(WDM_RESETTING, &desc->flags);	/* inform read/write */
	set_bit(WDM_READ, &desc->flags);	/* unblock read */
	clear_bit(WDM_IN_USE, &desc->flags);	/* unblock write */
	desc->rerr = -EINTR;
	spin_unlock_irq(&desc->iuspin);
	wake_up_all(&desc->wait);
	mutex_lock(&desc->rlock);
	mutex_lock(&desc->wlock);
	kill_urbs(desc);
	cancel_work_sync(&desc->rxwork);
	return 0;
}

static int wdm_post_reset(struct usb_interface *intf)
{
	struct wdm_device *desc = wdm_find_device(intf);
	int rv;

	clear_bit(WDM_RESETTING, &desc->flags);
	rv = recover_from_urb_loss(desc);
	mutex_unlock(&desc->wlock);
	mutex_unlock(&desc->rlock);
	return 0;
}

static struct usb_driver wdm_driver = {
	.name =		"cdc_wdm",
	.probe =	wdm_probe,
	.disconnect =	wdm_disconnect,
#ifdef CONFIG_PM
	.suspend =	wdm_suspend,
	.resume =	wdm_resume,
	.reset_resume =	wdm_resume,
#endif
	.pre_reset =	wdm_pre_reset,
	.post_reset =	wdm_post_reset,
	.id_table =	wdm_ids,
	.supports_autosuspend = 1,
};

module_usb_driver(wdm_driver);

MODULE_AUTHOR(DRIVER_AUTHOR);
MODULE_DESCRIPTION(DRIVER_DESC);
MODULE_LICENSE("GPL");<|MERGE_RESOLUTION|>--- conflicted
+++ resolved
@@ -785,7 +785,6 @@
 	intf->needs_remote_wakeup = on;
 	usb_autopm_put_interface(intf);
 err:
-<<<<<<< HEAD
 	return rv;
 }
 
@@ -838,60 +837,6 @@
 	return rv;
 }
 
-=======
-	return rv;
-}
-
-static int wdm_probe(struct usb_interface *intf, const struct usb_device_id *id)
-{
-	int rv = -EINVAL;
-	struct usb_host_interface *iface;
-	struct usb_endpoint_descriptor *ep;
-	struct usb_cdc_dmm_desc *dmhd;
-	u8 *buffer = intf->altsetting->extra;
-	int buflen = intf->altsetting->extralen;
-	u16 maxcom = WDM_DEFAULT_BUFSIZE;
-
-	if (!buffer)
-		goto err;
-	while (buflen > 2) {
-		if (buffer[1] != USB_DT_CS_INTERFACE) {
-			dev_err(&intf->dev, "skipping garbage\n");
-			goto next_desc;
-		}
-
-		switch (buffer[2]) {
-		case USB_CDC_HEADER_TYPE:
-			break;
-		case USB_CDC_DMM_TYPE:
-			dmhd = (struct usb_cdc_dmm_desc *)buffer;
-			maxcom = le16_to_cpu(dmhd->wMaxCommand);
-			dev_dbg(&intf->dev,
-				"Finding maximum buffer length: %d", maxcom);
-			break;
-		default:
-			dev_err(&intf->dev,
-				"Ignoring extra header, type %d, length %d\n",
-				buffer[2], buffer[0]);
-			break;
-		}
-next_desc:
-		buflen -= buffer[0];
-		buffer += buffer[0];
-	}
-
-	iface = intf->cur_altsetting;
-	if (iface->desc.bNumEndpoints != 1)
-		goto err;
-	ep = &iface->endpoint[0].desc;
-
-	rv = wdm_create(intf, ep, maxcom, &wdm_manage_power);
-
-err:
-	return rv;
-}
-
->>>>>>> 711e1bfb
 /**
  * usb_cdc_wdm_register - register a WDM subdriver
  * @intf: usb interface the subdriver will associate with
