--- conflicted
+++ resolved
@@ -1772,17 +1772,10 @@
 	writel(reg, regs + DIEPCTL(ep));
 
 	if (ep) {
-<<<<<<< HEAD
-		reg = readl(regs + S3C_DOEPCTL(ep));
-		reg &= ~S3C_DxEPCTL_MPS_MASK;
-		reg |= mpsval;
-		writel(reg, regs + S3C_DOEPCTL(ep));
-=======
 		reg = readl(regs + DOEPCTL(ep));
 		reg &= ~DxEPCTL_MPS_MASK;
 		reg |= mpsval;
 		writel(reg, regs + DOEPCTL(ep));
->>>>>>> 61011677
 	}
 
 	return;
