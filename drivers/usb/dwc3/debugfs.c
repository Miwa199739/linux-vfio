--- conflicted
+++ resolved
@@ -942,56 +942,20 @@
 	dwc->regset->base = dwc->regs;
 
 	file = debugfs_create_regset32("regdump", S_IRUGO, root, dwc->regset);
-<<<<<<< HEAD
-	if (!file) {
-		ret = -ENOMEM;
-		goto err2;
-	}
-=======
 	if (!file)
 		dev_dbg(dwc->dev, "Can't create debugfs regdump\n");
->>>>>>> 2a58f9c1
 
 	if (IS_ENABLED(CONFIG_USB_DWC3_DUAL_ROLE)) {
 		file = debugfs_create_file("mode", S_IRUGO | S_IWUSR, root,
 				dwc, &dwc3_mode_fops);
-<<<<<<< HEAD
-		if (!file) {
-			ret = -ENOMEM;
-			goto err2;
-		}
-=======
 		if (!file)
 			dev_dbg(dwc->dev, "Can't create debugfs mode\n");
->>>>>>> 2a58f9c1
 	}
 
 	if (IS_ENABLED(CONFIG_USB_DWC3_DUAL_ROLE) ||
 			IS_ENABLED(CONFIG_USB_DWC3_GADGET)) {
 		file = debugfs_create_file("testmode", S_IRUGO | S_IWUSR, root,
 				dwc, &dwc3_testmode_fops);
-<<<<<<< HEAD
-		if (!file) {
-			ret = -ENOMEM;
-			goto err2;
-		}
-
-		file = debugfs_create_file("link_state", S_IRUGO | S_IWUSR, root,
-				dwc, &dwc3_link_state_fops);
-		if (!file) {
-			ret = -ENOMEM;
-			goto err2;
-		}
-	}
-
-	return 0;
-
-err2:
-	kfree(dwc->regset);
-
-err1:
-	debugfs_remove_recursive(root);
-=======
 		if (!file)
 			dev_dbg(dwc->dev, "Can't create debugfs testmode\n");
 
@@ -999,7 +963,6 @@
 				root, dwc, &dwc3_link_state_fops);
 		if (!file)
 			dev_dbg(dwc->dev, "Can't create debugfs link_state\n");
->>>>>>> 2a58f9c1
 
 		dwc3_debugfs_create_endpoint_dirs(dwc, root);
 	}
