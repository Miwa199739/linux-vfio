--- conflicted
+++ resolved
@@ -353,12 +353,9 @@
 
 			dwc->test_mode_nr = wIndex >> 8;
 			dwc->test_mode = true;
-<<<<<<< HEAD
-=======
 			break;
 		default:
 			return -EINVAL;
->>>>>>> 711e1bfb
 		}
 		break;
 
@@ -565,25 +562,16 @@
 	length = trb->size & DWC3_TRB_SIZE_MASK;
 
 	if (dwc->ep0_bounced) {
-<<<<<<< HEAD
-		transferred = min_t(u32, ur->length,
-				ep0->endpoint.maxpacket - length);
-=======
 		unsigned transfer_size = ur->length;
 		unsigned maxp = ep0->endpoint.maxpacket;
 
 		transfer_size += (maxp - (transfer_size % maxp));
 		transferred = min_t(u32, ur->length,
 				transfer_size - length);
->>>>>>> 711e1bfb
 		memcpy(ur->buf, dwc->ep0_bounce, transferred);
 		dwc->ep0_bounced = false;
 	} else {
 		transferred = ur->length - length;
-<<<<<<< HEAD
-		ur->actual += transferred;
-=======
->>>>>>> 711e1bfb
 	}
 
 	ur->actual += transferred;
