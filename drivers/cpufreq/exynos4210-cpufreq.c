/*
 * Copyright (c) 2010-2011 Samsung Electronics Co., Ltd.
 *		http://www.samsung.com
 *
 * EXYNOS4210 - CPU frequency scaling support
 *
 * This program is free software; you can redistribute it and/or modify
 * it under the terms of the GNU General Public License version 2 as
 * published by the Free Software Foundation.
*/

#include <linux/module.h>
#include <linux/kernel.h>
#include <linux/err.h>
#include <linux/clk.h>
#include <linux/io.h>
#include <linux/slab.h>
#include <linux/cpufreq.h>

#include <mach/regs-clock.h>
#include <mach/cpufreq.h>

#define CPUFREQ_LEVEL_END	L5

static int max_support_idx = L0;
static int min_support_idx = (CPUFREQ_LEVEL_END - 1);

static struct clk *cpu_clk;
static struct clk *moutcore;
static struct clk *mout_mpll;
static struct clk *mout_apll;

struct cpufreq_clkdiv {
	unsigned int index;
	unsigned int clkdiv;
};

static unsigned int exynos4210_volt_table[CPUFREQ_LEVEL_END] = {
	1250000, 1150000, 1050000, 975000, 950000,
};


static struct cpufreq_clkdiv exynos4210_clkdiv_table[CPUFREQ_LEVEL_END];

static struct cpufreq_frequency_table exynos4210_freq_table[] = {
	{L0, 1200*1000},
	{L1, 1000*1000},
	{L2, 800*1000},
	{L3, 500*1000},
	{L4, 200*1000},
	{0, CPUFREQ_TABLE_END},
};

static unsigned int clkdiv_cpu0[CPUFREQ_LEVEL_END][7] = {
	/*
	 * Clock divider value for following
	 * { DIVCORE, DIVCOREM0, DIVCOREM1, DIVPERIPH,
	 *		DIVATB, DIVPCLK_DBG, DIVAPLL }
	 */

	/* ARM L0: 1200MHz */
	{ 0, 3, 7, 3, 4, 1, 7 },

	/* ARM L1: 1000MHz */
	{ 0, 3, 7, 3, 4, 1, 7 },

	/* ARM L2: 800MHz */
	{ 0, 3, 7, 3, 3, 1, 7 },

	/* ARM L3: 500MHz */
	{ 0, 3, 7, 3, 3, 1, 7 },

	/* ARM L4: 200MHz */
	{ 0, 1, 3, 1, 3, 1, 0 },
};

static unsigned int clkdiv_cpu1[CPUFREQ_LEVEL_END][2] = {
	/*
	 * Clock divider value for following
	 * { DIVCOPY, DIVHPM }
	 */

	/* ARM L0: 1200MHz */
	{ 5, 0 },

	/* ARM L1: 1000MHz */
	{ 4, 0 },

	/* ARM L2: 800MHz */
	{ 3, 0 },

	/* ARM L3: 500MHz */
	{ 3, 0 },

	/* ARM L4: 200MHz */
	{ 3, 0 },
};

static unsigned int exynos4210_apll_pms_table[CPUFREQ_LEVEL_END] = {
	/* APLL FOUT L0: 1200MHz */
	((150 << 16) | (3 << 8) | 1),

	/* APLL FOUT L1: 1000MHz */
	((250 << 16) | (6 << 8) | 1),

	/* APLL FOUT L2: 800MHz */
	((200 << 16) | (6 << 8) | 1),

	/* APLL FOUT L3: 500MHz */
	((250 << 16) | (6 << 8) | 2),

	/* APLL FOUT L4: 200MHz */
	((200 << 16) | (6 << 8) | 3),
};

static void exynos4210_set_clkdiv(unsigned int div_index)
{
	unsigned int tmp;

	/* Change Divider - CPU0 */

	tmp = exynos4210_clkdiv_table[div_index].clkdiv;

<<<<<<< HEAD
	__raw_writel(tmp, S5P_CLKDIV_CPU);
=======
	__raw_writel(tmp, EXYNOS4_CLKDIV_CPU);
>>>>>>> e816b57a

	do {
		tmp = __raw_readl(EXYNOS4_CLKDIV_STATCPU);
	} while (tmp & 0x1111111);

	/* Change Divider - CPU1 */

	tmp = __raw_readl(EXYNOS4_CLKDIV_CPU1);

	tmp &= ~((0x7 << 4) | 0x7);

	tmp |= ((clkdiv_cpu1[div_index][0] << 4) |
		(clkdiv_cpu1[div_index][1] << 0));

<<<<<<< HEAD
	__raw_writel(tmp, S5P_CLKDIV_CPU1);

	do {
		tmp = __raw_readl(S5P_CLKDIV_STATCPU1);
=======
	__raw_writel(tmp, EXYNOS4_CLKDIV_CPU1);

	do {
		tmp = __raw_readl(EXYNOS4_CLKDIV_STATCPU1);
>>>>>>> e816b57a
	} while (tmp & 0x11);
}

static void exynos4210_set_apll(unsigned int index)
{
	unsigned int tmp;

	/* 1. MUX_CORE_SEL = MPLL, ARMCLK uses MPLL for lock time */
	clk_set_parent(moutcore, mout_mpll);

	do {
		tmp = (__raw_readl(EXYNOS4_CLKMUX_STATCPU)
			>> EXYNOS4_CLKSRC_CPU_MUXCORE_SHIFT);
		tmp &= 0x7;
	} while (tmp != 0x2);

	/* 2. Set APLL Lock time */
	__raw_writel(EXYNOS4_APLL_LOCKTIME, EXYNOS4_APLL_LOCK);

	/* 3. Change PLL PMS values */
	tmp = __raw_readl(EXYNOS4_APLL_CON0);
	tmp &= ~((0x3ff << 16) | (0x3f << 8) | (0x7 << 0));
	tmp |= exynos4210_apll_pms_table[index];
<<<<<<< HEAD
	__raw_writel(tmp, S5P_APLL_CON0);
=======
	__raw_writel(tmp, EXYNOS4_APLL_CON0);
>>>>>>> e816b57a

	/* 4. wait_lock_time */
	do {
		tmp = __raw_readl(EXYNOS4_APLL_CON0);
	} while (!(tmp & (0x1 << EXYNOS4_APLLCON0_LOCKED_SHIFT)));

	/* 5. MUX_CORE_SEL = APLL */
	clk_set_parent(moutcore, mout_apll);

	do {
		tmp = __raw_readl(EXYNOS4_CLKMUX_STATCPU);
		tmp &= EXYNOS4_CLKMUX_STATCPU_MUXCORE_MASK;
	} while (tmp != (0x1 << EXYNOS4_CLKSRC_CPU_MUXCORE_SHIFT));
}

bool exynos4210_pms_change(unsigned int old_index, unsigned int new_index)
{
	unsigned int old_pm = (exynos4210_apll_pms_table[old_index] >> 8);
	unsigned int new_pm = (exynos4210_apll_pms_table[new_index] >> 8);

	return (old_pm == new_pm) ? 0 : 1;
}

<<<<<<< HEAD
bool exynos4210_pms_change(unsigned int old_index, unsigned int new_index)
{
	unsigned int old_pm = (exynos4210_apll_pms_table[old_index] >> 8);
	unsigned int new_pm = (exynos4210_apll_pms_table[new_index] >> 8);

	return (old_pm == new_pm) ? 0 : 1;
}

=======
>>>>>>> e816b57a
static void exynos4210_set_frequency(unsigned int old_index,
				     unsigned int new_index)
{
	unsigned int tmp;

	if (old_index > new_index) {
		if (!exynos4210_pms_change(old_index, new_index)) {
			/* 1. Change the system clock divider values */
			exynos4210_set_clkdiv(new_index);

			/* 2. Change just s value in apll m,p,s value */
			tmp = __raw_readl(EXYNOS4_APLL_CON0);
			tmp &= ~(0x7 << 0);
			tmp |= (exynos4210_apll_pms_table[new_index] & 0x7);
<<<<<<< HEAD
			__raw_writel(tmp, S5P_APLL_CON0);
=======
			__raw_writel(tmp, EXYNOS4_APLL_CON0);
>>>>>>> e816b57a
		} else {
			/* Clock Configuration Procedure */
			/* 1. Change the system clock divider values */
			exynos4210_set_clkdiv(new_index);
			/* 2. Change the apll m,p,s value */
			exynos4210_set_apll(new_index);
		}
	} else if (old_index < new_index) {
		if (!exynos4210_pms_change(old_index, new_index)) {
			/* 1. Change just s value in apll m,p,s value */
			tmp = __raw_readl(EXYNOS4_APLL_CON0);
			tmp &= ~(0x7 << 0);
			tmp |= (exynos4210_apll_pms_table[new_index] & 0x7);
<<<<<<< HEAD
			__raw_writel(tmp, S5P_APLL_CON0);
=======
			__raw_writel(tmp, EXYNOS4_APLL_CON0);
>>>>>>> e816b57a

			/* 2. Change the system clock divider values */
			exynos4210_set_clkdiv(new_index);
		} else {
			/* Clock Configuration Procedure */
			/* 1. Change the apll m,p,s value */
			exynos4210_set_apll(new_index);
			/* 2. Change the system clock divider values */
			exynos4210_set_clkdiv(new_index);
		}
	}
}

int exynos4210_cpufreq_init(struct exynos_dvfs_info *info)
{
	int i;
	unsigned int tmp;
	unsigned long rate;

	cpu_clk = clk_get(NULL, "armclk");
	if (IS_ERR(cpu_clk))
		return PTR_ERR(cpu_clk);

	moutcore = clk_get(NULL, "moutcore");
	if (IS_ERR(moutcore))
		goto err_moutcore;

	mout_mpll = clk_get(NULL, "mout_mpll");
	if (IS_ERR(mout_mpll))
		goto err_mout_mpll;

	rate = clk_get_rate(mout_mpll) / 1000;

	mout_apll = clk_get(NULL, "mout_apll");
	if (IS_ERR(mout_apll))
		goto err_mout_apll;

<<<<<<< HEAD
	tmp = __raw_readl(S5P_CLKDIV_CPU);

	for (i = L0; i <  CPUFREQ_LEVEL_END; i++) {
		tmp &= ~(S5P_CLKDIV_CPU0_CORE_MASK |
			S5P_CLKDIV_CPU0_COREM0_MASK |
			S5P_CLKDIV_CPU0_COREM1_MASK |
			S5P_CLKDIV_CPU0_PERIPH_MASK |
			S5P_CLKDIV_CPU0_ATB_MASK |
			S5P_CLKDIV_CPU0_PCLKDBG_MASK |
			S5P_CLKDIV_CPU0_APLL_MASK);

		tmp |= ((clkdiv_cpu0[i][0] << S5P_CLKDIV_CPU0_CORE_SHIFT) |
			(clkdiv_cpu0[i][1] << S5P_CLKDIV_CPU0_COREM0_SHIFT) |
			(clkdiv_cpu0[i][2] << S5P_CLKDIV_CPU0_COREM1_SHIFT) |
			(clkdiv_cpu0[i][3] << S5P_CLKDIV_CPU0_PERIPH_SHIFT) |
			(clkdiv_cpu0[i][4] << S5P_CLKDIV_CPU0_ATB_SHIFT) |
			(clkdiv_cpu0[i][5] << S5P_CLKDIV_CPU0_PCLKDBG_SHIFT) |
			(clkdiv_cpu0[i][6] << S5P_CLKDIV_CPU0_APLL_SHIFT));
=======
	tmp = __raw_readl(EXYNOS4_CLKDIV_CPU);

	for (i = L0; i <  CPUFREQ_LEVEL_END; i++) {
		tmp &= ~(EXYNOS4_CLKDIV_CPU0_CORE_MASK |
			EXYNOS4_CLKDIV_CPU0_COREM0_MASK |
			EXYNOS4_CLKDIV_CPU0_COREM1_MASK |
			EXYNOS4_CLKDIV_CPU0_PERIPH_MASK |
			EXYNOS4_CLKDIV_CPU0_ATB_MASK |
			EXYNOS4_CLKDIV_CPU0_PCLKDBG_MASK |
			EXYNOS4_CLKDIV_CPU0_APLL_MASK);

		tmp |= ((clkdiv_cpu0[i][0] << EXYNOS4_CLKDIV_CPU0_CORE_SHIFT) |
			(clkdiv_cpu0[i][1] << EXYNOS4_CLKDIV_CPU0_COREM0_SHIFT) |
			(clkdiv_cpu0[i][2] << EXYNOS4_CLKDIV_CPU0_COREM1_SHIFT) |
			(clkdiv_cpu0[i][3] << EXYNOS4_CLKDIV_CPU0_PERIPH_SHIFT) |
			(clkdiv_cpu0[i][4] << EXYNOS4_CLKDIV_CPU0_ATB_SHIFT) |
			(clkdiv_cpu0[i][5] << EXYNOS4_CLKDIV_CPU0_PCLKDBG_SHIFT) |
			(clkdiv_cpu0[i][6] << EXYNOS4_CLKDIV_CPU0_APLL_SHIFT));
>>>>>>> e816b57a

		exynos4210_clkdiv_table[i].clkdiv = tmp;
	}

	info->mpll_freq_khz = rate;
	info->pm_lock_idx = L2;
	info->pll_safe_idx = L2;
	info->max_support_idx = max_support_idx;
	info->min_support_idx = min_support_idx;
	info->cpu_clk = cpu_clk;
	info->volt_table = exynos4210_volt_table;
	info->freq_table = exynos4210_freq_table;
	info->set_freq = exynos4210_set_frequency;
	info->need_apll_change = exynos4210_pms_change;

	return 0;

err_mout_apll:
	if (!IS_ERR(mout_mpll))
		clk_put(mout_mpll);
err_mout_mpll:
	if (!IS_ERR(moutcore))
		clk_put(moutcore);
err_moutcore:
	if (!IS_ERR(cpu_clk))
		clk_put(cpu_clk);

	pr_debug("%s: failed initialization\n", __func__);
	return -EINVAL;
}
EXPORT_SYMBOL(exynos4210_cpufreq_init);<|MERGE_RESOLUTION|>--- conflicted
+++ resolved
@@ -121,11 +121,7 @@
 
 	tmp = exynos4210_clkdiv_table[div_index].clkdiv;
 
-<<<<<<< HEAD
-	__raw_writel(tmp, S5P_CLKDIV_CPU);
-=======
 	__raw_writel(tmp, EXYNOS4_CLKDIV_CPU);
->>>>>>> e816b57a
 
 	do {
 		tmp = __raw_readl(EXYNOS4_CLKDIV_STATCPU);
@@ -140,17 +136,10 @@
 	tmp |= ((clkdiv_cpu1[div_index][0] << 4) |
 		(clkdiv_cpu1[div_index][1] << 0));
 
-<<<<<<< HEAD
-	__raw_writel(tmp, S5P_CLKDIV_CPU1);
-
-	do {
-		tmp = __raw_readl(S5P_CLKDIV_STATCPU1);
-=======
 	__raw_writel(tmp, EXYNOS4_CLKDIV_CPU1);
 
 	do {
 		tmp = __raw_readl(EXYNOS4_CLKDIV_STATCPU1);
->>>>>>> e816b57a
 	} while (tmp & 0x11);
 }
 
@@ -174,11 +163,7 @@
 	tmp = __raw_readl(EXYNOS4_APLL_CON0);
 	tmp &= ~((0x3ff << 16) | (0x3f << 8) | (0x7 << 0));
 	tmp |= exynos4210_apll_pms_table[index];
-<<<<<<< HEAD
-	__raw_writel(tmp, S5P_APLL_CON0);
-=======
 	__raw_writel(tmp, EXYNOS4_APLL_CON0);
->>>>>>> e816b57a
 
 	/* 4. wait_lock_time */
 	do {
@@ -202,17 +187,6 @@
 	return (old_pm == new_pm) ? 0 : 1;
 }
 
-<<<<<<< HEAD
-bool exynos4210_pms_change(unsigned int old_index, unsigned int new_index)
-{
-	unsigned int old_pm = (exynos4210_apll_pms_table[old_index] >> 8);
-	unsigned int new_pm = (exynos4210_apll_pms_table[new_index] >> 8);
-
-	return (old_pm == new_pm) ? 0 : 1;
-}
-
-=======
->>>>>>> e816b57a
 static void exynos4210_set_frequency(unsigned int old_index,
 				     unsigned int new_index)
 {
@@ -227,11 +201,7 @@
 			tmp = __raw_readl(EXYNOS4_APLL_CON0);
 			tmp &= ~(0x7 << 0);
 			tmp |= (exynos4210_apll_pms_table[new_index] & 0x7);
-<<<<<<< HEAD
-			__raw_writel(tmp, S5P_APLL_CON0);
-=======
 			__raw_writel(tmp, EXYNOS4_APLL_CON0);
->>>>>>> e816b57a
 		} else {
 			/* Clock Configuration Procedure */
 			/* 1. Change the system clock divider values */
@@ -245,11 +215,7 @@
 			tmp = __raw_readl(EXYNOS4_APLL_CON0);
 			tmp &= ~(0x7 << 0);
 			tmp |= (exynos4210_apll_pms_table[new_index] & 0x7);
-<<<<<<< HEAD
-			__raw_writel(tmp, S5P_APLL_CON0);
-=======
 			__raw_writel(tmp, EXYNOS4_APLL_CON0);
->>>>>>> e816b57a
 
 			/* 2. Change the system clock divider values */
 			exynos4210_set_clkdiv(new_index);
@@ -287,26 +253,6 @@
 	if (IS_ERR(mout_apll))
 		goto err_mout_apll;
 
-<<<<<<< HEAD
-	tmp = __raw_readl(S5P_CLKDIV_CPU);
-
-	for (i = L0; i <  CPUFREQ_LEVEL_END; i++) {
-		tmp &= ~(S5P_CLKDIV_CPU0_CORE_MASK |
-			S5P_CLKDIV_CPU0_COREM0_MASK |
-			S5P_CLKDIV_CPU0_COREM1_MASK |
-			S5P_CLKDIV_CPU0_PERIPH_MASK |
-			S5P_CLKDIV_CPU0_ATB_MASK |
-			S5P_CLKDIV_CPU0_PCLKDBG_MASK |
-			S5P_CLKDIV_CPU0_APLL_MASK);
-
-		tmp |= ((clkdiv_cpu0[i][0] << S5P_CLKDIV_CPU0_CORE_SHIFT) |
-			(clkdiv_cpu0[i][1] << S5P_CLKDIV_CPU0_COREM0_SHIFT) |
-			(clkdiv_cpu0[i][2] << S5P_CLKDIV_CPU0_COREM1_SHIFT) |
-			(clkdiv_cpu0[i][3] << S5P_CLKDIV_CPU0_PERIPH_SHIFT) |
-			(clkdiv_cpu0[i][4] << S5P_CLKDIV_CPU0_ATB_SHIFT) |
-			(clkdiv_cpu0[i][5] << S5P_CLKDIV_CPU0_PCLKDBG_SHIFT) |
-			(clkdiv_cpu0[i][6] << S5P_CLKDIV_CPU0_APLL_SHIFT));
-=======
 	tmp = __raw_readl(EXYNOS4_CLKDIV_CPU);
 
 	for (i = L0; i <  CPUFREQ_LEVEL_END; i++) {
@@ -325,7 +271,6 @@
 			(clkdiv_cpu0[i][4] << EXYNOS4_CLKDIV_CPU0_ATB_SHIFT) |
 			(clkdiv_cpu0[i][5] << EXYNOS4_CLKDIV_CPU0_PCLKDBG_SHIFT) |
 			(clkdiv_cpu0[i][6] << EXYNOS4_CLKDIV_CPU0_APLL_SHIFT));
->>>>>>> e816b57a
 
 		exynos4210_clkdiv_table[i].clkdiv = tmp;
 	}
