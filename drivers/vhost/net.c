--- conflicted
+++ resolved
@@ -287,121 +287,7 @@
 
 /* Expects to be always run from workqueue - which acts as
  * read-size critical section for our kind of RCU. */
-<<<<<<< HEAD
-static void handle_rx_big(struct vhost_net *net)
-{
-	struct vhost_virtqueue *vq = &net->dev.vqs[VHOST_NET_VQ_RX];
-	unsigned out, in, log, s;
-	int head;
-	struct vhost_log *vq_log;
-	struct msghdr msg = {
-		.msg_name = NULL,
-		.msg_namelen = 0,
-		.msg_control = NULL, /* FIXME: get and handle RX aux data. */
-		.msg_controllen = 0,
-		.msg_iov = vq->iov,
-		.msg_flags = MSG_DONTWAIT,
-	};
-
-	struct virtio_net_hdr hdr = {
-		.flags = 0,
-		.gso_type = VIRTIO_NET_HDR_GSO_NONE
-	};
-
-	size_t len, total_len = 0;
-	int err;
-	size_t hdr_size;
-	/* TODO: check that we are running from vhost_worker? */
-	struct socket *sock = rcu_dereference_check(vq->private_data, 1);
-	if (!sock || skb_queue_empty(&sock->sk->sk_receive_queue))
-		return;
-
-	mutex_lock(&vq->mutex);
-	vhost_disable_notify(vq);
-	hdr_size = vq->vhost_hlen;
-
-	vq_log = unlikely(vhost_has_feature(&net->dev, VHOST_F_LOG_ALL)) ?
-		vq->log : NULL;
-
-	for (;;) {
-		head = vhost_get_vq_desc(&net->dev, vq, vq->iov,
-					 ARRAY_SIZE(vq->iov),
-					 &out, &in,
-					 vq_log, &log);
-		/* On error, stop handling until the next kick. */
-		if (unlikely(head < 0))
-			break;
-		/* OK, now we need to know about added descriptors. */
-		if (head == vq->num) {
-			if (unlikely(vhost_enable_notify(vq))) {
-				/* They have slipped one in as we were
-				 * doing that: check again. */
-				vhost_disable_notify(vq);
-				continue;
-			}
-			/* Nothing new?  Wait for eventfd to tell us
-			 * they refilled. */
-			break;
-		}
-		/* We don't need to be notified again. */
-		if (out) {
-			vq_err(vq, "Unexpected descriptor format for RX: "
-			       "out %d, int %d\n",
-			       out, in);
-			break;
-		}
-		/* Skip header. TODO: support TSO/mergeable rx buffers. */
-		s = move_iovec_hdr(vq->iov, vq->hdr, hdr_size, in);
-		msg.msg_iovlen = in;
-		len = iov_length(vq->iov, in);
-		/* Sanity check */
-		if (!len) {
-			vq_err(vq, "Unexpected header len for RX: "
-			       "%zd expected %zd\n",
-			       iov_length(vq->hdr, s), hdr_size);
-			break;
-		}
-		err = sock->ops->recvmsg(NULL, sock, &msg,
-					 len, MSG_DONTWAIT | MSG_TRUNC);
-		/* TODO: Check specific error and bomb out unless EAGAIN? */
-		if (err < 0) {
-			vhost_discard_vq_desc(vq, 1);
-			break;
-		}
-		/* TODO: Should check and handle checksum. */
-		if (err > len) {
-			pr_debug("Discarded truncated rx packet: "
-				 " len %d > %zd\n", err, len);
-			vhost_discard_vq_desc(vq, 1);
-			continue;
-		}
-		len = err;
-		err = memcpy_toiovec(vq->hdr, (unsigned char *)&hdr, hdr_size);
-		if (err) {
-			vq_err(vq, "Unable to write vnet_hdr at addr %p: %d\n",
-			       vq->iov->iov_base, err);
-			break;
-		}
-		len += hdr_size;
-		vhost_add_used_and_signal(&net->dev, vq, head, len);
-		if (unlikely(vq_log))
-			vhost_log_write(vq, vq_log, log, len);
-		total_len += len;
-		if (unlikely(total_len >= VHOST_NET_WEIGHT)) {
-			vhost_poll_queue(&vq->poll);
-			break;
-		}
-	}
-
-	mutex_unlock(&vq->mutex);
-}
-
-/* Expects to be always run from workqueue - which acts as
- * read-size critical section for our kind of RCU. */
-static void handle_rx_mergeable(struct vhost_net *net)
-=======
 static void handle_rx(struct vhost_net *net)
->>>>>>> 0ce790e7
 {
 	struct vhost_virtqueue *vq = &net->dev.vqs[VHOST_NET_VQ_RX];
 	unsigned uninitialized_var(in), log;
@@ -424,12 +310,8 @@
 	size_t vhost_len, sock_len;
 	/* TODO: check that we are running from vhost_worker? */
 	struct socket *sock = rcu_dereference_check(vq->private_data, 1);
-<<<<<<< HEAD
-	if (!sock || skb_queue_empty(&sock->sk->sk_receive_queue))
-=======
 
 	if (!sock)
->>>>>>> 0ce790e7
 		return;
 
 	mutex_lock(&vq->mutex);
