/*
 * Abilis Systems Single DVB-T Receiver
 * Copyright (C) 2008 Pierrick Hascoet <pierrick.hascoet@abilis.com>
 *
 * This program is free software; you can redistribute it and/or modify
 * it under the terms of the GNU General Public License as published by
 * the Free Software Foundation; either version 2, or (at your option)
 * any later version.
 *
 * This program is distributed in the hope that it will be useful,
 * but WITHOUT ANY WARRANTY; without even the implied warranty of
 * MERCHANTABILITY or FITNESS FOR A PARTICULAR PURPOSE.  See the
 * GNU General Public License for more details.
 *
 * You should have received a copy of the GNU General Public License
 * along with this program; if not, write to the Free Software
 * Foundation, Inc., 675 Mass Ave, Cambridge, MA 02139, USA.
 */

#include <linux/usb.h>
#include <dvb_demux.h>
#include <dvb_frontend.h>
#include <dmxdev.h>
#include "as10x_cmd.h"
#include "as102_usb_drv.h"

#define DRIVER_FULL_NAME "Abilis Systems as10x usb driver"
#define DRIVER_NAME "as10x_usb"

extern int as102_debug;
#define debug	as102_debug
<<<<<<< HEAD
=======
extern struct usb_driver as102_usb_driver;
extern int elna_enable;
>>>>>>> ed3825fc

#define dprintk(debug, args...) \
	do { if (debug) {	\
		pr_debug("%s: ", __func__);	\
		printk(args);	\
	} } while (0)

#ifdef TRACE
#define ENTER()	pr_debug(">> enter %s\n", __func__)
#define LEAVE()	pr_debug("<< leave %s\n", __func__)
#else
#define ENTER()
#define LEAVE()
#endif

#define AS102_DEVICE_MAJOR	192

#define AS102_USB_BUF_SIZE	512
#define MAX_STREAM_URB		32

struct as10x_bus_adapter_t {
	struct usb_device *usb_dev;
	/* bus token lock */
	struct mutex lock;
	/* low level interface for bus adapter */
	union as10x_bus_token_t {
		/* usb token */
		struct as10x_usb_token_cmd_t usb;
	} token;

	/* token cmd xfer id */
	uint16_t cmd_xid;

	/* as10x command and response for dvb interface*/
	struct as10x_cmd_t *cmd, *rsp;

	/* bus adapter private ops callback */
	struct as102_priv_ops_t *ops;
};

struct as102_dev_t {
	const char *name;
	struct as10x_bus_adapter_t bus_adap;
	struct list_head device_entry;
	struct kref kref;
	unsigned long minor;

	struct dvb_adapter dvb_adap;
	struct dvb_frontend dvb_fe;
	struct dvb_demux dvb_dmx;
	struct dmxdev dvb_dmxdev;

	/* demodulator stats */
	struct as10x_demod_stats demod_stats;
	/* signal strength */
	uint16_t signal_strength;
	/* bit error rate */
	uint32_t ber;

	/* timer handle to trig ts stream download */
	struct timer_list timer_handle;

	struct mutex sem;
	dma_addr_t dma_addr;
	void *stream;
	int streaming;
	struct urb *stream_urb[MAX_STREAM_URB];
};

int as102_dvb_register(struct as102_dev_t *dev);
void as102_dvb_unregister(struct as102_dev_t *dev);

int as102_dvb_register_fe(struct as102_dev_t *dev, struct dvb_frontend *fe);
int as102_dvb_unregister_fe(struct dvb_frontend *dev);<|MERGE_RESOLUTION|>--- conflicted
+++ resolved
@@ -29,11 +29,8 @@
 
 extern int as102_debug;
 #define debug	as102_debug
-<<<<<<< HEAD
-=======
 extern struct usb_driver as102_usb_driver;
 extern int elna_enable;
->>>>>>> ed3825fc
 
 #define dprintk(debug, args...) \
 	do { if (debug) {	\
