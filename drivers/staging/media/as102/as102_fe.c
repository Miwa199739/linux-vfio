/*
 * Abilis Systems Single DVB-T Receiver
 * Copyright (C) 2008 Pierrick Hascoet <pierrick.hascoet@abilis.com>
 * Copyright (C) 2010 Devin Heitmueller <dheitmueller@kernellabs.com>
 *
 * This program is free software; you can redistribute it and/or modify
 * it under the terms of the GNU General Public License as published by
 * the Free Software Foundation; either version 2, or (at your option)
 * any later version.
 *
 * This program is distributed in the hope that it will be useful,
 * but WITHOUT ANY WARRANTY; without even the implied warranty of
 * MERCHANTABILITY or FITNESS FOR A PARTICULAR PURPOSE.  See the
 * GNU General Public License for more details.
 *
 * You should have received a copy of the GNU General Public License
 * along with this program; if not, write to the Free Software
 * Foundation, Inc., 675 Mass Ave, Cambridge, MA 02139, USA.
 */
#include <linux/version.h>

#include "as102_drv.h"
#include "as10x_types.h"
#include "as10x_cmd.h"

static void as10x_fe_copy_tps_parameters(struct dtv_frontend_properties *dst,
					 struct as10x_tps *src);

static void as102_fe_copy_tune_parameters(struct as10x_tune_args *dst,
					  struct dtv_frontend_properties *src);

static int as102_fe_set_frontend(struct dvb_frontend *fe)
{
	struct dtv_frontend_properties *p = &fe->dtv_property_cache;
	int ret = 0;
	struct as102_dev_t *dev;
	struct as10x_tune_args tune_args = { 0 };

	ENTER();

	dev = (struct as102_dev_t *) fe->tuner_priv;
	if (dev == NULL)
		return -ENODEV;

	if (mutex_lock_interruptible(&dev->bus_adap.lock))
		return -EBUSY;

	as102_fe_copy_tune_parameters(&tune_args, p);

	/* send abilis command: SET_TUNE */
	ret =  as10x_cmd_set_tune(&dev->bus_adap, &tune_args);
	if (ret != 0)
		dprintk(debug, "as10x_cmd_set_tune failed. (err = %d)\n", ret);

	mutex_unlock(&dev->bus_adap.lock);

	LEAVE();
	return (ret < 0) ? -EINVAL : 0;
}

static int as102_fe_get_frontend(struct dvb_frontend *fe)
{
	struct dtv_frontend_properties *p = &fe->dtv_property_cache;
	int ret = 0;
	struct as102_dev_t *dev;
	struct as10x_tps tps = { 0 };

	ENTER();

	dev = (struct as102_dev_t *) fe->tuner_priv;
	if (dev == NULL)
		return -EINVAL;

	if (mutex_lock_interruptible(&dev->bus_adap.lock))
		return -EBUSY;

	/* send abilis command: GET_TPS */
	ret = as10x_cmd_get_tps(&dev->bus_adap, &tps);

	if (ret == 0)
		as10x_fe_copy_tps_parameters(p, &tps);

	mutex_unlock(&dev->bus_adap.lock);

	LEAVE();
	return (ret < 0) ? -EINVAL : 0;
}

static int as102_fe_get_tune_settings(struct dvb_frontend *fe,
			struct dvb_frontend_tune_settings *settings) {
	ENTER();

#if 0
	dprintk(debug, "step_size    = %d\n", settings->step_size);
	dprintk(debug, "max_drift    = %d\n", settings->max_drift);
	dprintk(debug, "min_delay_ms = %d -> %d\n", settings->min_delay_ms,
		1000);
#endif

	settings->min_delay_ms = 1000;

	LEAVE();
	return 0;
}


static int as102_fe_read_status(struct dvb_frontend *fe, fe_status_t *status)
{
	int ret = 0;
	struct as102_dev_t *dev;
	struct as10x_tune_status tstate = { 0 };

	ENTER();

	dev = (struct as102_dev_t *) fe->tuner_priv;
	if (dev == NULL)
		return -ENODEV;

	if (mutex_lock_interruptible(&dev->bus_adap.lock))
		return -EBUSY;

	/* send abilis command: GET_TUNE_STATUS */
	ret = as10x_cmd_get_tune_status(&dev->bus_adap, &tstate);
	if (ret < 0) {
		dprintk(debug, "as10x_cmd_get_tune_status failed (err = %d)\n",
			ret);
		goto out;
	}

	dev->signal_strength  = tstate.signal_strength;
	dev->ber  = tstate.BER;

	switch (tstate.tune_state) {
	case TUNE_STATUS_SIGNAL_DVB_OK:
		*status = FE_HAS_SIGNAL | FE_HAS_CARRIER;
		break;
	case TUNE_STATUS_STREAM_DETECTED:
		*status = FE_HAS_SIGNAL | FE_HAS_CARRIER | FE_HAS_SYNC;
		break;
	case TUNE_STATUS_STREAM_TUNED:
		*status = FE_HAS_SIGNAL | FE_HAS_CARRIER | FE_HAS_SYNC |
			FE_HAS_LOCK;
		break;
	default:
		*status = TUNE_STATUS_NOT_TUNED;
	}

	dprintk(debug, "tuner status: 0x%02x, strength %d, per: %d, ber: %d\n",
			tstate.tune_state, tstate.signal_strength,
			tstate.PER, tstate.BER);

	if (*status & FE_HAS_LOCK) {
		if (as10x_cmd_get_demod_stats(&dev->bus_adap,
			(struct as10x_demod_stats *) &dev->demod_stats) < 0) {
			memset(&dev->demod_stats, 0, sizeof(dev->demod_stats));
			dprintk(debug, "as10x_cmd_get_demod_stats failed "
				"(probably not tuned)\n");
		} else {
			dprintk(debug,
				"demod status: fc: 0x%08x, bad fc: 0x%08x, "
				"bytes corrected: 0x%08x , MER: 0x%04x\n",
				dev->demod_stats.frame_count,
				dev->demod_stats.bad_frame_count,
				dev->demod_stats.bytes_fixed_by_rs,
				dev->demod_stats.mer);
		}
	} else {
		memset(&dev->demod_stats, 0, sizeof(dev->demod_stats));
	}

out:
	mutex_unlock(&dev->bus_adap.lock);
	LEAVE();
	return ret;
}

/*
 * Note:
 * - in AS102 SNR=MER
 *   - the SNR will be returned in linear terms, i.e. not in dB
 *   - the accuracy equals ±2dB for a SNR range from 4dB to 30dB
 *   - the accuracy is >2dB for SNR values outside this range
 */
static int as102_fe_read_snr(struct dvb_frontend *fe, u16 *snr)
{
	struct as102_dev_t *dev;

	ENTER();

	dev = (struct as102_dev_t *) fe->tuner_priv;
	if (dev == NULL)
		return -ENODEV;

	*snr = dev->demod_stats.mer;

	LEAVE();
	return 0;
}

static int as102_fe_read_ber(struct dvb_frontend *fe, u32 *ber)
{
	struct as102_dev_t *dev;

	ENTER();

	dev = (struct as102_dev_t *) fe->tuner_priv;
	if (dev == NULL)
		return -ENODEV;

	*ber = dev->ber;

	LEAVE();
	return 0;
}

static int as102_fe_read_signal_strength(struct dvb_frontend *fe,
					 u16 *strength)
{
	struct as102_dev_t *dev;

	ENTER();

	dev = (struct as102_dev_t *) fe->tuner_priv;
	if (dev == NULL)
		return -ENODEV;

	*strength = (((0xffff * 400) * dev->signal_strength + 41000) * 2);

	LEAVE();
	return 0;
}

static int as102_fe_read_ucblocks(struct dvb_frontend *fe, u32 *ucblocks)
{
	struct as102_dev_t *dev;

	ENTER();

	dev = (struct as102_dev_t *) fe->tuner_priv;
	if (dev == NULL)
		return -ENODEV;

	if (dev->demod_stats.has_started)
		*ucblocks = dev->demod_stats.bad_frame_count;
	else
		*ucblocks = 0;

	LEAVE();
	return 0;
}

static int as102_fe_ts_bus_ctrl(struct dvb_frontend *fe, int acquire)
{
	struct as102_dev_t *dev;
	int ret;

	ENTER();

	dev = (struct as102_dev_t *) fe->tuner_priv;
	if (dev == NULL)
		return -ENODEV;

	if (mutex_lock_interruptible(&dev->bus_adap.lock))
		return -EBUSY;

	if (acquire) {
		if (elna_enable)
			as10x_cmd_set_context(&dev->bus_adap, CONTEXT_LNA, dev->elna_cfg);

		ret = as10x_cmd_turn_on(&dev->bus_adap);
	} else {
		ret = as10x_cmd_turn_off(&dev->bus_adap);
	}

	mutex_unlock(&dev->bus_adap.lock);

	LEAVE();
	return ret;
}

static struct dvb_frontend_ops as102_fe_ops = {
	.delsys = { SYS_DVBT },
	.info = {
		.name			= "Unknown AS102 device",
		.frequency_min		= 174000000,
		.frequency_max		= 862000000,
		.frequency_stepsize	= 166667,
		.caps = FE_CAN_INVERSION_AUTO
			| FE_CAN_FEC_1_2 | FE_CAN_FEC_2_3 | FE_CAN_FEC_3_4
			| FE_CAN_FEC_5_6 | FE_CAN_FEC_7_8 | FE_CAN_FEC_AUTO
			| FE_CAN_QAM_16 | FE_CAN_QAM_64 | FE_CAN_QPSK
			| FE_CAN_QAM_AUTO
			| FE_CAN_TRANSMISSION_MODE_AUTO
			| FE_CAN_GUARD_INTERVAL_AUTO
			| FE_CAN_HIERARCHY_AUTO
			| FE_CAN_RECOVER
			| FE_CAN_MUTE_TS
	},

	.set_frontend		= as102_fe_set_frontend,
	.get_frontend		= as102_fe_get_frontend,
	.get_tune_settings	= as102_fe_get_tune_settings,

	.read_status		= as102_fe_read_status,
	.read_snr		= as102_fe_read_snr,
	.read_ber		= as102_fe_read_ber,
	.read_signal_strength	= as102_fe_read_signal_strength,
	.read_ucblocks		= as102_fe_read_ucblocks,
	.ts_bus_ctrl		= as102_fe_ts_bus_ctrl,
};

int as102_dvb_unregister_fe(struct dvb_frontend *fe)
{
	/* unregister frontend */
	dvb_unregister_frontend(fe);

	/* detach frontend */
	dvb_frontend_detach(fe);

	return 0;
}

int as102_dvb_register_fe(struct as102_dev_t *as102_dev,
			  struct dvb_frontend *dvb_fe)
{
	int errno;
	struct dvb_adapter *dvb_adap;

	if (as102_dev == NULL)
		return -EINVAL;

	/* extract dvb_adapter */
	dvb_adap = &as102_dev->dvb_adap;

	/* init frontend callback ops */
	memcpy(&dvb_fe->ops, &as102_fe_ops, sizeof(struct dvb_frontend_ops));
	strncpy(dvb_fe->ops.info.name, as102_dev->name,
		sizeof(dvb_fe->ops.info.name));

	/* register dvb frontend */
	errno = dvb_register_frontend(dvb_adap, dvb_fe);
	if (errno == 0)
		dvb_fe->tuner_priv = as102_dev;

	return errno;
}

static void as10x_fe_copy_tps_parameters(struct dtv_frontend_properties *fe_tps,
					 struct as10x_tps *as10x_tps)
{

<<<<<<< HEAD
	/* extract consteallation */
=======
	/* extract constellation */
>>>>>>> e816b57a
	switch (as10x_tps->modulation) {
	case CONST_QPSK:
		fe_tps->modulation = QPSK;
		break;
	case CONST_QAM16:
		fe_tps->modulation = QAM_16;
		break;
	case CONST_QAM64:
		fe_tps->modulation = QAM_64;
		break;
	}

	/* extract hierarchy */
	switch (as10x_tps->hierarchy) {
	case HIER_NONE:
		fe_tps->hierarchy = HIERARCHY_NONE;
		break;
	case HIER_ALPHA_1:
		fe_tps->hierarchy = HIERARCHY_1;
		break;
	case HIER_ALPHA_2:
		fe_tps->hierarchy = HIERARCHY_2;
		break;
	case HIER_ALPHA_4:
		fe_tps->hierarchy = HIERARCHY_4;
		break;
	}

	/* extract code rate HP */
	switch (as10x_tps->code_rate_HP) {
	case CODE_RATE_1_2:
		fe_tps->code_rate_HP = FEC_1_2;
		break;
	case CODE_RATE_2_3:
		fe_tps->code_rate_HP = FEC_2_3;
		break;
	case CODE_RATE_3_4:
		fe_tps->code_rate_HP = FEC_3_4;
		break;
	case CODE_RATE_5_6:
		fe_tps->code_rate_HP = FEC_5_6;
		break;
	case CODE_RATE_7_8:
		fe_tps->code_rate_HP = FEC_7_8;
		break;
	}

	/* extract code rate LP */
	switch (as10x_tps->code_rate_LP) {
	case CODE_RATE_1_2:
		fe_tps->code_rate_LP = FEC_1_2;
		break;
	case CODE_RATE_2_3:
		fe_tps->code_rate_LP = FEC_2_3;
		break;
	case CODE_RATE_3_4:
		fe_tps->code_rate_LP = FEC_3_4;
		break;
	case CODE_RATE_5_6:
		fe_tps->code_rate_LP = FEC_5_6;
		break;
	case CODE_RATE_7_8:
		fe_tps->code_rate_LP = FEC_7_8;
		break;
	}

	/* extract guard interval */
	switch (as10x_tps->guard_interval) {
	case GUARD_INT_1_32:
		fe_tps->guard_interval = GUARD_INTERVAL_1_32;
		break;
	case GUARD_INT_1_16:
		fe_tps->guard_interval = GUARD_INTERVAL_1_16;
		break;
	case GUARD_INT_1_8:
		fe_tps->guard_interval = GUARD_INTERVAL_1_8;
		break;
	case GUARD_INT_1_4:
		fe_tps->guard_interval = GUARD_INTERVAL_1_4;
		break;
	}

	/* extract transmission mode */
	switch (as10x_tps->transmission_mode) {
	case TRANS_MODE_2K:
		fe_tps->transmission_mode = TRANSMISSION_MODE_2K;
		break;
	case TRANS_MODE_8K:
		fe_tps->transmission_mode = TRANSMISSION_MODE_8K;
		break;
	}
}

static uint8_t as102_fe_get_code_rate(fe_code_rate_t arg)
{
	uint8_t c;

	switch (arg) {
	case FEC_1_2:
		c = CODE_RATE_1_2;
		break;
	case FEC_2_3:
		c = CODE_RATE_2_3;
		break;
	case FEC_3_4:
		c = CODE_RATE_3_4;
		break;
	case FEC_5_6:
		c = CODE_RATE_5_6;
		break;
	case FEC_7_8:
		c = CODE_RATE_7_8;
		break;
	default:
		c = CODE_RATE_UNKNOWN;
		break;
	}

	return c;
}

static void as102_fe_copy_tune_parameters(struct as10x_tune_args *tune_args,
			  struct dtv_frontend_properties *params)
{

	/* set frequency */
	tune_args->freq = params->frequency / 1000;

	/* fix interleaving_mode */
	tune_args->interleaving_mode = INTLV_NATIVE;

	switch (params->bandwidth_hz) {
	case 8000000:
		tune_args->bandwidth = BW_8_MHZ;
		break;
	case 7000000:
		tune_args->bandwidth = BW_7_MHZ;
		break;
	case 6000000:
		tune_args->bandwidth = BW_6_MHZ;
		break;
	default:
		tune_args->bandwidth = BW_8_MHZ;
	}

	switch (params->guard_interval) {
	case GUARD_INTERVAL_1_32:
		tune_args->guard_interval = GUARD_INT_1_32;
		break;
	case GUARD_INTERVAL_1_16:
		tune_args->guard_interval = GUARD_INT_1_16;
		break;
	case GUARD_INTERVAL_1_8:
		tune_args->guard_interval = GUARD_INT_1_8;
		break;
	case GUARD_INTERVAL_1_4:
		tune_args->guard_interval = GUARD_INT_1_4;
		break;
	case GUARD_INTERVAL_AUTO:
	default:
		tune_args->guard_interval = GUARD_UNKNOWN;
		break;
	}

	switch (params->modulation) {
	case QPSK:
		tune_args->modulation = CONST_QPSK;
		break;
	case QAM_16:
		tune_args->modulation = CONST_QAM16;
		break;
	case QAM_64:
		tune_args->modulation = CONST_QAM64;
		break;
	default:
		tune_args->modulation = CONST_UNKNOWN;
		break;
	}

	switch (params->transmission_mode) {
	case TRANSMISSION_MODE_2K:
		tune_args->transmission_mode = TRANS_MODE_2K;
		break;
	case TRANSMISSION_MODE_8K:
		tune_args->transmission_mode = TRANS_MODE_8K;
		break;
	default:
		tune_args->transmission_mode = TRANS_MODE_UNKNOWN;
	}

	switch (params->hierarchy) {
	case HIERARCHY_NONE:
		tune_args->hierarchy = HIER_NONE;
		break;
	case HIERARCHY_1:
		tune_args->hierarchy = HIER_ALPHA_1;
		break;
	case HIERARCHY_2:
		tune_args->hierarchy = HIER_ALPHA_2;
		break;
	case HIERARCHY_4:
		tune_args->hierarchy = HIER_ALPHA_4;
		break;
	case HIERARCHY_AUTO:
		tune_args->hierarchy = HIER_UNKNOWN;
		break;
	}

	dprintk(debug, "tuner parameters: freq: %d  bw: 0x%02x  gi: 0x%02x\n",
			params->frequency,
			tune_args->bandwidth,
			tune_args->guard_interval);

	/*
	 * Detect a hierarchy selection
	 * if HP/LP are both set to FEC_NONE, HP will be selected.
	 */
	if ((tune_args->hierarchy != HIER_NONE) &&
		       ((params->code_rate_LP == FEC_NONE) ||
			(params->code_rate_HP == FEC_NONE))) {

		if (params->code_rate_LP == FEC_NONE) {
			tune_args->hier_select = HIER_HIGH_PRIORITY;
			tune_args->code_rate =
			   as102_fe_get_code_rate(params->code_rate_HP);
		}

		if (params->code_rate_HP == FEC_NONE) {
			tune_args->hier_select = HIER_LOW_PRIORITY;
			tune_args->code_rate =
			   as102_fe_get_code_rate(params->code_rate_LP);
		}

		dprintk(debug, "\thierarchy: 0x%02x  "
				"selected: %s  code_rate_%s: 0x%02x\n",
			tune_args->hierarchy,
			tune_args->hier_select == HIER_HIGH_PRIORITY ?
			"HP" : "LP",
			tune_args->hier_select == HIER_HIGH_PRIORITY ?
			"HP" : "LP",
			tune_args->code_rate);
	} else {
		tune_args->code_rate =
			as102_fe_get_code_rate(params->code_rate_HP);
	}
}<|MERGE_RESOLUTION|>--- conflicted
+++ resolved
@@ -349,11 +349,7 @@
 					 struct as10x_tps *as10x_tps)
 {
 
-<<<<<<< HEAD
-	/* extract consteallation */
-=======
 	/* extract constellation */
->>>>>>> e816b57a
 	switch (as10x_tps->modulation) {
 	case CONST_QPSK:
 		fe_tps->modulation = QPSK;
