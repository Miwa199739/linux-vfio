--- conflicted
+++ resolved
@@ -134,8 +134,6 @@
 	return count;
 }
 
-<<<<<<< HEAD
-=======
 static ssize_t show_frag(struct kobject *kobj, struct attribute *attr,
 			     char *buff)
 {
@@ -186,7 +184,6 @@
 	return count;
 }
 
->>>>>>> 45f53cc9
 static ssize_t show_vis_mode(struct kobject *kobj, struct attribute *attr,
 			     char *buff)
 {
@@ -332,10 +329,7 @@
 static BAT_ATTR(aggregated_ogms, S_IRUGO | S_IWUSR,
 		show_aggr_ogms, store_aggr_ogms);
 static BAT_ATTR(bonding, S_IRUGO | S_IWUSR, show_bond, store_bond);
-<<<<<<< HEAD
-=======
 static BAT_ATTR(fragmentation, S_IRUGO | S_IWUSR, show_frag, store_frag);
->>>>>>> 45f53cc9
 static BAT_ATTR(vis_mode, S_IRUGO | S_IWUSR, show_vis_mode, store_vis_mode);
 static BAT_ATTR(orig_interval, S_IRUGO | S_IWUSR,
 		show_orig_interval, store_orig_interval);
@@ -346,10 +340,7 @@
 static struct bat_attribute *mesh_attrs[] = {
 	&bat_attr_aggregated_ogms,
 	&bat_attr_bonding,
-<<<<<<< HEAD
-=======
 	&bat_attr_fragmentation,
->>>>>>> 45f53cc9
 	&bat_attr_vis_mode,
 	&bat_attr_orig_interval,
 #ifdef CONFIG_BATMAN_ADV_DEBUG
@@ -365,20 +356,6 @@
 	struct bat_attribute **bat_attr;
 	int err;
 
-<<<<<<< HEAD
-	/* FIXME: should be done in the general mesh setup
-		  routine as soon as we have it */
-	atomic_set(&bat_priv->aggregation_enabled, 1);
-	atomic_set(&bat_priv->bonding_enabled, 0);
-	atomic_set(&bat_priv->vis_mode, VIS_TYPE_CLIENT_UPDATE);
-	atomic_set(&bat_priv->orig_interval, 1000);
-	atomic_set(&bat_priv->log_level, 0);
-
-	bat_priv->primary_if = NULL;
-	bat_priv->num_ifaces = 0;
-
-=======
->>>>>>> 45f53cc9
 	bat_priv->mesh_obj = kobject_create_and_add(SYSFS_IF_MESH_SUBDIR,
 						    batif_kobject);
 	if (!bat_priv->mesh_obj) {
@@ -433,18 +410,12 @@
 	if (!batman_if)
 		return 0;
 
-<<<<<<< HEAD
-	return sprintf(buff, "%s\n",
-		       batman_if->if_status == IF_NOT_IN_USE ?
-							"none" : "bat0");
-=======
 	length = sprintf(buff, "%s\n", batman_if->if_status == IF_NOT_IN_USE ?
 			 "none" : batman_if->soft_iface->name);
 
 	hardif_put(batman_if);
 
 	return length;
->>>>>>> 45f53cc9
 }
 
 static ssize_t store_mesh_iface(struct kobject *kobj, struct attribute *attr,
@@ -474,20 +445,10 @@
 	else
 		status_tmp = IF_I_WANT_YOU;
 
-<<<<<<< HEAD
-	if (status_tmp < 0) {
-		if (buff[count - 1] == '\n')
-			buff[count - 1] = '\0';
-
-		pr_err("Invalid parameter for 'mesh_iface' setting received: "
-		       "%s\n", buff);
-		return -EINVAL;
-=======
 	if ((batman_if->if_status == status_tmp) || ((batman_if->soft_iface) &&
 	    (strncmp(batman_if->soft_iface->name, buff, IFNAMSIZ) == 0))) {
 		hardif_put(batman_if);
 		return count;
->>>>>>> 45f53cc9
 	}
 
 	if (status_tmp == IF_NOT_IN_USE) {
