--- conflicted
+++ resolved
@@ -20,12 +20,8 @@
 #include <linux/module.h>
 #include "../iio.h"
 #include "../sysfs.h"
-<<<<<<< HEAD
-#include "../buffer_generic.h"
-=======
 #include "../events.h"
 #include "../buffer.h"
->>>>>>> dcd6c922
 
 #include "sca3000.h"
 
@@ -1170,15 +1166,9 @@
 	if (ret < 0)
 		goto error_unregister_dev;
 	if (indio_dev->buffer) {
-<<<<<<< HEAD
-		iio_scan_mask_set(indio_dev->buffer, 0);
-		iio_scan_mask_set(indio_dev->buffer, 1);
-		iio_scan_mask_set(indio_dev->buffer, 2);
-=======
 		iio_scan_mask_set(indio_dev, indio_dev->buffer, 0);
 		iio_scan_mask_set(indio_dev, indio_dev->buffer, 1);
 		iio_scan_mask_set(indio_dev, indio_dev->buffer, 2);
->>>>>>> dcd6c922
 	}
 
 	if (spi->irq) {
