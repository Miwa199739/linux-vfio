#include <linux/export.h>
#include <linux/interrupt.h>
#include <linux/mutex.h>
#include <linux/kernel.h>
#include <linux/spi/spi.h>
#include <linux/slab.h>

#include "../iio.h"
#include "../ring_sw.h"
#include "../trigger_consumer.h"
#include "adis16209.h"

/**
 * adis16209_read_ring_data() read data registers which will be placed into ring
 * @dev: device associated with child of actual device (iio_dev or iio_trig)
 * @rx: somewhere to pass back the value read
 **/
static int adis16209_read_ring_data(struct device *dev, u8 *rx)
{
	struct spi_message msg;
	struct iio_dev *indio_dev = dev_get_drvdata(dev);
	struct adis16209_state *st = iio_priv(indio_dev);
	struct spi_transfer xfers[ADIS16209_OUTPUTS + 1];
	int ret;
	int i;

	mutex_lock(&st->buf_lock);

	spi_message_init(&msg);

	memset(xfers, 0, sizeof(xfers));
	for (i = 0; i <= ADIS16209_OUTPUTS; i++) {
		xfers[i].bits_per_word = 8;
		xfers[i].cs_change = 1;
		xfers[i].len = 2;
		xfers[i].delay_usecs = 30;
		xfers[i].tx_buf = st->tx + 2 * i;
		st->tx[2 * i]
			= ADIS16209_READ_REG(ADIS16209_SUPPLY_OUT + 2 * i);
		st->tx[2 * i + 1] = 0;
		if (i >= 1)
			xfers[i].rx_buf = rx + 2 * (i - 1);
		spi_message_add_tail(&xfers[i], &msg);
	}

	ret = spi_sync(st->us, &msg);
	if (ret)
		dev_err(&st->us->dev, "problem when burst reading");

	mutex_unlock(&st->buf_lock);

	return ret;
}

/* Whilst this makes a lot of calls to iio_sw_ring functions - it is to device
 * specific to be rolled into the core.
 */
static irqreturn_t adis16209_trigger_handler(int irq, void *p)
{
	struct iio_poll_func *pf = p;
	struct iio_dev *indio_dev = pf->indio_dev;
	struct adis16209_state *st = iio_priv(indio_dev);
	struct iio_buffer *ring = indio_dev->buffer;

	int i = 0;
	s16 *data;
	size_t datasize = ring->access->get_bytes_per_datum(ring);

	data = kmalloc(datasize , GFP_KERNEL);
	if (data == NULL) {
		dev_err(&st->us->dev, "memory alloc failed in ring bh");
		return -ENOMEM;
	}

	if (!bitmap_empty(indio_dev->active_scan_mask, indio_dev->masklength) &&
	    adis16209_read_ring_data(&indio_dev->dev, st->rx) >= 0)
		for (; i < bitmap_weight(indio_dev->active_scan_mask,
					 indio_dev->masklength); i++)
			data[i] = be16_to_cpup((__be16 *)&(st->rx[i*2]));

	/* Guaranteed to be aligned with 8 byte boundary */
	if (ring->scan_timestamp)
		*((s64 *)(data + ((i + 3)/4)*4)) = pf->timestamp;

	ring->access->store_to(ring, (u8 *)data, pf->timestamp);

	iio_trigger_notify_done(indio_dev->trig);
	kfree(data);

	return IRQ_HANDLED;
}

void adis16209_unconfigure_ring(struct iio_dev *indio_dev)
{
	iio_dealloc_pollfunc(indio_dev->pollfunc);
	iio_sw_rb_free(indio_dev->buffer);
}

static const struct iio_buffer_setup_ops adis16209_ring_setup_ops = {
	.preenable = &iio_sw_buffer_preenable,
	.postenable = &iio_triggered_buffer_postenable,
	.predisable = &iio_triggered_buffer_predisable,
};

int adis16209_configure_ring(struct iio_dev *indio_dev)
{
	int ret = 0;
	struct iio_buffer *ring;

	ring = iio_sw_rb_allocate(indio_dev);
	if (!ring) {
		ret = -ENOMEM;
		return ret;
	}
	indio_dev->buffer = ring;
	/* Effectively select the ring buffer implementation */
	ring->access = &ring_sw_access_funcs;
	ring->scan_timestamp = true;
<<<<<<< HEAD
	ring->setup_ops = &adis16209_ring_setup_ops;
	ring->owner = THIS_MODULE;
=======
	indio_dev->setup_ops = &adis16209_ring_setup_ops;
>>>>>>> dcd6c922

	indio_dev->pollfunc = iio_alloc_pollfunc(&iio_pollfunc_store_time,
						 &adis16209_trigger_handler,
						 IRQF_ONESHOT,
						 indio_dev,
						 "%s_consumer%d",
						 indio_dev->name,
						 indio_dev->id);
	if (indio_dev->pollfunc == NULL) {
		ret = -ENOMEM;
		goto error_iio_sw_rb_free;
	}

	indio_dev->modes |= INDIO_BUFFER_TRIGGERED;
	return 0;

error_iio_sw_rb_free:
	iio_sw_rb_free(indio_dev->buffer);
	return ret;
}<|MERGE_RESOLUTION|>--- conflicted
+++ resolved
@@ -116,12 +116,7 @@
 	/* Effectively select the ring buffer implementation */
 	ring->access = &ring_sw_access_funcs;
 	ring->scan_timestamp = true;
-<<<<<<< HEAD
-	ring->setup_ops = &adis16209_ring_setup_ops;
-	ring->owner = THIS_MODULE;
-=======
 	indio_dev->setup_ops = &adis16209_ring_setup_ops;
->>>>>>> dcd6c922
 
 	indio_dev->pollfunc = iio_alloc_pollfunc(&iio_pollfunc_store_time,
 						 &adis16209_trigger_handler,
