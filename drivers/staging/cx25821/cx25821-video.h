--- conflicted
+++ resolved
@@ -129,10 +129,6 @@
 			   struct v4l2_capability *cap);
 extern int cx25821_vidioc_enum_fmt_vid_cap(struct file *file, void *priv,
 				   struct v4l2_fmtdesc *f);
-<<<<<<< HEAD
-extern int cx25821_vidiocgmbuf(struct file *file, void *priv, struct video_mbuf *mbuf);
-=======
->>>>>>> 3cbea436
 extern int cx25821_vidioc_reqbufs(struct file *file, void *priv,
 			  struct v4l2_requestbuffers *p);
 extern int cx25821_vidioc_querybuf(struct file *file, void *priv,
