/*
 * Hardware monitoring driver for LM25066 / LM5064 / LM5066
 *
 * Copyright (c) 2011 Ericsson AB.
 *
 * This program is free software; you can redistribute it and/or modify
 * it under the terms of the GNU General Public License as published by
 * the Free Software Foundation; either version 2 of the License, or
 * (at your option) any later version.
 *
 * This program is distributed in the hope that it will be useful,
 * but WITHOUT ANY WARRANTY; without even the implied warranty of
 * MERCHANTABILITY or FITNESS FOR A PARTICULAR PURPOSE. See the
 * GNU General Public License for more details.
 *
 * You should have received a copy of the GNU General Public License
 * along with this program; if not, write to the Free Software
 * Foundation, Inc., 675 Mass Ave, Cambridge, MA 02139, USA.
 */

#include <linux/kernel.h>
#include <linux/module.h>
#include <linux/init.h>
#include <linux/err.h>
#include <linux/slab.h>
#include <linux/i2c.h>
#include "pmbus.h"

enum chips { lm25066, lm5064, lm5066 };

#define LM25066_READ_VAUX		0xd0
#define LM25066_MFR_READ_IIN		0xd1
#define LM25066_MFR_READ_PIN		0xd2
#define LM25066_MFR_IIN_OC_WARN_LIMIT	0xd3
#define LM25066_MFR_PIN_OP_WARN_LIMIT	0xd4
#define LM25066_READ_PIN_PEAK		0xd5
#define LM25066_CLEAR_PIN_PEAK		0xd6
#define LM25066_DEVICE_SETUP		0xd9
#define LM25066_READ_AVG_VIN		0xdc
#define LM25066_READ_AVG_VOUT		0xdd
#define LM25066_READ_AVG_IIN		0xde
#define LM25066_READ_AVG_PIN		0xdf

#define LM25066_DEV_SETUP_CL		(1 << 4)	/* Current limit */

struct lm25066_data {
	int id;
	struct pmbus_driver_info info;
};

#define to_lm25066_data(x)  container_of(x, struct lm25066_data, info)

static int lm25066_read_word_data(struct i2c_client *client, int page, int reg)
{
	const struct pmbus_driver_info *info = pmbus_get_driver_info(client);
	const struct lm25066_data *data = to_lm25066_data(info);
	int ret;

	if (page > 1)
		return -ENXIO;

	/* Map READ_VAUX into READ_VOUT register on page 1 */
	if (page == 1) {
		switch (reg) {
		case PMBUS_READ_VOUT:
			ret = pmbus_read_word_data(client, 0,
						   LM25066_READ_VAUX);
			if (ret < 0)
				break;
			/* Adjust returned value to match VOUT coefficients */
			switch (data->id) {
			case lm25066:
				/* VOUT: 4.54 mV VAUX: 283.2 uV LSB */
				ret = DIV_ROUND_CLOSEST(ret * 2832, 45400);
				break;
			case lm5064:
				/* VOUT: 4.53 mV VAUX: 700 uV LSB */
				ret = DIV_ROUND_CLOSEST(ret * 70, 453);
				break;
			case lm5066:
				/* VOUT: 2.18 mV VAUX: 725 uV LSB */
				ret = DIV_ROUND_CLOSEST(ret * 725, 2180);
				break;
			}
			break;
		default:
			/* No other valid registers on page 1 */
			ret = -ENXIO;
			break;
		}
		goto done;
	}

	switch (reg) {
	case PMBUS_READ_IIN:
		ret = pmbus_read_word_data(client, 0, LM25066_MFR_READ_IIN);
		break;
	case PMBUS_READ_PIN:
		ret = pmbus_read_word_data(client, 0, LM25066_MFR_READ_PIN);
		break;
	case PMBUS_IIN_OC_WARN_LIMIT:
		ret = pmbus_read_word_data(client, 0,
					   LM25066_MFR_IIN_OC_WARN_LIMIT);
		break;
	case PMBUS_PIN_OP_WARN_LIMIT:
		ret = pmbus_read_word_data(client, 0,
					   LM25066_MFR_PIN_OP_WARN_LIMIT);
		break;
	case PMBUS_VIRT_READ_VIN_AVG:
		ret = pmbus_read_word_data(client, 0, LM25066_READ_AVG_VIN);
		break;
	case PMBUS_VIRT_READ_VOUT_AVG:
		ret = pmbus_read_word_data(client, 0, LM25066_READ_AVG_VOUT);
		break;
	case PMBUS_VIRT_READ_IIN_AVG:
		ret = pmbus_read_word_data(client, 0, LM25066_READ_AVG_IIN);
		break;
	case PMBUS_VIRT_READ_PIN_AVG:
		ret = pmbus_read_word_data(client, 0, LM25066_READ_AVG_PIN);
		break;
	case PMBUS_VIRT_READ_PIN_MAX:
		ret = pmbus_read_word_data(client, 0, LM25066_READ_PIN_PEAK);
		break;
	case PMBUS_VIRT_RESET_PIN_HISTORY:
		ret = 0;
		break;
	default:
		ret = -ENODATA;
		break;
	}
done:
	return ret;
}

static int lm25066_write_word_data(struct i2c_client *client, int page, int reg,
				   u16 word)
{
	int ret;

	if (page > 1)
		return -ENXIO;

	switch (reg) {
	case PMBUS_IIN_OC_WARN_LIMIT:
		ret = pmbus_write_word_data(client, 0,
					    LM25066_MFR_IIN_OC_WARN_LIMIT,
					    word);
		break;
	case PMBUS_PIN_OP_WARN_LIMIT:
		ret = pmbus_write_word_data(client, 0,
					    LM25066_MFR_PIN_OP_WARN_LIMIT,
					    word);
		break;
	case PMBUS_VIRT_RESET_PIN_HISTORY:
		ret = pmbus_write_byte(client, 0, LM25066_CLEAR_PIN_PEAK);
		break;
	default:
		ret = -ENODATA;
		break;
	}
	return ret;
}

static int lm25066_write_byte(struct i2c_client *client, int page, u8 value)
{
	if (page > 1)
<<<<<<< HEAD
		return -EINVAL;

	if (page == 0)
		return pmbus_write_byte(client, 0, value);
=======
		return -ENXIO;

	if (page <= 0)
		return pmbus_write_byte(client, page, value);
>>>>>>> 0dacb764

	return 0;
}

static int lm25066_probe(struct i2c_client *client,
			  const struct i2c_device_id *id)
{
	int config;
	int ret;
	struct lm25066_data *data;
	struct pmbus_driver_info *info;

	if (!i2c_check_functionality(client->adapter,
				     I2C_FUNC_SMBUS_READ_BYTE_DATA))
		return -ENODEV;

	data = kzalloc(sizeof(struct lm25066_data), GFP_KERNEL);
	if (!data)
		return -ENOMEM;

	config = i2c_smbus_read_byte_data(client, LM25066_DEVICE_SETUP);
	if (config < 0) {
		ret = config;
		goto err_mem;
	}

	data->id = id->driver_data;
	info = &data->info;

	info->pages = 2;
	info->format[PSC_VOLTAGE_IN] = direct;
	info->format[PSC_VOLTAGE_OUT] = direct;
	info->format[PSC_CURRENT_IN] = direct;
	info->format[PSC_TEMPERATURE] = direct;
	info->format[PSC_POWER] = direct;

	info->m[PSC_TEMPERATURE] = 16;
	info->b[PSC_TEMPERATURE] = 0;
	info->R[PSC_TEMPERATURE] = 0;

	info->func[0] = PMBUS_HAVE_VIN | PMBUS_HAVE_VOUT
	  | PMBUS_HAVE_STATUS_VOUT | PMBUS_HAVE_PIN | PMBUS_HAVE_IIN
	  | PMBUS_HAVE_STATUS_INPUT | PMBUS_HAVE_TEMP | PMBUS_HAVE_STATUS_TEMP;
	info->func[1] = PMBUS_HAVE_VOUT;

	info->read_word_data = lm25066_read_word_data;
	info->write_word_data = lm25066_write_word_data;
	info->write_byte = lm25066_write_byte;

	switch (id->driver_data) {
	case lm25066:
		info->m[PSC_VOLTAGE_IN] = 22070;
		info->b[PSC_VOLTAGE_IN] = 0;
		info->R[PSC_VOLTAGE_IN] = -2;
		info->m[PSC_VOLTAGE_OUT] = 22070;
		info->b[PSC_VOLTAGE_OUT] = 0;
		info->R[PSC_VOLTAGE_OUT] = -2;

		if (config & LM25066_DEV_SETUP_CL) {
			info->m[PSC_CURRENT_IN] = 6852;
			info->b[PSC_CURRENT_IN] = 0;
			info->R[PSC_CURRENT_IN] = -2;
			info->m[PSC_POWER] = 369;
			info->b[PSC_POWER] = 0;
			info->R[PSC_POWER] = -2;
		} else {
			info->m[PSC_CURRENT_IN] = 13661;
			info->b[PSC_CURRENT_IN] = 0;
			info->R[PSC_CURRENT_IN] = -2;
			info->m[PSC_POWER] = 736;
			info->b[PSC_POWER] = 0;
			info->R[PSC_POWER] = -2;
		}
		break;
	case lm5064:
		info->m[PSC_VOLTAGE_IN] = 22075;
		info->b[PSC_VOLTAGE_IN] = 0;
		info->R[PSC_VOLTAGE_IN] = -2;
		info->m[PSC_VOLTAGE_OUT] = 22075;
		info->b[PSC_VOLTAGE_OUT] = 0;
		info->R[PSC_VOLTAGE_OUT] = -2;

		if (config & LM25066_DEV_SETUP_CL) {
			info->m[PSC_CURRENT_IN] = 6713;
			info->b[PSC_CURRENT_IN] = 0;
			info->R[PSC_CURRENT_IN] = -2;
			info->m[PSC_POWER] = 3619;
			info->b[PSC_POWER] = 0;
			info->R[PSC_POWER] = -3;
		} else {
			info->m[PSC_CURRENT_IN] = 13426;
			info->b[PSC_CURRENT_IN] = 0;
			info->R[PSC_CURRENT_IN] = -2;
			info->m[PSC_POWER] = 7238;
			info->b[PSC_POWER] = 0;
			info->R[PSC_POWER] = -3;
		}
		break;
	case lm5066:
		info->m[PSC_VOLTAGE_IN] = 4587;
		info->b[PSC_VOLTAGE_IN] = 0;
		info->R[PSC_VOLTAGE_IN] = -2;
		info->m[PSC_VOLTAGE_OUT] = 4587;
		info->b[PSC_VOLTAGE_OUT] = 0;
		info->R[PSC_VOLTAGE_OUT] = -2;

		if (config & LM25066_DEV_SETUP_CL) {
			info->m[PSC_CURRENT_IN] = 10753;
			info->b[PSC_CURRENT_IN] = 0;
			info->R[PSC_CURRENT_IN] = -2;
			info->m[PSC_POWER] = 1204;
			info->b[PSC_POWER] = 0;
			info->R[PSC_POWER] = -3;
		} else {
			info->m[PSC_CURRENT_IN] = 5405;
			info->b[PSC_CURRENT_IN] = 0;
			info->R[PSC_CURRENT_IN] = -2;
			info->m[PSC_POWER] = 605;
			info->b[PSC_POWER] = 0;
			info->R[PSC_POWER] = -3;
		}
		break;
	default:
		ret = -ENODEV;
		goto err_mem;
	}

	ret = pmbus_do_probe(client, id, info);
	if (ret)
		goto err_mem;
	return 0;

err_mem:
	kfree(data);
	return ret;
}

static int lm25066_remove(struct i2c_client *client)
{
	const struct pmbus_driver_info *info = pmbus_get_driver_info(client);
	const struct lm25066_data *data = to_lm25066_data(info);

	pmbus_do_remove(client);
	kfree(data);
	return 0;
}

static const struct i2c_device_id lm25066_id[] = {
	{"lm25066", lm25066},
	{"lm5064", lm5064},
	{"lm5066", lm5066},
	{ }
};

MODULE_DEVICE_TABLE(i2c, lm25066_id);

/* This is the driver that will be inserted */
static struct i2c_driver lm25066_driver = {
	.driver = {
		   .name = "lm25066",
		   },
	.probe = lm25066_probe,
	.remove = lm25066_remove,
	.id_table = lm25066_id,
};

static int __init lm25066_init(void)
{
	return i2c_add_driver(&lm25066_driver);
}

static void __exit lm25066_exit(void)
{
	i2c_del_driver(&lm25066_driver);
}

MODULE_AUTHOR("Guenter Roeck");
MODULE_DESCRIPTION("PMBus driver for LM25066/LM5064/LM5066");
MODULE_LICENSE("GPL");
module_init(lm25066_init);
module_exit(lm25066_exit);<|MERGE_RESOLUTION|>--- conflicted
+++ resolved
@@ -164,17 +164,10 @@
 static int lm25066_write_byte(struct i2c_client *client, int page, u8 value)
 {
 	if (page > 1)
-<<<<<<< HEAD
-		return -EINVAL;
-
-	if (page == 0)
-		return pmbus_write_byte(client, 0, value);
-=======
 		return -ENXIO;
 
 	if (page <= 0)
 		return pmbus_write_byte(client, page, value);
->>>>>>> 0dacb764
 
 	return 0;
 }
