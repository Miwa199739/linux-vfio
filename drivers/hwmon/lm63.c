--- conflicted
+++ resolved
@@ -147,50 +147,8 @@
 
 #define UPDATE_INTERVAL(max, rate) \
 			((1000 << (LM63_MAX_CONVRATE - (rate))) / (max))
-<<<<<<< HEAD
-
-/*
- * Functions declaration
- */
-
-static int lm63_probe(struct i2c_client *client,
-		      const struct i2c_device_id *id);
-static int lm63_remove(struct i2c_client *client);
-
-static struct lm63_data *lm63_update_device(struct device *dev);
-
-static int lm63_detect(struct i2c_client *client, struct i2c_board_info *info);
-static void lm63_init_client(struct i2c_client *client);
 
 enum chips { lm63, lm64, lm96163 };
-
-/*
- * Driver data (common to all clients)
- */
-
-static const struct i2c_device_id lm63_id[] = {
-	{ "lm63", lm63 },
-	{ "lm64", lm64 },
-	{ "lm96163", lm96163 },
-	{ }
-};
-MODULE_DEVICE_TABLE(i2c, lm63_id);
-
-static struct i2c_driver lm63_driver = {
-	.class		= I2C_CLASS_HWMON,
-	.driver = {
-		.name	= "lm63",
-	},
-	.probe		= lm63_probe,
-	.remove		= lm63_remove,
-	.id_table	= lm63_id,
-	.detect		= lm63_detect,
-	.address_list	= normal_i2c,
-};
-=======
-
-enum chips { lm63, lm64, lm96163 };
->>>>>>> e816b57a
 
 /*
  * Client data (each client gets its own)
@@ -247,8 +205,6 @@
 	return data->temp8[nr] * (data->lut_temp_highres ? 500 : 1000);
 }
 
-<<<<<<< HEAD
-=======
 static inline int lut_temp_to_reg(struct lm63_data *data, long val)
 {
 	val -= data->temp2_offset;
@@ -388,7 +344,6 @@
 	return i == data->lut_size ? 0 : 1;
 }
 
->>>>>>> e816b57a
 /*
  * Sysfs callback functions and files
  */
@@ -450,10 +405,7 @@
 	int nr = attr->index;
 	unsigned long val;
 	int err;
-<<<<<<< HEAD
-=======
 	u8 reg;
->>>>>>> e816b57a
 
 	if (!(data->config_fan & 0x20)) /* register is read-only */
 		return -EPERM;
@@ -462,13 +414,6 @@
 	if (err)
 		return err;
 
-<<<<<<< HEAD
-	val = SENSORS_LIMIT(val, 0, 255);
-	mutex_lock(&data->update_lock);
-	data->pwm1[0] = data->pwm_highres ? val :
-			(val * data->pwm1_freq * 2 + 127) / 255;
-	i2c_smbus_write_byte_data(client, LM63_REG_PWM_VALUE, data->pwm1[0]);
-=======
 	reg = nr ? LM63_REG_LUT_PWM(nr - 1) : LM63_REG_PWM_VALUE;
 	val = SENSORS_LIMIT(val, 0, 255);
 
@@ -476,7 +421,6 @@
 	data->pwm1[nr] = data->pwm_highres ? val :
 			(val * data->pwm1_freq * 2 + 127) / 255;
 	i2c_smbus_write_byte_data(client, reg, data->pwm1[nr]);
->>>>>>> e816b57a
 	mutex_unlock(&data->update_lock);
 	return count;
 }
@@ -545,7 +489,6 @@
 	struct sensor_device_attribute *attr = to_sensor_dev_attr(devattr);
 	struct lm63_data *data = lm63_update_device(dev);
 	return sprintf(buf, "%d\n", temp8_from_reg(data, attr->index)
-<<<<<<< HEAD
 		       + data->temp2_offset);
 }
 
@@ -559,21 +502,6 @@
 		       + data->temp2_offset);
 }
 
-=======
-		       + data->temp2_offset);
-}
-
-static ssize_t show_lut_temp(struct device *dev,
-			      struct device_attribute *devattr,
-			      char *buf)
-{
-	struct sensor_device_attribute *attr = to_sensor_dev_attr(devattr);
-	struct lm63_data *data = lm63_update_device(dev);
-	return sprintf(buf, "%d\n", lut_temp_from_reg(data, attr->index)
-		       + data->temp2_offset);
-}
-
->>>>>>> e816b57a
 static ssize_t set_temp8(struct device *dev, struct device_attribute *devattr,
 			 const char *buf, size_t count)
 {
@@ -581,38 +509,23 @@
 	struct i2c_client *client = to_i2c_client(dev);
 	struct lm63_data *data = i2c_get_clientdata(client);
 	int nr = attr->index;
-<<<<<<< HEAD
-	int reg = nr == 2 ? LM63_REG_REMOTE_TCRIT : LM63_REG_LOCAL_HIGH;
-	long val;
-	int err;
-	int temp;
-=======
 	long val;
 	int err;
 	int temp;
 	u8 reg;
->>>>>>> e816b57a
 
 	err = kstrtol(buf, 10, &val);
 	if (err)
 		return err;
 
 	mutex_lock(&data->update_lock);
-<<<<<<< HEAD
-	if (nr == 2) {
-=======
 	switch (nr) {
 	case 2:
 		reg = LM63_REG_REMOTE_TCRIT;
->>>>>>> e816b57a
 		if (data->remote_unsigned)
 			temp = TEMP8U_TO_REG(val - data->temp2_offset);
 		else
 			temp = TEMP8_TO_REG(val - data->temp2_offset);
-<<<<<<< HEAD
-	} else {
-		temp = TEMP8_TO_REG(val);
-=======
 		break;
 	case 1:
 		reg = LM63_REG_LOCAL_HIGH;
@@ -621,7 +534,6 @@
 	default:	/* lookup table */
 		reg = LM63_REG_LUT_TEMP(nr - 3);
 		temp = lut_temp_to_reg(data, val);
->>>>>>> e816b57a
 	}
 	data->temp8[nr] = temp;
 	i2c_smbus_write_byte_data(client, reg, temp);
@@ -851,67 +763,6 @@
 	set_fan, 1);
 
 static SENSOR_DEVICE_ATTR(pwm1, S_IWUSR | S_IRUGO, show_pwm1, set_pwm1, 0);
-<<<<<<< HEAD
-static DEVICE_ATTR(pwm1_enable, S_IRUGO, show_pwm1_enable, NULL);
-static SENSOR_DEVICE_ATTR(pwm1_auto_point1_pwm, S_IRUGO, show_pwm1, NULL, 1);
-static SENSOR_DEVICE_ATTR(pwm1_auto_point1_temp, S_IRUGO,
-	show_lut_temp, NULL, 3);
-static SENSOR_DEVICE_ATTR(pwm1_auto_point1_temp_hyst, S_IRUGO,
-	show_lut_temp_hyst, NULL, 3);
-static SENSOR_DEVICE_ATTR(pwm1_auto_point2_pwm, S_IRUGO, show_pwm1, NULL, 2);
-static SENSOR_DEVICE_ATTR(pwm1_auto_point2_temp, S_IRUGO,
-	show_lut_temp, NULL, 4);
-static SENSOR_DEVICE_ATTR(pwm1_auto_point2_temp_hyst, S_IRUGO,
-	show_lut_temp_hyst, NULL, 4);
-static SENSOR_DEVICE_ATTR(pwm1_auto_point3_pwm, S_IRUGO, show_pwm1, NULL, 3);
-static SENSOR_DEVICE_ATTR(pwm1_auto_point3_temp, S_IRUGO,
-	show_lut_temp, NULL, 5);
-static SENSOR_DEVICE_ATTR(pwm1_auto_point3_temp_hyst, S_IRUGO,
-	show_lut_temp_hyst, NULL, 5);
-static SENSOR_DEVICE_ATTR(pwm1_auto_point4_pwm, S_IRUGO, show_pwm1, NULL, 4);
-static SENSOR_DEVICE_ATTR(pwm1_auto_point4_temp, S_IRUGO,
-	show_lut_temp, NULL, 6);
-static SENSOR_DEVICE_ATTR(pwm1_auto_point4_temp_hyst, S_IRUGO,
-	show_lut_temp_hyst, NULL, 6);
-static SENSOR_DEVICE_ATTR(pwm1_auto_point5_pwm, S_IRUGO, show_pwm1, NULL, 5);
-static SENSOR_DEVICE_ATTR(pwm1_auto_point5_temp, S_IRUGO,
-	show_lut_temp, NULL, 7);
-static SENSOR_DEVICE_ATTR(pwm1_auto_point5_temp_hyst, S_IRUGO,
-	show_lut_temp_hyst, NULL, 7);
-static SENSOR_DEVICE_ATTR(pwm1_auto_point6_pwm, S_IRUGO, show_pwm1, NULL, 6);
-static SENSOR_DEVICE_ATTR(pwm1_auto_point6_temp, S_IRUGO,
-	show_lut_temp, NULL, 8);
-static SENSOR_DEVICE_ATTR(pwm1_auto_point6_temp_hyst, S_IRUGO,
-	show_lut_temp_hyst, NULL, 8);
-static SENSOR_DEVICE_ATTR(pwm1_auto_point7_pwm, S_IRUGO, show_pwm1, NULL, 7);
-static SENSOR_DEVICE_ATTR(pwm1_auto_point7_temp, S_IRUGO,
-	show_lut_temp, NULL, 9);
-static SENSOR_DEVICE_ATTR(pwm1_auto_point7_temp_hyst, S_IRUGO,
-	show_lut_temp_hyst, NULL, 9);
-static SENSOR_DEVICE_ATTR(pwm1_auto_point8_pwm, S_IRUGO, show_pwm1, NULL, 8);
-static SENSOR_DEVICE_ATTR(pwm1_auto_point8_temp, S_IRUGO,
-	show_lut_temp, NULL, 10);
-static SENSOR_DEVICE_ATTR(pwm1_auto_point8_temp_hyst, S_IRUGO,
-	show_lut_temp_hyst, NULL, 10);
-static SENSOR_DEVICE_ATTR(pwm1_auto_point9_pwm, S_IRUGO, show_pwm1, NULL, 9);
-static SENSOR_DEVICE_ATTR(pwm1_auto_point9_temp, S_IRUGO,
-	show_lut_temp, NULL, 11);
-static SENSOR_DEVICE_ATTR(pwm1_auto_point9_temp_hyst, S_IRUGO,
-	show_lut_temp_hyst, NULL, 11);
-static SENSOR_DEVICE_ATTR(pwm1_auto_point10_pwm, S_IRUGO, show_pwm1, NULL, 10);
-static SENSOR_DEVICE_ATTR(pwm1_auto_point10_temp, S_IRUGO,
-	show_lut_temp, NULL, 12);
-static SENSOR_DEVICE_ATTR(pwm1_auto_point10_temp_hyst, S_IRUGO,
-	show_lut_temp_hyst, NULL, 12);
-static SENSOR_DEVICE_ATTR(pwm1_auto_point11_pwm, S_IRUGO, show_pwm1, NULL, 11);
-static SENSOR_DEVICE_ATTR(pwm1_auto_point11_temp, S_IRUGO,
-	show_lut_temp, NULL, 13);
-static SENSOR_DEVICE_ATTR(pwm1_auto_point11_temp_hyst, S_IRUGO,
-	show_lut_temp_hyst, NULL, 13);
-static SENSOR_DEVICE_ATTR(pwm1_auto_point12_pwm, S_IRUGO, show_pwm1, NULL, 12);
-static SENSOR_DEVICE_ATTR(pwm1_auto_point12_temp, S_IRUGO,
-	show_lut_temp, NULL, 14);
-=======
 static DEVICE_ATTR(pwm1_enable, S_IWUSR | S_IRUGO,
 	show_pwm1_enable, set_pwm1_enable);
 static SENSOR_DEVICE_ATTR(pwm1_auto_point1_pwm, S_IWUSR | S_IRUGO,
@@ -984,7 +835,6 @@
 	show_pwm1, set_pwm1, 12);
 static SENSOR_DEVICE_ATTR(pwm1_auto_point12_temp, S_IWUSR | S_IRUGO,
 	show_lut_temp, set_temp8, 14);
->>>>>>> e816b57a
 static SENSOR_DEVICE_ATTR(pwm1_auto_point12_temp_hyst, S_IRUGO,
 	show_lut_temp_hyst, NULL, 14);
 
@@ -1063,7 +913,6 @@
 	&sensor_dev_attr_temp1_max_alarm.dev_attr.attr,
 	&dev_attr_alarms.attr,
 	&dev_attr_update_interval.attr,
-<<<<<<< HEAD
 	NULL
 };
 
@@ -1083,27 +932,6 @@
 	NULL
 };
 
-=======
-	NULL
-};
-
-static struct attribute *lm63_attributes_extra_lut[] = {
-	&sensor_dev_attr_pwm1_auto_point9_pwm.dev_attr.attr,
-	&sensor_dev_attr_pwm1_auto_point9_temp.dev_attr.attr,
-	&sensor_dev_attr_pwm1_auto_point9_temp_hyst.dev_attr.attr,
-	&sensor_dev_attr_pwm1_auto_point10_pwm.dev_attr.attr,
-	&sensor_dev_attr_pwm1_auto_point10_temp.dev_attr.attr,
-	&sensor_dev_attr_pwm1_auto_point10_temp_hyst.dev_attr.attr,
-	&sensor_dev_attr_pwm1_auto_point11_pwm.dev_attr.attr,
-	&sensor_dev_attr_pwm1_auto_point11_temp.dev_attr.attr,
-	&sensor_dev_attr_pwm1_auto_point11_temp_hyst.dev_attr.attr,
-	&sensor_dev_attr_pwm1_auto_point12_pwm.dev_attr.attr,
-	&sensor_dev_attr_pwm1_auto_point12_temp.dev_attr.attr,
-	&sensor_dev_attr_pwm1_auto_point12_temp_hyst.dev_attr.attr,
-	NULL
-};
-
->>>>>>> e816b57a
 static const struct attribute_group lm63_group_extra_lut = {
 	.attrs = lm63_attributes_extra_lut,
 };
@@ -1299,38 +1127,20 @@
 	lm63_init_client(client);
 
 	/* Register sysfs hooks */
-<<<<<<< HEAD
-	err = sysfs_create_group(&new_client->dev.kobj, &lm63_group);
-	if (err)
-		goto exit_free;
-	if (data->config & 0x04) { /* tachometer enabled */
-		err = sysfs_create_group(&new_client->dev.kobj,
-					 &lm63_group_fan1);
-=======
 	err = sysfs_create_group(&client->dev.kobj, &lm63_group);
 	if (err)
 		goto exit_free;
 	if (data->config & 0x04) { /* tachometer enabled */
 		err = sysfs_create_group(&client->dev.kobj, &lm63_group_fan1);
->>>>>>> e816b57a
 		if (err)
 			goto exit_remove_files;
 	}
 	if (data->kind == lm96163) {
-<<<<<<< HEAD
-		err = device_create_file(&new_client->dev,
-					 &dev_attr_temp2_type);
-		if (err)
-			goto exit_remove_files;
-
-		err = sysfs_create_group(&new_client->dev.kobj,
-=======
 		err = device_create_file(&client->dev, &dev_attr_temp2_type);
 		if (err)
 			goto exit_remove_files;
 
 		err = sysfs_create_group(&client->dev.kobj,
->>>>>>> e816b57a
 					 &lm63_group_extra_lut);
 		if (err)
 			goto exit_remove_files;
@@ -1345,20 +1155,11 @@
 	return 0;
 
 exit_remove_files:
-<<<<<<< HEAD
-	sysfs_remove_group(&new_client->dev.kobj, &lm63_group);
-	sysfs_remove_group(&new_client->dev.kobj, &lm63_group_fan1);
-	if (data->kind == lm96163) {
-		device_remove_file(&new_client->dev, &dev_attr_temp2_type);
-		sysfs_remove_group(&new_client->dev.kobj,
-				   &lm63_group_extra_lut);
-=======
 	sysfs_remove_group(&client->dev.kobj, &lm63_group);
 	sysfs_remove_group(&client->dev.kobj, &lm63_group_fan1);
 	if (data->kind == lm96163) {
 		device_remove_file(&client->dev, &dev_attr_temp2_type);
 		sysfs_remove_group(&client->dev.kobj, &lm63_group_extra_lut);
->>>>>>> e816b57a
 	}
 exit_free:
 	kfree(data);
@@ -1366,88 +1167,6 @@
 	return err;
 }
 
-<<<<<<< HEAD
-/*
- * Ideally we shouldn't have to initialize anything, since the BIOS
- * should have taken care of everything
- */
-static void lm63_init_client(struct i2c_client *client)
-{
-	struct lm63_data *data = i2c_get_clientdata(client);
-	u8 convrate;
-
-	data->config = i2c_smbus_read_byte_data(client, LM63_REG_CONFIG1);
-	data->config_fan = i2c_smbus_read_byte_data(client,
-						    LM63_REG_CONFIG_FAN);
-
-	/* Start converting if needed */
-	if (data->config & 0x40) { /* standby */
-		dev_dbg(&client->dev, "Switching to operational mode\n");
-		data->config &= 0xA7;
-		i2c_smbus_write_byte_data(client, LM63_REG_CONFIG1,
-					  data->config);
-	}
-	/* Tachometer is always enabled on LM64 */
-	if (data->kind == lm64)
-		data->config |= 0x04;
-
-	/* We may need pwm1_freq before ever updating the client data */
-	data->pwm1_freq = i2c_smbus_read_byte_data(client, LM63_REG_PWM_FREQ);
-	if (data->pwm1_freq == 0)
-		data->pwm1_freq = 1;
-
-	switch (data->kind) {
-	case lm63:
-	case lm64:
-		data->max_convrate_hz = LM63_MAX_CONVRATE_HZ;
-		data->lut_size = 8;
-		break;
-	case lm96163:
-		data->max_convrate_hz = LM96163_MAX_CONVRATE_HZ;
-		data->lut_size = 12;
-		data->trutherm
-		  = i2c_smbus_read_byte_data(client,
-					     LM96163_REG_TRUTHERM) & 0x02;
-		break;
-	}
-	convrate = i2c_smbus_read_byte_data(client, LM63_REG_CONVRATE);
-	if (unlikely(convrate > LM63_MAX_CONVRATE))
-		convrate = LM63_MAX_CONVRATE;
-	data->update_interval = UPDATE_INTERVAL(data->max_convrate_hz,
-						convrate);
-
-	/*
-	 * For LM96163, check if high resolution PWM
-	 * and unsigned temperature format is enabled.
-	 */
-	if (data->kind == lm96163) {
-		u8 config_enhanced
-		  = i2c_smbus_read_byte_data(client,
-					     LM96163_REG_CONFIG_ENHANCED);
-		if (config_enhanced & 0x20)
-			data->lut_temp_highres = true;
-		if ((config_enhanced & 0x10)
-		    && !(data->config_fan & 0x08) && data->pwm1_freq == 8)
-			data->pwm_highres = true;
-		if (config_enhanced & 0x08)
-			data->remote_unsigned = true;
-	}
-
-	/* Show some debug info about the LM63 configuration */
-	if (data->kind == lm63)
-		dev_dbg(&client->dev, "Alert/tach pin configured for %s\n",
-			(data->config & 0x04) ? "tachometer input" :
-			"alert output");
-	dev_dbg(&client->dev, "PWM clock %s kHz, output frequency %u Hz\n",
-		(data->config_fan & 0x08) ? "1.4" : "360",
-		((data->config_fan & 0x08) ? 700 : 180000) / data->pwm1_freq);
-	dev_dbg(&client->dev, "PWM output active %s, %s mode\n",
-		(data->config_fan & 0x10) ? "low" : "high",
-		(data->config_fan & 0x20) ? "manual" : "auto");
-}
-
-=======
->>>>>>> e816b57a
 static int lm63_remove(struct i2c_client *client)
 {
 	struct lm63_data *data = i2c_get_clientdata(client);
@@ -1464,101 +1183,9 @@
 	return 0;
 }
 
-<<<<<<< HEAD
-static struct lm63_data *lm63_update_device(struct device *dev)
-{
-	struct i2c_client *client = to_i2c_client(dev);
-	struct lm63_data *data = i2c_get_clientdata(client);
-	unsigned long next_update;
-	int i;
-
-	mutex_lock(&data->update_lock);
-
-	next_update = data->last_updated
-	  + msecs_to_jiffies(data->update_interval) + 1;
-
-	if (time_after(jiffies, next_update) || !data->valid) {
-		if (data->config & 0x04) { /* tachometer enabled  */
-			/* order matters for fan1_input */
-			data->fan[0] = i2c_smbus_read_byte_data(client,
-				       LM63_REG_TACH_COUNT_LSB) & 0xFC;
-			data->fan[0] |= i2c_smbus_read_byte_data(client,
-					LM63_REG_TACH_COUNT_MSB) << 8;
-			data->fan[1] = (i2c_smbus_read_byte_data(client,
-					LM63_REG_TACH_LIMIT_LSB) & 0xFC)
-				     | (i2c_smbus_read_byte_data(client,
-					LM63_REG_TACH_LIMIT_MSB) << 8);
-		}
-
-		data->pwm1_freq = i2c_smbus_read_byte_data(client,
-				  LM63_REG_PWM_FREQ);
-		if (data->pwm1_freq == 0)
-			data->pwm1_freq = 1;
-		data->pwm1[0] = i2c_smbus_read_byte_data(client,
-				LM63_REG_PWM_VALUE);
-
-		data->temp8[0] = i2c_smbus_read_byte_data(client,
-				 LM63_REG_LOCAL_TEMP);
-		data->temp8[1] = i2c_smbus_read_byte_data(client,
-				 LM63_REG_LOCAL_HIGH);
-
-		/* order matters for temp2_input */
-		data->temp11[0] = i2c_smbus_read_byte_data(client,
-				  LM63_REG_REMOTE_TEMP_MSB) << 8;
-		data->temp11[0] |= i2c_smbus_read_byte_data(client,
-				   LM63_REG_REMOTE_TEMP_LSB);
-		data->temp11[1] = (i2c_smbus_read_byte_data(client,
-				  LM63_REG_REMOTE_LOW_MSB) << 8)
-				| i2c_smbus_read_byte_data(client,
-				  LM63_REG_REMOTE_LOW_LSB);
-		data->temp11[2] = (i2c_smbus_read_byte_data(client,
-				  LM63_REG_REMOTE_HIGH_MSB) << 8)
-				| i2c_smbus_read_byte_data(client,
-				  LM63_REG_REMOTE_HIGH_LSB);
-		data->temp11[3] = (i2c_smbus_read_byte_data(client,
-				  LM63_REG_REMOTE_OFFSET_MSB) << 8)
-				| i2c_smbus_read_byte_data(client,
-				  LM63_REG_REMOTE_OFFSET_LSB);
-
-		if (data->kind == lm96163)
-			data->temp11u = (i2c_smbus_read_byte_data(client,
-					LM96163_REG_REMOTE_TEMP_U_MSB) << 8)
-				      | i2c_smbus_read_byte_data(client,
-					LM96163_REG_REMOTE_TEMP_U_LSB);
-
-		data->temp8[2] = i2c_smbus_read_byte_data(client,
-				 LM63_REG_REMOTE_TCRIT);
-		data->temp2_crit_hyst = i2c_smbus_read_byte_data(client,
-					LM63_REG_REMOTE_TCRIT_HYST);
-
-		data->alarms = i2c_smbus_read_byte_data(client,
-			       LM63_REG_ALERT_STATUS) & 0x7F;
-
-		data->last_updated = jiffies;
-		data->valid = 1;
-	}
-
-	if (time_after(jiffies, data->lut_last_updated + 5 * HZ) ||
-	    !data->lut_valid) {
-		for (i = 0; i < data->lut_size; i++) {
-			data->pwm1[1 + i] = i2c_smbus_read_byte_data(client,
-					    LM63_REG_LUT_PWM(i));
-			data->temp8[3 + i] = i2c_smbus_read_byte_data(client,
-					     LM63_REG_LUT_TEMP(i));
-		}
-		data->lut_temp_hyst = i2c_smbus_read_byte_data(client,
-				      LM63_REG_LUT_TEMP_HYST);
-
-		data->lut_last_updated = jiffies;
-		data->lut_valid = 1;
-	}
-
-	mutex_unlock(&data->update_lock);
-=======
 /*
  * Driver data (common to all clients)
  */
->>>>>>> e816b57a
 
 static const struct i2c_device_id lm63_id[] = {
 	{ "lm63", lm63 },
