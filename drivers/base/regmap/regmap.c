--- conflicted
+++ resolved
@@ -961,12 +961,8 @@
 	} else {
 		for (i = 0; i < val_count; i++) {
 			unsigned int ival;
-<<<<<<< HEAD
-			ret = regmap_read(map, reg + i, &ival);
-=======
 			ret = regmap_read(map, reg + (i * map->reg_stride),
 					  &ival);
->>>>>>> 61011677
 			if (ret != 0)
 				return ret;
 			memcpy(val + (i * val_bytes), &ival, val_bytes);
