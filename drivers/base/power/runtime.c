/*
 * drivers/base/power/runtime.c - Helper functions for device run-time PM
 *
 * Copyright (c) 2009 Rafael J. Wysocki <rjw@sisk.pl>, Novell Inc.
 * Copyright (C) 2010 Alan Stern <stern@rowland.harvard.edu>
 *
 * This file is released under the GPLv2.
 */

#include <linux/sched.h>
#include <linux/pm_runtime.h>
#include "power.h"

static int rpm_resume(struct device *dev, int rpmflags);
static int rpm_suspend(struct device *dev, int rpmflags);

/**
 * update_pm_runtime_accounting - Update the time accounting of power states
 * @dev: Device to update the accounting for
 *
 * In order to be able to have time accounting of the various power states
 * (as used by programs such as PowerTOP to show the effectiveness of runtime
 * PM), we need to track the time spent in each state.
 * update_pm_runtime_accounting must be called each time before the
 * runtime_status field is updated, to account the time in the old state
 * correctly.
 */
void update_pm_runtime_accounting(struct device *dev)
{
	unsigned long now = jiffies;
	int delta;

	delta = now - dev->power.accounting_timestamp;

	if (delta < 0)
		delta = 0;

	dev->power.accounting_timestamp = now;

	if (dev->power.disable_depth > 0)
		return;

	if (dev->power.runtime_status == RPM_SUSPENDED)
		dev->power.suspended_jiffies += delta;
	else
		dev->power.active_jiffies += delta;
}

static void __update_runtime_status(struct device *dev, enum rpm_status status)
{
	update_pm_runtime_accounting(dev);
	dev->power.runtime_status = status;
}

/**
 * pm_runtime_deactivate_timer - Deactivate given device's suspend timer.
 * @dev: Device to handle.
 */
static void pm_runtime_deactivate_timer(struct device *dev)
{
	if (dev->power.timer_expires > 0) {
		del_timer(&dev->power.suspend_timer);
		dev->power.timer_expires = 0;
	}
}

/**
 * pm_runtime_cancel_pending - Deactivate suspend timer and cancel requests.
 * @dev: Device to handle.
 */
static void pm_runtime_cancel_pending(struct device *dev)
{
	pm_runtime_deactivate_timer(dev);
	/*
	 * In case there's a request pending, make sure its work function will
	 * return without doing anything.
	 */
	dev->power.request = RPM_REQ_NONE;
}

/*
 * pm_runtime_autosuspend_expiration - Get a device's autosuspend-delay expiration time.
 * @dev: Device to handle.
 *
 * Compute the autosuspend-delay expiration time based on the device's
 * power.last_busy time.  If the delay has already expired or is disabled
 * (negative) or the power.use_autosuspend flag isn't set, return 0.
 * Otherwise return the expiration time in jiffies (adjusted to be nonzero).
 *
 * This function may be called either with or without dev->power.lock held.
 * Either way it can be racy, since power.last_busy may be updated at any time.
 */
unsigned long pm_runtime_autosuspend_expiration(struct device *dev)
{
	int autosuspend_delay;
	long elapsed;
	unsigned long last_busy;
	unsigned long expires = 0;

	if (!dev->power.use_autosuspend)
		goto out;

	autosuspend_delay = ACCESS_ONCE(dev->power.autosuspend_delay);
	if (autosuspend_delay < 0)
		goto out;

	last_busy = ACCESS_ONCE(dev->power.last_busy);
	elapsed = jiffies - last_busy;
	if (elapsed < 0)
		goto out;	/* jiffies has wrapped around. */

	/*
	 * If the autosuspend_delay is >= 1 second, align the timer by rounding
	 * up to the nearest second.
	 */
	expires = last_busy + msecs_to_jiffies(autosuspend_delay);
	if (autosuspend_delay >= 1000)
		expires = round_jiffies(expires);
	expires += !expires;
	if (elapsed >= expires - last_busy)
		expires = 0;	/* Already expired. */

 out:
	return expires;
}
EXPORT_SYMBOL_GPL(pm_runtime_autosuspend_expiration);

/**
 * rpm_check_suspend_allowed - Test whether a device may be suspended.
 * @dev: Device to test.
 */
static int rpm_check_suspend_allowed(struct device *dev)
{
	int retval = 0;

	if (dev->power.runtime_error)
		retval = -EINVAL;
	else if (atomic_read(&dev->power.usage_count) > 0
	    || dev->power.disable_depth > 0)
		retval = -EAGAIN;
	else if (!pm_children_suspended(dev))
		retval = -EBUSY;

	/* Pending resume requests take precedence over suspends. */
	else if ((dev->power.deferred_resume
			&& dev->power.runtime_status == RPM_SUSPENDING)
	    || (dev->power.request_pending
			&& dev->power.request == RPM_REQ_RESUME))
		retval = -EAGAIN;
	else if (dev->power.runtime_status == RPM_SUSPENDED)
		retval = 1;

	return retval;
}

/**
 * rpm_idle - Notify device bus type if the device can be suspended.
 * @dev: Device to notify the bus type about.
 * @rpmflags: Flag bits.
 *
 * Check if the device's run-time PM status allows it to be suspended.  If
 * another idle notification has been started earlier, return immediately.  If
 * the RPM_ASYNC flag is set then queue an idle-notification request; otherwise
 * run the ->runtime_idle() callback directly.
 *
 * This function must be called under dev->power.lock with interrupts disabled.
 */
static int rpm_idle(struct device *dev, int rpmflags)
{
	int (*callback)(struct device *);
	int retval;

	retval = rpm_check_suspend_allowed(dev);
	if (retval < 0)
		;	/* Conditions are wrong. */

	/* Idle notifications are allowed only in the RPM_ACTIVE state. */
	else if (dev->power.runtime_status != RPM_ACTIVE)
		retval = -EAGAIN;

	/*
	 * Any pending request other than an idle notification takes
	 * precedence over us, except that the timer may be running.
	 */
	else if (dev->power.request_pending &&
	    dev->power.request > RPM_REQ_IDLE)
		retval = -EAGAIN;

	/* Act as though RPM_NOWAIT is always set. */
	else if (dev->power.idle_notification)
		retval = -EINPROGRESS;
	if (retval)
		goto out;

	/* Pending requests need to be canceled. */
	dev->power.request = RPM_REQ_NONE;

	if (dev->power.no_callbacks) {
		/* Assume ->runtime_idle() callback would have suspended. */
		retval = rpm_suspend(dev, rpmflags);
		goto out;
	}

	/* Carry out an asynchronous or a synchronous idle notification. */
	if (rpmflags & RPM_ASYNC) {
		dev->power.request = RPM_REQ_IDLE;
		if (!dev->power.request_pending) {
			dev->power.request_pending = true;
			queue_work(pm_wq, &dev->power.work);
		}
		goto out;
	}

	dev->power.idle_notification = true;

	if (dev->bus && dev->bus->pm && dev->bus->pm->runtime_idle)
		callback = dev->bus->pm->runtime_idle;
	else if (dev->type && dev->type->pm && dev->type->pm->runtime_idle)
		callback = dev->type->pm->runtime_idle;
	else if (dev->class && dev->class->pm)
		callback = dev->class->pm->runtime_idle;
	else
		callback = NULL;

	if (callback) {
		spin_unlock_irq(&dev->power.lock);

		callback(dev);

		spin_lock_irq(&dev->power.lock);
	}

	dev->power.idle_notification = false;
	wake_up_all(&dev->power.wait_queue);

 out:
	return retval;
}

/**
 * rpm_callback - Run a given runtime PM callback for a given device.
 * @cb: Runtime PM callback to run.
 * @dev: Device to run the callback for.
 */
static int rpm_callback(int (*cb)(struct device *), struct device *dev)
	__releases(&dev->power.lock) __acquires(&dev->power.lock)
{
	int retval;

	if (!cb)
		return -ENOSYS;

	spin_unlock_irq(&dev->power.lock);

	retval = cb(dev);

	spin_lock_irq(&dev->power.lock);
	dev->power.runtime_error = retval;

	return retval;
}


/**
 * update_pm_runtime_accounting - Update the time accounting of power states
 * @dev: Device to update the accounting for
 *
 * In order to be able to have time accounting of the various power states
 * (as used by programs such as PowerTOP to show the effectiveness of runtime
 * PM), we need to track the time spent in each state.
 * update_pm_runtime_accounting must be called each time before the
 * runtime_status field is updated, to account the time in the old state
 * correctly.
 */
void update_pm_runtime_accounting(struct device *dev)
{
	unsigned long now = jiffies;
	int delta;

	delta = now - dev->power.accounting_timestamp;

	if (delta < 0)
		delta = 0;

	dev->power.accounting_timestamp = now;

	if (dev->power.disable_depth > 0)
		return;

	if (dev->power.runtime_status == RPM_SUSPENDED)
		dev->power.suspended_jiffies += delta;
	else
		dev->power.active_jiffies += delta;
}

static void __update_runtime_status(struct device *dev, enum rpm_status status)
{
	update_pm_runtime_accounting(dev);
	dev->power.runtime_status = status;
}

/**
 * rpm_suspend - Carry out run-time suspend of given device.
 * @dev: Device to suspend.
 * @rpmflags: Flag bits.
 *
 * Check if the device's run-time PM status allows it to be suspended.  If
 * another suspend has been started earlier, either return immediately or wait
 * for it to finish, depending on the RPM_NOWAIT and RPM_ASYNC flags.  Cancel a
 * pending idle notification.  If the RPM_ASYNC flag is set then queue a
 * suspend request; otherwise run the ->runtime_suspend() callback directly.
 * If a deferred resume was requested while the callback was running then carry
 * it out; otherwise send an idle notification for the device (if the suspend
 * failed) or for its parent (if the suspend succeeded).
 *
 * This function must be called under dev->power.lock with interrupts disabled.
 */
static int rpm_suspend(struct device *dev, int rpmflags)
	__releases(&dev->power.lock) __acquires(&dev->power.lock)
{
	int (*callback)(struct device *);
	struct device *parent = NULL;
	int retval;

	dev_dbg(dev, "%s flags 0x%x\n", __func__, rpmflags);

 repeat:
	retval = rpm_check_suspend_allowed(dev);

	if (retval < 0)
		;	/* Conditions are wrong. */

	/* Synchronous suspends are not allowed in the RPM_RESUMING state. */
	else if (dev->power.runtime_status == RPM_RESUMING &&
	    !(rpmflags & RPM_ASYNC))
		retval = -EAGAIN;
	if (retval)
		goto out;

	/* If the autosuspend_delay time hasn't expired yet, reschedule. */
	if ((rpmflags & RPM_AUTO)
	    && dev->power.runtime_status != RPM_SUSPENDING) {
		unsigned long expires = pm_runtime_autosuspend_expiration(dev);

		if (expires != 0) {
			/* Pending requests need to be canceled. */
			dev->power.request = RPM_REQ_NONE;

			/*
			 * Optimization: If the timer is already running and is
			 * set to expire at or before the autosuspend delay,
			 * avoid the overhead of resetting it.  Just let it
			 * expire; pm_suspend_timer_fn() will take care of the
			 * rest.
			 */
			if (!(dev->power.timer_expires && time_before_eq(
			    dev->power.timer_expires, expires))) {
				dev->power.timer_expires = expires;
				mod_timer(&dev->power.suspend_timer, expires);
			}
			dev->power.timer_autosuspends = 1;
			goto out;
		}
	}

	/* Other scheduled or pending requests need to be canceled. */
	pm_runtime_cancel_pending(dev);

	if (dev->power.runtime_status == RPM_SUSPENDING) {
		DEFINE_WAIT(wait);

		if (rpmflags & (RPM_ASYNC | RPM_NOWAIT)) {
			retval = -EINPROGRESS;
			goto out;
		}

		/* Wait for the other suspend running in parallel with us. */
		for (;;) {
			prepare_to_wait(&dev->power.wait_queue, &wait,
					TASK_UNINTERRUPTIBLE);
			if (dev->power.runtime_status != RPM_SUSPENDING)
				break;

			spin_unlock_irq(&dev->power.lock);

			schedule();

			spin_lock_irq(&dev->power.lock);
		}
		finish_wait(&dev->power.wait_queue, &wait);
		goto repeat;
	}

<<<<<<< HEAD
	__update_runtime_status(dev, RPM_SUSPENDING);
=======
>>>>>>> 45f53cc9
	dev->power.deferred_resume = false;
	if (dev->power.no_callbacks)
		goto no_callback;	/* Assume success. */

	/* Carry out an asynchronous or a synchronous suspend. */
	if (rpmflags & RPM_ASYNC) {
		dev->power.request = (rpmflags & RPM_AUTO) ?
		    RPM_REQ_AUTOSUSPEND : RPM_REQ_SUSPEND;
		if (!dev->power.request_pending) {
			dev->power.request_pending = true;
			queue_work(pm_wq, &dev->power.work);
		}
		goto out;
	}

	__update_runtime_status(dev, RPM_SUSPENDING);

	if (dev->bus && dev->bus->pm && dev->bus->pm->runtime_suspend)
		callback = dev->bus->pm->runtime_suspend;
	else if (dev->type && dev->type->pm && dev->type->pm->runtime_suspend)
		callback = dev->type->pm->runtime_suspend;
	else if (dev->class && dev->class->pm)
		callback = dev->class->pm->runtime_suspend;
	else
		callback = NULL;

	retval = rpm_callback(callback, dev);
	if (retval) {
		__update_runtime_status(dev, RPM_ACTIVE);
<<<<<<< HEAD
		if (retval == -EAGAIN || retval == -EBUSY) {
			if (dev->power.timer_expires == 0)
				notify = true;
=======
		dev->power.deferred_resume = 0;
		if (retval == -EAGAIN || retval == -EBUSY)
>>>>>>> 45f53cc9
			dev->power.runtime_error = 0;
		else
			pm_runtime_cancel_pending(dev);
	} else {
<<<<<<< HEAD
=======
 no_callback:
>>>>>>> 45f53cc9
		__update_runtime_status(dev, RPM_SUSPENDED);
		pm_runtime_deactivate_timer(dev);

		if (dev->parent) {
			parent = dev->parent;
			atomic_add_unless(&parent->power.child_count, -1, 0);
		}
	}
	wake_up_all(&dev->power.wait_queue);

	if (dev->power.deferred_resume) {
		rpm_resume(dev, 0);
		retval = -EAGAIN;
		goto out;
	}

	if (parent && !parent->power.ignore_children) {
		spin_unlock_irq(&dev->power.lock);

		pm_request_idle(parent);

		spin_lock_irq(&dev->power.lock);
	}

 out:
	dev_dbg(dev, "%s returns %d\n", __func__, retval);

	return retval;
}

/**
 * rpm_resume - Carry out run-time resume of given device.
 * @dev: Device to resume.
 * @rpmflags: Flag bits.
 *
 * Check if the device's run-time PM status allows it to be resumed.  Cancel
 * any scheduled or pending requests.  If another resume has been started
 * earlier, either return imediately or wait for it to finish, depending on the
 * RPM_NOWAIT and RPM_ASYNC flags.  Similarly, if there's a suspend running in
 * parallel with this function, either tell the other process to resume after
 * suspending (deferred_resume) or wait for it to finish.  If the RPM_ASYNC
 * flag is set then queue a resume request; otherwise run the
 * ->runtime_resume() callback directly.  Queue an idle notification for the
 * device if the resume succeeded.
 *
 * This function must be called under dev->power.lock with interrupts disabled.
 */
static int rpm_resume(struct device *dev, int rpmflags)
	__releases(&dev->power.lock) __acquires(&dev->power.lock)
{
	int (*callback)(struct device *);
	struct device *parent = NULL;
	int retval = 0;

	dev_dbg(dev, "%s flags 0x%x\n", __func__, rpmflags);

 repeat:
	if (dev->power.runtime_error)
		retval = -EINVAL;
	else if (dev->power.disable_depth > 0)
		retval = -EAGAIN;
	if (retval)
		goto out;

	/*
	 * Other scheduled or pending requests need to be canceled.  Small
	 * optimization: If an autosuspend timer is running, leave it running
	 * rather than cancelling it now only to restart it again in the near
	 * future.
	 */
	dev->power.request = RPM_REQ_NONE;
	if (!dev->power.timer_autosuspends)
		pm_runtime_deactivate_timer(dev);

	if (dev->power.runtime_status == RPM_ACTIVE) {
		retval = 1;
		goto out;
	}

	if (dev->power.runtime_status == RPM_RESUMING
	    || dev->power.runtime_status == RPM_SUSPENDING) {
		DEFINE_WAIT(wait);

		if (rpmflags & (RPM_ASYNC | RPM_NOWAIT)) {
			if (dev->power.runtime_status == RPM_SUSPENDING)
				dev->power.deferred_resume = true;
			else
				retval = -EINPROGRESS;
			goto out;
		}

		/* Wait for the operation carried out in parallel with us. */
		for (;;) {
			prepare_to_wait(&dev->power.wait_queue, &wait,
					TASK_UNINTERRUPTIBLE);
			if (dev->power.runtime_status != RPM_RESUMING
			    && dev->power.runtime_status != RPM_SUSPENDING)
				break;

			spin_unlock_irq(&dev->power.lock);

			schedule();

			spin_lock_irq(&dev->power.lock);
		}
		finish_wait(&dev->power.wait_queue, &wait);
		goto repeat;
	}

	/*
	 * See if we can skip waking up the parent.  This is safe only if
	 * power.no_callbacks is set, because otherwise we don't know whether
	 * the resume will actually succeed.
	 */
	if (dev->power.no_callbacks && !parent && dev->parent) {
		spin_lock_nested(&dev->parent->power.lock, SINGLE_DEPTH_NESTING);
		if (dev->parent->power.disable_depth > 0
		    || dev->parent->power.ignore_children
		    || dev->parent->power.runtime_status == RPM_ACTIVE) {
			atomic_inc(&dev->parent->power.child_count);
			spin_unlock(&dev->parent->power.lock);
			goto no_callback;	/* Assume success. */
		}
		spin_unlock(&dev->parent->power.lock);
	}

	/* Carry out an asynchronous or a synchronous resume. */
	if (rpmflags & RPM_ASYNC) {
		dev->power.request = RPM_REQ_RESUME;
		if (!dev->power.request_pending) {
			dev->power.request_pending = true;
			queue_work(pm_wq, &dev->power.work);
		}
		retval = 0;
		goto out;
	}

	if (!parent && dev->parent) {
		/*
		 * Increment the parent's resume counter and resume it if
		 * necessary.
		 */
		parent = dev->parent;
		spin_unlock(&dev->power.lock);

		pm_runtime_get_noresume(parent);

		spin_lock(&parent->power.lock);
		/*
		 * We can resume if the parent's run-time PM is disabled or it
		 * is set to ignore children.
		 */
		if (!parent->power.disable_depth
		    && !parent->power.ignore_children) {
			rpm_resume(parent, 0);
			if (parent->power.runtime_status != RPM_ACTIVE)
				retval = -EBUSY;
		}
		spin_unlock(&parent->power.lock);

		spin_lock(&dev->power.lock);
		if (retval)
			goto out;
		goto repeat;
	}

<<<<<<< HEAD
	__update_runtime_status(dev, RPM_RESUMING);

	if (dev->bus && dev->bus->pm && dev->bus->pm->runtime_resume) {
		spin_unlock_irq(&dev->power.lock);

		retval = dev->bus->pm->runtime_resume(dev);

		spin_lock_irq(&dev->power.lock);
		dev->power.runtime_error = retval;
	} else if (dev->type && dev->type->pm
	    && dev->type->pm->runtime_resume) {
		spin_unlock_irq(&dev->power.lock);

		retval = dev->type->pm->runtime_resume(dev);

		spin_lock_irq(&dev->power.lock);
		dev->power.runtime_error = retval;
	} else if (dev->class && dev->class->pm
	    && dev->class->pm->runtime_resume) {
		spin_unlock_irq(&dev->power.lock);
=======
	if (dev->power.no_callbacks)
		goto no_callback;	/* Assume success. */
>>>>>>> 45f53cc9

	__update_runtime_status(dev, RPM_RESUMING);

	if (dev->bus && dev->bus->pm && dev->bus->pm->runtime_resume)
		callback = dev->bus->pm->runtime_resume;
	else if (dev->type && dev->type->pm && dev->type->pm->runtime_resume)
		callback = dev->type->pm->runtime_resume;
	else if (dev->class && dev->class->pm)
		callback = dev->class->pm->runtime_resume;
	else
		callback = NULL;

	retval = rpm_callback(callback, dev);
	if (retval) {
		__update_runtime_status(dev, RPM_SUSPENDED);
		pm_runtime_cancel_pending(dev);
	} else {
<<<<<<< HEAD
=======
 no_callback:
>>>>>>> 45f53cc9
		__update_runtime_status(dev, RPM_ACTIVE);
		if (parent)
			atomic_inc(&parent->power.child_count);
	}
	wake_up_all(&dev->power.wait_queue);

	if (!retval)
		rpm_idle(dev, RPM_ASYNC);

 out:
	if (parent) {
		spin_unlock_irq(&dev->power.lock);

		pm_runtime_put(parent);

		spin_lock_irq(&dev->power.lock);
	}

	dev_dbg(dev, "%s returns %d\n", __func__, retval);

	return retval;
}

/**
 * pm_runtime_work - Universal run-time PM work function.
 * @work: Work structure used for scheduling the execution of this function.
 *
 * Use @work to get the device object the work is to be done for, determine what
 * is to be done and execute the appropriate run-time PM function.
 */
static void pm_runtime_work(struct work_struct *work)
{
	struct device *dev = container_of(work, struct device, power.work);
	enum rpm_request req;

	spin_lock_irq(&dev->power.lock);

	if (!dev->power.request_pending)
		goto out;

	req = dev->power.request;
	dev->power.request = RPM_REQ_NONE;
	dev->power.request_pending = false;

	switch (req) {
	case RPM_REQ_NONE:
		break;
	case RPM_REQ_IDLE:
		rpm_idle(dev, RPM_NOWAIT);
		break;
	case RPM_REQ_SUSPEND:
		rpm_suspend(dev, RPM_NOWAIT);
		break;
	case RPM_REQ_AUTOSUSPEND:
		rpm_suspend(dev, RPM_NOWAIT | RPM_AUTO);
		break;
	case RPM_REQ_RESUME:
		rpm_resume(dev, RPM_NOWAIT);
		break;
	}

 out:
	spin_unlock_irq(&dev->power.lock);
}

/**
 * pm_suspend_timer_fn - Timer function for pm_schedule_suspend().
 * @data: Device pointer passed by pm_schedule_suspend().
 *
 * Check if the time is right and queue a suspend request.
 */
static void pm_suspend_timer_fn(unsigned long data)
{
	struct device *dev = (struct device *)data;
	unsigned long flags;
	unsigned long expires;

	spin_lock_irqsave(&dev->power.lock, flags);

	expires = dev->power.timer_expires;
	/* If 'expire' is after 'jiffies' we've been called too early. */
	if (expires > 0 && !time_after(expires, jiffies)) {
		dev->power.timer_expires = 0;
		rpm_suspend(dev, dev->power.timer_autosuspends ?
		    (RPM_ASYNC | RPM_AUTO) : RPM_ASYNC);
	}

	spin_unlock_irqrestore(&dev->power.lock, flags);
}

/**
 * pm_schedule_suspend - Set up a timer to submit a suspend request in future.
 * @dev: Device to suspend.
 * @delay: Time to wait before submitting a suspend request, in milliseconds.
 */
int pm_schedule_suspend(struct device *dev, unsigned int delay)
{
	unsigned long flags;
	int retval;

	spin_lock_irqsave(&dev->power.lock, flags);

	if (!delay) {
		retval = rpm_suspend(dev, RPM_ASYNC);
		goto out;
	}

	retval = rpm_check_suspend_allowed(dev);
	if (retval)
		goto out;

	/* Other scheduled or pending requests need to be canceled. */
	pm_runtime_cancel_pending(dev);

	dev->power.timer_expires = jiffies + msecs_to_jiffies(delay);
	dev->power.timer_expires += !dev->power.timer_expires;
	dev->power.timer_autosuspends = 0;
	mod_timer(&dev->power.suspend_timer, dev->power.timer_expires);

 out:
	spin_unlock_irqrestore(&dev->power.lock, flags);

	return retval;
}
EXPORT_SYMBOL_GPL(pm_schedule_suspend);

/**
 * __pm_runtime_idle - Entry point for run-time idle operations.
 * @dev: Device to send idle notification for.
 * @rpmflags: Flag bits.
 *
 * If the RPM_GET_PUT flag is set, decrement the device's usage count and
 * return immediately if it is larger than zero.  Then carry out an idle
 * notification, either synchronous or asynchronous.
 *
 * This routine may be called in atomic context if the RPM_ASYNC flag is set.
 */
int __pm_runtime_idle(struct device *dev, int rpmflags)
{
	unsigned long flags;
	int retval;

	if (rpmflags & RPM_GET_PUT) {
		if (!atomic_dec_and_test(&dev->power.usage_count))
			return 0;
	}

	spin_lock_irqsave(&dev->power.lock, flags);
	retval = rpm_idle(dev, rpmflags);
	spin_unlock_irqrestore(&dev->power.lock, flags);

	return retval;
}
EXPORT_SYMBOL_GPL(__pm_runtime_idle);

/**
 * __pm_runtime_suspend - Entry point for run-time put/suspend operations.
 * @dev: Device to suspend.
 * @rpmflags: Flag bits.
 *
 * If the RPM_GET_PUT flag is set, decrement the device's usage count and
 * return immediately if it is larger than zero.  Then carry out a suspend,
 * either synchronous or asynchronous.
 *
 * This routine may be called in atomic context if the RPM_ASYNC flag is set.
 */
int __pm_runtime_suspend(struct device *dev, int rpmflags)
{
	unsigned long flags;
	int retval;

	if (rpmflags & RPM_GET_PUT) {
		if (!atomic_dec_and_test(&dev->power.usage_count))
			return 0;
	}

	spin_lock_irqsave(&dev->power.lock, flags);
	retval = rpm_suspend(dev, rpmflags);
	spin_unlock_irqrestore(&dev->power.lock, flags);

	return retval;
}
EXPORT_SYMBOL_GPL(__pm_runtime_suspend);

/**
 * __pm_runtime_resume - Entry point for run-time resume operations.
 * @dev: Device to resume.
 * @rpmflags: Flag bits.
 *
 * If the RPM_GET_PUT flag is set, increment the device's usage count.  Then
 * carry out a resume, either synchronous or asynchronous.
 *
 * This routine may be called in atomic context if the RPM_ASYNC flag is set.
 */
int __pm_runtime_resume(struct device *dev, int rpmflags)
{
	unsigned long flags;
	int retval;

	if (rpmflags & RPM_GET_PUT)
		atomic_inc(&dev->power.usage_count);

	spin_lock_irqsave(&dev->power.lock, flags);
	retval = rpm_resume(dev, rpmflags);
	spin_unlock_irqrestore(&dev->power.lock, flags);

	return retval;
}
EXPORT_SYMBOL_GPL(__pm_runtime_resume);

/**
 * __pm_runtime_set_status - Set run-time PM status of a device.
 * @dev: Device to handle.
 * @status: New run-time PM status of the device.
 *
 * If run-time PM of the device is disabled or its power.runtime_error field is
 * different from zero, the status may be changed either to RPM_ACTIVE, or to
 * RPM_SUSPENDED, as long as that reflects the actual state of the device.
 * However, if the device has a parent and the parent is not active, and the
 * parent's power.ignore_children flag is unset, the device's status cannot be
 * set to RPM_ACTIVE, so -EBUSY is returned in that case.
 *
 * If successful, __pm_runtime_set_status() clears the power.runtime_error field
 * and the device parent's counter of unsuspended children is modified to
 * reflect the new status.  If the new status is RPM_SUSPENDED, an idle
 * notification request for the parent is submitted.
 */
int __pm_runtime_set_status(struct device *dev, unsigned int status)
{
	struct device *parent = dev->parent;
	unsigned long flags;
	bool notify_parent = false;
	int error = 0;

	if (status != RPM_ACTIVE && status != RPM_SUSPENDED)
		return -EINVAL;

	spin_lock_irqsave(&dev->power.lock, flags);

	if (!dev->power.runtime_error && !dev->power.disable_depth) {
		error = -EAGAIN;
		goto out;
	}

	if (dev->power.runtime_status == status)
		goto out_set;

	if (status == RPM_SUSPENDED) {
		/* It always is possible to set the status to 'suspended'. */
		if (parent) {
			atomic_add_unless(&parent->power.child_count, -1, 0);
			notify_parent = !parent->power.ignore_children;
		}
		goto out_set;
	}

	if (parent) {
		spin_lock_nested(&parent->power.lock, SINGLE_DEPTH_NESTING);

		/*
		 * It is invalid to put an active child under a parent that is
		 * not active, has run-time PM enabled and the
		 * 'power.ignore_children' flag unset.
		 */
		if (!parent->power.disable_depth
		    && !parent->power.ignore_children
		    && parent->power.runtime_status != RPM_ACTIVE)
			error = -EBUSY;
		else if (dev->power.runtime_status == RPM_SUSPENDED)
			atomic_inc(&parent->power.child_count);

		spin_unlock(&parent->power.lock);

		if (error)
			goto out;
	}

 out_set:
	__update_runtime_status(dev, status);
	dev->power.runtime_error = 0;
 out:
	spin_unlock_irqrestore(&dev->power.lock, flags);

	if (notify_parent)
		pm_request_idle(parent);

	return error;
}
EXPORT_SYMBOL_GPL(__pm_runtime_set_status);

/**
 * __pm_runtime_barrier - Cancel pending requests and wait for completions.
 * @dev: Device to handle.
 *
 * Flush all pending requests for the device from pm_wq and wait for all
 * run-time PM operations involving the device in progress to complete.
 *
 * Should be called under dev->power.lock with interrupts disabled.
 */
static void __pm_runtime_barrier(struct device *dev)
{
	pm_runtime_deactivate_timer(dev);

	if (dev->power.request_pending) {
		dev->power.request = RPM_REQ_NONE;
		spin_unlock_irq(&dev->power.lock);

		cancel_work_sync(&dev->power.work);

		spin_lock_irq(&dev->power.lock);
		dev->power.request_pending = false;
	}

	if (dev->power.runtime_status == RPM_SUSPENDING
	    || dev->power.runtime_status == RPM_RESUMING
	    || dev->power.idle_notification) {
		DEFINE_WAIT(wait);

		/* Suspend, wake-up or idle notification in progress. */
		for (;;) {
			prepare_to_wait(&dev->power.wait_queue, &wait,
					TASK_UNINTERRUPTIBLE);
			if (dev->power.runtime_status != RPM_SUSPENDING
			    && dev->power.runtime_status != RPM_RESUMING
			    && !dev->power.idle_notification)
				break;
			spin_unlock_irq(&dev->power.lock);

			schedule();

			spin_lock_irq(&dev->power.lock);
		}
		finish_wait(&dev->power.wait_queue, &wait);
	}
}

/**
 * pm_runtime_barrier - Flush pending requests and wait for completions.
 * @dev: Device to handle.
 *
 * Prevent the device from being suspended by incrementing its usage counter and
 * if there's a pending resume request for the device, wake the device up.
 * Next, make sure that all pending requests for the device have been flushed
 * from pm_wq and wait for all run-time PM operations involving the device in
 * progress to complete.
 *
 * Return value:
 * 1, if there was a resume request pending and the device had to be woken up,
 * 0, otherwise
 */
int pm_runtime_barrier(struct device *dev)
{
	int retval = 0;

	pm_runtime_get_noresume(dev);
	spin_lock_irq(&dev->power.lock);

	if (dev->power.request_pending
	    && dev->power.request == RPM_REQ_RESUME) {
		rpm_resume(dev, 0);
		retval = 1;
	}

	__pm_runtime_barrier(dev);

	spin_unlock_irq(&dev->power.lock);
	pm_runtime_put_noidle(dev);

	return retval;
}
EXPORT_SYMBOL_GPL(pm_runtime_barrier);

/**
 * __pm_runtime_disable - Disable run-time PM of a device.
 * @dev: Device to handle.
 * @check_resume: If set, check if there's a resume request for the device.
 *
 * Increment power.disable_depth for the device and if was zero previously,
 * cancel all pending run-time PM requests for the device and wait for all
 * operations in progress to complete.  The device can be either active or
 * suspended after its run-time PM has been disabled.
 *
 * If @check_resume is set and there's a resume request pending when
 * __pm_runtime_disable() is called and power.disable_depth is zero, the
 * function will wake up the device before disabling its run-time PM.
 */
void __pm_runtime_disable(struct device *dev, bool check_resume)
{
	spin_lock_irq(&dev->power.lock);

	if (dev->power.disable_depth > 0) {
		dev->power.disable_depth++;
		goto out;
	}

	/*
	 * Wake up the device if there's a resume request pending, because that
	 * means there probably is some I/O to process and disabling run-time PM
	 * shouldn't prevent the device from processing the I/O.
	 */
	if (check_resume && dev->power.request_pending
	    && dev->power.request == RPM_REQ_RESUME) {
		/*
		 * Prevent suspends and idle notifications from being carried
		 * out after we have woken up the device.
		 */
		pm_runtime_get_noresume(dev);

		rpm_resume(dev, 0);

		pm_runtime_put_noidle(dev);
	}

	if (!dev->power.disable_depth++)
		__pm_runtime_barrier(dev);

 out:
	spin_unlock_irq(&dev->power.lock);
}
EXPORT_SYMBOL_GPL(__pm_runtime_disable);

/**
 * pm_runtime_enable - Enable run-time PM of a device.
 * @dev: Device to handle.
 */
void pm_runtime_enable(struct device *dev)
{
	unsigned long flags;

	spin_lock_irqsave(&dev->power.lock, flags);

	if (dev->power.disable_depth > 0)
		dev->power.disable_depth--;
	else
		dev_warn(dev, "Unbalanced %s!\n", __func__);

	spin_unlock_irqrestore(&dev->power.lock, flags);
}
EXPORT_SYMBOL_GPL(pm_runtime_enable);

/**
 * pm_runtime_forbid - Block run-time PM of a device.
 * @dev: Device to handle.
 *
 * Increase the device's usage count and clear its power.runtime_auto flag,
 * so that it cannot be suspended at run time until pm_runtime_allow() is called
 * for it.
 */
void pm_runtime_forbid(struct device *dev)
{
	spin_lock_irq(&dev->power.lock);
	if (!dev->power.runtime_auto)
		goto out;

	dev->power.runtime_auto = false;
	atomic_inc(&dev->power.usage_count);
	rpm_resume(dev, 0);

 out:
	spin_unlock_irq(&dev->power.lock);
}
EXPORT_SYMBOL_GPL(pm_runtime_forbid);

/**
 * pm_runtime_allow - Unblock run-time PM of a device.
 * @dev: Device to handle.
 *
 * Decrease the device's usage count and set its power.runtime_auto flag.
 */
void pm_runtime_allow(struct device *dev)
{
	spin_lock_irq(&dev->power.lock);
	if (dev->power.runtime_auto)
		goto out;

	dev->power.runtime_auto = true;
	if (atomic_dec_and_test(&dev->power.usage_count))
		rpm_idle(dev, RPM_AUTO);

 out:
	spin_unlock_irq(&dev->power.lock);
}
EXPORT_SYMBOL_GPL(pm_runtime_allow);

/**
 * pm_runtime_no_callbacks - Ignore run-time PM callbacks for a device.
 * @dev: Device to handle.
 *
 * Set the power.no_callbacks flag, which tells the PM core that this
 * device is power-managed through its parent and has no run-time PM
 * callbacks of its own.  The run-time sysfs attributes will be removed.
 *
 */
void pm_runtime_no_callbacks(struct device *dev)
{
	spin_lock_irq(&dev->power.lock);
	dev->power.no_callbacks = 1;
	spin_unlock_irq(&dev->power.lock);
	if (device_is_registered(dev))
		rpm_sysfs_remove(dev);
}
EXPORT_SYMBOL_GPL(pm_runtime_no_callbacks);

/**
 * update_autosuspend - Handle a change to a device's autosuspend settings.
 * @dev: Device to handle.
 * @old_delay: The former autosuspend_delay value.
 * @old_use: The former use_autosuspend value.
 *
 * Prevent runtime suspend if the new delay is negative and use_autosuspend is
 * set; otherwise allow it.  Send an idle notification if suspends are allowed.
 *
 * This function must be called under dev->power.lock with interrupts disabled.
 */
static void update_autosuspend(struct device *dev, int old_delay, int old_use)
{
	int delay = dev->power.autosuspend_delay;

	/* Should runtime suspend be prevented now? */
	if (dev->power.use_autosuspend && delay < 0) {

		/* If it used to be allowed then prevent it. */
		if (!old_use || old_delay >= 0) {
			atomic_inc(&dev->power.usage_count);
			rpm_resume(dev, 0);
		}
	}

	/* Runtime suspend should be allowed now. */
	else {

		/* If it used to be prevented then allow it. */
		if (old_use && old_delay < 0)
			atomic_dec(&dev->power.usage_count);

		/* Maybe we can autosuspend now. */
		rpm_idle(dev, RPM_AUTO);
	}
}

/**
 * pm_runtime_set_autosuspend_delay - Set a device's autosuspend_delay value.
 * @dev: Device to handle.
 * @delay: Value of the new delay in milliseconds.
 *
 * Set the device's power.autosuspend_delay value.  If it changes to negative
 * and the power.use_autosuspend flag is set, prevent run-time suspends.  If it
 * changes the other way, allow run-time suspends.
 */
void pm_runtime_set_autosuspend_delay(struct device *dev, int delay)
{
	int old_delay, old_use;

	spin_lock_irq(&dev->power.lock);
	old_delay = dev->power.autosuspend_delay;
	old_use = dev->power.use_autosuspend;
	dev->power.autosuspend_delay = delay;
	update_autosuspend(dev, old_delay, old_use);
	spin_unlock_irq(&dev->power.lock);
}
EXPORT_SYMBOL_GPL(pm_runtime_set_autosuspend_delay);

/**
 * __pm_runtime_use_autosuspend - Set a device's use_autosuspend flag.
 * @dev: Device to handle.
 * @use: New value for use_autosuspend.
 *
 * Set the device's power.use_autosuspend flag, and allow or prevent run-time
 * suspends as needed.
 */
void __pm_runtime_use_autosuspend(struct device *dev, bool use)
{
	int old_delay, old_use;

	spin_lock_irq(&dev->power.lock);
	old_delay = dev->power.autosuspend_delay;
	old_use = dev->power.use_autosuspend;
	dev->power.use_autosuspend = use;
	update_autosuspend(dev, old_delay, old_use);
	spin_unlock_irq(&dev->power.lock);
}
EXPORT_SYMBOL_GPL(__pm_runtime_use_autosuspend);

/**
 * pm_runtime_init - Initialize run-time PM fields in given device object.
 * @dev: Device object to initialize.
 */
void pm_runtime_init(struct device *dev)
{
	dev->power.runtime_status = RPM_SUSPENDED;
	dev->power.idle_notification = false;

	dev->power.disable_depth = 1;
	atomic_set(&dev->power.usage_count, 0);

	dev->power.runtime_error = 0;

	atomic_set(&dev->power.child_count, 0);
	pm_suspend_ignore_children(dev, false);
	dev->power.runtime_auto = true;

	dev->power.request_pending = false;
	dev->power.request = RPM_REQ_NONE;
	dev->power.deferred_resume = false;
	dev->power.accounting_timestamp = jiffies;
	INIT_WORK(&dev->power.work, pm_runtime_work);

	dev->power.timer_expires = 0;
	setup_timer(&dev->power.suspend_timer, pm_suspend_timer_fn,
			(unsigned long)dev);

	init_waitqueue_head(&dev->power.wait_queue);
}

/**
 * pm_runtime_remove - Prepare for removing a device from device hierarchy.
 * @dev: Device object being removed from device hierarchy.
 */
void pm_runtime_remove(struct device *dev)
{
	__pm_runtime_disable(dev, false);

	/* Change the status back to 'suspended' to match the initial status. */
	if (dev->power.runtime_status == RPM_ACTIVE)
		pm_runtime_set_suspended(dev);
}<|MERGE_RESOLUTION|>--- conflicted
+++ resolved
@@ -258,45 +258,6 @@
 	dev->power.runtime_error = retval;
 
 	return retval;
-}
-
-
-/**
- * update_pm_runtime_accounting - Update the time accounting of power states
- * @dev: Device to update the accounting for
- *
- * In order to be able to have time accounting of the various power states
- * (as used by programs such as PowerTOP to show the effectiveness of runtime
- * PM), we need to track the time spent in each state.
- * update_pm_runtime_accounting must be called each time before the
- * runtime_status field is updated, to account the time in the old state
- * correctly.
- */
-void update_pm_runtime_accounting(struct device *dev)
-{
-	unsigned long now = jiffies;
-	int delta;
-
-	delta = now - dev->power.accounting_timestamp;
-
-	if (delta < 0)
-		delta = 0;
-
-	dev->power.accounting_timestamp = now;
-
-	if (dev->power.disable_depth > 0)
-		return;
-
-	if (dev->power.runtime_status == RPM_SUSPENDED)
-		dev->power.suspended_jiffies += delta;
-	else
-		dev->power.active_jiffies += delta;
-}
-
-static void __update_runtime_status(struct device *dev, enum rpm_status status)
-{
-	update_pm_runtime_accounting(dev);
-	dev->power.runtime_status = status;
 }
 
 /**
@@ -391,10 +352,6 @@
 		goto repeat;
 	}
 
-<<<<<<< HEAD
-	__update_runtime_status(dev, RPM_SUSPENDING);
-=======
->>>>>>> 45f53cc9
 	dev->power.deferred_resume = false;
 	if (dev->power.no_callbacks)
 		goto no_callback;	/* Assume success. */
@@ -424,22 +381,13 @@
 	retval = rpm_callback(callback, dev);
 	if (retval) {
 		__update_runtime_status(dev, RPM_ACTIVE);
-<<<<<<< HEAD
-		if (retval == -EAGAIN || retval == -EBUSY) {
-			if (dev->power.timer_expires == 0)
-				notify = true;
-=======
 		dev->power.deferred_resume = 0;
 		if (retval == -EAGAIN || retval == -EBUSY)
->>>>>>> 45f53cc9
 			dev->power.runtime_error = 0;
 		else
 			pm_runtime_cancel_pending(dev);
 	} else {
-<<<<<<< HEAD
-=======
  no_callback:
->>>>>>> 45f53cc9
 		__update_runtime_status(dev, RPM_SUSPENDED);
 		pm_runtime_deactivate_timer(dev);
 
@@ -606,31 +554,8 @@
 		goto repeat;
 	}
 
-<<<<<<< HEAD
-	__update_runtime_status(dev, RPM_RESUMING);
-
-	if (dev->bus && dev->bus->pm && dev->bus->pm->runtime_resume) {
-		spin_unlock_irq(&dev->power.lock);
-
-		retval = dev->bus->pm->runtime_resume(dev);
-
-		spin_lock_irq(&dev->power.lock);
-		dev->power.runtime_error = retval;
-	} else if (dev->type && dev->type->pm
-	    && dev->type->pm->runtime_resume) {
-		spin_unlock_irq(&dev->power.lock);
-
-		retval = dev->type->pm->runtime_resume(dev);
-
-		spin_lock_irq(&dev->power.lock);
-		dev->power.runtime_error = retval;
-	} else if (dev->class && dev->class->pm
-	    && dev->class->pm->runtime_resume) {
-		spin_unlock_irq(&dev->power.lock);
-=======
 	if (dev->power.no_callbacks)
 		goto no_callback;	/* Assume success. */
->>>>>>> 45f53cc9
 
 	__update_runtime_status(dev, RPM_RESUMING);
 
@@ -648,10 +573,7 @@
 		__update_runtime_status(dev, RPM_SUSPENDED);
 		pm_runtime_cancel_pending(dev);
 	} else {
-<<<<<<< HEAD
-=======
  no_callback:
->>>>>>> 45f53cc9
 		__update_runtime_status(dev, RPM_ACTIVE);
 		if (parent)
 			atomic_inc(&parent->power.child_count);
