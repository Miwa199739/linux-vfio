--- conflicted
+++ resolved
@@ -314,11 +314,7 @@
 		dev->pm_domain = clknb->pm_domain;
 		if (clknb->con_ids[0]) {
 			for (con_id = clknb->con_ids; *con_id; con_id++)
-<<<<<<< HEAD
-				pm_runtime_clk_add(dev, *con_id);
-=======
 				pm_clk_add(dev, *con_id);
->>>>>>> acfe7d74
 		} else {
 			pm_clk_add(dev, NULL);
 		}
