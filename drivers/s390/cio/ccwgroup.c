--- conflicted
+++ resolved
@@ -138,25 +138,7 @@
 static void
 ccwgroup_release (struct device *dev)
 {
-<<<<<<< HEAD
-	struct ccwgroup_device *gdev;
-	int i;
-
-	gdev = to_ccwgroupdev(dev);
-
-	for (i = 0; i < gdev->count; i++) {
-		if (gdev->cdev[i]) {
-			spin_lock_irq(gdev->cdev[i]->ccwlock);
-			if (dev_get_drvdata(&gdev->cdev[i]->dev) == gdev)
-				dev_set_drvdata(&gdev->cdev[i]->dev, NULL);
-			spin_unlock_irq(gdev->cdev[i]->ccwlock);
-			put_device(&gdev->cdev[i]->dev);
-		}
-	}
-	kfree(gdev);
-=======
 	kfree(to_ccwgroupdev(dev));
->>>>>>> 3cbea436
 }
 
 static int
