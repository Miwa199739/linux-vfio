--- conflicted
+++ resolved
@@ -686,8 +686,6 @@
 	spin_lock_irqsave(&chsc_page_lock, flags);
 	scpd_area = chsc_page;
 	ret = chsc_determine_channel_path_desc(chpid, 0, 0, 0, 0, scpd_area);
-<<<<<<< HEAD
-=======
 	if (ret)
 		goto out;
 	chsc_resp = (void *)&scpd_area->response;
@@ -707,17 +705,12 @@
 	spin_lock_irq(&chsc_page_lock);
 	scpd_area = chsc_page;
 	ret = chsc_determine_channel_path_desc(chpid, 0, 0, 1, 0, scpd_area);
->>>>>>> 3cbea436
 	if (ret)
 		goto out;
 	chsc_resp = (void *)&scpd_area->response;
 	memcpy(desc, &chsc_resp->data, sizeof(*desc));
 out:
-<<<<<<< HEAD
-	spin_unlock_irqrestore(&chsc_page_lock, flags);
-=======
 	spin_unlock_irq(&chsc_page_lock);
->>>>>>> 3cbea436
 	return ret;
 }
 
@@ -788,7 +781,6 @@
 		CIO_CRW_EVENT(2, "chsc: scmc failed (rc=%04x)\n",
 			      scmc_area->response.code);
 		goto out;
-<<<<<<< HEAD
 	}
 	if (scmc_area->not_valid) {
 		chp->cmg = -1;
@@ -801,20 +793,6 @@
 		/* No cmg-dependent data. */
 		goto out;
 	}
-=======
-	}
-	if (scmc_area->not_valid) {
-		chp->cmg = -1;
-		chp->shared = -1;
-		goto out;
-	}
-	chp->cmg = scmc_area->cmg;
-	chp->shared = scmc_area->shared;
-	if (chp->cmg != 2 && chp->cmg != 3) {
-		/* No cmg-dependent data. */
-		goto out;
-	}
->>>>>>> 3cbea436
 	chp->cmg_chars = cmg_chars;
 	chsc_initialize_cmg_chars(chp, scmc_area->cmcv,
 				  (struct cmg_chars *) &scmc_area->data);
