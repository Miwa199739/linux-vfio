--- conflicted
+++ resolved
@@ -99,8 +99,6 @@
 } *dasd_reserve_req;
 static DEFINE_MUTEX(dasd_reserve_mutex);
 
-<<<<<<< HEAD
-=======
 /* definitions for the path verification worker */
 struct path_verification_work_data {
 	struct work_struct worker;
@@ -113,7 +111,6 @@
 };
 static struct path_verification_work_data *path_verification_worker;
 static DEFINE_MUTEX(dasd_path_verification_mutex);
->>>>>>> 3cbea436
 
 /* initial attempt at a probe function. this can be simplified once
  * the other detection code is gone */
@@ -800,26 +797,6 @@
 }
 
 static int dasd_eckd_get_uid(struct dasd_device *device, struct dasd_uid *uid)
-<<<<<<< HEAD
-{
-	struct dasd_eckd_private *private;
-	unsigned long flags;
-
-	if (device->private) {
-		private = (struct dasd_eckd_private *)device->private;
-		spin_lock_irqsave(get_ccwdev_lock(device->cdev), flags);
-		*uid = private->uid;
-		spin_unlock_irqrestore(get_ccwdev_lock(device->cdev), flags);
-		return 0;
-	}
-	return -EINVAL;
-}
-
-static struct dasd_ccw_req *dasd_eckd_build_rcd_lpm(struct dasd_device *device,
-						    void *rcd_buffer,
-						    struct ciw *ciw, __u8 lpm)
-=======
->>>>>>> 3cbea436
 {
 	struct dasd_eckd_private *private;
 	unsigned long flags;
@@ -1491,11 +1468,8 @@
 	else
 		private->real_cyl = private->rdc_data.no_cyl;
 
-<<<<<<< HEAD
-=======
 	private->fcx_max_data = get_fcx_max_data(device);
 
->>>>>>> 3cbea436
 	readonly = dasd_device_is_ro(device);
 	if (readonly)
 		set_bit(DASD_FLAG_DEVICE_RO, &device->flags);
@@ -2054,10 +2028,6 @@
 			/* schedule worker to reload device */
 			dasd_reload_device(device);
 		}
-<<<<<<< HEAD
-
-=======
->>>>>>> 3cbea436
 		dasd_generic_handle_state_change(device);
 		return;
 	}
@@ -2067,12 +2037,7 @@
 		return;
 
 	/* summary unit check */
-<<<<<<< HEAD
-	sense = dasd_get_sense(irb);
-	if (sense && (sense[7] == 0x0D) &&
-=======
 	if ((sense[7] == 0x0D) &&
->>>>>>> 3cbea436
 	    (scsw_dstat(&irb->scsw) & DEV_STAT_UNIT_CHECK)) {
 		dasd_alias_handle_summary_unit_check(device, irb);
 		return;
@@ -2082,25 +2047,6 @@
 	if (!cqr && !(sense[27] & DASD_SENSE_BIT_0) &&
 	    ((sense[6] & DASD_SIM_SENSE) == DASD_SIM_SENSE)) {
 		dasd_3990_erp_handle_sim(device, sense);
-<<<<<<< HEAD
-		dasd_schedule_device_bh(device);
-		return;
-	}
-
-	if ((scsw_cc(&irb->scsw) == 1) && !sense &&
-	    (scsw_fctl(&irb->scsw) == SCSW_FCTL_START_FUNC) &&
-	    (scsw_actl(&irb->scsw) == SCSW_ACTL_START_PEND) &&
-	    (scsw_stctl(&irb->scsw) == SCSW_STCTL_STATUS_PEND)) {
-		/* fake irb do nothing, they are handled elsewhere */
-		dasd_schedule_device_bh(device);
-		return;
-	}
-
-	dasd_schedule_device_bh(device);
-	return;
-};
-
-=======
 		return;
 	}
 
@@ -2117,7 +2063,6 @@
 			"The device reservation was lost\n");
 	}
 }
->>>>>>> 3cbea436
 
 static struct dasd_ccw_req *dasd_eckd_build_cp_cmd_single(
 					       struct dasd_device *startdev,
@@ -2298,11 +2243,7 @@
 	cqr->memdev = startdev;
 	cqr->block = block;
 	cqr->expires = startdev->default_expires * HZ;	/* default 5 minutes */
-<<<<<<< HEAD
-	cqr->lpm = private->path_data.ppm;
-=======
 	cqr->lpm = startdev->path_data.ppm;
->>>>>>> 3cbea436
 	cqr->retries = 256;
 	cqr->buildclk = get_clock();
 	cqr->status = DASD_CQR_FILLED;
@@ -2479,11 +2420,7 @@
 	cqr->memdev = startdev;
 	cqr->block = block;
 	cqr->expires = startdev->default_expires * HZ;	/* default 5 minutes */
-<<<<<<< HEAD
-	cqr->lpm = private->path_data.ppm;
-=======
 	cqr->lpm = startdev->path_data.ppm;
->>>>>>> 3cbea436
 	cqr->retries = 256;
 	cqr->buildclk = get_clock();
 	cqr->status = DASD_CQR_FILLED;
@@ -2773,11 +2710,7 @@
 	cqr->memdev = startdev;
 	cqr->block = block;
 	cqr->expires = startdev->default_expires * HZ;	/* default 5 minutes */
-<<<<<<< HEAD
-	cqr->lpm = private->path_data.ppm;
-=======
 	cqr->lpm = startdev->path_data.ppm;
->>>>>>> 3cbea436
 	cqr->retries = 256;
 	cqr->buildclk = get_clock();
 	cqr->status = DASD_CQR_FILLED;
@@ -3349,10 +3282,7 @@
 	cqr->memdev = device;
 	clear_bit(DASD_CQR_FLAGS_USE_ERP, &cqr->flags);
 	set_bit(DASD_CQR_FLAGS_FAILFAST, &cqr->flags);
-<<<<<<< HEAD
-=======
 	set_bit(DASD_CQR_ALLOW_SLOCK, &cqr->flags);
->>>>>>> 3cbea436
 	cqr->retries = 5;
 	cqr->expires = 10 * HZ;
 	cqr->buildclk = get_clock();
@@ -4120,13 +4050,6 @@
 				   GFP_KERNEL | GFP_DMA);
 	if (!dasd_reserve_req)
 		return -ENOMEM;
-<<<<<<< HEAD
-	ret = ccw_driver_register(&dasd_eckd_driver);
-	if (!ret)
-		wait_for_device_probe();
-	else
-		kfree(dasd_reserve_req);
-=======
 	path_verification_worker = kmalloc(sizeof(*path_verification_worker),
 				   GFP_KERNEL | GFP_DMA);
 	if (!path_verification_worker) {
@@ -4140,7 +4063,6 @@
 		kfree(path_verification_worker);
 		kfree(dasd_reserve_req);
 	}
->>>>>>> 3cbea436
 	return ret;
 }
 
@@ -4148,10 +4070,7 @@
 dasd_eckd_cleanup(void)
 {
 	ccw_driver_unregister(&dasd_eckd_driver);
-<<<<<<< HEAD
-=======
 	kfree(path_verification_worker);
->>>>>>> 3cbea436
 	kfree(dasd_reserve_req);
 }
 
