--- conflicted
+++ resolved
@@ -30,13 +30,10 @@
 MODULE_PARM_DESC(dif, "Enable DIF/DIX data integrity support");
 #endif
 
-<<<<<<< HEAD
-=======
 static bool allow_lun_scan = 1;
 module_param(allow_lun_scan, bool, 0600);
 MODULE_PARM_DESC(allow_lun_scan, "For NPIV, scan and attach all storage LUNs");
 
->>>>>>> 3cbea436
 static int zfcp_scsi_change_queue_depth(struct scsi_device *sdev, int depth,
 					int reason)
 {
@@ -75,16 +72,8 @@
 
 static void zfcp_scsi_command_fail(struct scsi_cmnd *scpnt, int result)
 {
-<<<<<<< HEAD
-	struct zfcp_adapter *adapter =
-		(struct zfcp_adapter *) scpnt->device->host->hostdata[0];
-
-	set_host_byte(scpnt, result);
-	zfcp_dbf_scsi_fail_send(adapter->dbf, scpnt);
-=======
 	set_host_byte(scpnt, result);
 	zfcp_dbf_scsi_fail_send(scpnt);
->>>>>>> 3cbea436
 	scpnt->scsi_done(scpnt);
 }
 
@@ -92,29 +81,17 @@
 int zfcp_scsi_queuecommand(struct Scsi_Host *shost, struct scsi_cmnd *scpnt)
 {
 	struct zfcp_scsi_dev *zfcp_sdev = sdev_to_zfcp(scpnt->device);
-<<<<<<< HEAD
-	struct zfcp_adapter *adapter = zfcp_sdev->port->adapter;
-=======
->>>>>>> 3cbea436
 	struct fc_rport *rport = starget_to_rport(scsi_target(scpnt->device));
 	int    status, scsi_result, ret;
 
 	/* reset the status for this request */
 	scpnt->result = 0;
 	scpnt->host_scribble = NULL;
-<<<<<<< HEAD
-	scpnt->scsi_done = done;
-=======
->>>>>>> 3cbea436
 
 	scsi_result = fc_remote_port_chkready(rport);
 	if (unlikely(scsi_result)) {
 		scpnt->result = scsi_result;
-<<<<<<< HEAD
-		zfcp_dbf_scsi_fail_send(adapter->dbf, scpnt);
-=======
 		zfcp_dbf_scsi_fail_send(scpnt);
->>>>>>> 3cbea436
 		scpnt->scsi_done(scpnt);
 		return 0;
 	}
@@ -157,10 +134,7 @@
 	struct zfcp_scsi_dev *zfcp_sdev = sdev_to_zfcp(sdev);
 	struct zfcp_port *port;
 	struct zfcp_unit *unit;
-<<<<<<< HEAD
-=======
 	int npiv = adapter->connection_features & FSF_FEATURE_NPIV_MODE;
->>>>>>> 3cbea436
 
 	port = zfcp_get_port_by_wwpn(adapter, rport->port_name);
 	if (!port)
@@ -170,11 +144,7 @@
 	if (unit)
 		put_device(&unit->dev);
 
-<<<<<<< HEAD
-	if (!unit && !(adapter->connection_features & FSF_FEATURE_NPIV_MODE)) {
-=======
 	if (!unit && !(allow_lun_scan && npiv)) {
->>>>>>> 3cbea436
 		put_device(&port->dev);
 		return -ENXIO;
 	}
@@ -189,11 +159,7 @@
 	spin_lock_init(&zfcp_sdev->latencies.lock);
 
 	zfcp_erp_set_lun_status(sdev, ZFCP_STATUS_COMMON_RUNNING);
-<<<<<<< HEAD
-	zfcp_erp_lun_reopen(sdev, 0, "scsla_1", NULL);
-=======
 	zfcp_erp_lun_reopen(sdev, 0, "scsla_1");
->>>>>>> 3cbea436
 	zfcp_erp_wait(port->adapter);
 
 	return 0;
@@ -232,15 +198,10 @@
 
 		zfcp_erp_wait(adapter);
 		ret = fc_block_scsi_eh(scpnt);
-<<<<<<< HEAD
-		if (ret)
-			return ret;
-=======
 		if (ret) {
 			zfcp_dbf_scsi_abort("abrt_bl", scpnt, NULL);
 			return ret;
 		}
->>>>>>> 3cbea436
 		if (!(atomic_read(&adapter->status) &
 		      ZFCP_STATUS_COMMON_RUNNING)) {
 			zfcp_dbf_scsi_abort("abrt_ru", scpnt, NULL);
@@ -560,11 +521,7 @@
 	port = zfcp_get_port_by_wwpn(adapter, rport->port_name);
 
 	if (port) {
-<<<<<<< HEAD
-		zfcp_erp_port_forced_reopen(port, 0, "sctrpi1", NULL);
-=======
 		zfcp_erp_port_forced_reopen(port, 0, "sctrpi1");
->>>>>>> 3cbea436
 		put_device(&port->dev);
 	}
 }
