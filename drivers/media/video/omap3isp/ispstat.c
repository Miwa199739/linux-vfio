/*
 * ispstat.c
 *
 * TI OMAP3 ISP - Statistics core
 *
 * Copyright (C) 2010 Nokia Corporation
 * Copyright (C) 2009 Texas Instruments, Inc
 *
 * Contacts: David Cohen <dacohen@gmail.com>
 *	     Laurent Pinchart <laurent.pinchart@ideasonboard.com>
 *	     Sakari Ailus <sakari.ailus@iki.fi>
 *
 * This program is free software; you can redistribute it and/or modify
 * it under the terms of the GNU General Public License version 2 as
 * published by the Free Software Foundation.
 *
 * This program is distributed in the hope that it will be useful, but
 * WITHOUT ANY WARRANTY; without even the implied warranty of
 * MERCHANTABILITY or FITNESS FOR A PARTICULAR PURPOSE.  See the GNU
 * General Public License for more details.
 *
 * You should have received a copy of the GNU General Public License
 * along with this program; if not, write to the Free Software
 * Foundation, Inc., 51 Franklin St, Fifth Floor, Boston, MA
 * 02110-1301 USA
 */

#include <linux/dma-mapping.h>
#include <linux/slab.h>
#include <linux/uaccess.h>

#include "isp.h"

#define IS_COHERENT_BUF(stat)	((stat)->dma_ch >= 0)

/*
 * MAGIC_SIZE must always be the greatest common divisor of
 * AEWB_PACKET_SIZE and AF_PAXEL_SIZE.
 */
#define MAGIC_SIZE		16
#define MAGIC_NUM		0x55

/* HACK: AF module seems to be writing one more paxel data than it should. */
#define AF_EXTRA_DATA		OMAP3ISP_AF_PAXEL_SIZE

/*
 * HACK: H3A modules go to an invalid state after have a SBL overflow. It makes
 * the next buffer to start to be written in the same point where the overflow
 * occurred instead of the configured address. The only known way to make it to
 * go back to a valid state is having a valid buffer processing. Of course it
 * requires at least a doubled buffer size to avoid an access to invalid memory
 * region. But it does not fix everything. It may happen more than one
 * consecutive SBL overflows. In that case, it might be unpredictable how many
 * buffers the allocated memory should fit. For that case, a recover
 * configuration was created. It produces the minimum buffer size for each H3A
 * module and decrease the change for more SBL overflows. This recover state
 * will be enabled every time a SBL overflow occur. As the output buffer size
 * isn't big, it's possible to have an extra size able to fit many recover
 * buffers making it extreamily unlikely to have an access to invalid memory
 * region.
 */
#define NUM_H3A_RECOVER_BUFS	10

/*
 * HACK: Because of HW issues the generic layer sometimes need to have
 * different behaviour for different statistic modules.
 */
#define IS_H3A_AF(stat)		((stat) == &(stat)->isp->isp_af)
#define IS_H3A_AEWB(stat)	((stat) == &(stat)->isp->isp_aewb)
#define IS_H3A(stat)		(IS_H3A_AF(stat) || IS_H3A_AEWB(stat))

static void __isp_stat_buf_sync_magic(struct ispstat *stat,
				      struct ispstat_buffer *buf,
				      u32 buf_size, enum dma_data_direction dir,
				      void (*dma_sync)(struct device *,
					dma_addr_t, unsigned long, size_t,
					enum dma_data_direction))
{
	struct device *dev = stat->isp->dev;
	struct page *pg;
	dma_addr_t dma_addr;
	u32 offset;

	/* Initial magic words */
	pg = vmalloc_to_page(buf->virt_addr);
	dma_addr = pfn_to_dma(dev, page_to_pfn(pg));
	dma_sync(dev, dma_addr, 0, MAGIC_SIZE, dir);

	/* Final magic words */
	pg = vmalloc_to_page(buf->virt_addr + buf_size);
	dma_addr = pfn_to_dma(dev, page_to_pfn(pg));
	offset = ((u32)buf->virt_addr + buf_size) & ~PAGE_MASK;
	dma_sync(dev, dma_addr, offset, MAGIC_SIZE, dir);
}

static void isp_stat_buf_sync_magic_for_device(struct ispstat *stat,
					       struct ispstat_buffer *buf,
					       u32 buf_size,
					       enum dma_data_direction dir)
{
	if (IS_COHERENT_BUF(stat))
		return;

	__isp_stat_buf_sync_magic(stat, buf, buf_size, dir,
				  dma_sync_single_range_for_device);
}

static void isp_stat_buf_sync_magic_for_cpu(struct ispstat *stat,
					    struct ispstat_buffer *buf,
					    u32 buf_size,
					    enum dma_data_direction dir)
{
	if (IS_COHERENT_BUF(stat))
		return;

	__isp_stat_buf_sync_magic(stat, buf, buf_size, dir,
				  dma_sync_single_range_for_cpu);
}

static int isp_stat_buf_check_magic(struct ispstat *stat,
				    struct ispstat_buffer *buf)
{
	const u32 buf_size = IS_H3A_AF(stat) ?
			     buf->buf_size + AF_EXTRA_DATA : buf->buf_size;
	u8 *w;
	u8 *end;
	int ret = -EINVAL;

	isp_stat_buf_sync_magic_for_cpu(stat, buf, buf_size, DMA_FROM_DEVICE);

	/* Checking initial magic numbers. They shouldn't be here anymore. */
	for (w = buf->virt_addr, end = w + MAGIC_SIZE; w < end; w++)
		if (likely(*w != MAGIC_NUM))
			ret = 0;

	if (ret) {
		dev_dbg(stat->isp->dev, "%s: beginning magic check does not "
					"match.\n", stat->subdev.name);
		return ret;
	}

	/* Checking magic numbers at the end. They must be still here. */
	for (w = buf->virt_addr + buf_size, end = w + MAGIC_SIZE;
	     w < end; w++) {
		if (unlikely(*w != MAGIC_NUM)) {
			dev_dbg(stat->isp->dev, "%s: endding magic check does "
				"not match.\n", stat->subdev.name);
			return -EINVAL;
		}
	}

	isp_stat_buf_sync_magic_for_device(stat, buf, buf_size,
					   DMA_FROM_DEVICE);

	return 0;
}

static void isp_stat_buf_insert_magic(struct ispstat *stat,
				      struct ispstat_buffer *buf)
{
	const u32 buf_size = IS_H3A_AF(stat) ?
			     stat->buf_size + AF_EXTRA_DATA : stat->buf_size;

	isp_stat_buf_sync_magic_for_cpu(stat, buf, buf_size, DMA_FROM_DEVICE);

	/*
	 * Inserting MAGIC_NUM at the beginning and end of the buffer.
	 * buf->buf_size is set only after the buffer is queued. For now the
	 * right buf_size for the current configuration is pointed by
	 * stat->buf_size.
	 */
	memset(buf->virt_addr, MAGIC_NUM, MAGIC_SIZE);
	memset(buf->virt_addr + buf_size, MAGIC_NUM, MAGIC_SIZE);

	isp_stat_buf_sync_magic_for_device(stat, buf, buf_size,
					   DMA_BIDIRECTIONAL);
}

static void isp_stat_buf_sync_for_device(struct ispstat *stat,
					 struct ispstat_buffer *buf)
{
	if (IS_COHERENT_BUF(stat))
		return;

	dma_sync_sg_for_device(stat->isp->dev, buf->iovm->sgt->sgl,
			       buf->iovm->sgt->nents, DMA_FROM_DEVICE);
}

static void isp_stat_buf_sync_for_cpu(struct ispstat *stat,
				      struct ispstat_buffer *buf)
{
	if (IS_COHERENT_BUF(stat))
		return;

	dma_sync_sg_for_cpu(stat->isp->dev, buf->iovm->sgt->sgl,
			    buf->iovm->sgt->nents, DMA_FROM_DEVICE);
}

static void isp_stat_buf_clear(struct ispstat *stat)
{
	int i;

	for (i = 0; i < STAT_MAX_BUFS; i++)
		stat->buf[i].empty = 1;
}

static struct ispstat_buffer *
__isp_stat_buf_find(struct ispstat *stat, int look_empty)
{
	struct ispstat_buffer *found = NULL;
	int i;

	for (i = 0; i < STAT_MAX_BUFS; i++) {
		struct ispstat_buffer *curr = &stat->buf[i];

		/*
		 * Don't select the buffer which is being copied to
		 * userspace or used by the module.
		 */
		if (curr == stat->locked_buf || curr == stat->active_buf)
			continue;

		/* Don't select uninitialised buffers if it's not required */
		if (!look_empty && curr->empty)
			continue;

		/* Pick uninitialised buffer over anything else if look_empty */
		if (curr->empty) {
			found = curr;
			break;
		}

		/* Choose the oldest buffer */
		if (!found ||
		    (s32)curr->frame_number - (s32)found->frame_number < 0)
			found = curr;
	}

	return found;
}

static inline struct ispstat_buffer *
isp_stat_buf_find_oldest(struct ispstat *stat)
{
	return __isp_stat_buf_find(stat, 0);
}

static inline struct ispstat_buffer *
isp_stat_buf_find_oldest_or_empty(struct ispstat *stat)
{
	return __isp_stat_buf_find(stat, 1);
}

static int isp_stat_buf_queue(struct ispstat *stat)
{
	if (!stat->active_buf)
		return STAT_NO_BUF;

	do_gettimeofday(&stat->active_buf->ts);

	stat->active_buf->buf_size = stat->buf_size;
	if (isp_stat_buf_check_magic(stat, stat->active_buf)) {
		dev_dbg(stat->isp->dev, "%s: data wasn't properly written.\n",
			stat->subdev.name);
		return STAT_NO_BUF;
	}
	stat->active_buf->config_counter = stat->config_counter;
	stat->active_buf->frame_number = stat->frame_number;
	stat->active_buf->empty = 0;
	stat->active_buf = NULL;

	return STAT_BUF_DONE;
}

/* Get next free buffer to write the statistics to and mark it active. */
static void isp_stat_buf_next(struct ispstat *stat)
{
	if (unlikely(stat->active_buf))
		/* Overwriting unused active buffer */
		dev_dbg(stat->isp->dev, "%s: new buffer requested without "
					"queuing active one.\n",
					stat->subdev.name);
	else
		stat->active_buf = isp_stat_buf_find_oldest_or_empty(stat);
}

static void isp_stat_buf_release(struct ispstat *stat)
{
	unsigned long flags;

	isp_stat_buf_sync_for_device(stat, stat->locked_buf);
	spin_lock_irqsave(&stat->isp->stat_lock, flags);
	stat->locked_buf = NULL;
	spin_unlock_irqrestore(&stat->isp->stat_lock, flags);
}

/* Get buffer to userspace. */
static struct ispstat_buffer *isp_stat_buf_get(struct ispstat *stat,
					       struct omap3isp_stat_data *data)
{
	int rval = 0;
	unsigned long flags;
	struct ispstat_buffer *buf;

	spin_lock_irqsave(&stat->isp->stat_lock, flags);

	while (1) {
		buf = isp_stat_buf_find_oldest(stat);
		if (!buf) {
			spin_unlock_irqrestore(&stat->isp->stat_lock, flags);
			dev_dbg(stat->isp->dev, "%s: cannot find a buffer.\n",
				stat->subdev.name);
			return ERR_PTR(-EBUSY);
		}
		if (isp_stat_buf_check_magic(stat, buf)) {
			dev_dbg(stat->isp->dev, "%s: current buffer has "
				"corrupted data\n.", stat->subdev.name);
			/* Mark empty because it doesn't have valid data. */
			buf->empty = 1;
		} else {
			/* Buffer isn't corrupted. */
			break;
		}
	}

	stat->locked_buf = buf;

	spin_unlock_irqrestore(&stat->isp->stat_lock, flags);

	if (buf->buf_size > data->buf_size) {
		dev_warn(stat->isp->dev, "%s: userspace's buffer size is "
					 "not enough.\n", stat->subdev.name);
		isp_stat_buf_release(stat);
		return ERR_PTR(-EINVAL);
	}

	isp_stat_buf_sync_for_cpu(stat, buf);

	rval = copy_to_user(data->buf,
			    buf->virt_addr,
			    buf->buf_size);

	if (rval) {
		dev_info(stat->isp->dev,
			 "%s: failed copying %d bytes of stat data\n",
			 stat->subdev.name, rval);
		buf = ERR_PTR(-EFAULT);
		isp_stat_buf_release(stat);
	}

	return buf;
}

static void isp_stat_bufs_free(struct ispstat *stat)
{
	struct isp_device *isp = stat->isp;
	int i;

	for (i = 0; i < STAT_MAX_BUFS; i++) {
		struct ispstat_buffer *buf = &stat->buf[i];

		if (!IS_COHERENT_BUF(stat)) {
			if (IS_ERR_OR_NULL((void *)buf->iommu_addr))
				continue;
			if (buf->iovm)
				dma_unmap_sg(isp->dev, buf->iovm->sgt->sgl,
					     buf->iovm->sgt->nents,
					     DMA_FROM_DEVICE);
<<<<<<< HEAD
			omap_iommu_vfree(isp->domain, isp->iommu,
=======
			omap_iommu_vfree(isp->domain, isp->dev,
>>>>>>> dcd6c922
							buf->iommu_addr);
		} else {
			if (!buf->virt_addr)
				continue;
			dma_free_coherent(stat->isp->dev, stat->buf_alloc_size,
					  buf->virt_addr, buf->dma_addr);
		}
		buf->iommu_addr = 0;
		buf->iovm = NULL;
		buf->dma_addr = 0;
		buf->virt_addr = NULL;
		buf->empty = 1;
	}

	dev_dbg(stat->isp->dev, "%s: all buffers were freed.\n",
		stat->subdev.name);

	stat->buf_alloc_size = 0;
	stat->active_buf = NULL;
}

static int isp_stat_bufs_alloc_iommu(struct ispstat *stat, unsigned int size)
{
	struct isp_device *isp = stat->isp;
	int i;

	stat->buf_alloc_size = size;

	for (i = 0; i < STAT_MAX_BUFS; i++) {
		struct ispstat_buffer *buf = &stat->buf[i];
		struct iovm_struct *iovm;

		WARN_ON(buf->dma_addr);
<<<<<<< HEAD
		buf->iommu_addr = omap_iommu_vmalloc(isp->domain, isp->iommu, 0,
=======
		buf->iommu_addr = omap_iommu_vmalloc(isp->domain, isp->dev, 0,
>>>>>>> dcd6c922
							size, IOMMU_FLAG);
		if (IS_ERR((void *)buf->iommu_addr)) {
			dev_err(stat->isp->dev,
				 "%s: Can't acquire memory for "
				 "buffer %d\n", stat->subdev.name, i);
			isp_stat_bufs_free(stat);
			return -ENOMEM;
		}

<<<<<<< HEAD
		iovm = omap_find_iovm_area(isp->iommu, buf->iommu_addr);
=======
		iovm = omap_find_iovm_area(isp->dev, buf->iommu_addr);
>>>>>>> dcd6c922
		if (!iovm ||
		    !dma_map_sg(isp->dev, iovm->sgt->sgl, iovm->sgt->nents,
				DMA_FROM_DEVICE)) {
			isp_stat_bufs_free(stat);
			return -ENOMEM;
		}
		buf->iovm = iovm;

<<<<<<< HEAD
		buf->virt_addr = omap_da_to_va(stat->isp->iommu,
=======
		buf->virt_addr = omap_da_to_va(stat->isp->dev,
>>>>>>> dcd6c922
					  (u32)buf->iommu_addr);
		buf->empty = 1;
		dev_dbg(stat->isp->dev, "%s: buffer[%d] allocated."
			"iommu_addr=0x%08lx virt_addr=0x%08lx",
			stat->subdev.name, i, buf->iommu_addr,
			(unsigned long)buf->virt_addr);
	}

	return 0;
}

static int isp_stat_bufs_alloc_dma(struct ispstat *stat, unsigned int size)
{
	int i;

	stat->buf_alloc_size = size;

	for (i = 0; i < STAT_MAX_BUFS; i++) {
		struct ispstat_buffer *buf = &stat->buf[i];

		WARN_ON(buf->iommu_addr);
		buf->virt_addr = dma_alloc_coherent(stat->isp->dev, size,
					&buf->dma_addr, GFP_KERNEL | GFP_DMA);

		if (!buf->virt_addr || !buf->dma_addr) {
			dev_info(stat->isp->dev,
				 "%s: Can't acquire memory for "
				 "DMA buffer %d\n", stat->subdev.name, i);
			isp_stat_bufs_free(stat);
			return -ENOMEM;
		}
		buf->empty = 1;

		dev_dbg(stat->isp->dev, "%s: buffer[%d] allocated."
			"dma_addr=0x%08lx virt_addr=0x%08lx\n",
			stat->subdev.name, i, (unsigned long)buf->dma_addr,
			(unsigned long)buf->virt_addr);
	}

	return 0;
}

static int isp_stat_bufs_alloc(struct ispstat *stat, u32 size)
{
	unsigned long flags;

	spin_lock_irqsave(&stat->isp->stat_lock, flags);

	BUG_ON(stat->locked_buf != NULL);

	/* Are the old buffers big enough? */
	if (stat->buf_alloc_size >= size) {
		spin_unlock_irqrestore(&stat->isp->stat_lock, flags);
		return 0;
	}

	if (stat->state != ISPSTAT_DISABLED || stat->buf_processing) {
		dev_info(stat->isp->dev,
			 "%s: trying to allocate memory when busy\n",
			 stat->subdev.name);
		spin_unlock_irqrestore(&stat->isp->stat_lock, flags);
		return -EBUSY;
	}

	spin_unlock_irqrestore(&stat->isp->stat_lock, flags);

	isp_stat_bufs_free(stat);

	if (IS_COHERENT_BUF(stat))
		return isp_stat_bufs_alloc_dma(stat, size);
	else
		return isp_stat_bufs_alloc_iommu(stat, size);
}

static void isp_stat_queue_event(struct ispstat *stat, int err)
{
	struct video_device *vdev = stat->subdev.devnode;
	struct v4l2_event event;
	struct omap3isp_stat_event_status *status = (void *)event.u.data;

	memset(&event, 0, sizeof(event));
	if (!err) {
		status->frame_number = stat->frame_number;
		status->config_counter = stat->config_counter;
	} else {
		status->buf_err = 1;
	}
	event.type = stat->event_type;
	v4l2_event_queue(vdev, &event);
}


/*
 * omap3isp_stat_request_statistics - Request statistics.
 * @data: Pointer to return statistics data.
 *
 * Returns 0 if successful.
 */
int omap3isp_stat_request_statistics(struct ispstat *stat,
				     struct omap3isp_stat_data *data)
{
	struct ispstat_buffer *buf;

	if (stat->state != ISPSTAT_ENABLED) {
		dev_dbg(stat->isp->dev, "%s: engine not enabled.\n",
			stat->subdev.name);
		return -EINVAL;
	}

	mutex_lock(&stat->ioctl_lock);
	buf = isp_stat_buf_get(stat, data);
	if (IS_ERR(buf)) {
		mutex_unlock(&stat->ioctl_lock);
		return PTR_ERR(buf);
	}

	data->ts = buf->ts;
	data->config_counter = buf->config_counter;
	data->frame_number = buf->frame_number;
	data->buf_size = buf->buf_size;

	buf->empty = 1;
	isp_stat_buf_release(stat);
	mutex_unlock(&stat->ioctl_lock);

	return 0;
}

/*
 * omap3isp_stat_config - Receives new statistic engine configuration.
 * @new_conf: Pointer to config structure.
 *
 * Returns 0 if successful, -EINVAL if new_conf pointer is NULL, -ENOMEM if
 * was unable to allocate memory for the buffer, or other errors if parameters
 * are invalid.
 */
int omap3isp_stat_config(struct ispstat *stat, void *new_conf)
{
	int ret;
	unsigned long irqflags;
	struct ispstat_generic_config *user_cfg = new_conf;
	u32 buf_size = user_cfg->buf_size;

	if (!new_conf) {
		dev_dbg(stat->isp->dev, "%s: configuration is NULL\n",
			stat->subdev.name);
		return -EINVAL;
	}

	mutex_lock(&stat->ioctl_lock);

	dev_dbg(stat->isp->dev, "%s: configuring module with buffer "
		"size=0x%08lx\n", stat->subdev.name, (unsigned long)buf_size);

	ret = stat->ops->validate_params(stat, new_conf);
	if (ret) {
		mutex_unlock(&stat->ioctl_lock);
		dev_dbg(stat->isp->dev, "%s: configuration values are "
					"invalid.\n", stat->subdev.name);
		return ret;
	}

	if (buf_size != user_cfg->buf_size)
		dev_dbg(stat->isp->dev, "%s: driver has corrected buffer size "
			"request to 0x%08lx\n", stat->subdev.name,
			(unsigned long)user_cfg->buf_size);

	/*
	 * Hack: H3A modules may need a doubled buffer size to avoid access
	 * to a invalid memory address after a SBL overflow.
	 * The buffer size is always PAGE_ALIGNED.
	 * Hack 2: MAGIC_SIZE is added to buf_size so a magic word can be
	 * inserted at the end to data integrity check purpose.
	 * Hack 3: AF module writes one paxel data more than it should, so
	 * the buffer allocation must consider it to avoid invalid memory
	 * access.
	 * Hack 4: H3A need to allocate extra space for the recover state.
	 */
	if (IS_H3A(stat)) {
		buf_size = user_cfg->buf_size * 2 + MAGIC_SIZE;
		if (IS_H3A_AF(stat))
			/*
			 * Adding one extra paxel data size for each recover
			 * buffer + 2 regular ones.
			 */
			buf_size += AF_EXTRA_DATA * (NUM_H3A_RECOVER_BUFS + 2);
		if (stat->recover_priv) {
			struct ispstat_generic_config *recover_cfg =
				stat->recover_priv;
			buf_size += recover_cfg->buf_size *
				    NUM_H3A_RECOVER_BUFS;
		}
		buf_size = PAGE_ALIGN(buf_size);
	} else { /* Histogram */
		buf_size = PAGE_ALIGN(user_cfg->buf_size + MAGIC_SIZE);
	}

	ret = isp_stat_bufs_alloc(stat, buf_size);
	if (ret) {
		mutex_unlock(&stat->ioctl_lock);
		return ret;
	}

	spin_lock_irqsave(&stat->isp->stat_lock, irqflags);
	stat->ops->set_params(stat, new_conf);
	spin_unlock_irqrestore(&stat->isp->stat_lock, irqflags);

	/*
	 * Returning the right future config_counter for this setup, so
	 * userspace can *know* when it has been applied.
	 */
	user_cfg->config_counter = stat->config_counter + stat->inc_config;

	/* Module has a valid configuration. */
	stat->configured = 1;
	dev_dbg(stat->isp->dev, "%s: module has been successfully "
		"configured.\n", stat->subdev.name);

	mutex_unlock(&stat->ioctl_lock);

	return 0;
}

/*
 * isp_stat_buf_process - Process statistic buffers.
 * @buf_state: points out if buffer is ready to be processed. It's necessary
 *	       because histogram needs to copy the data from internal memory
 *	       before be able to process the buffer.
 */
static int isp_stat_buf_process(struct ispstat *stat, int buf_state)
{
	int ret = STAT_NO_BUF;

	if (!atomic_add_unless(&stat->buf_err, -1, 0) &&
	    buf_state == STAT_BUF_DONE && stat->state == ISPSTAT_ENABLED) {
		ret = isp_stat_buf_queue(stat);
		isp_stat_buf_next(stat);
	}

	return ret;
}

int omap3isp_stat_pcr_busy(struct ispstat *stat)
{
	return stat->ops->busy(stat);
}

int omap3isp_stat_busy(struct ispstat *stat)
{
	return omap3isp_stat_pcr_busy(stat) | stat->buf_processing |
		(stat->state != ISPSTAT_DISABLED);
}

/*
 * isp_stat_pcr_enable - Disables/Enables statistic engines.
 * @pcr_enable: 0/1 - Disables/Enables the engine.
 *
 * Must be called from ISP driver when the module is idle and synchronized
 * with CCDC.
 */
static void isp_stat_pcr_enable(struct ispstat *stat, u8 pcr_enable)
{
	if ((stat->state != ISPSTAT_ENABLING &&
	     stat->state != ISPSTAT_ENABLED) && pcr_enable)
		/* Userspace has disabled the module. Aborting. */
		return;

	stat->ops->enable(stat, pcr_enable);
	if (stat->state == ISPSTAT_DISABLING && !pcr_enable)
		stat->state = ISPSTAT_DISABLED;
	else if (stat->state == ISPSTAT_ENABLING && pcr_enable)
		stat->state = ISPSTAT_ENABLED;
}

void omap3isp_stat_suspend(struct ispstat *stat)
{
	unsigned long flags;

	spin_lock_irqsave(&stat->isp->stat_lock, flags);

	if (stat->state != ISPSTAT_DISABLED)
		stat->ops->enable(stat, 0);
	if (stat->state == ISPSTAT_ENABLED)
		stat->state = ISPSTAT_SUSPENDED;

	spin_unlock_irqrestore(&stat->isp->stat_lock, flags);
}

void omap3isp_stat_resume(struct ispstat *stat)
{
	/* Module will be re-enabled with its pipeline */
	if (stat->state == ISPSTAT_SUSPENDED)
		stat->state = ISPSTAT_ENABLING;
}

static void isp_stat_try_enable(struct ispstat *stat)
{
	unsigned long irqflags;

	if (stat->priv == NULL)
		/* driver wasn't initialised */
		return;

	spin_lock_irqsave(&stat->isp->stat_lock, irqflags);
	if (stat->state == ISPSTAT_ENABLING && !stat->buf_processing &&
	    stat->buf_alloc_size) {
		/*
		 * Userspace's requested to enable the engine but it wasn't yet.
		 * Let's do that now.
		 */
		stat->update = 1;
		isp_stat_buf_next(stat);
		stat->ops->setup_regs(stat, stat->priv);
		isp_stat_buf_insert_magic(stat, stat->active_buf);

		/*
		 * H3A module has some hw issues which forces the driver to
		 * ignore next buffers even if it was disabled in the meantime.
		 * On the other hand, Histogram shouldn't ignore buffers anymore
		 * if it's being enabled.
		 */
		if (!IS_H3A(stat))
			atomic_set(&stat->buf_err, 0);

		isp_stat_pcr_enable(stat, 1);
		spin_unlock_irqrestore(&stat->isp->stat_lock, irqflags);
		dev_dbg(stat->isp->dev, "%s: module is enabled.\n",
			stat->subdev.name);
	} else {
		spin_unlock_irqrestore(&stat->isp->stat_lock, irqflags);
	}
}

void omap3isp_stat_isr_frame_sync(struct ispstat *stat)
{
	isp_stat_try_enable(stat);
}

void omap3isp_stat_sbl_overflow(struct ispstat *stat)
{
	unsigned long irqflags;

	spin_lock_irqsave(&stat->isp->stat_lock, irqflags);
	/*
	 * Due to a H3A hw issue which prevents the next buffer to start from
	 * the correct memory address, 2 buffers must be ignored.
	 */
	atomic_set(&stat->buf_err, 2);

	/*
	 * If more than one SBL overflow happen in a row, H3A module may access
	 * invalid memory region.
	 * stat->sbl_ovl_recover is set to tell to the driver to temporarily use
	 * a soft configuration which helps to avoid consecutive overflows.
	 */
	if (stat->recover_priv)
		stat->sbl_ovl_recover = 1;
	spin_unlock_irqrestore(&stat->isp->stat_lock, irqflags);
}

/*
 * omap3isp_stat_enable - Disable/Enable statistic engine as soon as possible
 * @enable: 0/1 - Disables/Enables the engine.
 *
 * Client should configure all the module registers before this.
 * This function can be called from a userspace request.
 */
int omap3isp_stat_enable(struct ispstat *stat, u8 enable)
{
	unsigned long irqflags;

	dev_dbg(stat->isp->dev, "%s: user wants to %s module.\n",
		stat->subdev.name, enable ? "enable" : "disable");

	/* Prevent enabling while configuring */
	mutex_lock(&stat->ioctl_lock);

	spin_lock_irqsave(&stat->isp->stat_lock, irqflags);

	if (!stat->configured && enable) {
		spin_unlock_irqrestore(&stat->isp->stat_lock, irqflags);
		mutex_unlock(&stat->ioctl_lock);
		dev_dbg(stat->isp->dev, "%s: cannot enable module as it's "
			"never been successfully configured so far.\n",
			stat->subdev.name);
		return -EINVAL;
	}

	if (enable) {
		if (stat->state == ISPSTAT_DISABLING)
			/* Previous disabling request wasn't done yet */
			stat->state = ISPSTAT_ENABLED;
		else if (stat->state == ISPSTAT_DISABLED)
			/* Module is now being enabled */
			stat->state = ISPSTAT_ENABLING;
	} else {
		if (stat->state == ISPSTAT_ENABLING) {
			/* Previous enabling request wasn't done yet */
			stat->state = ISPSTAT_DISABLED;
		} else if (stat->state == ISPSTAT_ENABLED) {
			/* Module is now being disabled */
			stat->state = ISPSTAT_DISABLING;
			isp_stat_buf_clear(stat);
		}
	}

	spin_unlock_irqrestore(&stat->isp->stat_lock, irqflags);
	mutex_unlock(&stat->ioctl_lock);

	return 0;
}

int omap3isp_stat_s_stream(struct v4l2_subdev *subdev, int enable)
{
	struct ispstat *stat = v4l2_get_subdevdata(subdev);

	if (enable) {
		/*
		 * Only set enable PCR bit if the module was previously
		 * enabled through ioct.
		 */
		isp_stat_try_enable(stat);
	} else {
		unsigned long flags;
		/* Disable PCR bit and config enable field */
		omap3isp_stat_enable(stat, 0);
		spin_lock_irqsave(&stat->isp->stat_lock, flags);
		stat->ops->enable(stat, 0);
		spin_unlock_irqrestore(&stat->isp->stat_lock, flags);

		/*
		 * If module isn't busy, a new interrupt may come or not to
		 * set the state to DISABLED. As Histogram needs to read its
		 * internal memory to clear it, let interrupt handler
		 * responsible of changing state to DISABLED. If the last
		 * interrupt is coming, it's still safe as the handler will
		 * ignore the second time when state is already set to DISABLED.
		 * It's necessary to synchronize Histogram with streamoff, once
		 * the module may be considered idle before last SDMA transfer
		 * starts if we return here.
		 */
		if (!omap3isp_stat_pcr_busy(stat))
			omap3isp_stat_isr(stat);

		dev_dbg(stat->isp->dev, "%s: module is being disabled\n",
			stat->subdev.name);
	}

	return 0;
}

/*
 * __stat_isr - Interrupt handler for statistic drivers
 */
static void __stat_isr(struct ispstat *stat, int from_dma)
{
	int ret = STAT_BUF_DONE;
	int buf_processing;
	unsigned long irqflags;
	struct isp_pipeline *pipe;

	/*
	 * stat->buf_processing must be set before disable module. It's
	 * necessary to not inform too early the buffers aren't busy in case
	 * of SDMA is going to be used.
	 */
	spin_lock_irqsave(&stat->isp->stat_lock, irqflags);
	if (stat->state == ISPSTAT_DISABLED) {
		spin_unlock_irqrestore(&stat->isp->stat_lock, irqflags);
		return;
	}
	buf_processing = stat->buf_processing;
	stat->buf_processing = 1;
	stat->ops->enable(stat, 0);

	if (buf_processing && !from_dma) {
		if (stat->state == ISPSTAT_ENABLED) {
			spin_unlock_irqrestore(&stat->isp->stat_lock, irqflags);
			dev_err(stat->isp->dev,
				"%s: interrupt occurred when module was still "
				"processing a buffer.\n", stat->subdev.name);
			ret = STAT_NO_BUF;
			goto out;
		} else {
			/*
			 * Interrupt handler was called from streamoff when
			 * the module wasn't busy anymore to ensure it is being
			 * disabled after process last buffer. If such buffer
			 * processing has already started, no need to do
			 * anything else.
			 */
			spin_unlock_irqrestore(&stat->isp->stat_lock, irqflags);
			return;
		}
	}
	spin_unlock_irqrestore(&stat->isp->stat_lock, irqflags);

	/* If it's busy we can't process this buffer anymore */
	if (!omap3isp_stat_pcr_busy(stat)) {
		if (!from_dma && stat->ops->buf_process)
			/* Module still need to copy data to buffer. */
			ret = stat->ops->buf_process(stat);
		if (ret == STAT_BUF_WAITING_DMA)
			/* Buffer is not ready yet */
			return;

		spin_lock_irqsave(&stat->isp->stat_lock, irqflags);

		/*
		 * Histogram needs to read its internal memory to clear it
		 * before be disabled. For that reason, common statistic layer
		 * can return only after call stat's buf_process() operator.
		 */
		if (stat->state == ISPSTAT_DISABLING) {
			stat->state = ISPSTAT_DISABLED;
			spin_unlock_irqrestore(&stat->isp->stat_lock, irqflags);
			stat->buf_processing = 0;
			return;
		}
		pipe = to_isp_pipeline(&stat->subdev.entity);
		stat->frame_number = atomic_read(&pipe->frame_number);

		/*
		 * Before this point, 'ret' stores the buffer's status if it's
		 * ready to be processed. Afterwards, it holds the status if
		 * it was processed successfully.
		 */
		ret = isp_stat_buf_process(stat, ret);

		if (likely(!stat->sbl_ovl_recover)) {
			stat->ops->setup_regs(stat, stat->priv);
		} else {
			/*
			 * Using recover config to increase the chance to have
			 * a good buffer processing and make the H3A module to
			 * go back to a valid state.
			 */
			stat->update = 1;
			stat->ops->setup_regs(stat, stat->recover_priv);
			stat->sbl_ovl_recover = 0;

			/*
			 * Set 'update' in case of the module needs to use
			 * regular configuration after next buffer.
			 */
			stat->update = 1;
		}

		isp_stat_buf_insert_magic(stat, stat->active_buf);

		/*
		 * Hack: H3A modules may access invalid memory address or send
		 * corrupted data to userspace if more than 1 SBL overflow
		 * happens in a row without re-writing its buffer's start memory
		 * address in the meantime. Such situation is avoided if the
		 * module is not immediately re-enabled when the ISR misses the
		 * timing to process the buffer and to setup the registers.
		 * Because of that, pcr_enable(1) was moved to inside this 'if'
		 * block. But the next interruption will still happen as during
		 * pcr_enable(0) the module was busy.
		 */
		isp_stat_pcr_enable(stat, 1);
		spin_unlock_irqrestore(&stat->isp->stat_lock, irqflags);
	} else {
		/*
		 * If a SBL overflow occurs and the H3A driver misses the timing
		 * to process the buffer, stat->buf_err is set and won't be
		 * cleared now. So the next buffer will be correctly ignored.
		 * It's necessary due to a hw issue which makes the next H3A
		 * buffer to start from the memory address where the previous
		 * one stopped, instead of start where it was configured to.
		 * Do not "stat->buf_err = 0" here.
		 */

		if (stat->ops->buf_process)
			/*
			 * Driver may need to erase current data prior to
			 * process a new buffer. If it misses the timing, the
			 * next buffer might be wrong. So should be ignored.
			 * It happens only for Histogram.
			 */
			atomic_set(&stat->buf_err, 1);

		ret = STAT_NO_BUF;
		dev_dbg(stat->isp->dev, "%s: cannot process buffer, "
					"device is busy.\n", stat->subdev.name);
	}

out:
	stat->buf_processing = 0;
	isp_stat_queue_event(stat, ret != STAT_BUF_DONE);
}

void omap3isp_stat_isr(struct ispstat *stat)
{
	__stat_isr(stat, 0);
}

void omap3isp_stat_dma_isr(struct ispstat *stat)
{
	__stat_isr(stat, 1);
}

int omap3isp_stat_subscribe_event(struct v4l2_subdev *subdev,
				  struct v4l2_fh *fh,
				  struct v4l2_event_subscription *sub)
{
	struct ispstat *stat = v4l2_get_subdevdata(subdev);

	if (sub->type != stat->event_type)
		return -EINVAL;

	return v4l2_event_subscribe(fh, sub, STAT_NEVENTS);
}

int omap3isp_stat_unsubscribe_event(struct v4l2_subdev *subdev,
				    struct v4l2_fh *fh,
				    struct v4l2_event_subscription *sub)
{
	return v4l2_event_unsubscribe(fh, sub);
}

void omap3isp_stat_unregister_entities(struct ispstat *stat)
{
	v4l2_device_unregister_subdev(&stat->subdev);
}

int omap3isp_stat_register_entities(struct ispstat *stat,
				    struct v4l2_device *vdev)
{
	return v4l2_device_register_subdev(vdev, &stat->subdev);
}

static int isp_stat_init_entities(struct ispstat *stat, const char *name,
				  const struct v4l2_subdev_ops *sd_ops)
{
	struct v4l2_subdev *subdev = &stat->subdev;
	struct media_entity *me = &subdev->entity;

	v4l2_subdev_init(subdev, sd_ops);
	snprintf(subdev->name, V4L2_SUBDEV_NAME_SIZE, "OMAP3 ISP %s", name);
	subdev->grp_id = 1 << 16;	/* group ID for isp subdevs */
	subdev->flags |= V4L2_SUBDEV_FL_HAS_EVENTS | V4L2_SUBDEV_FL_HAS_DEVNODE;
	v4l2_set_subdevdata(subdev, stat);

	stat->pad.flags = MEDIA_PAD_FL_SINK;
	me->ops = NULL;

	return media_entity_init(me, 1, &stat->pad, 0);
}

int omap3isp_stat_init(struct ispstat *stat, const char *name,
		       const struct v4l2_subdev_ops *sd_ops)
{
	int ret;

	stat->buf = kcalloc(STAT_MAX_BUFS, sizeof(*stat->buf), GFP_KERNEL);
	if (!stat->buf)
		return -ENOMEM;

	isp_stat_buf_clear(stat);
	mutex_init(&stat->ioctl_lock);
	atomic_set(&stat->buf_err, 0);

	ret = isp_stat_init_entities(stat, name, sd_ops);
	if (ret < 0) {
		mutex_destroy(&stat->ioctl_lock);
		kfree(stat->buf);
	}

	return ret;
}

void omap3isp_stat_cleanup(struct ispstat *stat)
{
	media_entity_cleanup(&stat->subdev.entity);
	mutex_destroy(&stat->ioctl_lock);
	isp_stat_bufs_free(stat);
	kfree(stat->buf);
}<|MERGE_RESOLUTION|>--- conflicted
+++ resolved
@@ -366,11 +366,7 @@
 				dma_unmap_sg(isp->dev, buf->iovm->sgt->sgl,
 					     buf->iovm->sgt->nents,
 					     DMA_FROM_DEVICE);
-<<<<<<< HEAD
-			omap_iommu_vfree(isp->domain, isp->iommu,
-=======
 			omap_iommu_vfree(isp->domain, isp->dev,
->>>>>>> dcd6c922
 							buf->iommu_addr);
 		} else {
 			if (!buf->virt_addr)
@@ -404,11 +400,7 @@
 		struct iovm_struct *iovm;
 
 		WARN_ON(buf->dma_addr);
-<<<<<<< HEAD
-		buf->iommu_addr = omap_iommu_vmalloc(isp->domain, isp->iommu, 0,
-=======
 		buf->iommu_addr = omap_iommu_vmalloc(isp->domain, isp->dev, 0,
->>>>>>> dcd6c922
 							size, IOMMU_FLAG);
 		if (IS_ERR((void *)buf->iommu_addr)) {
 			dev_err(stat->isp->dev,
@@ -418,11 +410,7 @@
 			return -ENOMEM;
 		}
 
-<<<<<<< HEAD
-		iovm = omap_find_iovm_area(isp->iommu, buf->iommu_addr);
-=======
 		iovm = omap_find_iovm_area(isp->dev, buf->iommu_addr);
->>>>>>> dcd6c922
 		if (!iovm ||
 		    !dma_map_sg(isp->dev, iovm->sgt->sgl, iovm->sgt->nents,
 				DMA_FROM_DEVICE)) {
@@ -431,11 +419,7 @@
 		}
 		buf->iovm = iovm;
 
-<<<<<<< HEAD
-		buf->virt_addr = omap_da_to_va(stat->isp->iommu,
-=======
 		buf->virt_addr = omap_da_to_va(stat->isp->dev,
->>>>>>> dcd6c922
 					  (u32)buf->iommu_addr);
 		buf->empty = 1;
 		dev_dbg(stat->isp->dev, "%s: buffer[%d] allocated."
