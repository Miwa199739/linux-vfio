/*
 * ispccdc.c
 *
 * TI OMAP3 ISP - CCDC module
 *
 * Copyright (C) 2009-2010 Nokia Corporation
 * Copyright (C) 2009 Texas Instruments, Inc.
 *
 * Contacts: Laurent Pinchart <laurent.pinchart@ideasonboard.com>
 *	     Sakari Ailus <sakari.ailus@iki.fi>
 *
 * This program is free software; you can redistribute it and/or modify
 * it under the terms of the GNU General Public License version 2 as
 * published by the Free Software Foundation.
 *
 * This program is distributed in the hope that it will be useful, but
 * WITHOUT ANY WARRANTY; without even the implied warranty of
 * MERCHANTABILITY or FITNESS FOR A PARTICULAR PURPOSE.  See the GNU
 * General Public License for more details.
 *
 * You should have received a copy of the GNU General Public License
 * along with this program; if not, write to the Free Software
 * Foundation, Inc., 51 Franklin St, Fifth Floor, Boston, MA
 * 02110-1301 USA
 */

#include <linux/module.h>
#include <linux/uaccess.h>
#include <linux/delay.h>
#include <linux/device.h>
#include <linux/dma-mapping.h>
#include <linux/mm.h>
#include <linux/sched.h>
#include <linux/slab.h>
#include <media/v4l2-event.h>

#include "isp.h"
#include "ispreg.h"
#include "ispccdc.h"

static struct v4l2_mbus_framefmt *
__ccdc_get_format(struct isp_ccdc_device *ccdc, struct v4l2_subdev_fh *fh,
		  unsigned int pad, enum v4l2_subdev_format_whence which);

static const unsigned int ccdc_fmts[] = {
	V4L2_MBUS_FMT_Y8_1X8,
	V4L2_MBUS_FMT_Y10_1X10,
	V4L2_MBUS_FMT_Y12_1X12,
	V4L2_MBUS_FMT_SGRBG8_1X8,
	V4L2_MBUS_FMT_SRGGB8_1X8,
	V4L2_MBUS_FMT_SBGGR8_1X8,
	V4L2_MBUS_FMT_SGBRG8_1X8,
	V4L2_MBUS_FMT_SGRBG10_1X10,
	V4L2_MBUS_FMT_SRGGB10_1X10,
	V4L2_MBUS_FMT_SBGGR10_1X10,
	V4L2_MBUS_FMT_SGBRG10_1X10,
	V4L2_MBUS_FMT_SGRBG12_1X12,
	V4L2_MBUS_FMT_SRGGB12_1X12,
	V4L2_MBUS_FMT_SBGGR12_1X12,
	V4L2_MBUS_FMT_SGBRG12_1X12,
};

/*
 * ccdc_print_status - Print current CCDC Module register values.
 * @ccdc: Pointer to ISP CCDC device.
 *
 * Also prints other debug information stored in the CCDC module.
 */
#define CCDC_PRINT_REGISTER(isp, name)\
	dev_dbg(isp->dev, "###CCDC " #name "=0x%08x\n", \
		isp_reg_readl(isp, OMAP3_ISP_IOMEM_CCDC, ISPCCDC_##name))

static void ccdc_print_status(struct isp_ccdc_device *ccdc)
{
	struct isp_device *isp = to_isp_device(ccdc);

	dev_dbg(isp->dev, "-------------CCDC Register dump-------------\n");

	CCDC_PRINT_REGISTER(isp, PCR);
	CCDC_PRINT_REGISTER(isp, SYN_MODE);
	CCDC_PRINT_REGISTER(isp, HD_VD_WID);
	CCDC_PRINT_REGISTER(isp, PIX_LINES);
	CCDC_PRINT_REGISTER(isp, HORZ_INFO);
	CCDC_PRINT_REGISTER(isp, VERT_START);
	CCDC_PRINT_REGISTER(isp, VERT_LINES);
	CCDC_PRINT_REGISTER(isp, CULLING);
	CCDC_PRINT_REGISTER(isp, HSIZE_OFF);
	CCDC_PRINT_REGISTER(isp, SDOFST);
	CCDC_PRINT_REGISTER(isp, SDR_ADDR);
	CCDC_PRINT_REGISTER(isp, CLAMP);
	CCDC_PRINT_REGISTER(isp, DCSUB);
	CCDC_PRINT_REGISTER(isp, COLPTN);
	CCDC_PRINT_REGISTER(isp, BLKCMP);
	CCDC_PRINT_REGISTER(isp, FPC);
	CCDC_PRINT_REGISTER(isp, FPC_ADDR);
	CCDC_PRINT_REGISTER(isp, VDINT);
	CCDC_PRINT_REGISTER(isp, ALAW);
	CCDC_PRINT_REGISTER(isp, REC656IF);
	CCDC_PRINT_REGISTER(isp, CFG);
	CCDC_PRINT_REGISTER(isp, FMTCFG);
	CCDC_PRINT_REGISTER(isp, FMT_HORZ);
	CCDC_PRINT_REGISTER(isp, FMT_VERT);
	CCDC_PRINT_REGISTER(isp, PRGEVEN0);
	CCDC_PRINT_REGISTER(isp, PRGEVEN1);
	CCDC_PRINT_REGISTER(isp, PRGODD0);
	CCDC_PRINT_REGISTER(isp, PRGODD1);
	CCDC_PRINT_REGISTER(isp, VP_OUT);
	CCDC_PRINT_REGISTER(isp, LSC_CONFIG);
	CCDC_PRINT_REGISTER(isp, LSC_INITIAL);
	CCDC_PRINT_REGISTER(isp, LSC_TABLE_BASE);
	CCDC_PRINT_REGISTER(isp, LSC_TABLE_OFFSET);

	dev_dbg(isp->dev, "--------------------------------------------\n");
}

/*
 * omap3isp_ccdc_busy - Get busy state of the CCDC.
 * @ccdc: Pointer to ISP CCDC device.
 */
int omap3isp_ccdc_busy(struct isp_ccdc_device *ccdc)
{
	struct isp_device *isp = to_isp_device(ccdc);

	return isp_reg_readl(isp, OMAP3_ISP_IOMEM_CCDC, ISPCCDC_PCR) &
		ISPCCDC_PCR_BUSY;
}

/* -----------------------------------------------------------------------------
 * Lens Shading Compensation
 */

/*
 * ccdc_lsc_validate_config - Check that LSC configuration is valid.
 * @ccdc: Pointer to ISP CCDC device.
 * @lsc_cfg: the LSC configuration to check.
 *
 * Returns 0 if the LSC configuration is valid, or -EINVAL if invalid.
 */
static int ccdc_lsc_validate_config(struct isp_ccdc_device *ccdc,
				    struct omap3isp_ccdc_lsc_config *lsc_cfg)
{
	struct isp_device *isp = to_isp_device(ccdc);
	struct v4l2_mbus_framefmt *format;
	unsigned int paxel_width, paxel_height;
	unsigned int paxel_shift_x, paxel_shift_y;
	unsigned int min_width, min_height, min_size;
	unsigned int input_width, input_height;

	paxel_shift_x = lsc_cfg->gain_mode_m;
	paxel_shift_y = lsc_cfg->gain_mode_n;

	if ((paxel_shift_x < 2) || (paxel_shift_x > 6) ||
	    (paxel_shift_y < 2) || (paxel_shift_y > 6)) {
		dev_dbg(isp->dev, "CCDC: LSC: Invalid paxel size\n");
		return -EINVAL;
	}

	if (lsc_cfg->offset & 3) {
		dev_dbg(isp->dev, "CCDC: LSC: Offset must be a multiple of "
			"4\n");
		return -EINVAL;
	}

	if ((lsc_cfg->initial_x & 1) || (lsc_cfg->initial_y & 1)) {
		dev_dbg(isp->dev, "CCDC: LSC: initial_x and y must be even\n");
		return -EINVAL;
	}

	format = __ccdc_get_format(ccdc, NULL, CCDC_PAD_SINK,
				   V4L2_SUBDEV_FORMAT_ACTIVE);
	input_width = format->width;
	input_height = format->height;

	/* Calculate minimum bytesize for validation */
	paxel_width = 1 << paxel_shift_x;
	min_width = ((input_width + lsc_cfg->initial_x + paxel_width - 1)
		     >> paxel_shift_x) + 1;

	paxel_height = 1 << paxel_shift_y;
	min_height = ((input_height + lsc_cfg->initial_y + paxel_height - 1)
		     >> paxel_shift_y) + 1;

	min_size = 4 * min_width * min_height;
	if (min_size > lsc_cfg->size) {
		dev_dbg(isp->dev, "CCDC: LSC: too small table\n");
		return -EINVAL;
	}
	if (lsc_cfg->offset < (min_width * 4)) {
		dev_dbg(isp->dev, "CCDC: LSC: Offset is too small\n");
		return -EINVAL;
	}
	if ((lsc_cfg->size / lsc_cfg->offset) < min_height) {
		dev_dbg(isp->dev, "CCDC: LSC: Wrong size/offset combination\n");
		return -EINVAL;
	}
	return 0;
}

/*
 * ccdc_lsc_program_table - Program Lens Shading Compensation table address.
 * @ccdc: Pointer to ISP CCDC device.
 */
static void ccdc_lsc_program_table(struct isp_ccdc_device *ccdc, u32 addr)
{
	isp_reg_writel(to_isp_device(ccdc), addr,
		       OMAP3_ISP_IOMEM_CCDC, ISPCCDC_LSC_TABLE_BASE);
}

/*
 * ccdc_lsc_setup_regs - Configures the lens shading compensation module
 * @ccdc: Pointer to ISP CCDC device.
 */
static void ccdc_lsc_setup_regs(struct isp_ccdc_device *ccdc,
				struct omap3isp_ccdc_lsc_config *cfg)
{
	struct isp_device *isp = to_isp_device(ccdc);
	int reg;

	isp_reg_writel(isp, cfg->offset, OMAP3_ISP_IOMEM_CCDC,
		       ISPCCDC_LSC_TABLE_OFFSET);

	reg = 0;
	reg |= cfg->gain_mode_n << ISPCCDC_LSC_GAIN_MODE_N_SHIFT;
	reg |= cfg->gain_mode_m << ISPCCDC_LSC_GAIN_MODE_M_SHIFT;
	reg |= cfg->gain_format << ISPCCDC_LSC_GAIN_FORMAT_SHIFT;
	isp_reg_writel(isp, reg, OMAP3_ISP_IOMEM_CCDC, ISPCCDC_LSC_CONFIG);

	reg = 0;
	reg &= ~ISPCCDC_LSC_INITIAL_X_MASK;
	reg |= cfg->initial_x << ISPCCDC_LSC_INITIAL_X_SHIFT;
	reg &= ~ISPCCDC_LSC_INITIAL_Y_MASK;
	reg |= cfg->initial_y << ISPCCDC_LSC_INITIAL_Y_SHIFT;
	isp_reg_writel(isp, reg, OMAP3_ISP_IOMEM_CCDC,
		       ISPCCDC_LSC_INITIAL);
}

static int ccdc_lsc_wait_prefetch(struct isp_ccdc_device *ccdc)
{
	struct isp_device *isp = to_isp_device(ccdc);
	unsigned int wait;

	isp_reg_writel(isp, IRQ0STATUS_CCDC_LSC_PREF_COMP_IRQ,
		       OMAP3_ISP_IOMEM_MAIN, ISP_IRQ0STATUS);

	/* timeout 1 ms */
	for (wait = 0; wait < 1000; wait++) {
		if (isp_reg_readl(isp, OMAP3_ISP_IOMEM_MAIN, ISP_IRQ0STATUS) &
				  IRQ0STATUS_CCDC_LSC_PREF_COMP_IRQ) {
			isp_reg_writel(isp, IRQ0STATUS_CCDC_LSC_PREF_COMP_IRQ,
				       OMAP3_ISP_IOMEM_MAIN, ISP_IRQ0STATUS);
			return 0;
		}

		rmb();
		udelay(1);
	}

	return -ETIMEDOUT;
}

/*
 * __ccdc_lsc_enable - Enables/Disables the Lens Shading Compensation module.
 * @ccdc: Pointer to ISP CCDC device.
 * @enable: 0 Disables LSC, 1 Enables LSC.
 */
static int __ccdc_lsc_enable(struct isp_ccdc_device *ccdc, int enable)
{
	struct isp_device *isp = to_isp_device(ccdc);
	const struct v4l2_mbus_framefmt *format =
		__ccdc_get_format(ccdc, NULL, CCDC_PAD_SINK,
				  V4L2_SUBDEV_FORMAT_ACTIVE);

	if ((format->code != V4L2_MBUS_FMT_SGRBG10_1X10) &&
	    (format->code != V4L2_MBUS_FMT_SRGGB10_1X10) &&
	    (format->code != V4L2_MBUS_FMT_SBGGR10_1X10) &&
	    (format->code != V4L2_MBUS_FMT_SGBRG10_1X10))
		return -EINVAL;

	if (enable)
		omap3isp_sbl_enable(isp, OMAP3_ISP_SBL_CCDC_LSC_READ);

	isp_reg_clr_set(isp, OMAP3_ISP_IOMEM_CCDC, ISPCCDC_LSC_CONFIG,
			ISPCCDC_LSC_ENABLE, enable ? ISPCCDC_LSC_ENABLE : 0);

	if (enable) {
		if (ccdc_lsc_wait_prefetch(ccdc) < 0) {
			isp_reg_clr(isp, OMAP3_ISP_IOMEM_CCDC,
				    ISPCCDC_LSC_CONFIG, ISPCCDC_LSC_ENABLE);
			ccdc->lsc.state = LSC_STATE_STOPPED;
			dev_warn(to_device(ccdc), "LSC prefecth timeout\n");
			return -ETIMEDOUT;
		}
		ccdc->lsc.state = LSC_STATE_RUNNING;
	} else {
		ccdc->lsc.state = LSC_STATE_STOPPING;
	}

	return 0;
}

static int ccdc_lsc_busy(struct isp_ccdc_device *ccdc)
{
	struct isp_device *isp = to_isp_device(ccdc);

	return isp_reg_readl(isp, OMAP3_ISP_IOMEM_CCDC, ISPCCDC_LSC_CONFIG) &
			     ISPCCDC_LSC_BUSY;
}

/* __ccdc_lsc_configure - Apply a new configuration to the LSC engine
 * @ccdc: Pointer to ISP CCDC device
 * @req: New configuration request
 *
 * context: in_interrupt()
 */
static int __ccdc_lsc_configure(struct isp_ccdc_device *ccdc,
				struct ispccdc_lsc_config_req *req)
{
	if (!req->enable)
		return -EINVAL;

	if (ccdc_lsc_validate_config(ccdc, &req->config) < 0) {
		dev_dbg(to_device(ccdc), "Discard LSC configuration\n");
		return -EINVAL;
	}

	if (ccdc_lsc_busy(ccdc))
		return -EBUSY;

	ccdc_lsc_setup_regs(ccdc, &req->config);
	ccdc_lsc_program_table(ccdc, req->table);
	return 0;
}

/*
 * ccdc_lsc_error_handler - Handle LSC prefetch error scenario.
 * @ccdc: Pointer to ISP CCDC device.
 *
 * Disables LSC, and defers enablement to shadow registers update time.
 */
static void ccdc_lsc_error_handler(struct isp_ccdc_device *ccdc)
{
	struct isp_device *isp = to_isp_device(ccdc);
	/*
	 * From OMAP3 TRM: When this event is pending, the module
	 * goes into transparent mode (output =input). Normal
	 * operation can be resumed at the start of the next frame
	 * after:
	 *  1) Clearing this event
	 *  2) Disabling the LSC module
	 *  3) Enabling it
	 */
	isp_reg_clr(isp, OMAP3_ISP_IOMEM_CCDC, ISPCCDC_LSC_CONFIG,
		    ISPCCDC_LSC_ENABLE);
	ccdc->lsc.state = LSC_STATE_STOPPED;
}

static void ccdc_lsc_free_request(struct isp_ccdc_device *ccdc,
				  struct ispccdc_lsc_config_req *req)
{
	struct isp_device *isp = to_isp_device(ccdc);

	if (req == NULL)
		return;

	if (req->iovm)
		dma_unmap_sg(isp->dev, req->iovm->sgt->sgl,
			     req->iovm->sgt->nents, DMA_TO_DEVICE);
	if (req->table)
		omap_iommu_vfree(isp->domain, isp->dev, req->table);
	kfree(req);
}

static void ccdc_lsc_free_queue(struct isp_ccdc_device *ccdc,
				struct list_head *queue)
{
	struct ispccdc_lsc_config_req *req, *n;
	unsigned long flags;

	spin_lock_irqsave(&ccdc->lsc.req_lock, flags);
	list_for_each_entry_safe(req, n, queue, list) {
		list_del(&req->list);
		spin_unlock_irqrestore(&ccdc->lsc.req_lock, flags);
		ccdc_lsc_free_request(ccdc, req);
		spin_lock_irqsave(&ccdc->lsc.req_lock, flags);
	}
	spin_unlock_irqrestore(&ccdc->lsc.req_lock, flags);
}

static void ccdc_lsc_free_table_work(struct work_struct *work)
{
	struct isp_ccdc_device *ccdc;
	struct ispccdc_lsc *lsc;

	lsc = container_of(work, struct ispccdc_lsc, table_work);
	ccdc = container_of(lsc, struct isp_ccdc_device, lsc);

	ccdc_lsc_free_queue(ccdc, &lsc->free_queue);
}

/*
 * ccdc_lsc_config - Configure the LSC module from a userspace request
 *
 * Store the request LSC configuration in the LSC engine request pointer. The
 * configuration will be applied to the hardware when the CCDC will be enabled,
 * or at the next LSC interrupt if the CCDC is already running.
 */
static int ccdc_lsc_config(struct isp_ccdc_device *ccdc,
			   struct omap3isp_ccdc_update_config *config)
{
	struct isp_device *isp = to_isp_device(ccdc);
	struct ispccdc_lsc_config_req *req;
	unsigned long flags;
	void *table;
	u16 update;
	int ret;

	update = config->update &
		 (OMAP3ISP_CCDC_CONFIG_LSC | OMAP3ISP_CCDC_TBL_LSC);
	if (!update)
		return 0;

	if (update != (OMAP3ISP_CCDC_CONFIG_LSC | OMAP3ISP_CCDC_TBL_LSC)) {
		dev_dbg(to_device(ccdc), "%s: Both LSC configuration and table "
			"need to be supplied\n", __func__);
		return -EINVAL;
	}

	req = kzalloc(sizeof(*req), GFP_KERNEL);
	if (req == NULL)
		return -ENOMEM;

	if (config->flag & OMAP3ISP_CCDC_CONFIG_LSC) {
		if (copy_from_user(&req->config, config->lsc_cfg,
				   sizeof(req->config))) {
			ret = -EFAULT;
			goto done;
		}

		req->enable = 1;

		req->table = omap_iommu_vmalloc(isp->domain, isp->dev, 0,
					req->config.size, IOMMU_FLAG);
		if (IS_ERR_VALUE(req->table)) {
			req->table = 0;
			ret = -ENOMEM;
			goto done;
		}

		req->iovm = omap_find_iovm_area(isp->dev, req->table);
		if (req->iovm == NULL) {
			ret = -ENOMEM;
			goto done;
		}

		if (!dma_map_sg(isp->dev, req->iovm->sgt->sgl,
				req->iovm->sgt->nents, DMA_TO_DEVICE)) {
			ret = -ENOMEM;
			req->iovm = NULL;
			goto done;
		}

		dma_sync_sg_for_cpu(isp->dev, req->iovm->sgt->sgl,
				    req->iovm->sgt->nents, DMA_TO_DEVICE);

		table = omap_da_to_va(isp->dev, req->table);
		if (copy_from_user(table, config->lsc, req->config.size)) {
			ret = -EFAULT;
			goto done;
		}

		dma_sync_sg_for_device(isp->dev, req->iovm->sgt->sgl,
				       req->iovm->sgt->nents, DMA_TO_DEVICE);
	}

	spin_lock_irqsave(&ccdc->lsc.req_lock, flags);
	if (ccdc->lsc.request) {
		list_add_tail(&ccdc->lsc.request->list, &ccdc->lsc.free_queue);
		schedule_work(&ccdc->lsc.table_work);
	}
	ccdc->lsc.request = req;
	spin_unlock_irqrestore(&ccdc->lsc.req_lock, flags);

	ret = 0;

done:
	if (ret < 0)
		ccdc_lsc_free_request(ccdc, req);

	return ret;
}

static inline int ccdc_lsc_is_configured(struct isp_ccdc_device *ccdc)
{
	unsigned long flags;

	spin_lock_irqsave(&ccdc->lsc.req_lock, flags);
	if (ccdc->lsc.active) {
		spin_unlock_irqrestore(&ccdc->lsc.req_lock, flags);
		return 1;
	}
	spin_unlock_irqrestore(&ccdc->lsc.req_lock, flags);
	return 0;
}

static int ccdc_lsc_enable(struct isp_ccdc_device *ccdc)
{
	struct ispccdc_lsc *lsc = &ccdc->lsc;

	if (lsc->state != LSC_STATE_STOPPED)
		return -EINVAL;

	if (lsc->active) {
		list_add_tail(&lsc->active->list, &lsc->free_queue);
		lsc->active = NULL;
	}

	if (__ccdc_lsc_configure(ccdc, lsc->request) < 0) {
		omap3isp_sbl_disable(to_isp_device(ccdc),
				OMAP3_ISP_SBL_CCDC_LSC_READ);
		list_add_tail(&lsc->request->list, &lsc->free_queue);
		lsc->request = NULL;
		goto done;
	}

	lsc->active = lsc->request;
	lsc->request = NULL;
	__ccdc_lsc_enable(ccdc, 1);

done:
	if (!list_empty(&lsc->free_queue))
		schedule_work(&lsc->table_work);

	return 0;
}

/* -----------------------------------------------------------------------------
 * Parameters configuration
 */

/*
 * ccdc_configure_clamp - Configure optical-black or digital clamping
 * @ccdc: Pointer to ISP CCDC device.
 *
 * The CCDC performs either optical-black or digital clamp. Configure and enable
 * the selected clamp method.
 */
static void ccdc_configure_clamp(struct isp_ccdc_device *ccdc)
{
	struct isp_device *isp = to_isp_device(ccdc);
	u32 clamp;

	if (ccdc->obclamp) {
		clamp  = ccdc->clamp.obgain << ISPCCDC_CLAMP_OBGAIN_SHIFT;
		clamp |= ccdc->clamp.oblen << ISPCCDC_CLAMP_OBSLEN_SHIFT;
		clamp |= ccdc->clamp.oblines << ISPCCDC_CLAMP_OBSLN_SHIFT;
		clamp |= ccdc->clamp.obstpixel << ISPCCDC_CLAMP_OBST_SHIFT;
		isp_reg_writel(isp, clamp, OMAP3_ISP_IOMEM_CCDC, ISPCCDC_CLAMP);
	} else {
		isp_reg_writel(isp, ccdc->clamp.dcsubval,
			       OMAP3_ISP_IOMEM_CCDC, ISPCCDC_DCSUB);
	}

	isp_reg_clr_set(isp, OMAP3_ISP_IOMEM_CCDC, ISPCCDC_CLAMP,
			ISPCCDC_CLAMP_CLAMPEN,
			ccdc->obclamp ? ISPCCDC_CLAMP_CLAMPEN : 0);
}

/*
 * ccdc_configure_fpc - Configure Faulty Pixel Correction
 * @ccdc: Pointer to ISP CCDC device.
 */
static void ccdc_configure_fpc(struct isp_ccdc_device *ccdc)
{
	struct isp_device *isp = to_isp_device(ccdc);

	isp_reg_clr(isp, OMAP3_ISP_IOMEM_CCDC, ISPCCDC_FPC, ISPCCDC_FPC_FPCEN);

	if (!ccdc->fpc_en)
		return;

	isp_reg_writel(isp, ccdc->fpc.fpcaddr, OMAP3_ISP_IOMEM_CCDC,
		       ISPCCDC_FPC_ADDR);
	/* The FPNUM field must be set before enabling FPC. */
	isp_reg_writel(isp, (ccdc->fpc.fpnum << ISPCCDC_FPC_FPNUM_SHIFT),
		       OMAP3_ISP_IOMEM_CCDC, ISPCCDC_FPC);
	isp_reg_writel(isp, (ccdc->fpc.fpnum << ISPCCDC_FPC_FPNUM_SHIFT) |
		       ISPCCDC_FPC_FPCEN, OMAP3_ISP_IOMEM_CCDC, ISPCCDC_FPC);
}

/*
 * ccdc_configure_black_comp - Configure Black Level Compensation.
 * @ccdc: Pointer to ISP CCDC device.
 */
static void ccdc_configure_black_comp(struct isp_ccdc_device *ccdc)
{
	struct isp_device *isp = to_isp_device(ccdc);
	u32 blcomp;

	blcomp  = ccdc->blcomp.b_mg << ISPCCDC_BLKCMP_B_MG_SHIFT;
	blcomp |= ccdc->blcomp.gb_g << ISPCCDC_BLKCMP_GB_G_SHIFT;
	blcomp |= ccdc->blcomp.gr_cy << ISPCCDC_BLKCMP_GR_CY_SHIFT;
	blcomp |= ccdc->blcomp.r_ye << ISPCCDC_BLKCMP_R_YE_SHIFT;

	isp_reg_writel(isp, blcomp, OMAP3_ISP_IOMEM_CCDC, ISPCCDC_BLKCMP);
}

/*
 * ccdc_configure_lpf - Configure Low-Pass Filter (LPF).
 * @ccdc: Pointer to ISP CCDC device.
 */
static void ccdc_configure_lpf(struct isp_ccdc_device *ccdc)
{
	struct isp_device *isp = to_isp_device(ccdc);

	isp_reg_clr_set(isp, OMAP3_ISP_IOMEM_CCDC, ISPCCDC_SYN_MODE,
			ISPCCDC_SYN_MODE_LPF,
			ccdc->lpf ? ISPCCDC_SYN_MODE_LPF : 0);
}

/*
 * ccdc_configure_alaw - Configure A-law compression.
 * @ccdc: Pointer to ISP CCDC device.
 */
static void ccdc_configure_alaw(struct isp_ccdc_device *ccdc)
{
	struct isp_device *isp = to_isp_device(ccdc);
	u32 alaw = 0;

	switch (ccdc->syncif.datsz) {
	case 8:
		return;

	case 10:
		alaw = ISPCCDC_ALAW_GWDI_9_0;
		break;
	case 11:
		alaw = ISPCCDC_ALAW_GWDI_10_1;
		break;
	case 12:
		alaw = ISPCCDC_ALAW_GWDI_11_2;
		break;
	case 13:
		alaw = ISPCCDC_ALAW_GWDI_12_3;
		break;
	}

	if (ccdc->alaw)
		alaw |= ISPCCDC_ALAW_CCDTBL;

	isp_reg_writel(isp, alaw, OMAP3_ISP_IOMEM_CCDC, ISPCCDC_ALAW);
}

/*
 * ccdc_config_imgattr - Configure sensor image specific attributes.
 * @ccdc: Pointer to ISP CCDC device.
 * @colptn: Color pattern of the sensor.
 */
static void ccdc_config_imgattr(struct isp_ccdc_device *ccdc, u32 colptn)
{
	struct isp_device *isp = to_isp_device(ccdc);

	isp_reg_writel(isp, colptn, OMAP3_ISP_IOMEM_CCDC, ISPCCDC_COLPTN);
}

/*
 * ccdc_config - Set CCDC configuration from userspace
 * @ccdc: Pointer to ISP CCDC device.
 * @userspace_add: Structure containing CCDC configuration sent from userspace.
 *
 * Returns 0 if successful, -EINVAL if the pointer to the configuration
 * structure is null, or the copy_from_user function fails to copy user space
 * memory to kernel space memory.
 */
static int ccdc_config(struct isp_ccdc_device *ccdc,
		       struct omap3isp_ccdc_update_config *ccdc_struct)
{
	struct isp_device *isp = to_isp_device(ccdc);
	unsigned long flags;

	spin_lock_irqsave(&ccdc->lock, flags);
	ccdc->shadow_update = 1;
	spin_unlock_irqrestore(&ccdc->lock, flags);

	if (OMAP3ISP_CCDC_ALAW & ccdc_struct->update) {
		ccdc->alaw = !!(OMAP3ISP_CCDC_ALAW & ccdc_struct->flag);
		ccdc->update |= OMAP3ISP_CCDC_ALAW;
	}

	if (OMAP3ISP_CCDC_LPF & ccdc_struct->update) {
		ccdc->lpf = !!(OMAP3ISP_CCDC_LPF & ccdc_struct->flag);
		ccdc->update |= OMAP3ISP_CCDC_LPF;
	}

	if (OMAP3ISP_CCDC_BLCLAMP & ccdc_struct->update) {
		if (copy_from_user(&ccdc->clamp, ccdc_struct->bclamp,
				   sizeof(ccdc->clamp))) {
			ccdc->shadow_update = 0;
			return -EFAULT;
		}

		ccdc->obclamp = !!(OMAP3ISP_CCDC_BLCLAMP & ccdc_struct->flag);
		ccdc->update |= OMAP3ISP_CCDC_BLCLAMP;
	}

	if (OMAP3ISP_CCDC_BCOMP & ccdc_struct->update) {
		if (copy_from_user(&ccdc->blcomp, ccdc_struct->blcomp,
				   sizeof(ccdc->blcomp))) {
			ccdc->shadow_update = 0;
			return -EFAULT;
		}

		ccdc->update |= OMAP3ISP_CCDC_BCOMP;
	}

	ccdc->shadow_update = 0;

	if (OMAP3ISP_CCDC_FPC & ccdc_struct->update) {
		u32 table_old = 0;
		u32 table_new;
		u32 size;

		if (ccdc->state != ISP_PIPELINE_STREAM_STOPPED)
			return -EBUSY;

		ccdc->fpc_en = !!(OMAP3ISP_CCDC_FPC & ccdc_struct->flag);

		if (ccdc->fpc_en) {
			if (copy_from_user(&ccdc->fpc, ccdc_struct->fpc,
					   sizeof(ccdc->fpc)))
				return -EFAULT;

			/*
			 * table_new must be 64-bytes aligned, but it's
			 * already done by omap_iommu_vmalloc().
			 */
			size = ccdc->fpc.fpnum * 4;
			table_new = omap_iommu_vmalloc(isp->domain, isp->dev,
							0, size, IOMMU_FLAG);
			if (IS_ERR_VALUE(table_new))
				return -ENOMEM;

			if (copy_from_user(omap_da_to_va(isp->dev, table_new),
					   (__force void __user *)
					   ccdc->fpc.fpcaddr, size)) {
				omap_iommu_vfree(isp->domain, isp->dev,
								table_new);
				return -EFAULT;
			}

			table_old = ccdc->fpc.fpcaddr;
			ccdc->fpc.fpcaddr = table_new;
		}

		ccdc_configure_fpc(ccdc);
		if (table_old != 0)
			omap_iommu_vfree(isp->domain, isp->dev, table_old);
	}

	return ccdc_lsc_config(ccdc, ccdc_struct);
}

static void ccdc_apply_controls(struct isp_ccdc_device *ccdc)
{
	if (ccdc->update & OMAP3ISP_CCDC_ALAW) {
		ccdc_configure_alaw(ccdc);
		ccdc->update &= ~OMAP3ISP_CCDC_ALAW;
	}

	if (ccdc->update & OMAP3ISP_CCDC_LPF) {
		ccdc_configure_lpf(ccdc);
		ccdc->update &= ~OMAP3ISP_CCDC_LPF;
	}

	if (ccdc->update & OMAP3ISP_CCDC_BLCLAMP) {
		ccdc_configure_clamp(ccdc);
		ccdc->update &= ~OMAP3ISP_CCDC_BLCLAMP;
	}

	if (ccdc->update & OMAP3ISP_CCDC_BCOMP) {
		ccdc_configure_black_comp(ccdc);
		ccdc->update &= ~OMAP3ISP_CCDC_BCOMP;
	}
}

/*
 * omap3isp_ccdc_restore_context - Restore values of the CCDC module registers
 * @dev: Pointer to ISP device
 */
void omap3isp_ccdc_restore_context(struct isp_device *isp)
{
	struct isp_ccdc_device *ccdc = &isp->isp_ccdc;

	isp_reg_set(isp, OMAP3_ISP_IOMEM_CCDC, ISPCCDC_CFG, ISPCCDC_CFG_VDLC);

	ccdc->update = OMAP3ISP_CCDC_ALAW | OMAP3ISP_CCDC_LPF
		     | OMAP3ISP_CCDC_BLCLAMP | OMAP3ISP_CCDC_BCOMP;
	ccdc_apply_controls(ccdc);
	ccdc_configure_fpc(ccdc);
}

/* -----------------------------------------------------------------------------
 * Format- and pipeline-related configuration helpers
 */

/*
 * ccdc_config_vp - Configure the Video Port.
 * @ccdc: Pointer to ISP CCDC device.
 */
static void ccdc_config_vp(struct isp_ccdc_device *ccdc)
{
	struct isp_pipeline *pipe = to_isp_pipeline(&ccdc->subdev.entity);
	struct isp_device *isp = to_isp_device(ccdc);
	unsigned long l3_ick = pipe->l3_ick;
	unsigned int max_div = isp->revision == ISP_REVISION_15_0 ? 64 : 8;
	unsigned int div = 0;
	u32 fmtcfg_vp;

	fmtcfg_vp = isp_reg_readl(isp, OMAP3_ISP_IOMEM_CCDC, ISPCCDC_FMTCFG)
		  & ~(ISPCCDC_FMTCFG_VPIN_MASK | ISPCCDC_FMTCFG_VPIF_FRQ_MASK);

	switch (ccdc->syncif.datsz) {
	case 8:
	case 10:
		fmtcfg_vp |= ISPCCDC_FMTCFG_VPIN_9_0;
		break;
	case 11:
		fmtcfg_vp |= ISPCCDC_FMTCFG_VPIN_10_1;
		break;
	case 12:
		fmtcfg_vp |= ISPCCDC_FMTCFG_VPIN_11_2;
		break;
	case 13:
		fmtcfg_vp |= ISPCCDC_FMTCFG_VPIN_12_3;
		break;
	};

	if (pipe->input)
		div = DIV_ROUND_UP(l3_ick, pipe->max_rate);
	else if (ccdc->vpcfg.pixelclk)
		div = l3_ick / ccdc->vpcfg.pixelclk;

	div = clamp(div, 2U, max_div);
	fmtcfg_vp |= (div - 2) << ISPCCDC_FMTCFG_VPIF_FRQ_SHIFT;

	isp_reg_writel(isp, fmtcfg_vp, OMAP3_ISP_IOMEM_CCDC, ISPCCDC_FMTCFG);
}

/*
 * ccdc_enable_vp - Enable Video Port.
 * @ccdc: Pointer to ISP CCDC device.
 * @enable: 0 Disables VP, 1 Enables VP
 *
 * This is needed for outputting image to Preview, H3A and HIST ISP submodules.
 */
static void ccdc_enable_vp(struct isp_ccdc_device *ccdc, u8 enable)
{
	struct isp_device *isp = to_isp_device(ccdc);

	isp_reg_clr_set(isp, OMAP3_ISP_IOMEM_CCDC, ISPCCDC_FMTCFG,
			ISPCCDC_FMTCFG_VPEN, enable ? ISPCCDC_FMTCFG_VPEN : 0);
}

/*
 * ccdc_config_outlineoffset - Configure memory saving output line offset
 * @ccdc: Pointer to ISP CCDC device.
 * @offset: Address offset to start a new line. Must be twice the
 *          Output width and aligned on 32 byte boundary
 * @oddeven: Specifies the odd/even line pattern to be chosen to store the
 *           output.
 * @numlines: Set the value 0-3 for +1-4lines, 4-7 for -1-4lines.
 *
 * - Configures the output line offset when stored in memory
 * - Sets the odd/even line pattern to store the output
 *    (EVENEVEN (1), ODDEVEN (2), EVENODD (3), ODDODD (4))
 * - Configures the number of even and odd line fields in case of rearranging
 * the lines.
 */
static void ccdc_config_outlineoffset(struct isp_ccdc_device *ccdc,
					u32 offset, u8 oddeven, u8 numlines)
{
	struct isp_device *isp = to_isp_device(ccdc);

	isp_reg_writel(isp, offset & 0xffff,
		       OMAP3_ISP_IOMEM_CCDC, ISPCCDC_HSIZE_OFF);

	isp_reg_clr(isp, OMAP3_ISP_IOMEM_CCDC, ISPCCDC_SDOFST,
		    ISPCCDC_SDOFST_FINV);

	isp_reg_clr(isp, OMAP3_ISP_IOMEM_CCDC, ISPCCDC_SDOFST,
		    ISPCCDC_SDOFST_FOFST_4L);

	switch (oddeven) {
	case EVENEVEN:
		isp_reg_set(isp, OMAP3_ISP_IOMEM_CCDC, ISPCCDC_SDOFST,
			    (numlines & 0x7) << ISPCCDC_SDOFST_LOFST0_SHIFT);
		break;
	case ODDEVEN:
		isp_reg_set(isp, OMAP3_ISP_IOMEM_CCDC, ISPCCDC_SDOFST,
			    (numlines & 0x7) << ISPCCDC_SDOFST_LOFST1_SHIFT);
		break;
	case EVENODD:
		isp_reg_set(isp, OMAP3_ISP_IOMEM_CCDC, ISPCCDC_SDOFST,
			    (numlines & 0x7) << ISPCCDC_SDOFST_LOFST2_SHIFT);
		break;
	case ODDODD:
		isp_reg_set(isp, OMAP3_ISP_IOMEM_CCDC, ISPCCDC_SDOFST,
			    (numlines & 0x7) << ISPCCDC_SDOFST_LOFST3_SHIFT);
		break;
	default:
		break;
	}
}

/*
 * ccdc_set_outaddr - Set memory address to save output image
 * @ccdc: Pointer to ISP CCDC device.
 * @addr: ISP MMU Mapped 32-bit memory address aligned on 32 byte boundary.
 *
 * Sets the memory address where the output will be saved.
 */
static void ccdc_set_outaddr(struct isp_ccdc_device *ccdc, u32 addr)
{
	struct isp_device *isp = to_isp_device(ccdc);

	isp_reg_writel(isp, addr, OMAP3_ISP_IOMEM_CCDC, ISPCCDC_SDR_ADDR);
}

/*
 * omap3isp_ccdc_max_rate - Calculate maximum input data rate based on the input
 * @ccdc: Pointer to ISP CCDC device.
 * @max_rate: Maximum calculated data rate.
 *
 * Returns in *max_rate less value between calculated and passed
 */
void omap3isp_ccdc_max_rate(struct isp_ccdc_device *ccdc,
			    unsigned int *max_rate)
{
	struct isp_pipeline *pipe = to_isp_pipeline(&ccdc->subdev.entity);
	unsigned int rate;

	if (pipe == NULL)
		return;

	/*
	 * TRM says that for parallel sensors the maximum data rate
	 * should be 90% form L3/2 clock, otherwise just L3/2.
	 */
	if (ccdc->input == CCDC_INPUT_PARALLEL)
		rate = pipe->l3_ick / 2 * 9 / 10;
	else
		rate = pipe->l3_ick / 2;

	*max_rate = min(*max_rate, rate);
}

/*
 * ccdc_config_sync_if - Set CCDC sync interface configuration
 * @ccdc: Pointer to ISP CCDC device.
 * @syncif: Structure containing the sync parameters like field state, CCDC in
 *          master/slave mode, raw/yuv data, polarity of data, field, hs, vs
 *          signals.
 */
static void ccdc_config_sync_if(struct isp_ccdc_device *ccdc,
				struct ispccdc_syncif *syncif)
{
	struct isp_device *isp = to_isp_device(ccdc);
	u32 syn_mode = isp_reg_readl(isp, OMAP3_ISP_IOMEM_CCDC,
				     ISPCCDC_SYN_MODE);

	syn_mode |= ISPCCDC_SYN_MODE_VDHDEN;

	if (syncif->fldstat)
		syn_mode |= ISPCCDC_SYN_MODE_FLDSTAT;
	else
		syn_mode &= ~ISPCCDC_SYN_MODE_FLDSTAT;

	syn_mode &= ~ISPCCDC_SYN_MODE_DATSIZ_MASK;
	switch (syncif->datsz) {
	case 8:
		syn_mode |= ISPCCDC_SYN_MODE_DATSIZ_8;
		break;
	case 10:
		syn_mode |= ISPCCDC_SYN_MODE_DATSIZ_10;
		break;
	case 11:
		syn_mode |= ISPCCDC_SYN_MODE_DATSIZ_11;
		break;
	case 12:
		syn_mode |= ISPCCDC_SYN_MODE_DATSIZ_12;
		break;
	};

	if (syncif->fldmode)
		syn_mode |= ISPCCDC_SYN_MODE_FLDMODE;
	else
		syn_mode &= ~ISPCCDC_SYN_MODE_FLDMODE;

	if (syncif->datapol)
		syn_mode |= ISPCCDC_SYN_MODE_DATAPOL;
	else
		syn_mode &= ~ISPCCDC_SYN_MODE_DATAPOL;

	if (syncif->fldpol)
		syn_mode |= ISPCCDC_SYN_MODE_FLDPOL;
	else
		syn_mode &= ~ISPCCDC_SYN_MODE_FLDPOL;

	if (syncif->hdpol)
		syn_mode |= ISPCCDC_SYN_MODE_HDPOL;
	else
		syn_mode &= ~ISPCCDC_SYN_MODE_HDPOL;

	if (syncif->vdpol)
		syn_mode |= ISPCCDC_SYN_MODE_VDPOL;
	else
		syn_mode &= ~ISPCCDC_SYN_MODE_VDPOL;

	if (syncif->ccdc_mastermode) {
		syn_mode |= ISPCCDC_SYN_MODE_FLDOUT | ISPCCDC_SYN_MODE_VDHDOUT;
		isp_reg_writel(isp,
			       syncif->hs_width << ISPCCDC_HD_VD_WID_HDW_SHIFT
			     | syncif->vs_width << ISPCCDC_HD_VD_WID_VDW_SHIFT,
			       OMAP3_ISP_IOMEM_CCDC,
			       ISPCCDC_HD_VD_WID);

		isp_reg_writel(isp,
			       syncif->ppln << ISPCCDC_PIX_LINES_PPLN_SHIFT
			     | syncif->hlprf << ISPCCDC_PIX_LINES_HLPRF_SHIFT,
			       OMAP3_ISP_IOMEM_CCDC,
			       ISPCCDC_PIX_LINES);
	} else
		syn_mode &= ~(ISPCCDC_SYN_MODE_FLDOUT |
			      ISPCCDC_SYN_MODE_VDHDOUT);

	isp_reg_writel(isp, syn_mode, OMAP3_ISP_IOMEM_CCDC, ISPCCDC_SYN_MODE);

	if (!syncif->bt_r656_en)
		isp_reg_clr(isp, OMAP3_ISP_IOMEM_CCDC, ISPCCDC_REC656IF,
			    ISPCCDC_REC656IF_R656ON);
}

/* CCDC formats descriptions */
static const u32 ccdc_sgrbg_pattern =
	ISPCCDC_COLPTN_Gr_Cy << ISPCCDC_COLPTN_CP0PLC0_SHIFT |
	ISPCCDC_COLPTN_R_Ye  << ISPCCDC_COLPTN_CP0PLC1_SHIFT |
	ISPCCDC_COLPTN_Gr_Cy << ISPCCDC_COLPTN_CP0PLC2_SHIFT |
	ISPCCDC_COLPTN_R_Ye  << ISPCCDC_COLPTN_CP0PLC3_SHIFT |
	ISPCCDC_COLPTN_B_Mg  << ISPCCDC_COLPTN_CP1PLC0_SHIFT |
	ISPCCDC_COLPTN_Gb_G  << ISPCCDC_COLPTN_CP1PLC1_SHIFT |
	ISPCCDC_COLPTN_B_Mg  << ISPCCDC_COLPTN_CP1PLC2_SHIFT |
	ISPCCDC_COLPTN_Gb_G  << ISPCCDC_COLPTN_CP1PLC3_SHIFT |
	ISPCCDC_COLPTN_Gr_Cy << ISPCCDC_COLPTN_CP2PLC0_SHIFT |
	ISPCCDC_COLPTN_R_Ye  << ISPCCDC_COLPTN_CP2PLC1_SHIFT |
	ISPCCDC_COLPTN_Gr_Cy << ISPCCDC_COLPTN_CP2PLC2_SHIFT |
	ISPCCDC_COLPTN_R_Ye  << ISPCCDC_COLPTN_CP2PLC3_SHIFT |
	ISPCCDC_COLPTN_B_Mg  << ISPCCDC_COLPTN_CP3PLC0_SHIFT |
	ISPCCDC_COLPTN_Gb_G  << ISPCCDC_COLPTN_CP3PLC1_SHIFT |
	ISPCCDC_COLPTN_B_Mg  << ISPCCDC_COLPTN_CP3PLC2_SHIFT |
	ISPCCDC_COLPTN_Gb_G  << ISPCCDC_COLPTN_CP3PLC3_SHIFT;

static const u32 ccdc_srggb_pattern =
	ISPCCDC_COLPTN_R_Ye  << ISPCCDC_COLPTN_CP0PLC0_SHIFT |
	ISPCCDC_COLPTN_Gr_Cy << ISPCCDC_COLPTN_CP0PLC1_SHIFT |
	ISPCCDC_COLPTN_R_Ye  << ISPCCDC_COLPTN_CP0PLC2_SHIFT |
	ISPCCDC_COLPTN_Gr_Cy << ISPCCDC_COLPTN_CP0PLC3_SHIFT |
	ISPCCDC_COLPTN_Gb_G  << ISPCCDC_COLPTN_CP1PLC0_SHIFT |
	ISPCCDC_COLPTN_B_Mg  << ISPCCDC_COLPTN_CP1PLC1_SHIFT |
	ISPCCDC_COLPTN_Gb_G  << ISPCCDC_COLPTN_CP1PLC2_SHIFT |
	ISPCCDC_COLPTN_B_Mg  << ISPCCDC_COLPTN_CP1PLC3_SHIFT |
	ISPCCDC_COLPTN_R_Ye  << ISPCCDC_COLPTN_CP2PLC0_SHIFT |
	ISPCCDC_COLPTN_Gr_Cy << ISPCCDC_COLPTN_CP2PLC1_SHIFT |
	ISPCCDC_COLPTN_R_Ye  << ISPCCDC_COLPTN_CP2PLC2_SHIFT |
	ISPCCDC_COLPTN_Gr_Cy << ISPCCDC_COLPTN_CP2PLC3_SHIFT |
	ISPCCDC_COLPTN_Gb_G  << ISPCCDC_COLPTN_CP3PLC0_SHIFT |
	ISPCCDC_COLPTN_B_Mg  << ISPCCDC_COLPTN_CP3PLC1_SHIFT |
	ISPCCDC_COLPTN_Gb_G  << ISPCCDC_COLPTN_CP3PLC2_SHIFT |
	ISPCCDC_COLPTN_B_Mg  << ISPCCDC_COLPTN_CP3PLC3_SHIFT;

static const u32 ccdc_sbggr_pattern =
	ISPCCDC_COLPTN_B_Mg  << ISPCCDC_COLPTN_CP0PLC0_SHIFT |
	ISPCCDC_COLPTN_Gb_G  << ISPCCDC_COLPTN_CP0PLC1_SHIFT |
	ISPCCDC_COLPTN_B_Mg  << ISPCCDC_COLPTN_CP0PLC2_SHIFT |
	ISPCCDC_COLPTN_Gb_G  << ISPCCDC_COLPTN_CP0PLC3_SHIFT |
	ISPCCDC_COLPTN_Gr_Cy << ISPCCDC_COLPTN_CP1PLC0_SHIFT |
	ISPCCDC_COLPTN_R_Ye  << ISPCCDC_COLPTN_CP1PLC1_SHIFT |
	ISPCCDC_COLPTN_Gr_Cy << ISPCCDC_COLPTN_CP1PLC2_SHIFT |
	ISPCCDC_COLPTN_R_Ye  << ISPCCDC_COLPTN_CP1PLC3_SHIFT |
	ISPCCDC_COLPTN_B_Mg  << ISPCCDC_COLPTN_CP2PLC0_SHIFT |
	ISPCCDC_COLPTN_Gb_G  << ISPCCDC_COLPTN_CP2PLC1_SHIFT |
	ISPCCDC_COLPTN_B_Mg  << ISPCCDC_COLPTN_CP2PLC2_SHIFT |
	ISPCCDC_COLPTN_Gb_G  << ISPCCDC_COLPTN_CP2PLC3_SHIFT |
	ISPCCDC_COLPTN_Gr_Cy << ISPCCDC_COLPTN_CP3PLC0_SHIFT |
	ISPCCDC_COLPTN_R_Ye  << ISPCCDC_COLPTN_CP3PLC1_SHIFT |
	ISPCCDC_COLPTN_Gr_Cy << ISPCCDC_COLPTN_CP3PLC2_SHIFT |
	ISPCCDC_COLPTN_R_Ye  << ISPCCDC_COLPTN_CP3PLC3_SHIFT;

static const u32 ccdc_sgbrg_pattern =
	ISPCCDC_COLPTN_Gb_G  << ISPCCDC_COLPTN_CP0PLC0_SHIFT |
	ISPCCDC_COLPTN_B_Mg  << ISPCCDC_COLPTN_CP0PLC1_SHIFT |
	ISPCCDC_COLPTN_Gb_G  << ISPCCDC_COLPTN_CP0PLC2_SHIFT |
	ISPCCDC_COLPTN_B_Mg  << ISPCCDC_COLPTN_CP0PLC3_SHIFT |
	ISPCCDC_COLPTN_R_Ye  << ISPCCDC_COLPTN_CP1PLC0_SHIFT |
	ISPCCDC_COLPTN_Gr_Cy << ISPCCDC_COLPTN_CP1PLC1_SHIFT |
	ISPCCDC_COLPTN_R_Ye  << ISPCCDC_COLPTN_CP1PLC2_SHIFT |
	ISPCCDC_COLPTN_Gr_Cy << ISPCCDC_COLPTN_CP1PLC3_SHIFT |
	ISPCCDC_COLPTN_Gb_G  << ISPCCDC_COLPTN_CP2PLC0_SHIFT |
	ISPCCDC_COLPTN_B_Mg  << ISPCCDC_COLPTN_CP2PLC1_SHIFT |
	ISPCCDC_COLPTN_Gb_G  << ISPCCDC_COLPTN_CP2PLC2_SHIFT |
	ISPCCDC_COLPTN_B_Mg  << ISPCCDC_COLPTN_CP2PLC3_SHIFT |
	ISPCCDC_COLPTN_R_Ye  << ISPCCDC_COLPTN_CP3PLC0_SHIFT |
	ISPCCDC_COLPTN_Gr_Cy << ISPCCDC_COLPTN_CP3PLC1_SHIFT |
	ISPCCDC_COLPTN_R_Ye  << ISPCCDC_COLPTN_CP3PLC2_SHIFT |
	ISPCCDC_COLPTN_Gr_Cy << ISPCCDC_COLPTN_CP3PLC3_SHIFT;

static void ccdc_configure(struct isp_ccdc_device *ccdc)
{
	struct isp_device *isp = to_isp_device(ccdc);
	struct isp_parallel_platform_data *pdata = NULL;
	struct v4l2_subdev *sensor;
	struct v4l2_mbus_framefmt *format;
	const struct isp_format_info *fmt_info;
	struct v4l2_subdev_format fmt_src;
	unsigned int depth_out;
	unsigned int depth_in = 0;
	struct media_pad *pad;
	unsigned long flags;
	unsigned int shift;
	u32 syn_mode;
	u32 ccdc_pattern;

	pad = media_entity_remote_source(&ccdc->pads[CCDC_PAD_SINK]);
	sensor = media_entity_to_v4l2_subdev(pad->entity);
	if (ccdc->input == CCDC_INPUT_PARALLEL)
		pdata = &((struct isp_v4l2_subdevs_group *)sensor->host_priv)
			->bus.parallel;

	/* Compute shift value for lane shifter to configure the bridge. */
	fmt_src.pad = pad->index;
	fmt_src.which = V4L2_SUBDEV_FORMAT_ACTIVE;
	if (!v4l2_subdev_call(sensor, pad, get_fmt, NULL, &fmt_src)) {
		fmt_info = omap3isp_video_format_info(fmt_src.format.code);
		depth_in = fmt_info->bpp;
	}

	fmt_info = omap3isp_video_format_info
		(isp->isp_ccdc.formats[CCDC_PAD_SINK].code);
	depth_out = fmt_info->bpp;

	shift = depth_in - depth_out;
	omap3isp_configure_bridge(isp, ccdc->input, pdata, shift);

	ccdc->syncif.datsz = depth_out;
	ccdc->syncif.hdpol = pdata ? pdata->hs_pol : 0;
	ccdc->syncif.vdpol = pdata ? pdata->vs_pol : 0;
	ccdc_config_sync_if(ccdc, &ccdc->syncif);

	/* CCDC_PAD_SINK */
	format = &ccdc->formats[CCDC_PAD_SINK];

	syn_mode = isp_reg_readl(isp, OMAP3_ISP_IOMEM_CCDC, ISPCCDC_SYN_MODE);

	/* Use the raw, unprocessed data when writing to memory. The H3A and
	 * histogram modules are still fed with lens shading corrected data.
	 */
	syn_mode &= ~ISPCCDC_SYN_MODE_VP2SDR;

	if (ccdc->output & CCDC_OUTPUT_MEMORY)
		syn_mode |= ISPCCDC_SYN_MODE_WEN;
	else
		syn_mode &= ~ISPCCDC_SYN_MODE_WEN;

	if (ccdc->output & CCDC_OUTPUT_RESIZER)
		syn_mode |= ISPCCDC_SYN_MODE_SDR2RSZ;
	else
		syn_mode &= ~ISPCCDC_SYN_MODE_SDR2RSZ;

	/* Use PACK8 mode for 1byte per pixel formats. */
	if (omap3isp_video_format_info(format->code)->bpp <= 8)
		syn_mode |= ISPCCDC_SYN_MODE_PACK8;
	else
		syn_mode &= ~ISPCCDC_SYN_MODE_PACK8;

	isp_reg_writel(isp, syn_mode, OMAP3_ISP_IOMEM_CCDC, ISPCCDC_SYN_MODE);

	/* Mosaic filter */
	switch (format->code) {
	case V4L2_MBUS_FMT_SRGGB10_1X10:
	case V4L2_MBUS_FMT_SRGGB12_1X12:
		ccdc_pattern = ccdc_srggb_pattern;
		break;
	case V4L2_MBUS_FMT_SBGGR10_1X10:
	case V4L2_MBUS_FMT_SBGGR12_1X12:
		ccdc_pattern = ccdc_sbggr_pattern;
		break;
	case V4L2_MBUS_FMT_SGBRG10_1X10:
	case V4L2_MBUS_FMT_SGBRG12_1X12:
		ccdc_pattern = ccdc_sgbrg_pattern;
		break;
	default:
		/* Use GRBG */
		ccdc_pattern = ccdc_sgrbg_pattern;
		break;
	}
	ccdc_config_imgattr(ccdc, ccdc_pattern);

	/* Generate VD0 on the last line of the image and VD1 on the
	 * 2/3 height line.
	 */
	isp_reg_writel(isp, ((format->height - 2) << ISPCCDC_VDINT_0_SHIFT) |
		       ((format->height * 2 / 3) << ISPCCDC_VDINT_1_SHIFT),
		       OMAP3_ISP_IOMEM_CCDC, ISPCCDC_VDINT);

	/* CCDC_PAD_SOURCE_OF */
	format = &ccdc->formats[CCDC_PAD_SOURCE_OF];

	isp_reg_writel(isp, (0 << ISPCCDC_HORZ_INFO_SPH_SHIFT) |
		       ((format->width - 1) << ISPCCDC_HORZ_INFO_NPH_SHIFT),
		       OMAP3_ISP_IOMEM_CCDC, ISPCCDC_HORZ_INFO);
	isp_reg_writel(isp, 0 << ISPCCDC_VERT_START_SLV0_SHIFT,
		       OMAP3_ISP_IOMEM_CCDC, ISPCCDC_VERT_START);
	isp_reg_writel(isp, (format->height - 1)
			<< ISPCCDC_VERT_LINES_NLV_SHIFT,
		       OMAP3_ISP_IOMEM_CCDC, ISPCCDC_VERT_LINES);

	ccdc_config_outlineoffset(ccdc, ccdc->video_out.bpl_value, 0, 0);

	/* CCDC_PAD_SOURCE_VP */
	format = &ccdc->formats[CCDC_PAD_SOURCE_VP];

	isp_reg_writel(isp, (0 << ISPCCDC_FMT_HORZ_FMTSPH_SHIFT) |
		       (format->width << ISPCCDC_FMT_HORZ_FMTLNH_SHIFT),
		       OMAP3_ISP_IOMEM_CCDC, ISPCCDC_FMT_HORZ);
	isp_reg_writel(isp, (0 << ISPCCDC_FMT_VERT_FMTSLV_SHIFT) |
		       ((format->height + 1) << ISPCCDC_FMT_VERT_FMTLNV_SHIFT),
		       OMAP3_ISP_IOMEM_CCDC, ISPCCDC_FMT_VERT);

	isp_reg_writel(isp, (format->width << ISPCCDC_VP_OUT_HORZ_NUM_SHIFT) |
		       (format->height << ISPCCDC_VP_OUT_VERT_NUM_SHIFT),
		       OMAP3_ISP_IOMEM_CCDC, ISPCCDC_VP_OUT);

	spin_lock_irqsave(&ccdc->lsc.req_lock, flags);
	if (ccdc->lsc.request == NULL)
		goto unlock;

	WARN_ON(ccdc->lsc.active);

	/* Get last good LSC configuration. If it is not supported for
	 * the current active resolution discard it.
	 */
	if (ccdc->lsc.active == NULL &&
	    __ccdc_lsc_configure(ccdc, ccdc->lsc.request) == 0) {
		ccdc->lsc.active = ccdc->lsc.request;
	} else {
		list_add_tail(&ccdc->lsc.request->list, &ccdc->lsc.free_queue);
		schedule_work(&ccdc->lsc.table_work);
	}

	ccdc->lsc.request = NULL;

unlock:
	spin_unlock_irqrestore(&ccdc->lsc.req_lock, flags);

	ccdc_apply_controls(ccdc);
}

static void __ccdc_enable(struct isp_ccdc_device *ccdc, int enable)
{
	struct isp_device *isp = to_isp_device(ccdc);

	isp_reg_clr_set(isp, OMAP3_ISP_IOMEM_CCDC, ISPCCDC_PCR,
			ISPCCDC_PCR_EN, enable ? ISPCCDC_PCR_EN : 0);
}

static int ccdc_disable(struct isp_ccdc_device *ccdc)
{
	unsigned long flags;
	int ret = 0;

	spin_lock_irqsave(&ccdc->lock, flags);
	if (ccdc->state == ISP_PIPELINE_STREAM_CONTINUOUS)
		ccdc->stopping = CCDC_STOP_REQUEST;
	spin_unlock_irqrestore(&ccdc->lock, flags);

	ret = wait_event_timeout(ccdc->wait,
				 ccdc->stopping == CCDC_STOP_FINISHED,
				 msecs_to_jiffies(2000));
	if (ret == 0) {
		ret = -ETIMEDOUT;
		dev_warn(to_device(ccdc), "CCDC stop timeout!\n");
	}

	omap3isp_sbl_disable(to_isp_device(ccdc), OMAP3_ISP_SBL_CCDC_LSC_READ);

	mutex_lock(&ccdc->ioctl_lock);
	ccdc_lsc_free_request(ccdc, ccdc->lsc.request);
	ccdc->lsc.request = ccdc->lsc.active;
	ccdc->lsc.active = NULL;
	cancel_work_sync(&ccdc->lsc.table_work);
	ccdc_lsc_free_queue(ccdc, &ccdc->lsc.free_queue);
	mutex_unlock(&ccdc->ioctl_lock);

	ccdc->stopping = CCDC_STOP_NOT_REQUESTED;

	return ret > 0 ? 0 : ret;
}

static void ccdc_enable(struct isp_ccdc_device *ccdc)
{
	if (ccdc_lsc_is_configured(ccdc))
		__ccdc_lsc_enable(ccdc, 1);
	__ccdc_enable(ccdc, 1);
}

/* -----------------------------------------------------------------------------
 * Interrupt handling
 */

/*
 * ccdc_sbl_busy - Poll idle state of CCDC and related SBL memory write bits
 * @ccdc: Pointer to ISP CCDC device.
 *
 * Returns zero if the CCDC is idle and the image has been written to
 * memory, too.
 */
static int ccdc_sbl_busy(struct isp_ccdc_device *ccdc)
{
	struct isp_device *isp = to_isp_device(ccdc);

	return omap3isp_ccdc_busy(ccdc)
		| (isp_reg_readl(isp, OMAP3_ISP_IOMEM_SBL, ISPSBL_CCDC_WR_0) &
		   ISPSBL_CCDC_WR_0_DATA_READY)
		| (isp_reg_readl(isp, OMAP3_ISP_IOMEM_SBL, ISPSBL_CCDC_WR_1) &
		   ISPSBL_CCDC_WR_0_DATA_READY)
		| (isp_reg_readl(isp, OMAP3_ISP_IOMEM_SBL, ISPSBL_CCDC_WR_2) &
		   ISPSBL_CCDC_WR_0_DATA_READY)
		| (isp_reg_readl(isp, OMAP3_ISP_IOMEM_SBL, ISPSBL_CCDC_WR_3) &
		   ISPSBL_CCDC_WR_0_DATA_READY);
}

/*
 * ccdc_sbl_wait_idle - Wait until the CCDC and related SBL are idle
 * @ccdc: Pointer to ISP CCDC device.
 * @max_wait: Max retry count in us for wait for idle/busy transition.
 */
static int ccdc_sbl_wait_idle(struct isp_ccdc_device *ccdc,
			      unsigned int max_wait)
{
	unsigned int wait = 0;

	if (max_wait == 0)
		max_wait = 10000; /* 10 ms */

	for (wait = 0; wait <= max_wait; wait++) {
		if (!ccdc_sbl_busy(ccdc))
			return 0;

		rmb();
		udelay(1);
	}

	return -EBUSY;
}

/* __ccdc_handle_stopping - Handle CCDC and/or LSC stopping sequence
 * @ccdc: Pointer to ISP CCDC device.
 * @event: Pointing which event trigger handler
 *
 * Return 1 when the event and stopping request combination is satisfied,
 * zero otherwise.
 */
static int __ccdc_handle_stopping(struct isp_ccdc_device *ccdc, u32 event)
{
	int rval = 0;

	switch ((ccdc->stopping & 3) | event) {
	case CCDC_STOP_REQUEST | CCDC_EVENT_VD1:
		if (ccdc->lsc.state != LSC_STATE_STOPPED)
			__ccdc_lsc_enable(ccdc, 0);
		__ccdc_enable(ccdc, 0);
		ccdc->stopping = CCDC_STOP_EXECUTED;
		return 1;

	case CCDC_STOP_EXECUTED | CCDC_EVENT_VD0:
		ccdc->stopping |= CCDC_STOP_CCDC_FINISHED;
		if (ccdc->lsc.state == LSC_STATE_STOPPED)
			ccdc->stopping |= CCDC_STOP_LSC_FINISHED;
		rval = 1;
		break;

	case CCDC_STOP_EXECUTED | CCDC_EVENT_LSC_DONE:
		ccdc->stopping |= CCDC_STOP_LSC_FINISHED;
		rval = 1;
		break;

	case CCDC_STOP_EXECUTED | CCDC_EVENT_VD1:
		return 1;
	}

	if (ccdc->stopping == CCDC_STOP_FINISHED) {
		wake_up(&ccdc->wait);
		rval = 1;
	}

	return rval;
}

static void ccdc_hs_vs_isr(struct isp_ccdc_device *ccdc)
{
	struct isp_pipeline *pipe = to_isp_pipeline(&ccdc->subdev.entity);
<<<<<<< HEAD
	struct video_device *vdev = &ccdc->subdev.devnode;
=======
	struct video_device *vdev = ccdc->subdev.devnode;
>>>>>>> 0db991de
	struct v4l2_event event;

	memset(&event, 0, sizeof(event));
	event.type = V4L2_EVENT_FRAME_SYNC;
	event.u.frame_sync.frame_sequence = atomic_read(&pipe->frame_number);

	v4l2_event_queue(vdev, &event);
}

/*
 * ccdc_lsc_isr - Handle LSC events
 * @ccdc: Pointer to ISP CCDC device.
 * @events: LSC events
 */
static void ccdc_lsc_isr(struct isp_ccdc_device *ccdc, u32 events)
{
	unsigned long flags;

	if (events & IRQ0STATUS_CCDC_LSC_PREF_ERR_IRQ) {
		struct isp_pipeline *pipe =
			to_isp_pipeline(&ccdc->subdev.entity);

		ccdc_lsc_error_handler(ccdc);
		pipe->error = true;
		dev_dbg(to_device(ccdc), "lsc prefetch error\n");
	}

	if (!(events & IRQ0STATUS_CCDC_LSC_DONE_IRQ))
		return;

	/* LSC_DONE interrupt occur, there are two cases
	 * 1. stopping for reconfiguration
	 * 2. stopping because of STREAM OFF command
	 */
	spin_lock_irqsave(&ccdc->lsc.req_lock, flags);

	if (ccdc->lsc.state == LSC_STATE_STOPPING)
		ccdc->lsc.state = LSC_STATE_STOPPED;

	if (__ccdc_handle_stopping(ccdc, CCDC_EVENT_LSC_DONE))
		goto done;

	if (ccdc->lsc.state != LSC_STATE_RECONFIG)
		goto done;

	/* LSC is in STOPPING state, change to the new state */
	ccdc->lsc.state = LSC_STATE_STOPPED;

	/* This is an exception. Start of frame and LSC_DONE interrupt
	 * have been received on the same time. Skip this event and wait
	 * for better times.
	 */
	if (events & IRQ0STATUS_HS_VS_IRQ)
		goto done;

	/* The LSC engine is stopped at this point. Enable it if there's a
	 * pending request.
	 */
	if (ccdc->lsc.request == NULL)
		goto done;

	ccdc_lsc_enable(ccdc);

done:
	spin_unlock_irqrestore(&ccdc->lsc.req_lock, flags);
}

static int ccdc_isr_buffer(struct isp_ccdc_device *ccdc)
{
	struct isp_pipeline *pipe = to_isp_pipeline(&ccdc->subdev.entity);
	struct isp_device *isp = to_isp_device(ccdc);
	struct isp_buffer *buffer;
	int restart = 0;

	/* The CCDC generates VD0 interrupts even when disabled (the datasheet
	 * doesn't explicitly state if that's supposed to happen or not, so it
	 * can be considered as a hardware bug or as a feature, but we have to
	 * deal with it anyway). Disabling the CCDC when no buffer is available
	 * would thus not be enough, we need to handle the situation explicitly.
	 */
	if (list_empty(&ccdc->video_out.dmaqueue))
		goto done;

	/* We're in continuous mode, and memory writes were disabled due to a
	 * buffer underrun. Reenable them now that we have a buffer. The buffer
	 * address has been set in ccdc_video_queue.
	 */
	if (ccdc->state == ISP_PIPELINE_STREAM_CONTINUOUS && ccdc->underrun) {
		restart = 1;
		ccdc->underrun = 0;
		goto done;
	}

	if (ccdc_sbl_wait_idle(ccdc, 1000)) {
		dev_info(isp->dev, "CCDC won't become idle!\n");
		goto done;
	}

	buffer = omap3isp_video_buffer_next(&ccdc->video_out);
	if (buffer != NULL) {
		ccdc_set_outaddr(ccdc, buffer->isp_addr);
		restart = 1;
	}

	pipe->state |= ISP_PIPELINE_IDLE_OUTPUT;

	if (ccdc->state == ISP_PIPELINE_STREAM_SINGLESHOT &&
	    isp_pipeline_ready(pipe))
		omap3isp_pipeline_set_stream(pipe,
					ISP_PIPELINE_STREAM_SINGLESHOT);

done:
	return restart;
}

/*
 * ccdc_vd0_isr - Handle VD0 event
 * @ccdc: Pointer to ISP CCDC device.
 *
 * Executes LSC deferred enablement before next frame starts.
 */
static void ccdc_vd0_isr(struct isp_ccdc_device *ccdc)
{
	unsigned long flags;
	int restart = 0;

	if (ccdc->output & CCDC_OUTPUT_MEMORY)
		restart = ccdc_isr_buffer(ccdc);

	spin_lock_irqsave(&ccdc->lock, flags);
	if (__ccdc_handle_stopping(ccdc, CCDC_EVENT_VD0)) {
		spin_unlock_irqrestore(&ccdc->lock, flags);
		return;
	}

	if (!ccdc->shadow_update)
		ccdc_apply_controls(ccdc);
	spin_unlock_irqrestore(&ccdc->lock, flags);

	if (restart)
		ccdc_enable(ccdc);
}

/*
 * ccdc_vd1_isr - Handle VD1 event
 * @ccdc: Pointer to ISP CCDC device.
 */
static void ccdc_vd1_isr(struct isp_ccdc_device *ccdc)
{
	unsigned long flags;

	spin_lock_irqsave(&ccdc->lsc.req_lock, flags);

	/*
	 * Depending on the CCDC pipeline state, CCDC stopping should be
	 * handled differently. In SINGLESHOT we emulate an internal CCDC
	 * stopping because the CCDC hw works only in continuous mode.
	 * When CONTINUOUS pipeline state is used and the CCDC writes it's
	 * data to memory the CCDC and LSC are stopped immediately but
	 * without change the CCDC stopping state machine. The CCDC
	 * stopping state machine should be used only when user request
	 * for stopping is received (SINGLESHOT is an exeption).
	 */
	switch (ccdc->state) {
	case ISP_PIPELINE_STREAM_SINGLESHOT:
		ccdc->stopping = CCDC_STOP_REQUEST;
		break;

	case ISP_PIPELINE_STREAM_CONTINUOUS:
		if (ccdc->output & CCDC_OUTPUT_MEMORY) {
			if (ccdc->lsc.state != LSC_STATE_STOPPED)
				__ccdc_lsc_enable(ccdc, 0);
			__ccdc_enable(ccdc, 0);
		}
		break;

	case ISP_PIPELINE_STREAM_STOPPED:
		break;
	}

	if (__ccdc_handle_stopping(ccdc, CCDC_EVENT_VD1))
		goto done;

	if (ccdc->lsc.request == NULL)
		goto done;

	/*
	 * LSC need to be reconfigured. Stop it here and on next LSC_DONE IRQ
	 * do the appropriate changes in registers
	 */
	if (ccdc->lsc.state == LSC_STATE_RUNNING) {
		__ccdc_lsc_enable(ccdc, 0);
		ccdc->lsc.state = LSC_STATE_RECONFIG;
		goto done;
	}

	/* LSC has been in STOPPED state, enable it */
	if (ccdc->lsc.state == LSC_STATE_STOPPED)
		ccdc_lsc_enable(ccdc);

done:
	spin_unlock_irqrestore(&ccdc->lsc.req_lock, flags);
}

/*
 * omap3isp_ccdc_isr - Configure CCDC during interframe time.
 * @ccdc: Pointer to ISP CCDC device.
 * @events: CCDC events
 */
int omap3isp_ccdc_isr(struct isp_ccdc_device *ccdc, u32 events)
{
	if (ccdc->state == ISP_PIPELINE_STREAM_STOPPED)
		return 0;

	if (events & IRQ0STATUS_CCDC_VD1_IRQ)
		ccdc_vd1_isr(ccdc);

	ccdc_lsc_isr(ccdc, events);

	if (events & IRQ0STATUS_CCDC_VD0_IRQ)
		ccdc_vd0_isr(ccdc);

	if (events & IRQ0STATUS_HS_VS_IRQ)
		ccdc_hs_vs_isr(ccdc);

	return 0;
}

/* -----------------------------------------------------------------------------
 * ISP video operations
 */

static int ccdc_video_queue(struct isp_video *video, struct isp_buffer *buffer)
{
	struct isp_ccdc_device *ccdc = &video->isp->isp_ccdc;

	if (!(ccdc->output & CCDC_OUTPUT_MEMORY))
		return -ENODEV;

	ccdc_set_outaddr(ccdc, buffer->isp_addr);

	/* We now have a buffer queued on the output, restart the pipeline
	 * on the next CCDC interrupt if running in continuous mode (or when
	 * starting the stream).
	 */
	ccdc->underrun = 1;

	return 0;
}

static const struct isp_video_operations ccdc_video_ops = {
	.queue = ccdc_video_queue,
};

/* -----------------------------------------------------------------------------
 * V4L2 subdev operations
 */

/*
 * ccdc_ioctl - CCDC module private ioctl's
 * @sd: ISP CCDC V4L2 subdevice
 * @cmd: ioctl command
 * @arg: ioctl argument
 *
 * Return 0 on success or a negative error code otherwise.
 */
static long ccdc_ioctl(struct v4l2_subdev *sd, unsigned int cmd, void *arg)
{
	struct isp_ccdc_device *ccdc = v4l2_get_subdevdata(sd);
	int ret;

	switch (cmd) {
	case VIDIOC_OMAP3ISP_CCDC_CFG:
		mutex_lock(&ccdc->ioctl_lock);
		ret = ccdc_config(ccdc, arg);
		mutex_unlock(&ccdc->ioctl_lock);
		break;

	default:
		return -ENOIOCTLCMD;
	}

	return ret;
}

static int ccdc_subscribe_event(struct v4l2_subdev *sd, struct v4l2_fh *fh,
				struct v4l2_event_subscription *sub)
{
	if (sub->type != V4L2_EVENT_FRAME_SYNC)
		return -EINVAL;

	/* line number is zero at frame start */
	if (sub->id != 0)
		return -EINVAL;

	return v4l2_event_subscribe(fh, sub, OMAP3ISP_CCDC_NEVENTS);
}

static int ccdc_unsubscribe_event(struct v4l2_subdev *sd, struct v4l2_fh *fh,
				  struct v4l2_event_subscription *sub)
{
	return v4l2_event_unsubscribe(fh, sub);
}

/*
 * ccdc_set_stream - Enable/Disable streaming on the CCDC module
 * @sd: ISP CCDC V4L2 subdevice
 * @enable: Enable/disable stream
 *
 * When writing to memory, the CCDC hardware can't be enabled without a memory
 * buffer to write to. As the s_stream operation is called in response to a
 * STREAMON call without any buffer queued yet, just update the enabled field
 * and return immediately. The CCDC will be enabled in ccdc_isr_buffer().
 *
 * When not writing to memory enable the CCDC immediately.
 */
static int ccdc_set_stream(struct v4l2_subdev *sd, int enable)
{
	struct isp_ccdc_device *ccdc = v4l2_get_subdevdata(sd);
	struct isp_device *isp = to_isp_device(ccdc);
	int ret = 0;

	if (ccdc->state == ISP_PIPELINE_STREAM_STOPPED) {
		if (enable == ISP_PIPELINE_STREAM_STOPPED)
			return 0;

		omap3isp_subclk_enable(isp, OMAP3_ISP_SUBCLK_CCDC);
		isp_reg_set(isp, OMAP3_ISP_IOMEM_CCDC, ISPCCDC_CFG,
			    ISPCCDC_CFG_VDLC);

		ccdc_configure(ccdc);

		/* TODO: Don't configure the video port if all of its output
		 * links are inactive.
		 */
		ccdc_config_vp(ccdc);
		ccdc_enable_vp(ccdc, 1);
		ccdc_print_status(ccdc);
	}

	switch (enable) {
	case ISP_PIPELINE_STREAM_CONTINUOUS:
		if (ccdc->output & CCDC_OUTPUT_MEMORY)
			omap3isp_sbl_enable(isp, OMAP3_ISP_SBL_CCDC_WRITE);

		if (ccdc->underrun || !(ccdc->output & CCDC_OUTPUT_MEMORY))
			ccdc_enable(ccdc);

		ccdc->underrun = 0;
		break;

	case ISP_PIPELINE_STREAM_SINGLESHOT:
		if (ccdc->output & CCDC_OUTPUT_MEMORY &&
		    ccdc->state != ISP_PIPELINE_STREAM_SINGLESHOT)
			omap3isp_sbl_enable(isp, OMAP3_ISP_SBL_CCDC_WRITE);

		ccdc_enable(ccdc);
		break;

	case ISP_PIPELINE_STREAM_STOPPED:
		ret = ccdc_disable(ccdc);
		if (ccdc->output & CCDC_OUTPUT_MEMORY)
			omap3isp_sbl_disable(isp, OMAP3_ISP_SBL_CCDC_WRITE);
		omap3isp_subclk_disable(isp, OMAP3_ISP_SUBCLK_CCDC);
		ccdc->underrun = 0;
		break;
	}

	ccdc->state = enable;
	return ret;
}

static struct v4l2_mbus_framefmt *
__ccdc_get_format(struct isp_ccdc_device *ccdc, struct v4l2_subdev_fh *fh,
		  unsigned int pad, enum v4l2_subdev_format_whence which)
{
	if (which == V4L2_SUBDEV_FORMAT_TRY)
		return v4l2_subdev_get_try_format(fh, pad);
	else
		return &ccdc->formats[pad];
}

/*
 * ccdc_try_format - Try video format on a pad
 * @ccdc: ISP CCDC device
 * @fh : V4L2 subdev file handle
 * @pad: Pad number
 * @fmt: Format
 */
static void
ccdc_try_format(struct isp_ccdc_device *ccdc, struct v4l2_subdev_fh *fh,
		unsigned int pad, struct v4l2_mbus_framefmt *fmt,
		enum v4l2_subdev_format_whence which)
{
	struct v4l2_mbus_framefmt *format;
	const struct isp_format_info *info;
	unsigned int width = fmt->width;
	unsigned int height = fmt->height;
	unsigned int i;

	switch (pad) {
	case CCDC_PAD_SINK:
		/* TODO: If the CCDC output formatter pad is connected directly
		 * to the resizer, only YUV formats can be used.
		 */
		for (i = 0; i < ARRAY_SIZE(ccdc_fmts); i++) {
			if (fmt->code == ccdc_fmts[i])
				break;
		}

		/* If not found, use SGRBG10 as default */
		if (i >= ARRAY_SIZE(ccdc_fmts))
			fmt->code = V4L2_MBUS_FMT_SGRBG10_1X10;

		/* Clamp the input size. */
		fmt->width = clamp_t(u32, width, 32, 4096);
		fmt->height = clamp_t(u32, height, 32, 4096);
		break;

	case CCDC_PAD_SOURCE_OF:
		format = __ccdc_get_format(ccdc, fh, CCDC_PAD_SINK, which);
		memcpy(fmt, format, sizeof(*fmt));

		/* The data formatter truncates the number of horizontal output
		 * pixels to a multiple of 16. To avoid clipping data, allow
		 * callers to request an output size bigger than the input size
		 * up to the nearest multiple of 16.
		 */
		fmt->width = clamp_t(u32, width, 32, fmt->width + 15);
		fmt->width &= ~15;
		fmt->height = clamp_t(u32, height, 32, fmt->height);
		break;

	case CCDC_PAD_SOURCE_VP:
		format = __ccdc_get_format(ccdc, fh, CCDC_PAD_SINK, which);
		memcpy(fmt, format, sizeof(*fmt));

		/* The video port interface truncates the data to 10 bits. */
		info = omap3isp_video_format_info(fmt->code);
		fmt->code = info->truncated;

		/* The number of lines that can be clocked out from the video
		 * port output must be at least one line less than the number
		 * of input lines.
		 */
		fmt->width = clamp_t(u32, width, 32, fmt->width);
		fmt->height = clamp_t(u32, height, 32, fmt->height - 1);
		break;
	}

	/* Data is written to memory unpacked, each 10-bit or 12-bit pixel is
	 * stored on 2 bytes.
	 */
	fmt->colorspace = V4L2_COLORSPACE_SRGB;
	fmt->field = V4L2_FIELD_NONE;
}

/*
 * ccdc_enum_mbus_code - Handle pixel format enumeration
 * @sd     : pointer to v4l2 subdev structure
 * @fh : V4L2 subdev file handle
 * @code   : pointer to v4l2_subdev_mbus_code_enum structure
 * return -EINVAL or zero on success
 */
static int ccdc_enum_mbus_code(struct v4l2_subdev *sd,
			       struct v4l2_subdev_fh *fh,
			       struct v4l2_subdev_mbus_code_enum *code)
{
	struct isp_ccdc_device *ccdc = v4l2_get_subdevdata(sd);
	struct v4l2_mbus_framefmt *format;

	switch (code->pad) {
	case CCDC_PAD_SINK:
		if (code->index >= ARRAY_SIZE(ccdc_fmts))
			return -EINVAL;

		code->code = ccdc_fmts[code->index];
		break;

	case CCDC_PAD_SOURCE_OF:
	case CCDC_PAD_SOURCE_VP:
		/* No format conversion inside CCDC */
		if (code->index != 0)
			return -EINVAL;

		format = __ccdc_get_format(ccdc, fh, CCDC_PAD_SINK,
					   V4L2_SUBDEV_FORMAT_TRY);

		code->code = format->code;
		break;

	default:
		return -EINVAL;
	}

	return 0;
}

static int ccdc_enum_frame_size(struct v4l2_subdev *sd,
				struct v4l2_subdev_fh *fh,
				struct v4l2_subdev_frame_size_enum *fse)
{
	struct isp_ccdc_device *ccdc = v4l2_get_subdevdata(sd);
	struct v4l2_mbus_framefmt format;

	if (fse->index != 0)
		return -EINVAL;

	format.code = fse->code;
	format.width = 1;
	format.height = 1;
	ccdc_try_format(ccdc, fh, fse->pad, &format, V4L2_SUBDEV_FORMAT_TRY);
	fse->min_width = format.width;
	fse->min_height = format.height;

	if (format.code != fse->code)
		return -EINVAL;

	format.code = fse->code;
	format.width = -1;
	format.height = -1;
	ccdc_try_format(ccdc, fh, fse->pad, &format, V4L2_SUBDEV_FORMAT_TRY);
	fse->max_width = format.width;
	fse->max_height = format.height;

	return 0;
}

/*
 * ccdc_get_format - Retrieve the video format on a pad
 * @sd : ISP CCDC V4L2 subdevice
 * @fh : V4L2 subdev file handle
 * @fmt: Format
 *
 * Return 0 on success or -EINVAL if the pad is invalid or doesn't correspond
 * to the format type.
 */
static int ccdc_get_format(struct v4l2_subdev *sd, struct v4l2_subdev_fh *fh,
			   struct v4l2_subdev_format *fmt)
{
	struct isp_ccdc_device *ccdc = v4l2_get_subdevdata(sd);
	struct v4l2_mbus_framefmt *format;

	format = __ccdc_get_format(ccdc, fh, fmt->pad, fmt->which);
	if (format == NULL)
		return -EINVAL;

	fmt->format = *format;
	return 0;
}

/*
 * ccdc_set_format - Set the video format on a pad
 * @sd : ISP CCDC V4L2 subdevice
 * @fh : V4L2 subdev file handle
 * @fmt: Format
 *
 * Return 0 on success or -EINVAL if the pad is invalid or doesn't correspond
 * to the format type.
 */
static int ccdc_set_format(struct v4l2_subdev *sd, struct v4l2_subdev_fh *fh,
			   struct v4l2_subdev_format *fmt)
{
	struct isp_ccdc_device *ccdc = v4l2_get_subdevdata(sd);
	struct v4l2_mbus_framefmt *format;

	format = __ccdc_get_format(ccdc, fh, fmt->pad, fmt->which);
	if (format == NULL)
		return -EINVAL;

	ccdc_try_format(ccdc, fh, fmt->pad, &fmt->format, fmt->which);
	*format = fmt->format;

	/* Propagate the format from sink to source */
	if (fmt->pad == CCDC_PAD_SINK) {
		format = __ccdc_get_format(ccdc, fh, CCDC_PAD_SOURCE_OF,
					   fmt->which);
		*format = fmt->format;
		ccdc_try_format(ccdc, fh, CCDC_PAD_SOURCE_OF, format,
				fmt->which);

		format = __ccdc_get_format(ccdc, fh, CCDC_PAD_SOURCE_VP,
					   fmt->which);
		*format = fmt->format;
		ccdc_try_format(ccdc, fh, CCDC_PAD_SOURCE_VP, format,
				fmt->which);
	}

	return 0;
}

/*
 * ccdc_init_formats - Initialize formats on all pads
 * @sd: ISP CCDC V4L2 subdevice
 * @fh: V4L2 subdev file handle
 *
 * Initialize all pad formats with default values. If fh is not NULL, try
 * formats are initialized on the file handle. Otherwise active formats are
 * initialized on the device.
 */
static int ccdc_init_formats(struct v4l2_subdev *sd, struct v4l2_subdev_fh *fh)
{
	struct v4l2_subdev_format format;

	memset(&format, 0, sizeof(format));
	format.pad = CCDC_PAD_SINK;
	format.which = fh ? V4L2_SUBDEV_FORMAT_TRY : V4L2_SUBDEV_FORMAT_ACTIVE;
	format.format.code = V4L2_MBUS_FMT_SGRBG10_1X10;
	format.format.width = 4096;
	format.format.height = 4096;
	ccdc_set_format(sd, fh, &format);

	return 0;
}

/* V4L2 subdev core operations */
static const struct v4l2_subdev_core_ops ccdc_v4l2_core_ops = {
	.ioctl = ccdc_ioctl,
	.subscribe_event = ccdc_subscribe_event,
	.unsubscribe_event = ccdc_unsubscribe_event,
};

/* V4L2 subdev video operations */
static const struct v4l2_subdev_video_ops ccdc_v4l2_video_ops = {
	.s_stream = ccdc_set_stream,
};

/* V4L2 subdev pad operations */
static const struct v4l2_subdev_pad_ops ccdc_v4l2_pad_ops = {
	.enum_mbus_code = ccdc_enum_mbus_code,
	.enum_frame_size = ccdc_enum_frame_size,
	.get_fmt = ccdc_get_format,
	.set_fmt = ccdc_set_format,
};

/* V4L2 subdev operations */
static const struct v4l2_subdev_ops ccdc_v4l2_ops = {
	.core = &ccdc_v4l2_core_ops,
	.video = &ccdc_v4l2_video_ops,
	.pad = &ccdc_v4l2_pad_ops,
};

/* V4L2 subdev internal operations */
static const struct v4l2_subdev_internal_ops ccdc_v4l2_internal_ops = {
	.open = ccdc_init_formats,
};

/* -----------------------------------------------------------------------------
 * Media entity operations
 */

/*
 * ccdc_link_setup - Setup CCDC connections
 * @entity: CCDC media entity
 * @local: Pad at the local end of the link
 * @remote: Pad at the remote end of the link
 * @flags: Link flags
 *
 * return -EINVAL or zero on success
 */
static int ccdc_link_setup(struct media_entity *entity,
			   const struct media_pad *local,
			   const struct media_pad *remote, u32 flags)
{
	struct v4l2_subdev *sd = media_entity_to_v4l2_subdev(entity);
	struct isp_ccdc_device *ccdc = v4l2_get_subdevdata(sd);
	struct isp_device *isp = to_isp_device(ccdc);

	switch (local->index | media_entity_type(remote->entity)) {
	case CCDC_PAD_SINK | MEDIA_ENT_T_V4L2_SUBDEV:
		/* Read from the sensor (parallel interface), CCP2, CSI2a or
		 * CSI2c.
		 */
		if (!(flags & MEDIA_LNK_FL_ENABLED)) {
			ccdc->input = CCDC_INPUT_NONE;
			break;
		}

		if (ccdc->input != CCDC_INPUT_NONE)
			return -EBUSY;

		if (remote->entity == &isp->isp_ccp2.subdev.entity)
			ccdc->input = CCDC_INPUT_CCP2B;
		else if (remote->entity == &isp->isp_csi2a.subdev.entity)
			ccdc->input = CCDC_INPUT_CSI2A;
		else if (remote->entity == &isp->isp_csi2c.subdev.entity)
			ccdc->input = CCDC_INPUT_CSI2C;
		else
			ccdc->input = CCDC_INPUT_PARALLEL;

		break;

	/*
	 * The ISP core doesn't support pipelines with multiple video outputs.
	 * Revisit this when it will be implemented, and return -EBUSY for now.
	 */

	case CCDC_PAD_SOURCE_VP | MEDIA_ENT_T_V4L2_SUBDEV:
		/* Write to preview engine, histogram and H3A. When none of
		 * those links are active, the video port can be disabled.
		 */
		if (flags & MEDIA_LNK_FL_ENABLED) {
			if (ccdc->output & ~CCDC_OUTPUT_PREVIEW)
				return -EBUSY;
			ccdc->output |= CCDC_OUTPUT_PREVIEW;
		} else {
			ccdc->output &= ~CCDC_OUTPUT_PREVIEW;
		}
		break;

	case CCDC_PAD_SOURCE_OF | MEDIA_ENT_T_DEVNODE:
		/* Write to memory */
		if (flags & MEDIA_LNK_FL_ENABLED) {
			if (ccdc->output & ~CCDC_OUTPUT_MEMORY)
				return -EBUSY;
			ccdc->output |= CCDC_OUTPUT_MEMORY;
		} else {
			ccdc->output &= ~CCDC_OUTPUT_MEMORY;
		}
		break;

	case CCDC_PAD_SOURCE_OF | MEDIA_ENT_T_V4L2_SUBDEV:
		/* Write to resizer */
		if (flags & MEDIA_LNK_FL_ENABLED) {
			if (ccdc->output & ~CCDC_OUTPUT_RESIZER)
				return -EBUSY;
			ccdc->output |= CCDC_OUTPUT_RESIZER;
		} else {
			ccdc->output &= ~CCDC_OUTPUT_RESIZER;
		}
		break;

	default:
		return -EINVAL;
	}

	return 0;
}

/* media operations */
static const struct media_entity_operations ccdc_media_ops = {
	.link_setup = ccdc_link_setup,
};

void omap3isp_ccdc_unregister_entities(struct isp_ccdc_device *ccdc)
{
	v4l2_device_unregister_subdev(&ccdc->subdev);
	omap3isp_video_unregister(&ccdc->video_out);
}

int omap3isp_ccdc_register_entities(struct isp_ccdc_device *ccdc,
	struct v4l2_device *vdev)
{
	int ret;

	/* Register the subdev and video node. */
	ret = v4l2_device_register_subdev(vdev, &ccdc->subdev);
	if (ret < 0)
		goto error;

	ret = omap3isp_video_register(&ccdc->video_out, vdev);
	if (ret < 0)
		goto error;

	return 0;

error:
	omap3isp_ccdc_unregister_entities(ccdc);
	return ret;
}

/* -----------------------------------------------------------------------------
 * ISP CCDC initialisation and cleanup
 */

/*
 * ccdc_init_entities - Initialize V4L2 subdev and media entity
 * @ccdc: ISP CCDC module
 *
 * Return 0 on success and a negative error code on failure.
 */
static int ccdc_init_entities(struct isp_ccdc_device *ccdc)
{
	struct v4l2_subdev *sd = &ccdc->subdev;
	struct media_pad *pads = ccdc->pads;
	struct media_entity *me = &sd->entity;
	int ret;

	ccdc->input = CCDC_INPUT_NONE;

	v4l2_subdev_init(sd, &ccdc_v4l2_ops);
	sd->internal_ops = &ccdc_v4l2_internal_ops;
	strlcpy(sd->name, "OMAP3 ISP CCDC", sizeof(sd->name));
	sd->grp_id = 1 << 16;	/* group ID for isp subdevs */
	v4l2_set_subdevdata(sd, ccdc);
	sd->flags |= V4L2_SUBDEV_FL_HAS_EVENTS | V4L2_SUBDEV_FL_HAS_DEVNODE;

	pads[CCDC_PAD_SINK].flags = MEDIA_PAD_FL_SINK;
	pads[CCDC_PAD_SOURCE_VP].flags = MEDIA_PAD_FL_SOURCE;
	pads[CCDC_PAD_SOURCE_OF].flags = MEDIA_PAD_FL_SOURCE;

	me->ops = &ccdc_media_ops;
	ret = media_entity_init(me, CCDC_PADS_NUM, pads, 0);
	if (ret < 0)
		return ret;

	ccdc_init_formats(sd, NULL);

	ccdc->video_out.type = V4L2_BUF_TYPE_VIDEO_CAPTURE;
	ccdc->video_out.ops = &ccdc_video_ops;
	ccdc->video_out.isp = to_isp_device(ccdc);
	ccdc->video_out.capture_mem = PAGE_ALIGN(4096 * 4096) * 3;
	ccdc->video_out.bpl_alignment = 32;

	ret = omap3isp_video_init(&ccdc->video_out, "CCDC");
	if (ret < 0)
		goto error_video;

	/* Connect the CCDC subdev to the video node. */
	ret = media_entity_create_link(&ccdc->subdev.entity, CCDC_PAD_SOURCE_OF,
			&ccdc->video_out.video.entity, 0, 0);
	if (ret < 0)
		goto error_link;

	return 0;

error_link:
	omap3isp_video_cleanup(&ccdc->video_out);
error_video:
	media_entity_cleanup(me);
	return ret;
}

/*
 * omap3isp_ccdc_init - CCDC module initialization.
 * @dev: Device pointer specific to the OMAP3 ISP.
 *
 * TODO: Get the initialisation values from platform data.
 *
 * Return 0 on success or a negative error code otherwise.
 */
int omap3isp_ccdc_init(struct isp_device *isp)
{
	struct isp_ccdc_device *ccdc = &isp->isp_ccdc;
	int ret;

	spin_lock_init(&ccdc->lock);
	init_waitqueue_head(&ccdc->wait);
	mutex_init(&ccdc->ioctl_lock);

	ccdc->stopping = CCDC_STOP_NOT_REQUESTED;

	INIT_WORK(&ccdc->lsc.table_work, ccdc_lsc_free_table_work);
	ccdc->lsc.state = LSC_STATE_STOPPED;
	INIT_LIST_HEAD(&ccdc->lsc.free_queue);
	spin_lock_init(&ccdc->lsc.req_lock);

	ccdc->syncif.ccdc_mastermode = 0;
	ccdc->syncif.datapol = 0;
	ccdc->syncif.datsz = 0;
	ccdc->syncif.fldmode = 0;
	ccdc->syncif.fldout = 0;
	ccdc->syncif.fldpol = 0;
	ccdc->syncif.fldstat = 0;

	ccdc->clamp.oblen = 0;
	ccdc->clamp.dcsubval = 0;

	ccdc->vpcfg.pixelclk = 0;

	ccdc->update = OMAP3ISP_CCDC_BLCLAMP;
	ccdc_apply_controls(ccdc);

	ret = ccdc_init_entities(ccdc);
	if (ret < 0) {
		mutex_destroy(&ccdc->ioctl_lock);
		return ret;
	}

	return 0;
}

/*
 * omap3isp_ccdc_cleanup - CCDC module cleanup.
 * @dev: Device pointer specific to the OMAP3 ISP.
 */
void omap3isp_ccdc_cleanup(struct isp_device *isp)
{
	struct isp_ccdc_device *ccdc = &isp->isp_ccdc;

	omap3isp_video_cleanup(&ccdc->video_out);
	media_entity_cleanup(&ccdc->subdev.entity);

	/* Free LSC requests. As the CCDC is stopped there's no active request,
	 * so only the pending request and the free queue need to be handled.
	 */
	ccdc_lsc_free_request(ccdc, ccdc->lsc.request);
	cancel_work_sync(&ccdc->lsc.table_work);
	ccdc_lsc_free_queue(ccdc, &ccdc->lsc.free_queue);

	if (ccdc->fpc.fpcaddr != 0)
		omap_iommu_vfree(isp->domain, isp->dev, ccdc->fpc.fpcaddr);

	mutex_destroy(&ccdc->ioctl_lock);
}<|MERGE_RESOLUTION|>--- conflicted
+++ resolved
@@ -1407,11 +1407,7 @@
 static void ccdc_hs_vs_isr(struct isp_ccdc_device *ccdc)
 {
 	struct isp_pipeline *pipe = to_isp_pipeline(&ccdc->subdev.entity);
-<<<<<<< HEAD
-	struct video_device *vdev = &ccdc->subdev.devnode;
-=======
 	struct video_device *vdev = ccdc->subdev.devnode;
->>>>>>> 0db991de
 	struct v4l2_event event;
 
 	memset(&event, 0, sizeof(event));
