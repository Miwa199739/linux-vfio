--- conflicted
+++ resolved
@@ -492,14 +492,11 @@
 					CX25840_VIN7_CH3,
 			},
 		},
-<<<<<<< HEAD
-=======
 	},
 	[CX23885_BOARD_TERRATEC_CINERGY_T_PCIE_DUAL] = {
 		.name		= "TerraTec Cinergy T PCIe Dual",
 		.portb		= CX23885_MPEG_DVB,
 		.portc		= CX23885_MPEG_DVB,
->>>>>>> d7db2112
 	}
 };
 const unsigned int cx23885_bcount = ARRAY_SIZE(cx23885_boards);
@@ -704,13 +701,10 @@
 		.subvendor = 0x14f1,
 		.subdevice = 0x8502,
 		.card      = CX23885_BOARD_MYGICA_X8507,
-<<<<<<< HEAD
-=======
 	}, {
 		.subvendor = 0x153b,
 		.subdevice = 0x117e,
 		.card      = CX23885_BOARD_TERRATEC_CINERGY_T_PCIE_DUAL,
->>>>>>> d7db2112
 	},
 };
 const unsigned int cx23885_idcount = ARRAY_SIZE(cx23885_subids);
@@ -1546,10 +1540,7 @@
 	case CX23885_BOARD_HAUPPAUGE_HVR1500:
 	case CX23885_BOARD_MPX885:
 	case CX23885_BOARD_MYGICA_X8507:
-<<<<<<< HEAD
-=======
 	case CX23885_BOARD_TERRATEC_CINERGY_T_PCIE_DUAL:
->>>>>>> d7db2112
 		dev->sd_cx25840 = v4l2_i2c_new_subdev(&dev->v4l2_dev,
 				&dev->i2c_bus[2].i2c_adap,
 				"cx25840", 0x88 >> 1, NULL);
