--- conflicted
+++ resolved
@@ -358,9 +358,6 @@
 						     NULL);
 	if (pdev->restore_factory)
 		pdev->restore_factory->flags |= V4L2_CTRL_FLAG_UPDATE;
-<<<<<<< HEAD
-
-=======
 
 	/* Auto White Balance speed & delay */
 	r = pwc_get_u8_ctrl(pdev, GET_CHROM_CTL,
@@ -379,7 +376,6 @@
 	cfg.def = def;
 	pdev->awb_delay = v4l2_ctrl_new_custom(hdl, &cfg, NULL);
 
->>>>>>> dcd6c922
 	if (!(pdev->features & FEATURE_MOTOR_PANTILT))
 		return hdl->error;
 
@@ -644,8 +640,6 @@
 
 		if (pdev->auto_white_balance->val != awb_manual)
 			pdev->color_bal_valid = false; /* Force cache update */
-<<<<<<< HEAD
-=======
 
 		/*
 		 * If this is a preset, update our red / blue balance values
@@ -655,7 +649,6 @@
 		    pdev->auto_white_balance->val == awb_outdoor ||
 		    pdev->auto_white_balance->val == awb_fl)
 			pwc_g_volatile_ctrl_unlocked(pdev->auto_white_balance);
->>>>>>> dcd6c922
 	}
 	if (pdev->auto_white_balance->val != awb_manual)
 		return 0;
@@ -1096,21 +1089,8 @@
 	return 0;
 }
 
-<<<<<<< HEAD
-static int pwc_log_status(struct file *file, void *priv)
-{
-	struct pwc_device *pdev = video_drvdata(file);
-
-	v4l2_ctrl_handler_log_status(&pdev->ctrl_handler, PWC_NAME);
-	return 0;
-}
-
-static long pwc_default(struct file *file, void *fh, bool valid_prio,
-			int cmd, void *arg)
-=======
 static int pwc_g_parm(struct file *file, void *fh,
 		      struct v4l2_streamparm *parm)
->>>>>>> dcd6c922
 {
 	struct pwc_device *pdev = video_drvdata(file);
 
