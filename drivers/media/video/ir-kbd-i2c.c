--- conflicted
+++ resolved
@@ -486,21 +486,4 @@
 
 MODULE_AUTHOR("Gerd Knorr, Michal Kochanowicz, Christoph Bartelmus, Ulrich Mueller");
 MODULE_DESCRIPTION("input driver for i2c IR remote controls");
-<<<<<<< HEAD
-MODULE_LICENSE("GPL");
-
-static int __init ir_init(void)
-{
-	return i2c_add_driver(&driver);
-}
-
-static void __exit ir_fini(void)
-{
-	i2c_del_driver(&driver);
-}
-
-module_init(ir_init);
-module_exit(ir_fini);
-=======
-MODULE_LICENSE("GPL");
->>>>>>> e816b57a
+MODULE_LICENSE("GPL");