--- conflicted
+++ resolved
@@ -286,11 +286,7 @@
 		sg_dma_address(sg)	= vb2_dma_contig_plane_dma_addr(vb, 0);
 		sg_dma_len(sg)		= new_size;
 
-<<<<<<< HEAD
-		txd = ichan->dma_chan.device->device_prep_slave_sg(
-=======
 		txd = dmaengine_prep_slave_sg(
->>>>>>> e816b57a
 			&ichan->dma_chan, sg, 1, DMA_DEV_TO_MEM,
 			DMA_PREP_INTERRUPT);
 		if (!txd)
