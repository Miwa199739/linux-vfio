/*
    V4L2 controls framework implementation.

    Copyright (C) 2010  Hans Verkuil <hverkuil@xs4all.nl>

    This program is free software; you can redistribute it and/or modify
    it under the terms of the GNU General Public License as published by
    the Free Software Foundation; either version 2 of the License, or
    (at your option) any later version.

    This program is distributed in the hope that it will be useful,
    but WITHOUT ANY WARRANTY; without even the implied warranty of
    MERCHANTABILITY or FITNESS FOR A PARTICULAR PURPOSE.  See the
    GNU General Public License for more details.

    You should have received a copy of the GNU General Public License
    along with this program; if not, write to the Free Software
    Foundation, Inc., 59 Temple Place, Suite 330, Boston, MA  02111-1307  USA
 */

#include <linux/ctype.h>
#include <linux/slab.h>
#include <linux/export.h>
#include <media/v4l2-ioctl.h>
#include <media/v4l2-device.h>
#include <media/v4l2-ctrls.h>
#include <media/v4l2-event.h>
#include <media/v4l2-dev.h>

#define has_op(master, op) \
	(master->ops && master->ops->op)
#define call_op(master, op) \
	(has_op(master, op) ? master->ops->op(master) : 0)

/* Internal temporary helper struct, one for each v4l2_ext_control */
struct v4l2_ctrl_helper {
	/* Pointer to the control reference of the master control */
	struct v4l2_ctrl_ref *mref;
	/* The control corresponding to the v4l2_ext_control ID field. */
	struct v4l2_ctrl *ctrl;
	/* v4l2_ext_control index of the next control belonging to the
	   same cluster, or 0 if there isn't any. */
	u32 next;
};

/* Small helper function to determine if the autocluster is set to manual
   mode. */
static bool is_cur_manual(const struct v4l2_ctrl *master)
{
	return master->is_auto && master->cur.val == master->manual_mode_value;
}

/* Same as above, but this checks the against the new value instead of the
   current value. */
static bool is_new_manual(const struct v4l2_ctrl *master)
{
	return master->is_auto && master->val == master->manual_mode_value;
}

/* Returns NULL or a character pointer array containing the menu for
   the given control ID. The pointer array ends with a NULL pointer.
   An empty string signifies a menu entry that is invalid. This allows
   drivers to disable certain options if it is not supported. */
const char * const *v4l2_ctrl_get_menu(u32 id)
{
	static const char * const mpeg_audio_sampling_freq[] = {
		"44.1 kHz",
		"48 kHz",
		"32 kHz",
		NULL
	};
	static const char * const mpeg_audio_encoding[] = {
		"MPEG-1/2 Layer I",
		"MPEG-1/2 Layer II",
		"MPEG-1/2 Layer III",
		"MPEG-2/4 AAC",
		"AC-3",
		NULL
	};
	static const char * const mpeg_audio_l1_bitrate[] = {
		"32 kbps",
		"64 kbps",
		"96 kbps",
		"128 kbps",
		"160 kbps",
		"192 kbps",
		"224 kbps",
		"256 kbps",
		"288 kbps",
		"320 kbps",
		"352 kbps",
		"384 kbps",
		"416 kbps",
		"448 kbps",
		NULL
	};
	static const char * const mpeg_audio_l2_bitrate[] = {
		"32 kbps",
		"48 kbps",
		"56 kbps",
		"64 kbps",
		"80 kbps",
		"96 kbps",
		"112 kbps",
		"128 kbps",
		"160 kbps",
		"192 kbps",
		"224 kbps",
		"256 kbps",
		"320 kbps",
		"384 kbps",
		NULL
	};
	static const char * const mpeg_audio_l3_bitrate[] = {
		"32 kbps",
		"40 kbps",
		"48 kbps",
		"56 kbps",
		"64 kbps",
		"80 kbps",
		"96 kbps",
		"112 kbps",
		"128 kbps",
		"160 kbps",
		"192 kbps",
		"224 kbps",
		"256 kbps",
		"320 kbps",
		NULL
	};
	static const char * const mpeg_audio_ac3_bitrate[] = {
		"32 kbps",
		"40 kbps",
		"48 kbps",
		"56 kbps",
		"64 kbps",
		"80 kbps",
		"96 kbps",
		"112 kbps",
		"128 kbps",
		"160 kbps",
		"192 kbps",
		"224 kbps",
		"256 kbps",
		"320 kbps",
		"384 kbps",
		"448 kbps",
		"512 kbps",
		"576 kbps",
		"640 kbps",
		NULL
	};
	static const char * const mpeg_audio_mode[] = {
		"Stereo",
		"Joint Stereo",
		"Dual",
		"Mono",
		NULL
	};
	static const char * const mpeg_audio_mode_extension[] = {
		"Bound 4",
		"Bound 8",
		"Bound 12",
		"Bound 16",
		NULL
	};
	static const char * const mpeg_audio_emphasis[] = {
		"No Emphasis",
		"50/15 us",
		"CCITT J17",
		NULL
	};
	static const char * const mpeg_audio_crc[] = {
		"No CRC",
		"16-bit CRC",
		NULL
	};
	static const char * const mpeg_audio_dec_playback[] = {
		"Auto",
		"Stereo",
		"Left",
		"Right",
		"Mono",
		"Swapped Stereo",
		NULL
	};
	static const char * const mpeg_video_encoding[] = {
		"MPEG-1",
		"MPEG-2",
		"MPEG-4 AVC",
		NULL
	};
	static const char * const mpeg_video_aspect[] = {
		"1x1",
		"4x3",
		"16x9",
		"2.21x1",
		NULL
	};
	static const char * const mpeg_video_bitrate_mode[] = {
		"Variable Bitrate",
		"Constant Bitrate",
		NULL
	};
	static const char * const mpeg_stream_type[] = {
		"MPEG-2 Program Stream",
		"MPEG-2 Transport Stream",
		"MPEG-1 System Stream",
		"MPEG-2 DVD-compatible Stream",
		"MPEG-1 VCD-compatible Stream",
		"MPEG-2 SVCD-compatible Stream",
		NULL
	};
	static const char * const mpeg_stream_vbi_fmt[] = {
		"No VBI",
		"Private Packet, IVTV Format",
		NULL
	};
	static const char * const camera_power_line_frequency[] = {
		"Disabled",
		"50 Hz",
		"60 Hz",
		"Auto",
		NULL
	};
	static const char * const camera_exposure_auto[] = {
		"Auto Mode",
		"Manual Mode",
		"Shutter Priority Mode",
		"Aperture Priority Mode",
		NULL
	};
	static const char * const camera_exposure_metering[] = {
		"Average",
		"Center Weighted",
		"Spot",
		NULL
	};
	static const char * const camera_auto_focus_range[] = {
		"Auto",
		"Normal",
		"Macro",
		"Infinity",
		NULL
	};
	static const char * const colorfx[] = {
		"None",
		"Black & White",
		"Sepia",
		"Negative",
		"Emboss",
		"Sketch",
		"Sky Blue",
		"Grass Green",
		"Skin Whiten",
		"Vivid",
		"Aqua",
		"Art Freeze",
		"Silhouette",
		"Solarization",
		"Antique",
		"Set Cb/Cr",
		NULL
	};
	static const char * const auto_n_preset_white_balance[] = {
		"Manual",
		"Auto",
		"Incandescent",
		"Fluorescent",
		"Fluorescent H",
		"Horizon",
		"Daylight",
		"Flash",
		"Cloudy",
		"Shade",
		NULL,
	};
	static const char * const camera_iso_sensitivity_auto[] = {
		"Manual",
		"Auto",
		NULL
	};
	static const char * const scene_mode[] = {
		"None",
		"Backlight",
		"Beach/Snow",
		"Candle Light",
		"Dusk/Dawn",
		"Fall Colors",
		"Fireworks",
		"Landscape",
		"Night",
		"Party/Indoor",
		"Portrait",
		"Sports",
		"Sunset",
		"Text",
		NULL
	};
	static const char * const tune_preemphasis[] = {
		"No Preemphasis",
		"50 Microseconds",
		"75 Microseconds",
		NULL,
	};
	static const char * const header_mode[] = {
		"Separate Buffer",
		"Joined With 1st Frame",
		NULL,
	};
	static const char * const multi_slice[] = {
		"Single",
		"Max Macroblocks",
		"Max Bytes",
		NULL,
	};
	static const char * const entropy_mode[] = {
		"CAVLC",
		"CABAC",
		NULL,
	};
	static const char * const mpeg_h264_level[] = {
		"1",
		"1b",
		"1.1",
		"1.2",
		"1.3",
		"2",
		"2.1",
		"2.2",
		"3",
		"3.1",
		"3.2",
		"4",
		"4.1",
		"4.2",
		"5",
		"5.1",
		NULL,
	};
	static const char * const h264_loop_filter[] = {
		"Enabled",
		"Disabled",
		"Disabled at Slice Boundary",
		NULL,
	};
	static const char * const h264_profile[] = {
		"Baseline",
		"Constrained Baseline",
		"Main",
		"Extended",
		"High",
		"High 10",
		"High 422",
		"High 444 Predictive",
		"High 10 Intra",
		"High 422 Intra",
		"High 444 Intra",
		"CAVLC 444 Intra",
		"Scalable Baseline",
		"Scalable High",
		"Scalable High Intra",
		"Multiview High",
		NULL,
	};
	static const char * const vui_sar_idc[] = {
		"Unspecified",
		"1:1",
		"12:11",
		"10:11",
		"16:11",
		"40:33",
		"24:11",
		"20:11",
		"32:11",
		"80:33",
		"18:11",
		"15:11",
		"64:33",
		"160:99",
		"4:3",
		"3:2",
		"2:1",
		"Extended SAR",
		NULL,
	};
	static const char * const mpeg_mpeg4_level[] = {
		"0",
		"0b",
		"1",
		"2",
		"3",
		"3b",
		"4",
		"5",
		NULL,
	};
	static const char * const mpeg4_profile[] = {
		"Simple",
		"Advanced Simple",
		"Core",
		"Simple Scalable",
		"Advanced Coding Efficency",
		NULL,
	};

	static const char * const flash_led_mode[] = {
		"Off",
		"Flash",
		"Torch",
		NULL,
	};
	static const char * const flash_strobe_source[] = {
		"Software",
		"External",
		NULL,
	};

	static const char * const jpeg_chroma_subsampling[] = {
		"4:4:4",
		"4:2:2",
		"4:2:0",
		"4:1:1",
		"4:1:0",
		"Gray",
		NULL,
	};

	switch (id) {
	case V4L2_CID_MPEG_AUDIO_SAMPLING_FREQ:
		return mpeg_audio_sampling_freq;
	case V4L2_CID_MPEG_AUDIO_ENCODING:
		return mpeg_audio_encoding;
	case V4L2_CID_MPEG_AUDIO_L1_BITRATE:
		return mpeg_audio_l1_bitrate;
	case V4L2_CID_MPEG_AUDIO_L2_BITRATE:
		return mpeg_audio_l2_bitrate;
	case V4L2_CID_MPEG_AUDIO_L3_BITRATE:
		return mpeg_audio_l3_bitrate;
	case V4L2_CID_MPEG_AUDIO_AC3_BITRATE:
		return mpeg_audio_ac3_bitrate;
	case V4L2_CID_MPEG_AUDIO_MODE:
		return mpeg_audio_mode;
	case V4L2_CID_MPEG_AUDIO_MODE_EXTENSION:
		return mpeg_audio_mode_extension;
	case V4L2_CID_MPEG_AUDIO_EMPHASIS:
		return mpeg_audio_emphasis;
	case V4L2_CID_MPEG_AUDIO_CRC:
		return mpeg_audio_crc;
	case V4L2_CID_MPEG_AUDIO_DEC_PLAYBACK:
	case V4L2_CID_MPEG_AUDIO_DEC_MULTILINGUAL_PLAYBACK:
		return mpeg_audio_dec_playback;
	case V4L2_CID_MPEG_VIDEO_ENCODING:
		return mpeg_video_encoding;
	case V4L2_CID_MPEG_VIDEO_ASPECT:
		return mpeg_video_aspect;
	case V4L2_CID_MPEG_VIDEO_BITRATE_MODE:
		return mpeg_video_bitrate_mode;
	case V4L2_CID_MPEG_STREAM_TYPE:
		return mpeg_stream_type;
	case V4L2_CID_MPEG_STREAM_VBI_FMT:
		return mpeg_stream_vbi_fmt;
	case V4L2_CID_POWER_LINE_FREQUENCY:
		return camera_power_line_frequency;
	case V4L2_CID_EXPOSURE_AUTO:
		return camera_exposure_auto;
	case V4L2_CID_EXPOSURE_METERING:
		return camera_exposure_metering;
	case V4L2_CID_AUTO_FOCUS_RANGE:
		return camera_auto_focus_range;
	case V4L2_CID_COLORFX:
		return colorfx;
	case V4L2_CID_AUTO_N_PRESET_WHITE_BALANCE:
		return auto_n_preset_white_balance;
	case V4L2_CID_ISO_SENSITIVITY_AUTO:
		return camera_iso_sensitivity_auto;
	case V4L2_CID_SCENE_MODE:
		return scene_mode;
	case V4L2_CID_TUNE_PREEMPHASIS:
		return tune_preemphasis;
	case V4L2_CID_FLASH_LED_MODE:
		return flash_led_mode;
	case V4L2_CID_FLASH_STROBE_SOURCE:
		return flash_strobe_source;
	case V4L2_CID_MPEG_VIDEO_HEADER_MODE:
		return header_mode;
	case V4L2_CID_MPEG_VIDEO_MULTI_SLICE_MODE:
		return multi_slice;
	case V4L2_CID_MPEG_VIDEO_H264_ENTROPY_MODE:
		return entropy_mode;
	case V4L2_CID_MPEG_VIDEO_H264_LEVEL:
		return mpeg_h264_level;
	case V4L2_CID_MPEG_VIDEO_H264_LOOP_FILTER_MODE:
		return h264_loop_filter;
	case V4L2_CID_MPEG_VIDEO_H264_PROFILE:
		return h264_profile;
	case V4L2_CID_MPEG_VIDEO_H264_VUI_SAR_IDC:
		return vui_sar_idc;
	case V4L2_CID_MPEG_VIDEO_MPEG4_LEVEL:
		return mpeg_mpeg4_level;
	case V4L2_CID_MPEG_VIDEO_MPEG4_PROFILE:
		return mpeg4_profile;
	case V4L2_CID_JPEG_CHROMA_SUBSAMPLING:
		return jpeg_chroma_subsampling;

	default:
		return NULL;
	}
}
EXPORT_SYMBOL(v4l2_ctrl_get_menu);

/* Return the control name. */
const char *v4l2_ctrl_get_name(u32 id)
{
	switch (id) {
	/* USER controls */
	/* Keep the order of the 'case's the same as in videodev2.h! */
	case V4L2_CID_USER_CLASS:		return "User Controls";
	case V4L2_CID_BRIGHTNESS:		return "Brightness";
	case V4L2_CID_CONTRAST:			return "Contrast";
	case V4L2_CID_SATURATION:		return "Saturation";
	case V4L2_CID_HUE:			return "Hue";
	case V4L2_CID_AUDIO_VOLUME:		return "Volume";
	case V4L2_CID_AUDIO_BALANCE:		return "Balance";
	case V4L2_CID_AUDIO_BASS:		return "Bass";
	case V4L2_CID_AUDIO_TREBLE:		return "Treble";
	case V4L2_CID_AUDIO_MUTE:		return "Mute";
	case V4L2_CID_AUDIO_LOUDNESS:		return "Loudness";
	case V4L2_CID_BLACK_LEVEL:		return "Black Level";
	case V4L2_CID_AUTO_WHITE_BALANCE:	return "White Balance, Automatic";
	case V4L2_CID_DO_WHITE_BALANCE:		return "Do White Balance";
	case V4L2_CID_RED_BALANCE:		return "Red Balance";
	case V4L2_CID_BLUE_BALANCE:		return "Blue Balance";
	case V4L2_CID_GAMMA:			return "Gamma";
	case V4L2_CID_EXPOSURE:			return "Exposure";
	case V4L2_CID_AUTOGAIN:			return "Gain, Automatic";
	case V4L2_CID_GAIN:			return "Gain";
	case V4L2_CID_HFLIP:			return "Horizontal Flip";
	case V4L2_CID_VFLIP:			return "Vertical Flip";
	case V4L2_CID_HCENTER:			return "Horizontal Center";
	case V4L2_CID_VCENTER:			return "Vertical Center";
	case V4L2_CID_POWER_LINE_FREQUENCY:	return "Power Line Frequency";
	case V4L2_CID_HUE_AUTO:			return "Hue, Automatic";
	case V4L2_CID_WHITE_BALANCE_TEMPERATURE: return "White Balance Temperature";
	case V4L2_CID_SHARPNESS:		return "Sharpness";
	case V4L2_CID_BACKLIGHT_COMPENSATION:	return "Backlight Compensation";
	case V4L2_CID_CHROMA_AGC:		return "Chroma AGC";
	case V4L2_CID_COLOR_KILLER:		return "Color Killer";
	case V4L2_CID_COLORFX:			return "Color Effects";
	case V4L2_CID_AUTOBRIGHTNESS:		return "Brightness, Automatic";
	case V4L2_CID_BAND_STOP_FILTER:		return "Band-Stop Filter";
	case V4L2_CID_ROTATE:			return "Rotate";
	case V4L2_CID_BG_COLOR:			return "Background Color";
	case V4L2_CID_CHROMA_GAIN:		return "Chroma Gain";
	case V4L2_CID_ILLUMINATORS_1:		return "Illuminator 1";
	case V4L2_CID_ILLUMINATORS_2:		return "Illuminator 2";
	case V4L2_CID_MIN_BUFFERS_FOR_CAPTURE:	return "Min Number of Capture Buffers";
	case V4L2_CID_MIN_BUFFERS_FOR_OUTPUT:	return "Min Number of Output Buffers";
	case V4L2_CID_ALPHA_COMPONENT:		return "Alpha Component";
	case V4L2_CID_COLORFX_CBCR:		return "Color Effects, CbCr";

	/* MPEG controls */
	/* Keep the order of the 'case's the same as in videodev2.h! */
	case V4L2_CID_MPEG_CLASS:		return "MPEG Encoder Controls";
	case V4L2_CID_MPEG_STREAM_TYPE:		return "Stream Type";
	case V4L2_CID_MPEG_STREAM_PID_PMT:	return "Stream PMT Program ID";
	case V4L2_CID_MPEG_STREAM_PID_AUDIO:	return "Stream Audio Program ID";
	case V4L2_CID_MPEG_STREAM_PID_VIDEO:	return "Stream Video Program ID";
	case V4L2_CID_MPEG_STREAM_PID_PCR:	return "Stream PCR Program ID";
	case V4L2_CID_MPEG_STREAM_PES_ID_AUDIO: return "Stream PES Audio ID";
	case V4L2_CID_MPEG_STREAM_PES_ID_VIDEO: return "Stream PES Video ID";
	case V4L2_CID_MPEG_STREAM_VBI_FMT:	return "Stream VBI Format";
	case V4L2_CID_MPEG_AUDIO_SAMPLING_FREQ: return "Audio Sampling Frequency";
	case V4L2_CID_MPEG_AUDIO_ENCODING:	return "Audio Encoding";
	case V4L2_CID_MPEG_AUDIO_L1_BITRATE:	return "Audio Layer I Bitrate";
	case V4L2_CID_MPEG_AUDIO_L2_BITRATE:	return "Audio Layer II Bitrate";
	case V4L2_CID_MPEG_AUDIO_L3_BITRATE:	return "Audio Layer III Bitrate";
	case V4L2_CID_MPEG_AUDIO_MODE:		return "Audio Stereo Mode";
	case V4L2_CID_MPEG_AUDIO_MODE_EXTENSION: return "Audio Stereo Mode Extension";
	case V4L2_CID_MPEG_AUDIO_EMPHASIS:	return "Audio Emphasis";
	case V4L2_CID_MPEG_AUDIO_CRC:		return "Audio CRC";
	case V4L2_CID_MPEG_AUDIO_MUTE:		return "Audio Mute";
	case V4L2_CID_MPEG_AUDIO_AAC_BITRATE:	return "Audio AAC Bitrate";
	case V4L2_CID_MPEG_AUDIO_AC3_BITRATE:	return "Audio AC-3 Bitrate";
	case V4L2_CID_MPEG_AUDIO_DEC_PLAYBACK:	return "Audio Playback";
	case V4L2_CID_MPEG_AUDIO_DEC_MULTILINGUAL_PLAYBACK: return "Audio Multilingual Playback";
	case V4L2_CID_MPEG_VIDEO_ENCODING:	return "Video Encoding";
	case V4L2_CID_MPEG_VIDEO_ASPECT:	return "Video Aspect";
	case V4L2_CID_MPEG_VIDEO_B_FRAMES:	return "Video B Frames";
	case V4L2_CID_MPEG_VIDEO_GOP_SIZE:	return "Video GOP Size";
	case V4L2_CID_MPEG_VIDEO_GOP_CLOSURE:	return "Video GOP Closure";
	case V4L2_CID_MPEG_VIDEO_PULLDOWN:	return "Video Pulldown";
	case V4L2_CID_MPEG_VIDEO_BITRATE_MODE:	return "Video Bitrate Mode";
	case V4L2_CID_MPEG_VIDEO_BITRATE:	return "Video Bitrate";
	case V4L2_CID_MPEG_VIDEO_BITRATE_PEAK:	return "Video Peak Bitrate";
	case V4L2_CID_MPEG_VIDEO_TEMPORAL_DECIMATION: return "Video Temporal Decimation";
	case V4L2_CID_MPEG_VIDEO_MUTE:		return "Video Mute";
	case V4L2_CID_MPEG_VIDEO_MUTE_YUV:	return "Video Mute YUV";
	case V4L2_CID_MPEG_VIDEO_DECODER_SLICE_INTERFACE:	return "Decoder Slice Interface";
	case V4L2_CID_MPEG_VIDEO_DECODER_MPEG4_DEBLOCK_FILTER:	return "MPEG4 Loop Filter Enable";
	case V4L2_CID_MPEG_VIDEO_CYCLIC_INTRA_REFRESH_MB:	return "Number of Intra Refresh MBs";
	case V4L2_CID_MPEG_VIDEO_FRAME_RC_ENABLE:		return "Frame Level Rate Control Enable";
	case V4L2_CID_MPEG_VIDEO_MB_RC_ENABLE:			return "H264 MB Level Rate Control";
	case V4L2_CID_MPEG_VIDEO_HEADER_MODE:			return "Sequence Header Mode";
	case V4L2_CID_MPEG_VIDEO_MAX_REF_PIC:			return "Max Number of Reference Pics";
	case V4L2_CID_MPEG_VIDEO_H263_I_FRAME_QP:		return "H263 I-Frame QP Value";
	case V4L2_CID_MPEG_VIDEO_H263_P_FRAME_QP:		return "H263 P-Frame QP Value";
	case V4L2_CID_MPEG_VIDEO_H263_B_FRAME_QP:		return "H263 B-Frame QP Value";
	case V4L2_CID_MPEG_VIDEO_H263_MIN_QP:			return "H263 Minimum QP Value";
	case V4L2_CID_MPEG_VIDEO_H263_MAX_QP:			return "H263 Maximum QP Value";
	case V4L2_CID_MPEG_VIDEO_H264_I_FRAME_QP:		return "H264 I-Frame QP Value";
	case V4L2_CID_MPEG_VIDEO_H264_P_FRAME_QP:		return "H264 P-Frame QP Value";
	case V4L2_CID_MPEG_VIDEO_H264_B_FRAME_QP:		return "H264 B-Frame QP Value";
	case V4L2_CID_MPEG_VIDEO_H264_MAX_QP:			return "H264 Maximum QP Value";
	case V4L2_CID_MPEG_VIDEO_H264_MIN_QP:			return "H264 Minimum QP Value";
	case V4L2_CID_MPEG_VIDEO_H264_8X8_TRANSFORM:		return "H264 8x8 Transform Enable";
	case V4L2_CID_MPEG_VIDEO_H264_CPB_SIZE:			return "H264 CPB Buffer Size";
	case V4L2_CID_MPEG_VIDEO_H264_ENTROPY_MODE:		return "H264 Entropy Mode";
	case V4L2_CID_MPEG_VIDEO_H264_I_PERIOD:			return "H264 I-Frame Period";
	case V4L2_CID_MPEG_VIDEO_H264_LEVEL:			return "H264 Level";
	case V4L2_CID_MPEG_VIDEO_H264_LOOP_FILTER_ALPHA:	return "H264 Loop Filter Alpha Offset";
	case V4L2_CID_MPEG_VIDEO_H264_LOOP_FILTER_BETA:		return "H264 Loop Filter Beta Offset";
	case V4L2_CID_MPEG_VIDEO_H264_LOOP_FILTER_MODE:		return "H264 Loop Filter Mode";
	case V4L2_CID_MPEG_VIDEO_H264_PROFILE:			return "H264 Profile";
	case V4L2_CID_MPEG_VIDEO_H264_VUI_EXT_SAR_HEIGHT:	return "Vertical Size of SAR";
	case V4L2_CID_MPEG_VIDEO_H264_VUI_EXT_SAR_WIDTH:	return "Horizontal Size of SAR";
	case V4L2_CID_MPEG_VIDEO_H264_VUI_SAR_ENABLE:		return "Aspect Ratio VUI Enable";
	case V4L2_CID_MPEG_VIDEO_H264_VUI_SAR_IDC:		return "VUI Aspect Ratio IDC";
	case V4L2_CID_MPEG_VIDEO_MPEG4_I_FRAME_QP:		return "MPEG4 I-Frame QP Value";
	case V4L2_CID_MPEG_VIDEO_MPEG4_P_FRAME_QP:		return "MPEG4 P-Frame QP Value";
	case V4L2_CID_MPEG_VIDEO_MPEG4_B_FRAME_QP:		return "MPEG4 B-Frame QP Value";
	case V4L2_CID_MPEG_VIDEO_MPEG4_MIN_QP:			return "MPEG4 Minimum QP Value";
	case V4L2_CID_MPEG_VIDEO_MPEG4_MAX_QP:			return "MPEG4 Maximum QP Value";
	case V4L2_CID_MPEG_VIDEO_MPEG4_LEVEL:			return "MPEG4 Level";
	case V4L2_CID_MPEG_VIDEO_MPEG4_PROFILE:			return "MPEG4 Profile";
	case V4L2_CID_MPEG_VIDEO_MPEG4_QPEL:			return "Quarter Pixel Search Enable";
	case V4L2_CID_MPEG_VIDEO_MULTI_SLICE_MAX_BYTES:		return "Maximum Bytes in a Slice";
	case V4L2_CID_MPEG_VIDEO_MULTI_SLICE_MAX_MB:		return "Number of MBs in a Slice";
	case V4L2_CID_MPEG_VIDEO_MULTI_SLICE_MODE:		return "Slice Partitioning Method";
	case V4L2_CID_MPEG_VIDEO_VBV_SIZE:			return "VBV Buffer Size";
	case V4L2_CID_MPEG_VIDEO_DEC_PTS:			return "Video Decoder PTS";
	case V4L2_CID_MPEG_VIDEO_DEC_FRAME:			return "Video Decoder Frame Count";

	/* CAMERA controls */
	/* Keep the order of the 'case's the same as in videodev2.h! */
	case V4L2_CID_CAMERA_CLASS:		return "Camera Controls";
	case V4L2_CID_EXPOSURE_AUTO:		return "Auto Exposure";
	case V4L2_CID_EXPOSURE_ABSOLUTE:	return "Exposure Time, Absolute";
	case V4L2_CID_EXPOSURE_AUTO_PRIORITY:	return "Exposure, Dynamic Framerate";
	case V4L2_CID_PAN_RELATIVE:		return "Pan, Relative";
	case V4L2_CID_TILT_RELATIVE:		return "Tilt, Relative";
	case V4L2_CID_PAN_RESET:		return "Pan, Reset";
	case V4L2_CID_TILT_RESET:		return "Tilt, Reset";
	case V4L2_CID_PAN_ABSOLUTE:		return "Pan, Absolute";
	case V4L2_CID_TILT_ABSOLUTE:		return "Tilt, Absolute";
	case V4L2_CID_FOCUS_ABSOLUTE:		return "Focus, Absolute";
	case V4L2_CID_FOCUS_RELATIVE:		return "Focus, Relative";
	case V4L2_CID_FOCUS_AUTO:		return "Focus, Automatic Continuous";
	case V4L2_CID_ZOOM_ABSOLUTE:		return "Zoom, Absolute";
	case V4L2_CID_ZOOM_RELATIVE:		return "Zoom, Relative";
	case V4L2_CID_ZOOM_CONTINUOUS:		return "Zoom, Continuous";
	case V4L2_CID_PRIVACY:			return "Privacy";
	case V4L2_CID_IRIS_ABSOLUTE:		return "Iris, Absolute";
	case V4L2_CID_IRIS_RELATIVE:		return "Iris, Relative";
	case V4L2_CID_AUTO_EXPOSURE_BIAS:	return "Auto Exposure, Bias";
	case V4L2_CID_AUTO_N_PRESET_WHITE_BALANCE: return "White Balance, Auto & Preset";
	case V4L2_CID_WIDE_DYNAMIC_RANGE:	return "Wide Dynamic Range";
	case V4L2_CID_IMAGE_STABILIZATION:	return "Image Stabilization";
	case V4L2_CID_ISO_SENSITIVITY:		return "ISO Sensitivity";
	case V4L2_CID_ISO_SENSITIVITY_AUTO:	return "ISO Sensitivity, Auto";
	case V4L2_CID_EXPOSURE_METERING:	return "Exposure, Metering Mode";
	case V4L2_CID_SCENE_MODE:		return "Scene Mode";
	case V4L2_CID_3A_LOCK:			return "3A Lock";
	case V4L2_CID_AUTO_FOCUS_START:		return "Auto Focus, Start";
	case V4L2_CID_AUTO_FOCUS_STOP:		return "Auto Focus, Stop";
	case V4L2_CID_AUTO_FOCUS_STATUS:	return "Auto Focus, Status";
	case V4L2_CID_AUTO_FOCUS_RANGE:		return "Auto Focus, Range";

	/* FM Radio Modulator control */
	/* Keep the order of the 'case's the same as in videodev2.h! */
	case V4L2_CID_FM_TX_CLASS:		return "FM Radio Modulator Controls";
	case V4L2_CID_RDS_TX_DEVIATION:		return "RDS Signal Deviation";
	case V4L2_CID_RDS_TX_PI:		return "RDS Program ID";
	case V4L2_CID_RDS_TX_PTY:		return "RDS Program Type";
	case V4L2_CID_RDS_TX_PS_NAME:		return "RDS PS Name";
	case V4L2_CID_RDS_TX_RADIO_TEXT:	return "RDS Radio Text";
	case V4L2_CID_AUDIO_LIMITER_ENABLED:	return "Audio Limiter Feature Enabled";
	case V4L2_CID_AUDIO_LIMITER_RELEASE_TIME: return "Audio Limiter Release Time";
	case V4L2_CID_AUDIO_LIMITER_DEVIATION:	return "Audio Limiter Deviation";
	case V4L2_CID_AUDIO_COMPRESSION_ENABLED: return "Audio Compression Enabled";
	case V4L2_CID_AUDIO_COMPRESSION_GAIN:	return "Audio Compression Gain";
	case V4L2_CID_AUDIO_COMPRESSION_THRESHOLD: return "Audio Compression Threshold";
	case V4L2_CID_AUDIO_COMPRESSION_ATTACK_TIME: return "Audio Compression Attack Time";
	case V4L2_CID_AUDIO_COMPRESSION_RELEASE_TIME: return "Audio Compression Release Time";
	case V4L2_CID_PILOT_TONE_ENABLED:	return "Pilot Tone Feature Enabled";
	case V4L2_CID_PILOT_TONE_DEVIATION:	return "Pilot Tone Deviation";
	case V4L2_CID_PILOT_TONE_FREQUENCY:	return "Pilot Tone Frequency";
	case V4L2_CID_TUNE_PREEMPHASIS:		return "Pre-Emphasis";
	case V4L2_CID_TUNE_POWER_LEVEL:		return "Tune Power Level";
	case V4L2_CID_TUNE_ANTENNA_CAPACITOR:	return "Tune Antenna Capacitor";

	/* Flash controls */
	case V4L2_CID_FLASH_CLASS:		return "Flash Controls";
	case V4L2_CID_FLASH_LED_MODE:		return "LED Mode";
	case V4L2_CID_FLASH_STROBE_SOURCE:	return "Strobe Source";
	case V4L2_CID_FLASH_STROBE:		return "Strobe";
	case V4L2_CID_FLASH_STROBE_STOP:	return "Stop Strobe";
	case V4L2_CID_FLASH_STROBE_STATUS:	return "Strobe Status";
	case V4L2_CID_FLASH_TIMEOUT:		return "Strobe Timeout";
	case V4L2_CID_FLASH_INTENSITY:		return "Intensity, Flash Mode";
	case V4L2_CID_FLASH_TORCH_INTENSITY:	return "Intensity, Torch Mode";
	case V4L2_CID_FLASH_INDICATOR_INTENSITY: return "Intensity, Indicator";
	case V4L2_CID_FLASH_FAULT:		return "Faults";
	case V4L2_CID_FLASH_CHARGE:		return "Charge";
	case V4L2_CID_FLASH_READY:		return "Ready to Strobe";

	/* JPEG encoder controls */
	/* Keep the order of the 'case's the same as in videodev2.h! */
	case V4L2_CID_JPEG_CLASS:		return "JPEG Compression Controls";
	case V4L2_CID_JPEG_CHROMA_SUBSAMPLING:	return "Chroma Subsampling";
	case V4L2_CID_JPEG_RESTART_INTERVAL:	return "Restart Interval";
	case V4L2_CID_JPEG_COMPRESSION_QUALITY:	return "Compression Quality";
	case V4L2_CID_JPEG_ACTIVE_MARKER:	return "Active Markers";

	/* Image source controls */
	case V4L2_CID_IMAGE_SOURCE_CLASS:	return "Image Source Controls";
	case V4L2_CID_VBLANK:			return "Vertical Blanking";
	case V4L2_CID_HBLANK:			return "Horizontal Blanking";
	case V4L2_CID_ANALOGUE_GAIN:		return "Analogue Gain";

	/* Image processing controls */
	case V4L2_CID_IMAGE_PROC_CLASS:		return "Image Processing Controls";
	case V4L2_CID_LINK_FREQ:		return "Link Frequency";
	case V4L2_CID_PIXEL_RATE:		return "Pixel Rate";

	default:
		return NULL;
	}
}
EXPORT_SYMBOL(v4l2_ctrl_get_name);

void v4l2_ctrl_fill(u32 id, const char **name, enum v4l2_ctrl_type *type,
		    s32 *min, s32 *max, s32 *step, s32 *def, u32 *flags)
{
	*name = v4l2_ctrl_get_name(id);
	*flags = 0;

	switch (id) {
	case V4L2_CID_AUDIO_MUTE:
	case V4L2_CID_AUDIO_LOUDNESS:
	case V4L2_CID_AUTO_WHITE_BALANCE:
	case V4L2_CID_AUTOGAIN:
	case V4L2_CID_HFLIP:
	case V4L2_CID_VFLIP:
	case V4L2_CID_HUE_AUTO:
	case V4L2_CID_CHROMA_AGC:
	case V4L2_CID_COLOR_KILLER:
	case V4L2_CID_MPEG_AUDIO_MUTE:
	case V4L2_CID_MPEG_VIDEO_MUTE:
	case V4L2_CID_MPEG_VIDEO_GOP_CLOSURE:
	case V4L2_CID_MPEG_VIDEO_PULLDOWN:
	case V4L2_CID_EXPOSURE_AUTO_PRIORITY:
	case V4L2_CID_FOCUS_AUTO:
	case V4L2_CID_PRIVACY:
	case V4L2_CID_AUDIO_LIMITER_ENABLED:
	case V4L2_CID_AUDIO_COMPRESSION_ENABLED:
	case V4L2_CID_PILOT_TONE_ENABLED:
	case V4L2_CID_ILLUMINATORS_1:
	case V4L2_CID_ILLUMINATORS_2:
	case V4L2_CID_FLASH_STROBE_STATUS:
	case V4L2_CID_FLASH_CHARGE:
	case V4L2_CID_FLASH_READY:
	case V4L2_CID_MPEG_VIDEO_DECODER_MPEG4_DEBLOCK_FILTER:
	case V4L2_CID_MPEG_VIDEO_DECODER_SLICE_INTERFACE:
	case V4L2_CID_MPEG_VIDEO_FRAME_RC_ENABLE:
	case V4L2_CID_MPEG_VIDEO_MB_RC_ENABLE:
	case V4L2_CID_MPEG_VIDEO_H264_8X8_TRANSFORM:
	case V4L2_CID_MPEG_VIDEO_H264_VUI_SAR_ENABLE:
	case V4L2_CID_MPEG_VIDEO_MPEG4_QPEL:
	case V4L2_CID_WIDE_DYNAMIC_RANGE:
	case V4L2_CID_IMAGE_STABILIZATION:
		*type = V4L2_CTRL_TYPE_BOOLEAN;
		*min = 0;
		*max = *step = 1;
		break;
	case V4L2_CID_PAN_RESET:
	case V4L2_CID_TILT_RESET:
	case V4L2_CID_FLASH_STROBE:
	case V4L2_CID_FLASH_STROBE_STOP:
	case V4L2_CID_AUTO_FOCUS_START:
	case V4L2_CID_AUTO_FOCUS_STOP:
		*type = V4L2_CTRL_TYPE_BUTTON;
		*flags |= V4L2_CTRL_FLAG_WRITE_ONLY;
		*min = *max = *step = *def = 0;
		break;
	case V4L2_CID_POWER_LINE_FREQUENCY:
	case V4L2_CID_MPEG_AUDIO_SAMPLING_FREQ:
	case V4L2_CID_MPEG_AUDIO_ENCODING:
	case V4L2_CID_MPEG_AUDIO_L1_BITRATE:
	case V4L2_CID_MPEG_AUDIO_L2_BITRATE:
	case V4L2_CID_MPEG_AUDIO_L3_BITRATE:
	case V4L2_CID_MPEG_AUDIO_AC3_BITRATE:
	case V4L2_CID_MPEG_AUDIO_MODE:
	case V4L2_CID_MPEG_AUDIO_MODE_EXTENSION:
	case V4L2_CID_MPEG_AUDIO_EMPHASIS:
	case V4L2_CID_MPEG_AUDIO_CRC:
	case V4L2_CID_MPEG_AUDIO_DEC_PLAYBACK:
	case V4L2_CID_MPEG_AUDIO_DEC_MULTILINGUAL_PLAYBACK:
	case V4L2_CID_MPEG_VIDEO_ENCODING:
	case V4L2_CID_MPEG_VIDEO_ASPECT:
	case V4L2_CID_MPEG_VIDEO_BITRATE_MODE:
	case V4L2_CID_MPEG_STREAM_TYPE:
	case V4L2_CID_MPEG_STREAM_VBI_FMT:
	case V4L2_CID_EXPOSURE_AUTO:
	case V4L2_CID_AUTO_FOCUS_RANGE:
	case V4L2_CID_COLORFX:
	case V4L2_CID_AUTO_N_PRESET_WHITE_BALANCE:
	case V4L2_CID_TUNE_PREEMPHASIS:
	case V4L2_CID_FLASH_LED_MODE:
	case V4L2_CID_FLASH_STROBE_SOURCE:
	case V4L2_CID_MPEG_VIDEO_HEADER_MODE:
	case V4L2_CID_MPEG_VIDEO_MULTI_SLICE_MODE:
	case V4L2_CID_MPEG_VIDEO_H264_ENTROPY_MODE:
	case V4L2_CID_MPEG_VIDEO_H264_LEVEL:
	case V4L2_CID_MPEG_VIDEO_H264_LOOP_FILTER_MODE:
	case V4L2_CID_MPEG_VIDEO_H264_PROFILE:
	case V4L2_CID_MPEG_VIDEO_H264_VUI_SAR_IDC:
	case V4L2_CID_MPEG_VIDEO_MPEG4_LEVEL:
	case V4L2_CID_MPEG_VIDEO_MPEG4_PROFILE:
	case V4L2_CID_JPEG_CHROMA_SUBSAMPLING:
	case V4L2_CID_ISO_SENSITIVITY_AUTO:
	case V4L2_CID_EXPOSURE_METERING:
	case V4L2_CID_SCENE_MODE:
		*type = V4L2_CTRL_TYPE_MENU;
		break;
	case V4L2_CID_LINK_FREQ:
		*type = V4L2_CTRL_TYPE_INTEGER_MENU;
		break;
	case V4L2_CID_RDS_TX_PS_NAME:
	case V4L2_CID_RDS_TX_RADIO_TEXT:
		*type = V4L2_CTRL_TYPE_STRING;
		break;
	case V4L2_CID_ISO_SENSITIVITY:
	case V4L2_CID_AUTO_EXPOSURE_BIAS:
		*type = V4L2_CTRL_TYPE_INTEGER_MENU;
		break;
	case V4L2_CID_USER_CLASS:
	case V4L2_CID_CAMERA_CLASS:
	case V4L2_CID_MPEG_CLASS:
	case V4L2_CID_FM_TX_CLASS:
	case V4L2_CID_FLASH_CLASS:
	case V4L2_CID_JPEG_CLASS:
	case V4L2_CID_IMAGE_SOURCE_CLASS:
	case V4L2_CID_IMAGE_PROC_CLASS:
		*type = V4L2_CTRL_TYPE_CTRL_CLASS;
		/* You can neither read not write these */
		*flags |= V4L2_CTRL_FLAG_READ_ONLY | V4L2_CTRL_FLAG_WRITE_ONLY;
		*min = *max = *step = *def = 0;
		break;
	case V4L2_CID_BG_COLOR:
		*type = V4L2_CTRL_TYPE_INTEGER;
		*step = 1;
		*min = 0;
		/* Max is calculated as RGB888 that is 2^24 */
		*max = 0xFFFFFF;
		break;
	case V4L2_CID_FLASH_FAULT:
	case V4L2_CID_JPEG_ACTIVE_MARKER:
	case V4L2_CID_3A_LOCK:
	case V4L2_CID_AUTO_FOCUS_STATUS:
		*type = V4L2_CTRL_TYPE_BITMASK;
		break;
	case V4L2_CID_MIN_BUFFERS_FOR_CAPTURE:
	case V4L2_CID_MIN_BUFFERS_FOR_OUTPUT:
		*type = V4L2_CTRL_TYPE_INTEGER;
		*flags |= V4L2_CTRL_FLAG_READ_ONLY;
		break;
	case V4L2_CID_MPEG_VIDEO_DEC_FRAME:
	case V4L2_CID_MPEG_VIDEO_DEC_PTS:
		*flags |= V4L2_CTRL_FLAG_VOLATILE;
		/* Fall through */
	case V4L2_CID_PIXEL_RATE:
		*type = V4L2_CTRL_TYPE_INTEGER64;
<<<<<<< HEAD
		*flags |= V4L2_CTRL_FLAG_READ_ONLY | V4L2_CTRL_FLAG_VOLATILE;
=======
		*flags |= V4L2_CTRL_FLAG_READ_ONLY;
>>>>>>> 711e1bfb
		*min = *max = *step = *def = 0;
		break;
	default:
		*type = V4L2_CTRL_TYPE_INTEGER;
		break;
	}
	switch (id) {
	case V4L2_CID_MPEG_AUDIO_ENCODING:
	case V4L2_CID_MPEG_AUDIO_MODE:
	case V4L2_CID_MPEG_VIDEO_BITRATE_MODE:
	case V4L2_CID_MPEG_VIDEO_B_FRAMES:
	case V4L2_CID_MPEG_STREAM_TYPE:
		*flags |= V4L2_CTRL_FLAG_UPDATE;
		break;
	case V4L2_CID_AUDIO_VOLUME:
	case V4L2_CID_AUDIO_BALANCE:
	case V4L2_CID_AUDIO_BASS:
	case V4L2_CID_AUDIO_TREBLE:
	case V4L2_CID_BRIGHTNESS:
	case V4L2_CID_CONTRAST:
	case V4L2_CID_SATURATION:
	case V4L2_CID_HUE:
	case V4L2_CID_RED_BALANCE:
	case V4L2_CID_BLUE_BALANCE:
	case V4L2_CID_GAMMA:
	case V4L2_CID_SHARPNESS:
	case V4L2_CID_CHROMA_GAIN:
	case V4L2_CID_RDS_TX_DEVIATION:
	case V4L2_CID_AUDIO_LIMITER_RELEASE_TIME:
	case V4L2_CID_AUDIO_LIMITER_DEVIATION:
	case V4L2_CID_AUDIO_COMPRESSION_GAIN:
	case V4L2_CID_AUDIO_COMPRESSION_THRESHOLD:
	case V4L2_CID_AUDIO_COMPRESSION_ATTACK_TIME:
	case V4L2_CID_AUDIO_COMPRESSION_RELEASE_TIME:
	case V4L2_CID_PILOT_TONE_DEVIATION:
	case V4L2_CID_PILOT_TONE_FREQUENCY:
	case V4L2_CID_TUNE_POWER_LEVEL:
	case V4L2_CID_TUNE_ANTENNA_CAPACITOR:
		*flags |= V4L2_CTRL_FLAG_SLIDER;
		break;
	case V4L2_CID_PAN_RELATIVE:
	case V4L2_CID_TILT_RELATIVE:
	case V4L2_CID_FOCUS_RELATIVE:
	case V4L2_CID_IRIS_RELATIVE:
	case V4L2_CID_ZOOM_RELATIVE:
		*flags |= V4L2_CTRL_FLAG_WRITE_ONLY;
		break;
	case V4L2_CID_FLASH_STROBE_STATUS:
	case V4L2_CID_AUTO_FOCUS_STATUS:
	case V4L2_CID_FLASH_READY:
		*flags |= V4L2_CTRL_FLAG_READ_ONLY;
		break;
	}
}
EXPORT_SYMBOL(v4l2_ctrl_fill);

/* Helper function to determine whether the control type is compatible with
   VIDIOC_G/S_CTRL. */
static bool type_is_int(const struct v4l2_ctrl *ctrl)
{
	switch (ctrl->type) {
	case V4L2_CTRL_TYPE_INTEGER64:
	case V4L2_CTRL_TYPE_STRING:
		/* Nope, these need v4l2_ext_control */
		return false;
	default:
		return true;
	}
}

static void fill_event(struct v4l2_event *ev, struct v4l2_ctrl *ctrl, u32 changes)
{
	memset(ev->reserved, 0, sizeof(ev->reserved));
	ev->type = V4L2_EVENT_CTRL;
	ev->id = ctrl->id;
	ev->u.ctrl.changes = changes;
	ev->u.ctrl.type = ctrl->type;
	ev->u.ctrl.flags = ctrl->flags;
	if (ctrl->type == V4L2_CTRL_TYPE_STRING)
		ev->u.ctrl.value64 = 0;
	else
		ev->u.ctrl.value64 = ctrl->cur.val64;
	ev->u.ctrl.minimum = ctrl->minimum;
	ev->u.ctrl.maximum = ctrl->maximum;
	if (ctrl->type == V4L2_CTRL_TYPE_MENU
	    || ctrl->type == V4L2_CTRL_TYPE_INTEGER_MENU)
		ev->u.ctrl.step = 1;
	else
		ev->u.ctrl.step = ctrl->step;
	ev->u.ctrl.default_value = ctrl->default_value;
}

static void send_event(struct v4l2_fh *fh, struct v4l2_ctrl *ctrl, u32 changes)
{
	struct v4l2_event ev;
	struct v4l2_subscribed_event *sev;

	if (list_empty(&ctrl->ev_subs))
		return;
	fill_event(&ev, ctrl, changes);

	list_for_each_entry(sev, &ctrl->ev_subs, node)
		if (sev->fh != fh ||
		    (sev->flags & V4L2_EVENT_SUB_FL_ALLOW_FEEDBACK))
			v4l2_event_queue_fh(sev->fh, &ev);
}

/* Helper function: copy the current control value back to the caller */
static int cur_to_user(struct v4l2_ext_control *c,
		       struct v4l2_ctrl *ctrl)
{
	u32 len;

	switch (ctrl->type) {
	case V4L2_CTRL_TYPE_STRING:
		len = strlen(ctrl->cur.string);
		if (c->size < len + 1) {
			c->size = len + 1;
			return -ENOSPC;
		}
		return copy_to_user(c->string, ctrl->cur.string,
						len + 1) ? -EFAULT : 0;
	case V4L2_CTRL_TYPE_INTEGER64:
		c->value64 = ctrl->cur.val64;
		break;
	default:
		c->value = ctrl->cur.val;
		break;
	}
	return 0;
}

/* Helper function: copy the caller-provider value as the new control value */
static int user_to_new(struct v4l2_ext_control *c,
		       struct v4l2_ctrl *ctrl)
{
	int ret;
	u32 size;

	ctrl->is_new = 1;
	switch (ctrl->type) {
	case V4L2_CTRL_TYPE_INTEGER64:
		ctrl->val64 = c->value64;
		break;
	case V4L2_CTRL_TYPE_STRING:
		size = c->size;
		if (size == 0)
			return -ERANGE;
		if (size > ctrl->maximum + 1)
			size = ctrl->maximum + 1;
		ret = copy_from_user(ctrl->string, c->string, size);
		if (!ret) {
			char last = ctrl->string[size - 1];

			ctrl->string[size - 1] = 0;
			/* If the string was longer than ctrl->maximum,
			   then return an error. */
			if (strlen(ctrl->string) == ctrl->maximum && last)
				return -ERANGE;
		}
		return ret ? -EFAULT : 0;
	default:
		ctrl->val = c->value;
		break;
	}
	return 0;
}

/* Helper function: copy the new control value back to the caller */
static int new_to_user(struct v4l2_ext_control *c,
		       struct v4l2_ctrl *ctrl)
{
	u32 len;

	switch (ctrl->type) {
	case V4L2_CTRL_TYPE_STRING:
		len = strlen(ctrl->string);
		if (c->size < len + 1) {
			c->size = ctrl->maximum + 1;
			return -ENOSPC;
		}
		return copy_to_user(c->string, ctrl->string,
						len + 1) ? -EFAULT : 0;
	case V4L2_CTRL_TYPE_INTEGER64:
		c->value64 = ctrl->val64;
		break;
	default:
		c->value = ctrl->val;
		break;
	}
	return 0;
}

/* Copy the new value to the current value. */
static void new_to_cur(struct v4l2_fh *fh, struct v4l2_ctrl *ctrl,
						bool update_inactive)
{
	bool changed = false;

	if (ctrl == NULL)
		return;
	switch (ctrl->type) {
	case V4L2_CTRL_TYPE_BUTTON:
		changed = true;
		break;
	case V4L2_CTRL_TYPE_STRING:
		/* strings are always 0-terminated */
		changed = strcmp(ctrl->string, ctrl->cur.string);
		strcpy(ctrl->cur.string, ctrl->string);
		break;
	case V4L2_CTRL_TYPE_INTEGER64:
		changed = ctrl->val64 != ctrl->cur.val64;
		ctrl->cur.val64 = ctrl->val64;
		break;
	default:
		changed = ctrl->val != ctrl->cur.val;
		ctrl->cur.val = ctrl->val;
		break;
	}
	if (update_inactive) {
		/* Note: update_inactive can only be true for auto clusters. */
		ctrl->flags &=
			~(V4L2_CTRL_FLAG_INACTIVE | V4L2_CTRL_FLAG_VOLATILE);
		if (!is_cur_manual(ctrl->cluster[0])) {
			ctrl->flags |= V4L2_CTRL_FLAG_INACTIVE;
			if (ctrl->cluster[0]->has_volatiles)
				ctrl->flags |= V4L2_CTRL_FLAG_VOLATILE;
		}
		fh = NULL;
	}
	if (changed || update_inactive) {
		/* If a control was changed that was not one of the controls
		   modified by the application, then send the event to all. */
		if (!ctrl->is_new)
			fh = NULL;
		send_event(fh, ctrl,
			(changed ? V4L2_EVENT_CTRL_CH_VALUE : 0) |
			(update_inactive ? V4L2_EVENT_CTRL_CH_FLAGS : 0));
	}
}

/* Copy the current value to the new value */
static void cur_to_new(struct v4l2_ctrl *ctrl)
{
	if (ctrl == NULL)
		return;
	switch (ctrl->type) {
	case V4L2_CTRL_TYPE_STRING:
		/* strings are always 0-terminated */
		strcpy(ctrl->string, ctrl->cur.string);
		break;
	case V4L2_CTRL_TYPE_INTEGER64:
		ctrl->val64 = ctrl->cur.val64;
		break;
	default:
		ctrl->val = ctrl->cur.val;
		break;
	}
}

/* Return non-zero if one or more of the controls in the cluster has a new
   value that differs from the current value. */
static int cluster_changed(struct v4l2_ctrl *master)
{
	int diff = 0;
	int i;

	for (i = 0; !diff && i < master->ncontrols; i++) {
		struct v4l2_ctrl *ctrl = master->cluster[i];

		if (ctrl == NULL)
			continue;
		switch (ctrl->type) {
		case V4L2_CTRL_TYPE_BUTTON:
			/* Button controls are always 'different' */
			return 1;
		case V4L2_CTRL_TYPE_STRING:
			/* strings are always 0-terminated */
			diff = strcmp(ctrl->string, ctrl->cur.string);
			break;
		case V4L2_CTRL_TYPE_INTEGER64:
			diff = ctrl->val64 != ctrl->cur.val64;
			break;
		default:
			diff = ctrl->val != ctrl->cur.val;
			break;
		}
	}
	return diff;
}

/* Validate integer-type control */
static int validate_new_int(const struct v4l2_ctrl *ctrl, s32 *pval)
{
	s32 val = *pval;
	u32 offset;

	switch (ctrl->type) {
	case V4L2_CTRL_TYPE_INTEGER:
		/* Round towards the closest legal value */
		val += ctrl->step / 2;
		if (val < ctrl->minimum)
			val = ctrl->minimum;
		if (val > ctrl->maximum)
			val = ctrl->maximum;
		offset = val - ctrl->minimum;
		offset = ctrl->step * (offset / ctrl->step);
		val = ctrl->minimum + offset;
		*pval = val;
		return 0;

	case V4L2_CTRL_TYPE_BOOLEAN:
		*pval = !!val;
		return 0;

	case V4L2_CTRL_TYPE_MENU:
	case V4L2_CTRL_TYPE_INTEGER_MENU:
		if (val < ctrl->minimum || val > ctrl->maximum)
			return -ERANGE;
		if (ctrl->menu_skip_mask & (1 << val))
			return -EINVAL;
		if (ctrl->type == V4L2_CTRL_TYPE_MENU &&
		    ctrl->qmenu[val][0] == '\0')
			return -EINVAL;
		return 0;

	case V4L2_CTRL_TYPE_BITMASK:
		*pval &= ctrl->maximum;
		return 0;

	case V4L2_CTRL_TYPE_BUTTON:
	case V4L2_CTRL_TYPE_CTRL_CLASS:
		*pval = 0;
		return 0;

	default:
		return -EINVAL;
	}
}

/* Validate a new control */
static int validate_new(const struct v4l2_ctrl *ctrl, struct v4l2_ext_control *c)
{
	char *s = c->string;
	size_t len;

	switch (ctrl->type) {
	case V4L2_CTRL_TYPE_INTEGER:
	case V4L2_CTRL_TYPE_BOOLEAN:
	case V4L2_CTRL_TYPE_MENU:
	case V4L2_CTRL_TYPE_INTEGER_MENU:
	case V4L2_CTRL_TYPE_BITMASK:
	case V4L2_CTRL_TYPE_BUTTON:
	case V4L2_CTRL_TYPE_CTRL_CLASS:
		return validate_new_int(ctrl, &c->value);

	case V4L2_CTRL_TYPE_INTEGER64:
		return 0;

	case V4L2_CTRL_TYPE_STRING:
		len = strlen(s);
		if (len < ctrl->minimum)
			return -ERANGE;
		if ((len - ctrl->minimum) % ctrl->step)
			return -ERANGE;
		return 0;

	default:
		return -EINVAL;
	}
}

static inline u32 node2id(struct list_head *node)
{
	return list_entry(node, struct v4l2_ctrl_ref, node)->ctrl->id;
}

/* Set the handler's error code if it wasn't set earlier already */
static inline int handler_set_err(struct v4l2_ctrl_handler *hdl, int err)
{
	if (hdl->error == 0)
		hdl->error = err;
	return err;
}

/* Initialize the handler */
int v4l2_ctrl_handler_init(struct v4l2_ctrl_handler *hdl,
			   unsigned nr_of_controls_hint)
{
	hdl->lock = &hdl->_lock;
	mutex_init(hdl->lock);
	INIT_LIST_HEAD(&hdl->ctrls);
	INIT_LIST_HEAD(&hdl->ctrl_refs);
	hdl->nr_of_buckets = 1 + nr_of_controls_hint / 8;
	hdl->buckets = kcalloc(hdl->nr_of_buckets, sizeof(hdl->buckets[0]),
			       GFP_KERNEL);
	hdl->error = hdl->buckets ? 0 : -ENOMEM;
	return hdl->error;
}
EXPORT_SYMBOL(v4l2_ctrl_handler_init);

/* Free all controls and control refs */
void v4l2_ctrl_handler_free(struct v4l2_ctrl_handler *hdl)
{
	struct v4l2_ctrl_ref *ref, *next_ref;
	struct v4l2_ctrl *ctrl, *next_ctrl;
	struct v4l2_subscribed_event *sev, *next_sev;

	if (hdl == NULL || hdl->buckets == NULL)
		return;

	mutex_lock(hdl->lock);
	/* Free all nodes */
	list_for_each_entry_safe(ref, next_ref, &hdl->ctrl_refs, node) {
		list_del(&ref->node);
		kfree(ref);
	}
	/* Free all controls owned by the handler */
	list_for_each_entry_safe(ctrl, next_ctrl, &hdl->ctrls, node) {
		list_del(&ctrl->node);
		list_for_each_entry_safe(sev, next_sev, &ctrl->ev_subs, node)
			list_del(&sev->node);
		kfree(ctrl);
	}
	kfree(hdl->buckets);
	hdl->buckets = NULL;
	hdl->cached = NULL;
	hdl->error = 0;
	mutex_unlock(hdl->lock);
}
EXPORT_SYMBOL(v4l2_ctrl_handler_free);

/* For backwards compatibility: V4L2_CID_PRIVATE_BASE should no longer
   be used except in G_CTRL, S_CTRL, QUERYCTRL and QUERYMENU when dealing
   with applications that do not use the NEXT_CTRL flag.

   We just find the n-th private user control. It's O(N), but that should not
   be an issue in this particular case. */
static struct v4l2_ctrl_ref *find_private_ref(
		struct v4l2_ctrl_handler *hdl, u32 id)
{
	struct v4l2_ctrl_ref *ref;

	id -= V4L2_CID_PRIVATE_BASE;
	list_for_each_entry(ref, &hdl->ctrl_refs, node) {
		/* Search for private user controls that are compatible with
		   VIDIOC_G/S_CTRL. */
		if (V4L2_CTRL_ID2CLASS(ref->ctrl->id) == V4L2_CTRL_CLASS_USER &&
		    V4L2_CTRL_DRIVER_PRIV(ref->ctrl->id)) {
			if (!type_is_int(ref->ctrl))
				continue;
			if (id == 0)
				return ref;
			id--;
		}
	}
	return NULL;
}

/* Find a control with the given ID. */
static struct v4l2_ctrl_ref *find_ref(struct v4l2_ctrl_handler *hdl, u32 id)
{
	struct v4l2_ctrl_ref *ref;
	int bucket;

	id &= V4L2_CTRL_ID_MASK;

	/* Old-style private controls need special handling */
	if (id >= V4L2_CID_PRIVATE_BASE)
		return find_private_ref(hdl, id);
	bucket = id % hdl->nr_of_buckets;

	/* Simple optimization: cache the last control found */
	if (hdl->cached && hdl->cached->ctrl->id == id)
		return hdl->cached;

	/* Not in cache, search the hash */
	ref = hdl->buckets ? hdl->buckets[bucket] : NULL;
	while (ref && ref->ctrl->id != id)
		ref = ref->next;

	if (ref)
		hdl->cached = ref; /* cache it! */
	return ref;
}

/* Find a control with the given ID. Take the handler's lock first. */
static struct v4l2_ctrl_ref *find_ref_lock(
		struct v4l2_ctrl_handler *hdl, u32 id)
{
	struct v4l2_ctrl_ref *ref = NULL;

	if (hdl) {
		mutex_lock(hdl->lock);
		ref = find_ref(hdl, id);
		mutex_unlock(hdl->lock);
	}
	return ref;
}

/* Find a control with the given ID. */
struct v4l2_ctrl *v4l2_ctrl_find(struct v4l2_ctrl_handler *hdl, u32 id)
{
	struct v4l2_ctrl_ref *ref = find_ref_lock(hdl, id);

	return ref ? ref->ctrl : NULL;
}
EXPORT_SYMBOL(v4l2_ctrl_find);

/* Allocate a new v4l2_ctrl_ref and hook it into the handler. */
static int handler_new_ref(struct v4l2_ctrl_handler *hdl,
			   struct v4l2_ctrl *ctrl)
{
	struct v4l2_ctrl_ref *ref;
	struct v4l2_ctrl_ref *new_ref;
	u32 id = ctrl->id;
	u32 class_ctrl = V4L2_CTRL_ID2CLASS(id) | 1;
	int bucket = id % hdl->nr_of_buckets;	/* which bucket to use */

	/* Automatically add the control class if it is not yet present. */
	if (id != class_ctrl && find_ref_lock(hdl, class_ctrl) == NULL)
		if (!v4l2_ctrl_new_std(hdl, NULL, class_ctrl, 0, 0, 0, 0))
			return hdl->error;

	if (hdl->error)
		return hdl->error;

	new_ref = kzalloc(sizeof(*new_ref), GFP_KERNEL);
	if (!new_ref)
		return handler_set_err(hdl, -ENOMEM);
	new_ref->ctrl = ctrl;
	if (ctrl->handler == hdl) {
		/* By default each control starts in a cluster of its own.
		   new_ref->ctrl is basically a cluster array with one
		   element, so that's perfect to use as the cluster pointer.
		   But only do this for the handler that owns the control. */
		ctrl->cluster = &new_ref->ctrl;
		ctrl->ncontrols = 1;
	}

	INIT_LIST_HEAD(&new_ref->node);

	mutex_lock(hdl->lock);

	/* Add immediately at the end of the list if the list is empty, or if
	   the last element in the list has a lower ID.
	   This ensures that when elements are added in ascending order the
	   insertion is an O(1) operation. */
	if (list_empty(&hdl->ctrl_refs) || id > node2id(hdl->ctrl_refs.prev)) {
		list_add_tail(&new_ref->node, &hdl->ctrl_refs);
		goto insert_in_hash;
	}

	/* Find insert position in sorted list */
	list_for_each_entry(ref, &hdl->ctrl_refs, node) {
		if (ref->ctrl->id < id)
			continue;
		/* Don't add duplicates */
		if (ref->ctrl->id == id) {
			kfree(new_ref);
			goto unlock;
		}
		list_add(&new_ref->node, ref->node.prev);
		break;
	}

insert_in_hash:
	/* Insert the control node in the hash */
	new_ref->next = hdl->buckets[bucket];
	hdl->buckets[bucket] = new_ref;

unlock:
	mutex_unlock(hdl->lock);
	return 0;
}

/* Add a new control */
static struct v4l2_ctrl *v4l2_ctrl_new(struct v4l2_ctrl_handler *hdl,
			const struct v4l2_ctrl_ops *ops,
			u32 id, const char *name, enum v4l2_ctrl_type type,
			s32 min, s32 max, u32 step, s32 def,
			u32 flags, const char * const *qmenu,
			const s64 *qmenu_int, void *priv)
{
	struct v4l2_ctrl *ctrl;
	unsigned sz_extra = 0;

	if (hdl->error)
		return NULL;

	/* Sanity checks */
	if (id == 0 || name == NULL || id >= V4L2_CID_PRIVATE_BASE ||
	    (type == V4L2_CTRL_TYPE_INTEGER && step == 0) ||
	    (type == V4L2_CTRL_TYPE_BITMASK && max == 0) ||
	    (type == V4L2_CTRL_TYPE_MENU && qmenu == NULL) ||
	    (type == V4L2_CTRL_TYPE_INTEGER_MENU && qmenu_int == NULL) ||
	    (type == V4L2_CTRL_TYPE_STRING && max == 0)) {
		handler_set_err(hdl, -ERANGE);
		return NULL;
	}
	if (type != V4L2_CTRL_TYPE_BITMASK && max < min) {
		handler_set_err(hdl, -ERANGE);
		return NULL;
	}
	if ((type == V4L2_CTRL_TYPE_INTEGER ||
	     type == V4L2_CTRL_TYPE_MENU ||
	     type == V4L2_CTRL_TYPE_INTEGER_MENU ||
	     type == V4L2_CTRL_TYPE_BOOLEAN) &&
	    (def < min || def > max)) {
		handler_set_err(hdl, -ERANGE);
		return NULL;
	}
	if (type == V4L2_CTRL_TYPE_BITMASK && ((def & ~max) || min || step)) {
		handler_set_err(hdl, -ERANGE);
		return NULL;
	}

	if (type == V4L2_CTRL_TYPE_BUTTON)
		flags |= V4L2_CTRL_FLAG_WRITE_ONLY;
	else if (type == V4L2_CTRL_TYPE_CTRL_CLASS)
		flags |= V4L2_CTRL_FLAG_READ_ONLY;
	else if (type == V4L2_CTRL_TYPE_STRING)
		sz_extra += 2 * (max + 1);

	ctrl = kzalloc(sizeof(*ctrl) + sz_extra, GFP_KERNEL);
	if (ctrl == NULL) {
		handler_set_err(hdl, -ENOMEM);
		return NULL;
	}

	INIT_LIST_HEAD(&ctrl->node);
	INIT_LIST_HEAD(&ctrl->ev_subs);
	ctrl->handler = hdl;
	ctrl->ops = ops;
	ctrl->id = id;
	ctrl->name = name;
	ctrl->type = type;
	ctrl->flags = flags;
	ctrl->minimum = min;
	ctrl->maximum = max;
	ctrl->step = step;
	if (type == V4L2_CTRL_TYPE_MENU)
		ctrl->qmenu = qmenu;
	else if (type == V4L2_CTRL_TYPE_INTEGER_MENU)
		ctrl->qmenu_int = qmenu_int;
	ctrl->priv = priv;
	ctrl->cur.val = ctrl->val = ctrl->default_value = def;

	if (ctrl->type == V4L2_CTRL_TYPE_STRING) {
		ctrl->cur.string = (char *)&ctrl[1] + sz_extra - (max + 1);
		ctrl->string = (char *)&ctrl[1] + sz_extra - 2 * (max + 1);
		if (ctrl->minimum)
			memset(ctrl->cur.string, ' ', ctrl->minimum);
	}
	if (handler_new_ref(hdl, ctrl)) {
		kfree(ctrl);
		return NULL;
	}
	mutex_lock(hdl->lock);
	list_add_tail(&ctrl->node, &hdl->ctrls);
	mutex_unlock(hdl->lock);
	return ctrl;
}

struct v4l2_ctrl *v4l2_ctrl_new_custom(struct v4l2_ctrl_handler *hdl,
			const struct v4l2_ctrl_config *cfg, void *priv)
{
	bool is_menu;
	struct v4l2_ctrl *ctrl;
	const char *name = cfg->name;
	const char * const *qmenu = cfg->qmenu;
	const s64 *qmenu_int = cfg->qmenu_int;
	enum v4l2_ctrl_type type = cfg->type;
	u32 flags = cfg->flags;
	s32 min = cfg->min;
	s32 max = cfg->max;
	u32 step = cfg->step;
	s32 def = cfg->def;

	if (name == NULL)
		v4l2_ctrl_fill(cfg->id, &name, &type, &min, &max, &step,
								&def, &flags);

	is_menu = (cfg->type == V4L2_CTRL_TYPE_MENU ||
		   cfg->type == V4L2_CTRL_TYPE_INTEGER_MENU);
	if (is_menu)
		WARN_ON(step);
	else
		WARN_ON(cfg->menu_skip_mask);
	if (cfg->type == V4L2_CTRL_TYPE_MENU && qmenu == NULL)
		qmenu = v4l2_ctrl_get_menu(cfg->id);
	else if (cfg->type == V4L2_CTRL_TYPE_INTEGER_MENU &&
		 qmenu_int == NULL) {
		handler_set_err(hdl, -EINVAL);
		return NULL;
	}

	ctrl = v4l2_ctrl_new(hdl, cfg->ops, cfg->id, name,
			type, min, max,
			is_menu ? cfg->menu_skip_mask : step,
			def, flags, qmenu, qmenu_int, priv);
	if (ctrl)
		ctrl->is_private = cfg->is_private;
	return ctrl;
}
EXPORT_SYMBOL(v4l2_ctrl_new_custom);

/* Helper function for standard non-menu controls */
struct v4l2_ctrl *v4l2_ctrl_new_std(struct v4l2_ctrl_handler *hdl,
			const struct v4l2_ctrl_ops *ops,
			u32 id, s32 min, s32 max, u32 step, s32 def)
{
	const char *name;
	enum v4l2_ctrl_type type;
	u32 flags;

	v4l2_ctrl_fill(id, &name, &type, &min, &max, &step, &def, &flags);
	if (type == V4L2_CTRL_TYPE_MENU
	    || type == V4L2_CTRL_TYPE_INTEGER_MENU) {
		handler_set_err(hdl, -EINVAL);
		return NULL;
	}
	return v4l2_ctrl_new(hdl, ops, id, name, type,
			     min, max, step, def, flags, NULL, NULL, NULL);
}
EXPORT_SYMBOL(v4l2_ctrl_new_std);

/* Helper function for standard menu controls */
struct v4l2_ctrl *v4l2_ctrl_new_std_menu(struct v4l2_ctrl_handler *hdl,
			const struct v4l2_ctrl_ops *ops,
			u32 id, s32 max, s32 mask, s32 def)
{
	const char * const *qmenu = v4l2_ctrl_get_menu(id);
	const char *name;
	enum v4l2_ctrl_type type;
	s32 min;
	s32 step;
	u32 flags;

	v4l2_ctrl_fill(id, &name, &type, &min, &max, &step, &def, &flags);
	if (type != V4L2_CTRL_TYPE_MENU) {
		handler_set_err(hdl, -EINVAL);
		return NULL;
	}
	return v4l2_ctrl_new(hdl, ops, id, name, type,
			     0, max, mask, def, flags, qmenu, NULL, NULL);
}
EXPORT_SYMBOL(v4l2_ctrl_new_std_menu);

/* Helper function for standard integer menu controls */
struct v4l2_ctrl *v4l2_ctrl_new_int_menu(struct v4l2_ctrl_handler *hdl,
			const struct v4l2_ctrl_ops *ops,
			u32 id, s32 max, s32 def, const s64 *qmenu_int)
{
	const char *name;
	enum v4l2_ctrl_type type;
	s32 min;
	s32 step;
	u32 flags;

	v4l2_ctrl_fill(id, &name, &type, &min, &max, &step, &def, &flags);
	if (type != V4L2_CTRL_TYPE_INTEGER_MENU) {
		handler_set_err(hdl, -EINVAL);
		return NULL;
	}
	return v4l2_ctrl_new(hdl, ops, id, name, type,
			     0, max, 0, def, flags, NULL, qmenu_int, NULL);
}
EXPORT_SYMBOL(v4l2_ctrl_new_int_menu);

/* Add a control from another handler to this handler */
struct v4l2_ctrl *v4l2_ctrl_add_ctrl(struct v4l2_ctrl_handler *hdl,
					  struct v4l2_ctrl *ctrl)
{
	if (hdl == NULL || hdl->error)
		return NULL;
	if (ctrl == NULL) {
		handler_set_err(hdl, -EINVAL);
		return NULL;
	}
	if (ctrl->handler == hdl)
		return ctrl;
	return handler_new_ref(hdl, ctrl) ? NULL : ctrl;
}
EXPORT_SYMBOL(v4l2_ctrl_add_ctrl);

/* Add the controls from another handler to our own. */
int v4l2_ctrl_add_handler(struct v4l2_ctrl_handler *hdl,
			  struct v4l2_ctrl_handler *add)
{
	struct v4l2_ctrl_ref *ref;
	int ret = 0;

	/* Do nothing if either handler is NULL or if they are the same */
	if (!hdl || !add || hdl == add)
		return 0;
	if (hdl->error)
		return hdl->error;
	mutex_lock(add->lock);
	list_for_each_entry(ref, &add->ctrl_refs, node) {
		struct v4l2_ctrl *ctrl = ref->ctrl;

		/* Skip handler-private controls. */
		if (ctrl->is_private)
			continue;
		/* And control classes */
		if (ctrl->type == V4L2_CTRL_TYPE_CTRL_CLASS)
			continue;
		ret = handler_new_ref(hdl, ctrl);
		if (ret)
			break;
	}
	mutex_unlock(add->lock);
	return ret;
}
EXPORT_SYMBOL(v4l2_ctrl_add_handler);

/* Cluster controls */
void v4l2_ctrl_cluster(unsigned ncontrols, struct v4l2_ctrl **controls)
{
	bool has_volatiles = false;
	int i;

	/* The first control is the master control and it must not be NULL */
	BUG_ON(ncontrols == 0 || controls[0] == NULL);

	for (i = 0; i < ncontrols; i++) {
		if (controls[i]) {
			controls[i]->cluster = controls;
			controls[i]->ncontrols = ncontrols;
			if (controls[i]->flags & V4L2_CTRL_FLAG_VOLATILE)
				has_volatiles = true;
		}
	}
	controls[0]->has_volatiles = has_volatiles;
}
EXPORT_SYMBOL(v4l2_ctrl_cluster);

void v4l2_ctrl_auto_cluster(unsigned ncontrols, struct v4l2_ctrl **controls,
			    u8 manual_val, bool set_volatile)
{
	struct v4l2_ctrl *master = controls[0];
	u32 flag = 0;
	int i;

	v4l2_ctrl_cluster(ncontrols, controls);
	WARN_ON(ncontrols <= 1);
	WARN_ON(manual_val < master->minimum || manual_val > master->maximum);
	WARN_ON(set_volatile && !has_op(master, g_volatile_ctrl));
	master->is_auto = true;
	master->has_volatiles = set_volatile;
	master->manual_mode_value = manual_val;
	master->flags |= V4L2_CTRL_FLAG_UPDATE;

	if (!is_cur_manual(master))
		flag = V4L2_CTRL_FLAG_INACTIVE |
			(set_volatile ? V4L2_CTRL_FLAG_VOLATILE : 0);

	for (i = 1; i < ncontrols; i++)
		if (controls[i])
			controls[i]->flags |= flag;
}
EXPORT_SYMBOL(v4l2_ctrl_auto_cluster);

/* Activate/deactivate a control. */
void v4l2_ctrl_activate(struct v4l2_ctrl *ctrl, bool active)
{
	/* invert since the actual flag is called 'inactive' */
	bool inactive = !active;
	bool old;

	if (ctrl == NULL)
		return;

	if (inactive)
		/* set V4L2_CTRL_FLAG_INACTIVE */
		old = test_and_set_bit(4, &ctrl->flags);
	else
		/* clear V4L2_CTRL_FLAG_INACTIVE */
		old = test_and_clear_bit(4, &ctrl->flags);
	if (old != inactive)
		send_event(NULL, ctrl, V4L2_EVENT_CTRL_CH_FLAGS);
}
EXPORT_SYMBOL(v4l2_ctrl_activate);

/* Grab/ungrab a control.
   Typically used when streaming starts and you want to grab controls,
   preventing the user from changing them.

   Just call this and the framework will block any attempts to change
   these controls. */
void v4l2_ctrl_grab(struct v4l2_ctrl *ctrl, bool grabbed)
{
	bool old;

	if (ctrl == NULL)
		return;

	v4l2_ctrl_lock(ctrl);
	if (grabbed)
		/* set V4L2_CTRL_FLAG_GRABBED */
		old = test_and_set_bit(1, &ctrl->flags);
	else
		/* clear V4L2_CTRL_FLAG_GRABBED */
		old = test_and_clear_bit(1, &ctrl->flags);
	if (old != grabbed)
		send_event(NULL, ctrl, V4L2_EVENT_CTRL_CH_FLAGS);
	v4l2_ctrl_unlock(ctrl);
}
EXPORT_SYMBOL(v4l2_ctrl_grab);

/* Log the control name and value */
static void log_ctrl(const struct v4l2_ctrl *ctrl,
		     const char *prefix, const char *colon)
{
	if (ctrl->flags & (V4L2_CTRL_FLAG_DISABLED | V4L2_CTRL_FLAG_WRITE_ONLY))
		return;
	if (ctrl->type == V4L2_CTRL_TYPE_CTRL_CLASS)
		return;

	printk(KERN_INFO "%s%s%s: ", prefix, colon, ctrl->name);

	switch (ctrl->type) {
	case V4L2_CTRL_TYPE_INTEGER:
		printk(KERN_CONT "%d", ctrl->cur.val);
		break;
	case V4L2_CTRL_TYPE_BOOLEAN:
		printk(KERN_CONT "%s", ctrl->cur.val ? "true" : "false");
		break;
	case V4L2_CTRL_TYPE_MENU:
		printk(KERN_CONT "%s", ctrl->qmenu[ctrl->cur.val]);
		break;
	case V4L2_CTRL_TYPE_INTEGER_MENU:
		printk(KERN_CONT "%lld", ctrl->qmenu_int[ctrl->cur.val]);
		break;
	case V4L2_CTRL_TYPE_BITMASK:
		printk(KERN_CONT "0x%08x", ctrl->cur.val);
		break;
	case V4L2_CTRL_TYPE_INTEGER64:
		printk(KERN_CONT "%lld", ctrl->cur.val64);
		break;
	case V4L2_CTRL_TYPE_STRING:
		printk(KERN_CONT "%s", ctrl->cur.string);
		break;
	default:
		printk(KERN_CONT "unknown type %d", ctrl->type);
		break;
	}
	if (ctrl->flags & (V4L2_CTRL_FLAG_INACTIVE |
			   V4L2_CTRL_FLAG_GRABBED |
			   V4L2_CTRL_FLAG_VOLATILE)) {
		if (ctrl->flags & V4L2_CTRL_FLAG_INACTIVE)
			printk(KERN_CONT " inactive");
		if (ctrl->flags & V4L2_CTRL_FLAG_GRABBED)
			printk(KERN_CONT " grabbed");
		if (ctrl->flags & V4L2_CTRL_FLAG_VOLATILE)
			printk(KERN_CONT " volatile");
	}
	printk(KERN_CONT "\n");
}

/* Log all controls owned by the handler */
void v4l2_ctrl_handler_log_status(struct v4l2_ctrl_handler *hdl,
				  const char *prefix)
{
	struct v4l2_ctrl *ctrl;
	const char *colon = "";
	int len;

	if (hdl == NULL)
		return;
	if (prefix == NULL)
		prefix = "";
	len = strlen(prefix);
	if (len && prefix[len - 1] != ' ')
		colon = ": ";
	mutex_lock(hdl->lock);
	list_for_each_entry(ctrl, &hdl->ctrls, node)
		if (!(ctrl->flags & V4L2_CTRL_FLAG_DISABLED))
			log_ctrl(ctrl, prefix, colon);
	mutex_unlock(hdl->lock);
}
EXPORT_SYMBOL(v4l2_ctrl_handler_log_status);

/* Call s_ctrl for all controls owned by the handler */
int v4l2_ctrl_handler_setup(struct v4l2_ctrl_handler *hdl)
{
	struct v4l2_ctrl *ctrl;
	int ret = 0;

	if (hdl == NULL)
		return 0;
	mutex_lock(hdl->lock);
	list_for_each_entry(ctrl, &hdl->ctrls, node)
		ctrl->done = false;

	list_for_each_entry(ctrl, &hdl->ctrls, node) {
		struct v4l2_ctrl *master = ctrl->cluster[0];
		int i;

		/* Skip if this control was already handled by a cluster. */
		/* Skip button controls and read-only controls. */
		if (ctrl->done || ctrl->type == V4L2_CTRL_TYPE_BUTTON ||
		    (ctrl->flags & V4L2_CTRL_FLAG_READ_ONLY))
			continue;

		for (i = 0; i < master->ncontrols; i++) {
			if (master->cluster[i]) {
				cur_to_new(master->cluster[i]);
				master->cluster[i]->is_new = 1;
				master->cluster[i]->done = true;
			}
		}
		ret = call_op(master, s_ctrl);
		if (ret)
			break;
	}
	mutex_unlock(hdl->lock);
	return ret;
}
EXPORT_SYMBOL(v4l2_ctrl_handler_setup);

/* Implement VIDIOC_QUERYCTRL */
int v4l2_queryctrl(struct v4l2_ctrl_handler *hdl, struct v4l2_queryctrl *qc)
{
	u32 id = qc->id & V4L2_CTRL_ID_MASK;
	struct v4l2_ctrl_ref *ref;
	struct v4l2_ctrl *ctrl;

	if (hdl == NULL)
		return -EINVAL;

	mutex_lock(hdl->lock);

	/* Try to find it */
	ref = find_ref(hdl, id);

	if ((qc->id & V4L2_CTRL_FLAG_NEXT_CTRL) && !list_empty(&hdl->ctrl_refs)) {
		/* Find the next control with ID > qc->id */

		/* Did we reach the end of the control list? */
		if (id >= node2id(hdl->ctrl_refs.prev)) {
			ref = NULL; /* Yes, so there is no next control */
		} else if (ref) {
			/* We found a control with the given ID, so just get
			   the next one in the list. */
			ref = list_entry(ref->node.next, typeof(*ref), node);
		} else {
			/* No control with the given ID exists, so start
			   searching for the next largest ID. We know there
			   is one, otherwise the first 'if' above would have
			   been true. */
			list_for_each_entry(ref, &hdl->ctrl_refs, node)
				if (id < ref->ctrl->id)
					break;
		}
	}
	mutex_unlock(hdl->lock);
	if (!ref)
		return -EINVAL;

	ctrl = ref->ctrl;
	memset(qc, 0, sizeof(*qc));
	if (id >= V4L2_CID_PRIVATE_BASE)
		qc->id = id;
	else
		qc->id = ctrl->id;
	strlcpy(qc->name, ctrl->name, sizeof(qc->name));
	qc->minimum = ctrl->minimum;
	qc->maximum = ctrl->maximum;
	qc->default_value = ctrl->default_value;
	if (ctrl->type == V4L2_CTRL_TYPE_MENU
	    || ctrl->type == V4L2_CTRL_TYPE_INTEGER_MENU)
		qc->step = 1;
	else
		qc->step = ctrl->step;
	qc->flags = ctrl->flags;
	qc->type = ctrl->type;
	return 0;
}
EXPORT_SYMBOL(v4l2_queryctrl);

int v4l2_subdev_queryctrl(struct v4l2_subdev *sd, struct v4l2_queryctrl *qc)
{
	if (qc->id & V4L2_CTRL_FLAG_NEXT_CTRL)
		return -EINVAL;
	return v4l2_queryctrl(sd->ctrl_handler, qc);
}
EXPORT_SYMBOL(v4l2_subdev_queryctrl);

/* Implement VIDIOC_QUERYMENU */
int v4l2_querymenu(struct v4l2_ctrl_handler *hdl, struct v4l2_querymenu *qm)
{
	struct v4l2_ctrl *ctrl;
	u32 i = qm->index;

	ctrl = v4l2_ctrl_find(hdl, qm->id);
	if (!ctrl)
		return -EINVAL;

	qm->reserved = 0;
	/* Sanity checks */
	switch (ctrl->type) {
	case V4L2_CTRL_TYPE_MENU:
		if (ctrl->qmenu == NULL)
			return -EINVAL;
		break;
	case V4L2_CTRL_TYPE_INTEGER_MENU:
		if (ctrl->qmenu_int == NULL)
			return -EINVAL;
		break;
	default:
<<<<<<< HEAD
		return -EINVAL;
	}

	if (i < ctrl->minimum || i > ctrl->maximum)
		return -EINVAL;
=======
		return -EINVAL;
	}

	if (i < ctrl->minimum || i > ctrl->maximum)
		return -EINVAL;
>>>>>>> 711e1bfb

	/* Use mask to see if this menu item should be skipped */
	if (ctrl->menu_skip_mask & (1 << i))
		return -EINVAL;
	/* Empty menu items should also be skipped */
	if (ctrl->type == V4L2_CTRL_TYPE_MENU) {
		if (ctrl->qmenu[i] == NULL || ctrl->qmenu[i][0] == '\0')
			return -EINVAL;
		strlcpy(qm->name, ctrl->qmenu[i], sizeof(qm->name));
	} else {
		qm->value = ctrl->qmenu_int[i];
	}
	return 0;
}
EXPORT_SYMBOL(v4l2_querymenu);

int v4l2_subdev_querymenu(struct v4l2_subdev *sd, struct v4l2_querymenu *qm)
{
	return v4l2_querymenu(sd->ctrl_handler, qm);
}
EXPORT_SYMBOL(v4l2_subdev_querymenu);



/* Some general notes on the atomic requirements of VIDIOC_G/TRY/S_EXT_CTRLS:

   It is not a fully atomic operation, just best-effort only. After all, if
   multiple controls have to be set through multiple i2c writes (for example)
   then some initial writes may succeed while others fail. Thus leaving the
   system in an inconsistent state. The question is how much effort you are
   willing to spend on trying to make something atomic that really isn't.

   From the point of view of an application the main requirement is that
   when you call VIDIOC_S_EXT_CTRLS and some values are invalid then an
   error should be returned without actually affecting any controls.

   If all the values are correct, then it is acceptable to just give up
   in case of low-level errors.

   It is important though that the application can tell when only a partial
   configuration was done. The way we do that is through the error_idx field
   of struct v4l2_ext_controls: if that is equal to the count field then no
   controls were affected. Otherwise all controls before that index were
   successful in performing their 'get' or 'set' operation, the control at
   the given index failed, and you don't know what happened with the controls
   after the failed one. Since if they were part of a control cluster they
   could have been successfully processed (if a cluster member was encountered
   at index < error_idx), they could have failed (if a cluster member was at
   error_idx), or they may not have been processed yet (if the first cluster
   member appeared after error_idx).

   It is all fairly theoretical, though. In practice all you can do is to
   bail out. If error_idx == count, then it is an application bug. If
   error_idx < count then it is only an application bug if the error code was
   EBUSY. That usually means that something started streaming just when you
   tried to set the controls. In all other cases it is a driver/hardware
   problem and all you can do is to retry or bail out.

   Note that these rules do not apply to VIDIOC_TRY_EXT_CTRLS: since that
   never modifies controls the error_idx is just set to whatever control
   has an invalid value.
 */

/* Prepare for the extended g/s/try functions.
   Find the controls in the control array and do some basic checks. */
static int prepare_ext_ctrls(struct v4l2_ctrl_handler *hdl,
			     struct v4l2_ext_controls *cs,
			     struct v4l2_ctrl_helper *helpers)
{
	struct v4l2_ctrl_helper *h;
	bool have_clusters = false;
	u32 i;

	for (i = 0, h = helpers; i < cs->count; i++, h++) {
		struct v4l2_ext_control *c = &cs->controls[i];
		struct v4l2_ctrl_ref *ref;
		struct v4l2_ctrl *ctrl;
		u32 id = c->id & V4L2_CTRL_ID_MASK;

		cs->error_idx = i;

		if (cs->ctrl_class && V4L2_CTRL_ID2CLASS(id) != cs->ctrl_class)
			return -EINVAL;

		/* Old-style private controls are not allowed for
		   extended controls */
		if (id >= V4L2_CID_PRIVATE_BASE)
			return -EINVAL;
		ref = find_ref_lock(hdl, id);
		if (ref == NULL)
			return -EINVAL;
		ctrl = ref->ctrl;
		if (ctrl->flags & V4L2_CTRL_FLAG_DISABLED)
			return -EINVAL;

		if (ctrl->cluster[0]->ncontrols > 1)
			have_clusters = true;
		if (ctrl->cluster[0] != ctrl)
			ref = find_ref_lock(hdl, ctrl->cluster[0]->id);
		/* Store the ref to the master control of the cluster */
		h->mref = ref;
		h->ctrl = ctrl;
		/* Initially set next to 0, meaning that there is no other
		   control in this helper array belonging to the same
		   cluster */
		h->next = 0;
	}

	/* We are done if there were no controls that belong to a multi-
	   control cluster. */
	if (!have_clusters)
		return 0;

	/* The code below figures out in O(n) time which controls in the list
	   belong to the same cluster. */

	/* This has to be done with the handler lock taken. */
	mutex_lock(hdl->lock);

	/* First zero the helper field in the master control references */
	for (i = 0; i < cs->count; i++)
		helpers[i].mref->helper = 0;
	for (i = 0, h = helpers; i < cs->count; i++, h++) {
		struct v4l2_ctrl_ref *mref = h->mref;

		/* If the mref->helper is set, then it points to an earlier
		   helper that belongs to the same cluster. */
		if (mref->helper) {
			/* Set the next field of mref->helper to the current
			   index: this means that that earlier helper now
			   points to the next helper in the same cluster. */
			mref->helper->next = i;
			/* mref should be set only for the first helper in the
			   cluster, clear the others. */
			h->mref = NULL;
		}
		/* Point the mref helper to the current helper struct. */
		mref->helper = h;
	}
	mutex_unlock(hdl->lock);
	return 0;
}

/* Handles the corner case where cs->count == 0. It checks whether the
   specified control class exists. If that class ID is 0, then it checks
   whether there are any controls at all. */
static int class_check(struct v4l2_ctrl_handler *hdl, u32 ctrl_class)
{
	if (ctrl_class == 0)
		return list_empty(&hdl->ctrl_refs) ? -EINVAL : 0;
	return find_ref_lock(hdl, ctrl_class | 1) ? 0 : -EINVAL;
}



/* Get extended controls. Allocates the helpers array if needed. */
int v4l2_g_ext_ctrls(struct v4l2_ctrl_handler *hdl, struct v4l2_ext_controls *cs)
{
	struct v4l2_ctrl_helper helper[4];
	struct v4l2_ctrl_helper *helpers = helper;
	int ret;
	int i, j;

	cs->error_idx = cs->count;
	cs->ctrl_class = V4L2_CTRL_ID2CLASS(cs->ctrl_class);

	if (hdl == NULL)
		return -EINVAL;

	if (cs->count == 0)
		return class_check(hdl, cs->ctrl_class);

	if (cs->count > ARRAY_SIZE(helper)) {
		helpers = kmalloc_array(cs->count, sizeof(helper[0]),
					GFP_KERNEL);
		if (helpers == NULL)
			return -ENOMEM;
	}

	ret = prepare_ext_ctrls(hdl, cs, helpers);
	cs->error_idx = cs->count;

	for (i = 0; !ret && i < cs->count; i++)
		if (helpers[i].ctrl->flags & V4L2_CTRL_FLAG_WRITE_ONLY)
			ret = -EACCES;

	for (i = 0; !ret && i < cs->count; i++) {
		int (*ctrl_to_user)(struct v4l2_ext_control *c,
				    struct v4l2_ctrl *ctrl) = cur_to_user;
		struct v4l2_ctrl *master;

		if (helpers[i].mref == NULL)
			continue;

		master = helpers[i].mref->ctrl;
		cs->error_idx = i;

		v4l2_ctrl_lock(master);

		/* g_volatile_ctrl will update the new control values */
		if ((master->flags & V4L2_CTRL_FLAG_VOLATILE) ||
			(master->has_volatiles && !is_cur_manual(master))) {
			for (j = 0; j < master->ncontrols; j++)
				cur_to_new(master->cluster[j]);
			ret = call_op(master, g_volatile_ctrl);
			ctrl_to_user = new_to_user;
		}
		/* If OK, then copy the current (for non-volatile controls)
		   or the new (for volatile controls) control values to the
		   caller */
		if (!ret) {
			u32 idx = i;

			do {
				ret = ctrl_to_user(cs->controls + idx,
						   helpers[idx].ctrl);
				idx = helpers[idx].next;
			} while (!ret && idx);
		}
		v4l2_ctrl_unlock(master);
	}

	if (cs->count > ARRAY_SIZE(helper))
		kfree(helpers);
	return ret;
}
EXPORT_SYMBOL(v4l2_g_ext_ctrls);

int v4l2_subdev_g_ext_ctrls(struct v4l2_subdev *sd, struct v4l2_ext_controls *cs)
{
	return v4l2_g_ext_ctrls(sd->ctrl_handler, cs);
}
EXPORT_SYMBOL(v4l2_subdev_g_ext_ctrls);

/* Helper function to get a single control */
static int get_ctrl(struct v4l2_ctrl *ctrl, s32 *val)
{
	struct v4l2_ctrl *master = ctrl->cluster[0];
	int ret = 0;
	int i;

	if (ctrl->flags & V4L2_CTRL_FLAG_WRITE_ONLY)
		return -EACCES;

	v4l2_ctrl_lock(master);
	/* g_volatile_ctrl will update the current control values */
	if (ctrl->flags & V4L2_CTRL_FLAG_VOLATILE) {
		for (i = 0; i < master->ncontrols; i++)
			cur_to_new(master->cluster[i]);
		ret = call_op(master, g_volatile_ctrl);
		*val = ctrl->val;
	} else {
		*val = ctrl->cur.val;
	}
	v4l2_ctrl_unlock(master);
	return ret;
}

int v4l2_g_ctrl(struct v4l2_ctrl_handler *hdl, struct v4l2_control *control)
{
	struct v4l2_ctrl *ctrl = v4l2_ctrl_find(hdl, control->id);

	if (ctrl == NULL || !type_is_int(ctrl))
		return -EINVAL;
	return get_ctrl(ctrl, &control->value);
}
EXPORT_SYMBOL(v4l2_g_ctrl);

int v4l2_subdev_g_ctrl(struct v4l2_subdev *sd, struct v4l2_control *control)
{
	return v4l2_g_ctrl(sd->ctrl_handler, control);
}
EXPORT_SYMBOL(v4l2_subdev_g_ctrl);

s32 v4l2_ctrl_g_ctrl(struct v4l2_ctrl *ctrl)
{
	s32 val = 0;

	/* It's a driver bug if this happens. */
	WARN_ON(!type_is_int(ctrl));
	get_ctrl(ctrl, &val);
	return val;
}
EXPORT_SYMBOL(v4l2_ctrl_g_ctrl);


/* Core function that calls try/s_ctrl and ensures that the new value is
   copied to the current value on a set.
   Must be called with ctrl->handler->lock held. */
static int try_or_set_cluster(struct v4l2_fh *fh,
			      struct v4l2_ctrl *master, bool set)
{
	bool update_flag;
	int ret;
	int i;

	/* Go through the cluster and either validate the new value or
	   (if no new value was set), copy the current value to the new
	   value, ensuring a consistent view for the control ops when
	   called. */
	for (i = 0; i < master->ncontrols; i++) {
		struct v4l2_ctrl *ctrl = master->cluster[i];

		if (ctrl == NULL)
			continue;

		if (!ctrl->is_new) {
			cur_to_new(ctrl);
			continue;
		}
		/* Check again: it may have changed since the
		   previous check in try_or_set_ext_ctrls(). */
		if (set && (ctrl->flags & V4L2_CTRL_FLAG_GRABBED))
			return -EBUSY;
	}

	ret = call_op(master, try_ctrl);

	/* Don't set if there is no change */
	if (ret || !set || !cluster_changed(master))
		return ret;
	ret = call_op(master, s_ctrl);
	if (ret)
		return ret;

	/* If OK, then make the new values permanent. */
	update_flag = is_cur_manual(master) != is_new_manual(master);
	for (i = 0; i < master->ncontrols; i++)
		new_to_cur(fh, master->cluster[i], update_flag && i > 0);
	return 0;
}

/* Validate controls. */
static int validate_ctrls(struct v4l2_ext_controls *cs,
			  struct v4l2_ctrl_helper *helpers, bool set)
{
	unsigned i;
	int ret = 0;

	cs->error_idx = cs->count;
	for (i = 0; i < cs->count; i++) {
		struct v4l2_ctrl *ctrl = helpers[i].ctrl;

		cs->error_idx = i;

		if (ctrl->flags & V4L2_CTRL_FLAG_READ_ONLY)
			return -EACCES;
		/* This test is also done in try_set_control_cluster() which
		   is called in atomic context, so that has the final say,
		   but it makes sense to do an up-front check as well. Once
		   an error occurs in try_set_control_cluster() some other
		   controls may have been set already and we want to do a
		   best-effort to avoid that. */
		if (set && (ctrl->flags & V4L2_CTRL_FLAG_GRABBED))
			return -EBUSY;
		ret = validate_new(ctrl, &cs->controls[i]);
		if (ret)
			return ret;
	}
	return 0;
}

/* Obtain the current volatile values of an autocluster and mark them
   as new. */
static void update_from_auto_cluster(struct v4l2_ctrl *master)
{
	int i;

	for (i = 0; i < master->ncontrols; i++)
		cur_to_new(master->cluster[i]);
	if (!call_op(master, g_volatile_ctrl))
		for (i = 1; i < master->ncontrols; i++)
			if (master->cluster[i])
				master->cluster[i]->is_new = 1;
}

/* Try or try-and-set controls */
static int try_set_ext_ctrls(struct v4l2_fh *fh, struct v4l2_ctrl_handler *hdl,
			     struct v4l2_ext_controls *cs,
			     bool set)
{
	struct v4l2_ctrl_helper helper[4];
	struct v4l2_ctrl_helper *helpers = helper;
	unsigned i, j;
	int ret;

	cs->error_idx = cs->count;
	cs->ctrl_class = V4L2_CTRL_ID2CLASS(cs->ctrl_class);

	if (hdl == NULL)
		return -EINVAL;

	if (cs->count == 0)
		return class_check(hdl, cs->ctrl_class);

	if (cs->count > ARRAY_SIZE(helper)) {
		helpers = kmalloc_array(cs->count, sizeof(helper[0]),
					GFP_KERNEL);
		if (!helpers)
			return -ENOMEM;
	}
	ret = prepare_ext_ctrls(hdl, cs, helpers);
	if (!ret)
		ret = validate_ctrls(cs, helpers, set);
	if (ret && set)
		cs->error_idx = cs->count;
	for (i = 0; !ret && i < cs->count; i++) {
		struct v4l2_ctrl *master;
		u32 idx = i;

		if (helpers[i].mref == NULL)
			continue;

		cs->error_idx = i;
		master = helpers[i].mref->ctrl;
		v4l2_ctrl_lock(master);

		/* Reset the 'is_new' flags of the cluster */
		for (j = 0; j < master->ncontrols; j++)
			if (master->cluster[j])
				master->cluster[j]->is_new = 0;

		/* For volatile autoclusters that are currently in auto mode
		   we need to discover if it will be set to manual mode.
		   If so, then we have to copy the current volatile values
		   first since those will become the new manual values (which
		   may be overwritten by explicit new values from this set
		   of controls). */
		if (master->is_auto && master->has_volatiles &&
						!is_cur_manual(master)) {
			/* Pick an initial non-manual value */
			s32 new_auto_val = master->manual_mode_value + 1;
			u32 tmp_idx = idx;

			do {
				/* Check if the auto control is part of the
				   list, and remember the new value. */
				if (helpers[tmp_idx].ctrl == master)
					new_auto_val = cs->controls[tmp_idx].value;
				tmp_idx = helpers[tmp_idx].next;
			} while (tmp_idx);
			/* If the new value == the manual value, then copy
			   the current volatile values. */
			if (new_auto_val == master->manual_mode_value)
				update_from_auto_cluster(master);
		}

		/* Copy the new caller-supplied control values.
		   user_to_new() sets 'is_new' to 1. */
		do {
			ret = user_to_new(cs->controls + idx, helpers[idx].ctrl);
			idx = helpers[idx].next;
		} while (!ret && idx);

		if (!ret)
			ret = try_or_set_cluster(fh, master, set);

		/* Copy the new values back to userspace. */
		if (!ret) {
			idx = i;
			do {
				ret = new_to_user(cs->controls + idx,
						helpers[idx].ctrl);
				idx = helpers[idx].next;
			} while (!ret && idx);
		}
		v4l2_ctrl_unlock(master);
	}

	if (cs->count > ARRAY_SIZE(helper))
		kfree(helpers);
	return ret;
}

int v4l2_try_ext_ctrls(struct v4l2_ctrl_handler *hdl, struct v4l2_ext_controls *cs)
{
	return try_set_ext_ctrls(NULL, hdl, cs, false);
}
EXPORT_SYMBOL(v4l2_try_ext_ctrls);

int v4l2_s_ext_ctrls(struct v4l2_fh *fh, struct v4l2_ctrl_handler *hdl,
					struct v4l2_ext_controls *cs)
{
	return try_set_ext_ctrls(fh, hdl, cs, true);
}
EXPORT_SYMBOL(v4l2_s_ext_ctrls);

int v4l2_subdev_try_ext_ctrls(struct v4l2_subdev *sd, struct v4l2_ext_controls *cs)
{
	return try_set_ext_ctrls(NULL, sd->ctrl_handler, cs, false);
}
EXPORT_SYMBOL(v4l2_subdev_try_ext_ctrls);

int v4l2_subdev_s_ext_ctrls(struct v4l2_subdev *sd, struct v4l2_ext_controls *cs)
{
	return try_set_ext_ctrls(NULL, sd->ctrl_handler, cs, true);
}
EXPORT_SYMBOL(v4l2_subdev_s_ext_ctrls);

/* Helper function for VIDIOC_S_CTRL compatibility */
static int set_ctrl(struct v4l2_fh *fh, struct v4l2_ctrl *ctrl, s32 *val)
{
	struct v4l2_ctrl *master = ctrl->cluster[0];
	int ret;
	int i;

	ret = validate_new_int(ctrl, val);
	if (ret)
		return ret;

	v4l2_ctrl_lock(ctrl);

	/* Reset the 'is_new' flags of the cluster */
	for (i = 0; i < master->ncontrols; i++)
		if (master->cluster[i])
			master->cluster[i]->is_new = 0;

	/* For autoclusters with volatiles that are switched from auto to
	   manual mode we have to update the current volatile values since
	   those will become the initial manual values after such a switch. */
	if (master->is_auto && master->has_volatiles && ctrl == master &&
	    !is_cur_manual(master) && *val == master->manual_mode_value)
		update_from_auto_cluster(master);
	ctrl->val = *val;
	ctrl->is_new = 1;
	ret = try_or_set_cluster(fh, master, true);
	*val = ctrl->cur.val;
	v4l2_ctrl_unlock(ctrl);
	return ret;
}

int v4l2_s_ctrl(struct v4l2_fh *fh, struct v4l2_ctrl_handler *hdl,
					struct v4l2_control *control)
{
	struct v4l2_ctrl *ctrl = v4l2_ctrl_find(hdl, control->id);

	if (ctrl == NULL || !type_is_int(ctrl))
		return -EINVAL;

	if (ctrl->flags & V4L2_CTRL_FLAG_READ_ONLY)
		return -EACCES;

	return set_ctrl(fh, ctrl, &control->value);
}
EXPORT_SYMBOL(v4l2_s_ctrl);

int v4l2_subdev_s_ctrl(struct v4l2_subdev *sd, struct v4l2_control *control)
{
	return v4l2_s_ctrl(NULL, sd->ctrl_handler, control);
}
EXPORT_SYMBOL(v4l2_subdev_s_ctrl);

int v4l2_ctrl_s_ctrl(struct v4l2_ctrl *ctrl, s32 val)
{
	/* It's a driver bug if this happens. */
	WARN_ON(!type_is_int(ctrl));
	return set_ctrl(NULL, ctrl, &val);
}
EXPORT_SYMBOL(v4l2_ctrl_s_ctrl);

static int v4l2_ctrl_add_event(struct v4l2_subscribed_event *sev, unsigned elems)
{
	struct v4l2_ctrl *ctrl = v4l2_ctrl_find(sev->fh->ctrl_handler, sev->id);

	if (ctrl == NULL)
		return -EINVAL;

	v4l2_ctrl_lock(ctrl);
	list_add_tail(&sev->node, &ctrl->ev_subs);
	if (ctrl->type != V4L2_CTRL_TYPE_CTRL_CLASS &&
	    (sev->flags & V4L2_EVENT_SUB_FL_SEND_INITIAL)) {
		struct v4l2_event ev;
		u32 changes = V4L2_EVENT_CTRL_CH_FLAGS;

		if (!(ctrl->flags & V4L2_CTRL_FLAG_WRITE_ONLY))
			changes |= V4L2_EVENT_CTRL_CH_VALUE;
		fill_event(&ev, ctrl, changes);
		/* Mark the queue as active, allowing this initial
		   event to be accepted. */
		sev->elems = elems;
		v4l2_event_queue_fh(sev->fh, &ev);
	}
	v4l2_ctrl_unlock(ctrl);
	return 0;
}

static void v4l2_ctrl_del_event(struct v4l2_subscribed_event *sev)
{
	struct v4l2_ctrl *ctrl = v4l2_ctrl_find(sev->fh->ctrl_handler, sev->id);

	v4l2_ctrl_lock(ctrl);
	list_del(&sev->node);
	v4l2_ctrl_unlock(ctrl);
}

void v4l2_ctrl_replace(struct v4l2_event *old, const struct v4l2_event *new)
{
	u32 old_changes = old->u.ctrl.changes;

	old->u.ctrl = new->u.ctrl;
	old->u.ctrl.changes |= old_changes;
}
EXPORT_SYMBOL(v4l2_ctrl_replace);

void v4l2_ctrl_merge(const struct v4l2_event *old, struct v4l2_event *new)
{
	new->u.ctrl.changes |= old->u.ctrl.changes;
}
EXPORT_SYMBOL(v4l2_ctrl_merge);

const struct v4l2_subscribed_event_ops v4l2_ctrl_sub_ev_ops = {
	.add = v4l2_ctrl_add_event,
	.del = v4l2_ctrl_del_event,
	.replace = v4l2_ctrl_replace,
	.merge = v4l2_ctrl_merge,
};
EXPORT_SYMBOL(v4l2_ctrl_sub_ev_ops);

int v4l2_ctrl_log_status(struct file *file, void *fh)
{
	struct video_device *vfd = video_devdata(file);
	struct v4l2_fh *vfh = file->private_data;

	if (test_bit(V4L2_FL_USES_V4L2_FH, &vfd->flags) && vfd->v4l2_dev)
		v4l2_ctrl_handler_log_status(vfh->ctrl_handler,
			vfd->v4l2_dev->name);
	return 0;
}
EXPORT_SYMBOL(v4l2_ctrl_log_status);

int v4l2_ctrl_subscribe_event(struct v4l2_fh *fh,
				struct v4l2_event_subscription *sub)
{
	if (sub->type == V4L2_EVENT_CTRL)
		return v4l2_event_subscribe(fh, sub, 0, &v4l2_ctrl_sub_ev_ops);
	return -EINVAL;
}
EXPORT_SYMBOL(v4l2_ctrl_subscribe_event);

unsigned int v4l2_ctrl_poll(struct file *file, struct poll_table_struct *wait)
{
	struct v4l2_fh *fh = file->private_data;

	if (v4l2_event_pending(fh))
		return POLLPRI;
	poll_wait(file, &fh->wait, wait);
	return 0;
}
EXPORT_SYMBOL(v4l2_ctrl_poll);<|MERGE_RESOLUTION|>--- conflicted
+++ resolved
@@ -881,11 +881,7 @@
 		/* Fall through */
 	case V4L2_CID_PIXEL_RATE:
 		*type = V4L2_CTRL_TYPE_INTEGER64;
-<<<<<<< HEAD
-		*flags |= V4L2_CTRL_FLAG_READ_ONLY | V4L2_CTRL_FLAG_VOLATILE;
-=======
 		*flags |= V4L2_CTRL_FLAG_READ_ONLY;
->>>>>>> 711e1bfb
 		*min = *max = *step = *def = 0;
 		break;
 	default:
@@ -1998,19 +1994,11 @@
 			return -EINVAL;
 		break;
 	default:
-<<<<<<< HEAD
 		return -EINVAL;
 	}
 
 	if (i < ctrl->minimum || i > ctrl->maximum)
 		return -EINVAL;
-=======
-		return -EINVAL;
-	}
-
-	if (i < ctrl->minimum || i > ctrl->maximum)
-		return -EINVAL;
->>>>>>> 711e1bfb
 
 	/* Use mask to see if this menu item should be skipped */
 	if (ctrl->menu_skip_mask & (1 << i))
