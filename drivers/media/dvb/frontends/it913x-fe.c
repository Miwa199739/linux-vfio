/*
 *  Driver for it913x-fe Frontend
 *
 *  with support for on chip it9137 integral tuner
 *
 *  Copyright (C) 2011 Malcolm Priestley (tvboxspy@gmail.com)
 *  IT9137 Copyright (C) ITE Tech Inc.
 *
 *  This program is free software; you can redistribute it and/or modify
 *  it under the terms of the GNU General Public License as published by
 *  the Free Software Foundation; either version 2 of the License, or
 *  (at your option) any later version.
 *
 *  This program is distributed in the hope that it will be useful,
 *  but WITHOUT ANY WARRANTY; without even the implied warranty of
 *  MERCHANTABILITY or FITNESS FOR A PARTICULAR PURPOSE.  See the
 *
 *  GNU General Public License for more details.
 *
 *  You should have received a copy of the GNU General Public License
 *  along with this program; if not, write to the Free Software
 *  Foundation, Inc., 675 Mass Ave, Cambridge, MA 02139, USA.=
 */

#include <linux/module.h>
#include <linux/init.h>
#include <linux/slab.h>
#include <linux/types.h>

#include "dvb_frontend.h"
#include "it913x-fe.h"
#include "it913x-fe-priv.h"

static int it913x_debug;

module_param_named(debug, it913x_debug, int, 0644);
MODULE_PARM_DESC(debug, "set debugging level (1=info (or-able)).");

#define dprintk(level, args...) do { \
	if (level & it913x_debug) \
		printk(KERN_DEBUG "it913x-fe: " args); \
} while (0)

#define deb_info(args...)  dprintk(0x01, args)
#define debug_data_snipet(level, name, p) \
	  dprintk(level, name" (%02x%02x%02x%02x%02x%02x%02x%02x)", \
		*p, *(p+1), *(p+2), *(p+3), *(p+4), \
			*(p+5), *(p+6), *(p+7));
#define info(format, arg...) \
	printk(KERN_INFO "it913x-fe: " format "\n" , ## arg)

struct it913x_fe_state {
	struct dvb_frontend frontend;
	struct i2c_adapter *i2c_adap;
	struct ite_config *config;
	u8 i2c_addr;
	u32 frequency;
	fe_modulation_t constellation;
	fe_transmit_mode_t transmission_mode;
<<<<<<< HEAD
=======
	u8 priority;
>>>>>>> e816b57a
	u32 crystalFrequency;
	u32 adcFrequency;
	u8 tuner_type;
	struct adctable *table;
	fe_status_t it913x_status;
	u16 tun_xtal;
	u8 tun_fdiv;
	u8 tun_clk_mode;
	u32 tun_fn_min;
	u32 ucblocks;
};

static int it913x_read_reg(struct it913x_fe_state *state,
		u32 reg, u8 *data, u8 count)
{
	int ret;
	u8 pro = PRO_DMOD; /* All reads from demodulator */
	u8 b[4];
	struct i2c_msg msg[2] = {
		{ .addr = state->i2c_addr + (pro << 1), .flags = 0,
			.buf = b, .len = sizeof(b) },
		{ .addr = state->i2c_addr + (pro << 1), .flags = I2C_M_RD,
			.buf = data, .len = count }
	};
	b[0] = (u8) reg >> 24;
	b[1] = (u8)(reg >> 16) & 0xff;
	b[2] = (u8)(reg >> 8) & 0xff;
	b[3] = (u8) reg & 0xff;

	ret = i2c_transfer(state->i2c_adap, msg, 2);

	return ret;
}

static int it913x_read_reg_u8(struct it913x_fe_state *state, u32 reg)
{
	int ret;
	u8 b[1];
	ret = it913x_read_reg(state, reg, &b[0], sizeof(b));
	return (ret < 0) ? -ENODEV : b[0];
}

static int it913x_write(struct it913x_fe_state *state,
		u8 pro, u32 reg, u8 buf[], u8 count)
{
	u8 b[256];
	struct i2c_msg msg[1] = {
		{ .addr = state->i2c_addr + (pro << 1), .flags = 0,
		  .buf = b, .len = count + 4 }
	};
	int ret;

	b[0] = (u8) reg >> 24;
	b[1] = (u8)(reg >> 16) & 0xff;
	b[2] = (u8)(reg >> 8) & 0xff;
	b[3] = (u8) reg & 0xff;
	memcpy(&b[4], buf, count);

	ret = i2c_transfer(state->i2c_adap, msg, 1);

	if (ret < 0)
		return -EIO;

	return 0;
}

static int it913x_write_reg(struct it913x_fe_state *state,
		u8 pro, u32 reg, u32 data)
{
	int ret;
	u8 b[4];
	u8 s;

	b[0] = data >> 24;
	b[1] = (data >> 16) & 0xff;
	b[2] = (data >> 8) & 0xff;
	b[3] = data & 0xff;
	/* expand write as needed */
	if (data < 0x100)
		s = 3;
	else if (data < 0x1000)
		s = 2;
	else if (data < 0x100000)
		s = 1;
	else
		s = 0;

	ret = it913x_write(state, pro, reg, &b[s], sizeof(b) - s);

	return ret;
}

static int it913x_fe_script_loader(struct it913x_fe_state *state,
		struct it913xset *loadscript)
{
	int ret, i;
	if (loadscript == NULL)
		return -EINVAL;

	for (i = 0; i < 1000; ++i) {
		if (loadscript[i].pro == 0xff)
			break;
		ret = it913x_write(state, loadscript[i].pro,
			loadscript[i].address,
			loadscript[i].reg, loadscript[i].count);
		if (ret < 0)
			return -ENODEV;
	}
	return 0;
}

static int it913x_init_tuner(struct it913x_fe_state *state)
{
	int ret, i, reg;
	u8 val, nv_val;
	u8 nv[] = {48, 32, 24, 16, 12, 8, 6, 4, 2};
	u8 b[2];

	reg = it913x_read_reg_u8(state, 0xec86);
	switch (reg) {
	case 0:
		state->tun_clk_mode = reg;
		state->tun_xtal = 2000;
		state->tun_fdiv = 3;
		val = 16;
		break;
	case -ENODEV:
		return -ENODEV;
	case 1:
	default:
		state->tun_clk_mode = reg;
		state->tun_xtal = 640;
		state->tun_fdiv = 1;
		val = 6;
		break;
	}

	reg = it913x_read_reg_u8(state, 0xed03);

	if (reg < 0)
		return -ENODEV;
	else if (reg < sizeof(nv))
		nv_val = nv[reg];
	else
		nv_val = 2;

	for (i = 0; i < 50; i++) {
		ret = it913x_read_reg(state, 0xed23, &b[0], sizeof(b));
		reg = (b[1] << 8) + b[0];
		if (reg > 0)
			break;
		if (ret < 0)
			return -ENODEV;
		udelay(2000);
	}
	state->tun_fn_min = state->tun_xtal * reg;
	state->tun_fn_min /= (state->tun_fdiv * nv_val);
	deb_info("Tuner fn_min %d", state->tun_fn_min);

	if (state->config->chip_ver > 1)
		msleep(50);
	else {
		for (i = 0; i < 50; i++) {
			reg = it913x_read_reg_u8(state, 0xec82);
			if (reg > 0)
				break;
			if (reg < 0)
				return -ENODEV;
			udelay(2000);
		}
	}

	return it913x_write_reg(state, PRO_DMOD, 0xed81, val);
}

static int it9137_set_tuner(struct it913x_fe_state *state,
		u32 bandwidth, u32 frequency_m)
{
	struct it913xset *set_tuner = set_it9137_template;
	int ret, reg;
	u32 frequency = frequency_m / 1000;
	u32 freq, temp_f, tmp;
	u16 iqik_m_cal;
	u16 n_div;
	u8 n;
	u8 l_band;
	u8 lna_band;
	u8 bw;

	if (state->config->firmware_ver == 1)
		set_tuner = set_it9135_template;
	else
		set_tuner = set_it9137_template;

	deb_info("Tuner Frequency %d Bandwidth %d", frequency, bandwidth);

	if (frequency >= 51000 && frequency <= 440000) {
		l_band = 0;
		lna_band = 0;
	} else if (frequency > 440000 && frequency <= 484000) {
		l_band = 1;
		lna_band = 1;
	} else if (frequency > 484000 && frequency <= 533000) {
		l_band = 1;
		lna_band = 2;
	} else if (frequency > 533000 && frequency <= 587000) {
		l_band = 1;
		lna_band = 3;
	} else if (frequency > 587000 && frequency <= 645000) {
		l_band = 1;
		lna_band = 4;
	} else if (frequency > 645000 && frequency <= 710000) {
		l_band = 1;
		lna_band = 5;
	} else if (frequency > 710000 && frequency <= 782000) {
		l_band = 1;
		lna_band = 6;
	} else if (frequency > 782000 && frequency <= 860000) {
		l_band = 1;
		lna_band = 7;
	} else if (frequency > 1450000 && frequency <= 1492000) {
		l_band = 1;
		lna_band = 0;
	} else if (frequency > 1660000 && frequency <= 1685000) {
		l_band = 1;
		lna_band = 1;
	} else
		return -EINVAL;
	set_tuner[0].reg[0] = lna_band;

	switch (bandwidth) {
	case 5000000:
		bw = 0;
		break;
	case 6000000:
		bw = 2;
		break;
	case 7000000:
		bw = 4;
		break;
	default:
	case 8000000:
		bw = 6;
		break;
	}

	set_tuner[1].reg[0] = bw;
	set_tuner[2].reg[0] = 0xa0 | (l_band << 3);

	if (frequency > 53000 && frequency <= 74000) {
		n_div = 48;
		n = 0;
	} else if (frequency > 74000 && frequency <= 111000) {
		n_div = 32;
		n = 1;
	} else if (frequency > 111000 && frequency <= 148000) {
		n_div = 24;
		n = 2;
	} else if (frequency > 148000 && frequency <= 222000) {
		n_div = 16;
		n = 3;
	} else if (frequency > 222000 && frequency <= 296000) {
		n_div = 12;
		n = 4;
	} else if (frequency > 296000 && frequency <= 445000) {
		n_div = 8;
		n = 5;
	} else if (frequency > 445000 && frequency <= state->tun_fn_min) {
		n_div = 6;
		n = 6;
	} else if (frequency > state->tun_fn_min && frequency <= 950000) {
		n_div = 4;
		n = 7;
	} else if (frequency > 1450000 && frequency <= 1680000) {
		n_div = 2;
		n = 0;
	} else
		return -EINVAL;

	reg = it913x_read_reg_u8(state, 0xed81);
	iqik_m_cal = (u16)reg * n_div;

	if (reg < 0x20) {
		if (state->tun_clk_mode == 0)
			iqik_m_cal = (iqik_m_cal * 9) >> 5;
		else
			iqik_m_cal >>= 1;
	} else {
		iqik_m_cal = 0x40 - iqik_m_cal;
		if (state->tun_clk_mode == 0)
			iqik_m_cal = ~((iqik_m_cal * 9) >> 5);
		else
			iqik_m_cal = ~(iqik_m_cal >> 1);
	}

	temp_f = frequency * (u32)n_div * (u32)state->tun_fdiv;
	freq = temp_f / state->tun_xtal;
	tmp = freq * state->tun_xtal;

	if ((temp_f - tmp) >= (state->tun_xtal >> 1))
		freq++;

	freq += (u32) n << 13;
	/* Frequency OMEGA_IQIK_M_CAL_MID*/
	temp_f = freq + (u32)iqik_m_cal;

	set_tuner[3].reg[0] =  temp_f & 0xff;
	set_tuner[4].reg[0] =  (temp_f >> 8) & 0xff;

	deb_info("High Frequency = %04x", temp_f);

	/* Lower frequency */
	set_tuner[5].reg[0] =  freq & 0xff;
	set_tuner[6].reg[0] =  (freq >> 8) & 0xff;

	deb_info("low Frequency = %04x", freq);

	ret = it913x_fe_script_loader(state, set_tuner);

	return (ret < 0) ? -ENODEV : 0;
}

static int it913x_fe_select_bw(struct it913x_fe_state *state,
			u32 bandwidth, u32 adcFrequency)
{
	int ret, i;
	u8 buffer[256];
	u32 coeff[8];
	u16 bfsfcw_fftinx_ratio;
	u16 fftinx_bfsfcw_ratio;
	u8 count;
	u8 bw;
	u8 adcmultiplier;

	deb_info("Bandwidth %d Adc %d", bandwidth, adcFrequency);

	switch (bandwidth) {
	case 5000000:
		bw = 3;
		break;
	case 6000000:
		bw = 0;
		break;
	case 7000000:
		bw = 1;
		break;
	default:
	case 8000000:
		bw = 2;
		break;
	}
	ret = it913x_write_reg(state, PRO_DMOD, REG_BW, bw);

	if (state->table == NULL)
		return -EINVAL;

	/* In write order */
	coeff[0] = state->table[bw].coeff_1_2048;
	coeff[1] = state->table[bw].coeff_2_2k;
	coeff[2] = state->table[bw].coeff_1_8191;
	coeff[3] = state->table[bw].coeff_1_8192;
	coeff[4] = state->table[bw].coeff_1_8193;
	coeff[5] = state->table[bw].coeff_2_8k;
	coeff[6] = state->table[bw].coeff_1_4096;
	coeff[7] = state->table[bw].coeff_2_4k;
	bfsfcw_fftinx_ratio = state->table[bw].bfsfcw_fftinx_ratio;
	fftinx_bfsfcw_ratio = state->table[bw].fftinx_bfsfcw_ratio;

	/* ADC multiplier */
	ret = it913x_read_reg_u8(state, ADC_X_2);
	if (ret < 0)
		return -EINVAL;

	adcmultiplier = ret;

	count = 0;

	/*  Build Buffer for COEFF Registers */
	for (i = 0; i < 8; i++) {
		if (adcmultiplier == 1)
			coeff[i] /= 2;
		buffer[count++] = (coeff[i] >> 24) & 0x3;
		buffer[count++] = (coeff[i] >> 16) & 0xff;
		buffer[count++] = (coeff[i] >> 8) & 0xff;
		buffer[count++] = coeff[i] & 0xff;
	}

	/* bfsfcw_fftinx_ratio register 0x21-0x22 */
	buffer[count++] = bfsfcw_fftinx_ratio & 0xff;
	buffer[count++] = (bfsfcw_fftinx_ratio >> 8) & 0xff;
	/* fftinx_bfsfcw_ratio register 0x23-0x24 */
	buffer[count++] = fftinx_bfsfcw_ratio & 0xff;
	buffer[count++] = (fftinx_bfsfcw_ratio >> 8) & 0xff;
	/* start at COEFF_1_2048 and write through to fftinx_bfsfcw_ratio*/
	ret = it913x_write(state, PRO_DMOD, COEFF_1_2048, buffer, count);

	for (i = 0; i < 42; i += 8)
		debug_data_snipet(0x1, "Buffer", &buffer[i]);

	return ret;
}



static int it913x_fe_read_status(struct dvb_frontend *fe, fe_status_t *status)
{
	struct it913x_fe_state *state = fe->demodulator_priv;
	int ret, i;
	fe_status_t old_status = state->it913x_status;
	*status = 0;

	if (state->it913x_status == 0) {
		ret = it913x_read_reg_u8(state, EMPTY_CHANNEL_STATUS);
		if (ret == 0x1) {
			*status |= FE_HAS_SIGNAL;
			for (i = 0; i < 40; i++) {
				ret = it913x_read_reg_u8(state, MP2IF_SYNC_LK);
				if (ret == 0x1)
					break;
				msleep(25);
			}
			if (ret == 0x1)
				*status |= FE_HAS_CARRIER
					| FE_HAS_VITERBI
					| FE_HAS_SYNC;
			state->it913x_status = *status;
		}
	}

	if (state->it913x_status & FE_HAS_SYNC) {
		ret = it913x_read_reg_u8(state, TPSD_LOCK);
		if (ret == 0x1)
			*status |= FE_HAS_LOCK
				| state->it913x_status;
		else
			state->it913x_status = 0;
		if (old_status != state->it913x_status)
			ret = it913x_write_reg(state, PRO_LINK, GPIOH3_O, ret);
	}

	return 0;
}

/* FEC values based on fe_code_rate_t non supported values 0*/
int it913x_qpsk_pval[] = {0, -93, -91, -90, 0, -89, -88};
int it913x_16qam_pval[] = {0, -87, -85, -84, 0, -83, -82};
int it913x_64qam_pval[] = {0, -82, -80, -78, 0, -77, -76};

static int it913x_get_signal_strength(struct dvb_frontend *fe)
{
	struct dtv_frontend_properties *p = &fe->dtv_property_cache;
	struct it913x_fe_state *state = fe->demodulator_priv;
	u8 code_rate;
	int ret, temp;
	u8 lna_gain_os;

	ret = it913x_read_reg_u8(state, VAR_P_INBAND);
	if (ret < 0)
		return ret;

	/* VHF/UHF gain offset */
	if (state->frequency < 300000000)
		lna_gain_os = 7;
	else
		lna_gain_os = 14;

	temp = (ret - 100) - lna_gain_os;

	if (state->priority == PRIORITY_HIGH)
		code_rate = p->code_rate_HP;
	else
		code_rate = p->code_rate_LP;

	if (code_rate >= ARRAY_SIZE(it913x_qpsk_pval))
		return -EINVAL;

	deb_info("Reg VAR_P_INBAND:%d Calc Offset Value:%d", ret, temp);

	/* Apply FEC offset values*/
	switch (p->modulation) {
	case QPSK:
		temp -= it913x_qpsk_pval[code_rate];
		break;
	case QAM_16:
		temp -= it913x_16qam_pval[code_rate];
		break;
	case QAM_64:
		temp -= it913x_64qam_pval[code_rate];
		break;
	default:
		return -EINVAL;
	}

	if (temp < -15)
		ret = 0;
	else if ((-15 <= temp) && (temp < 0))
		ret = (2 * (temp + 15)) / 3;
	else if ((0 <= temp) && (temp < 20))
		ret = 4 * temp + 10;
	else if ((20 <= temp) && (temp < 35))
		ret = (2 * (temp - 20)) / 3 + 90;
	else if (temp >= 35)
		ret = 100;

	deb_info("Signal Strength :%d", ret);

	return ret;
}

static int it913x_fe_read_signal_strength(struct dvb_frontend *fe,
		u16 *strength)
{
	struct it913x_fe_state *state = fe->demodulator_priv;
	int ret = 0;
	if (state->config->read_slevel) {
		if (state->it913x_status & FE_HAS_SIGNAL)
			ret = it913x_read_reg_u8(state, SIGNAL_LEVEL);
	} else
		ret = it913x_get_signal_strength(fe);

	if (ret >= 0)
		*strength = (u16)((u32)ret * 0xffff / 0x64);

	return (ret < 0) ? -ENODEV : 0;
}

static int it913x_fe_read_snr(struct dvb_frontend *fe, u16 *snr)
{
	struct it913x_fe_state *state = fe->demodulator_priv;
	int ret;
	u8 reg[3];
	u32 snr_val, snr_min, snr_max;
	u32 temp;

	ret = it913x_read_reg(state, 0x2c, reg, sizeof(reg));

	snr_val = (u32)(reg[2] << 16) | (reg[1] << 8) | reg[0];

	ret |= it913x_read_reg(state, 0xf78b, reg, 1);
	if (reg[0])
		snr_val /= reg[0];

	if (state->transmission_mode == TRANSMISSION_MODE_2K)
		snr_val *= 4;
	else if (state->transmission_mode == TRANSMISSION_MODE_4K)
		snr_val *= 2;

	if (state->constellation == QPSK) {
		snr_min = 0xb4711;
		snr_max = 0x191451;
	} else if (state->constellation == QAM_16) {
		snr_min = 0x4f0d5;
		snr_max = 0xc7925;
	} else if (state->constellation == QAM_64) {
		snr_min = 0x256d0;
		snr_max = 0x626be;
	} else
		return -EINVAL;

	if (snr_val < snr_min)
		*snr = 0;
	else if (snr_val < snr_max) {
		temp = (snr_val - snr_min) >> 5;
		temp *= 0xffff;
		temp /= (snr_max - snr_min) >> 5;
		*snr = (u16)temp;
	} else
		*snr = 0xffff;

	return (ret < 0) ? -ENODEV : 0;
}

static int it913x_fe_read_ber(struct dvb_frontend *fe, u32 *ber)
{
	struct it913x_fe_state *state = fe->demodulator_priv;
	int ret;
	u8 reg[5];
	/* Read Aborted Packets and Pre-Viterbi error rate 5 bytes */
	ret = it913x_read_reg(state, RSD_ABORT_PKT_LSB, reg, sizeof(reg));
	state->ucblocks += (u32)(reg[1] << 8) | reg[0];
	*ber = (u32)(reg[4] << 16) | (reg[3] << 8) | reg[2];
	return 0;
}

static int it913x_fe_read_ucblocks(struct dvb_frontend *fe, u32 *ucblocks)
{
	struct it913x_fe_state *state = fe->demodulator_priv;
	int ret;
	u8 reg[2];
	/* Aborted Packets */
	ret = it913x_read_reg(state, RSD_ABORT_PKT_LSB, reg, sizeof(reg));
	state->ucblocks += (u32)(reg[1] << 8) | reg[0];
	*ucblocks = state->ucblocks;
	return ret;
}

static int it913x_fe_get_frontend(struct dvb_frontend *fe)
{
	struct dtv_frontend_properties *p = &fe->dtv_property_cache;
	struct it913x_fe_state *state = fe->demodulator_priv;
	int ret;
	u8 reg[8];

	ret = it913x_read_reg(state, REG_TPSD_TX_MODE, reg, sizeof(reg));

	if (reg[3] < 3)
		p->modulation = fe_con[reg[3]];

	if (reg[0] < 3)
		p->transmission_mode = fe_mode[reg[0]];

	if (reg[1] < 4)
		p->guard_interval = fe_gi[reg[1]];

	if (reg[2] < 4)
		p->hierarchy = fe_hi[reg[2]];

<<<<<<< HEAD
	p->code_rate_HP = (reg[6] < 6) ? fe_code[reg[6]] : FEC_NONE;
	p->code_rate_LP = (reg[7] < 6) ? fe_code[reg[7]] : FEC_NONE;

=======
	state->priority = reg[5];

	p->code_rate_HP = (reg[6] < 6) ? fe_code[reg[6]] : FEC_NONE;
	p->code_rate_LP = (reg[7] < 6) ? fe_code[reg[7]] : FEC_NONE;

>>>>>>> e816b57a
	/* Update internal state to reflect the autodetected props */
	state->constellation = p->modulation;
	state->transmission_mode = p->transmission_mode;

	return 0;
}

static int it913x_fe_set_frontend(struct dvb_frontend *fe)
{
	struct dtv_frontend_properties *p = &fe->dtv_property_cache;
	struct it913x_fe_state *state = fe->demodulator_priv;
	int ret, i;
	u8 empty_ch, last_ch;

	state->it913x_status = 0;

	/* Set bw*/
	ret = it913x_fe_select_bw(state, p->bandwidth_hz,
		state->adcFrequency);

	/* Training Mode Off */
	ret = it913x_write_reg(state, PRO_LINK, TRAINING_MODE, 0x0);

	/* Clear Empty Channel */
	ret = it913x_write_reg(state, PRO_DMOD, EMPTY_CHANNEL_STATUS, 0x0);

	/* Clear bits */
	ret = it913x_write_reg(state, PRO_DMOD, MP2IF_SYNC_LK, 0x0);
	/* LED on */
	ret = it913x_write_reg(state, PRO_LINK, GPIOH3_O, 0x1);
	/* Select Band*/
	if ((p->frequency >= 51000000) && (p->frequency <= 230000000))
		i = 0;
	else if ((p->frequency >= 350000000) && (p->frequency <= 900000000))
			i = 1;
	else if ((p->frequency >= 1450000000) && (p->frequency <= 1680000000))
			i = 2;
	else
		return -EOPNOTSUPP;

	ret = it913x_write_reg(state, PRO_DMOD, FREE_BAND, i);

	deb_info("Frontend Set Tuner Type %02x", state->tuner_type);
	switch (state->tuner_type) {
	case IT9135_38:
	case IT9135_51:
	case IT9135_52:
	case IT9135_60:
	case IT9135_61:
	case IT9135_62:
		ret = it9137_set_tuner(state,
			p->bandwidth_hz, p->frequency);
		break;
	default:
		if (fe->ops.tuner_ops.set_params) {
			fe->ops.tuner_ops.set_params(fe);
			if (fe->ops.i2c_gate_ctrl)
				fe->ops.i2c_gate_ctrl(fe, 0);
		}
		break;
	}
	/* LED off */
	ret = it913x_write_reg(state, PRO_LINK, GPIOH3_O, 0x0);
	/* Trigger ofsm */
	ret = it913x_write_reg(state, PRO_DMOD, TRIGGER_OFSM, 0x0);
	last_ch = 2;
	for (i = 0; i < 40; ++i) {
		empty_ch = it913x_read_reg_u8(state, EMPTY_CHANNEL_STATUS);
		if (last_ch == 1 && empty_ch == 1)
			break;
		if (last_ch == 2 && empty_ch == 2)
			return 0;
		last_ch = empty_ch;
		msleep(25);
	}
	for (i = 0; i < 40; ++i) {
		if (it913x_read_reg_u8(state, D_TPSD_LOCK) == 1)
			break;
		msleep(25);
	}

	state->frequency = p->frequency;
	return 0;
}

static int it913x_fe_suspend(struct it913x_fe_state *state)
{
	int ret, i;
	u8 b;

	ret = it913x_write_reg(state, PRO_DMOD, SUSPEND_FLAG, 0x1);

	ret |= it913x_write_reg(state, PRO_DMOD, TRIGGER_OFSM, 0x0);

	for (i = 0; i < 128; i++) {
		ret = it913x_read_reg(state, SUSPEND_FLAG, &b, 1);
		if (ret < 0)
			return -ENODEV;
		if (b == 0)
			break;

	}

	ret |= it913x_write_reg(state, PRO_DMOD, AFE_MEM0, 0x8);
	/* Turn LED off */
	ret |= it913x_write_reg(state, PRO_LINK, GPIOH3_O, 0x0);

	ret |= it913x_fe_script_loader(state, it9137_tuner_off);

	return (ret < 0) ? -ENODEV : 0;
}

/* Power sequence */
/* Power Up	Tuner on -> Frontend suspend off -> Tuner clk on */
/* Power Down	Frontend suspend on -> Tuner clk off -> Tuner off */

static int it913x_fe_sleep(struct dvb_frontend *fe)
{
	struct it913x_fe_state *state = fe->demodulator_priv;
	return it913x_fe_suspend(state);
}

static u32 compute_div(u32 a, u32 b, u32 x)
{
	u32 res = 0;
	u32 c = 0;
	u32 i = 0;

	if (a > b) {
		c = a / b;
		a = a - c * b;
	}

	for (i = 0; i < x; i++) {
		if (a >= b) {
			res += 1;
			a -= b;
		}
		a <<= 1;
		res <<= 1;
	}

	res = (c << x) + res;

	return res;
}

static int it913x_fe_start(struct it913x_fe_state *state)
{
	struct it913xset *set_lna;
	struct it913xset *set_mode;
	int ret;
	u8 adf = (state->config->adf & 0xf);
	u32 adc, xtal;
	u8 b[4];

	if (state->config->chip_ver == 1)
		ret = it913x_init_tuner(state);

	info("ADF table value	:%02x", adf);

	if (adf < 10) {
		state->crystalFrequency = fe_clockTable[adf].xtal ;
		state->table = fe_clockTable[adf].table;
		state->adcFrequency = state->table->adcFrequency;

		adc = compute_div(state->adcFrequency, 1000000ul, 19ul);
		xtal = compute_div(state->crystalFrequency, 1000000ul, 19ul);

	} else
		return -EINVAL;

	/* Set LED indicator on GPIOH3 */
	ret = it913x_write_reg(state, PRO_LINK, GPIOH3_EN, 0x1);
	ret |= it913x_write_reg(state, PRO_LINK, GPIOH3_ON, 0x1);
	ret |= it913x_write_reg(state, PRO_LINK, GPIOH3_O, 0x1);

	ret |= it913x_write_reg(state, PRO_LINK, 0xf641, state->tuner_type);
	ret |= it913x_write_reg(state, PRO_DMOD, 0xf5ca, 0x01);
	ret |= it913x_write_reg(state, PRO_DMOD, 0xf715, 0x01);

	b[0] = xtal & 0xff;
	b[1] = (xtal >> 8) & 0xff;
	b[2] = (xtal >> 16) & 0xff;
	b[3] = (xtal >> 24);
	ret |= it913x_write(state, PRO_DMOD, XTAL_CLK, b , 4);

	b[0] = adc & 0xff;
	b[1] = (adc >> 8) & 0xff;
	b[2] = (adc >> 16) & 0xff;
	ret |= it913x_write(state, PRO_DMOD, ADC_FREQ, b, 3);

	if (state->config->adc_x2)
		ret |= it913x_write_reg(state, PRO_DMOD, ADC_X_2, 0x01);
	b[0] = 0;
	b[1] = 0;
	b[2] = 0;
	ret |= it913x_write(state, PRO_DMOD, 0x0029, b, 3);

	info("Crystal Frequency :%d Adc Frequency :%d ADC X2: %02x",
		state->crystalFrequency, state->adcFrequency,
			state->config->adc_x2);
	deb_info("Xtal value :%04x Adc value :%04x", xtal, adc);

	if (ret < 0)
		return -ENODEV;

	/* v1 or v2 tuner script */
	if (state->config->chip_ver > 1)
		ret = it913x_fe_script_loader(state, it9135_v2);
	else
		ret = it913x_fe_script_loader(state, it9135_v1);
	if (ret < 0)
		return ret;

	/* LNA Scripts */
	switch (state->tuner_type) {
	case IT9135_51:
		set_lna = it9135_51;
		break;
	case IT9135_52:
		set_lna = it9135_52;
		break;
	case IT9135_60:
		set_lna = it9135_60;
		break;
	case IT9135_61:
		set_lna = it9135_61;
		break;
	case IT9135_62:
		set_lna = it9135_62;
		break;
	case IT9135_38:
	default:
		set_lna = it9135_38;
<<<<<<< HEAD
	}
	info("Tuner LNA type :%02x", state->tuner_type);

	ret = it913x_fe_script_loader(state, set_lna);
	if (ret < 0)
		return ret;

	if (state->config->chip_ver == 2) {
		ret = it913x_write_reg(state, PRO_DMOD, TRIGGER_OFSM, 0x1);
		ret |= it913x_write_reg(state, PRO_LINK, PADODPU, 0x0);
		ret |= it913x_write_reg(state, PRO_LINK, AGC_O_D, 0x0);
		ret |= it913x_init_tuner(state);
	}
=======
	}
	info("Tuner LNA type :%02x", state->tuner_type);

	ret = it913x_fe_script_loader(state, set_lna);
	if (ret < 0)
		return ret;

	if (state->config->chip_ver == 2) {
		ret = it913x_write_reg(state, PRO_DMOD, TRIGGER_OFSM, 0x1);
		ret |= it913x_write_reg(state, PRO_LINK, PADODPU, 0x0);
		ret |= it913x_write_reg(state, PRO_LINK, AGC_O_D, 0x0);
		ret |= it913x_init_tuner(state);
	}
>>>>>>> e816b57a
	if (ret < 0)
		return -ENODEV;

	/* Always solo frontend */
	set_mode = set_solo_fe;
	ret |= it913x_fe_script_loader(state, set_mode);

	ret |= it913x_fe_suspend(state);
	return (ret < 0) ? -ENODEV : 0;
}

static int it913x_fe_init(struct dvb_frontend *fe)
{
	struct it913x_fe_state *state = fe->demodulator_priv;
	int ret = 0;
	/* Power Up Tuner - common all versions */
	ret = it913x_write_reg(state, PRO_DMOD, 0xec40, 0x1);

	ret |= it913x_fe_script_loader(state, init_1);

	ret |= it913x_write_reg(state, PRO_DMOD, AFE_MEM0, 0x0);

	ret |= it913x_write_reg(state, PRO_DMOD, 0xfba8, 0x0);

	return (ret < 0) ? -ENODEV : 0;
}

static void it913x_fe_release(struct dvb_frontend *fe)
{
	struct it913x_fe_state *state = fe->demodulator_priv;
	kfree(state);
}

static struct dvb_frontend_ops it913x_fe_ofdm_ops;

struct dvb_frontend *it913x_fe_attach(struct i2c_adapter *i2c_adap,
		u8 i2c_addr, struct ite_config *config)
{
	struct it913x_fe_state *state = NULL;
	int ret;

	/* allocate memory for the internal state */
	state = kzalloc(sizeof(struct it913x_fe_state), GFP_KERNEL);
	if (state == NULL)
		return NULL;
	if (config == NULL)
		goto error;

	state->i2c_adap = i2c_adap;
	state->i2c_addr = i2c_addr;
	state->config = config;

	switch (state->config->tuner_id_0) {
	case IT9135_51:
	case IT9135_52:
	case IT9135_60:
	case IT9135_61:
	case IT9135_62:
		state->tuner_type = state->config->tuner_id_0;
		break;
	default:
	case IT9135_38:
		state->tuner_type = IT9135_38;
	}

	ret = it913x_fe_start(state);
	if (ret < 0)
		goto error;


	/* create dvb_frontend */
	memcpy(&state->frontend.ops, &it913x_fe_ofdm_ops,
			sizeof(struct dvb_frontend_ops));
	state->frontend.demodulator_priv = state;

	return &state->frontend;
error:
	kfree(state);
	return NULL;
}
EXPORT_SYMBOL(it913x_fe_attach);

static struct dvb_frontend_ops it913x_fe_ofdm_ops = {
	.delsys = { SYS_DVBT },
	.info = {
		.name			= "it913x-fe DVB-T",
		.frequency_min		= 51000000,
		.frequency_max		= 1680000000,
		.frequency_stepsize	= 62500,
		.caps = FE_CAN_FEC_1_2 | FE_CAN_FEC_2_3 | FE_CAN_FEC_3_4 |
			FE_CAN_FEC_4_5 | FE_CAN_FEC_5_6 | FE_CAN_FEC_6_7 |
			FE_CAN_FEC_7_8 | FE_CAN_FEC_8_9 | FE_CAN_FEC_AUTO |
			FE_CAN_QAM_16 | FE_CAN_QAM_64 | FE_CAN_QAM_AUTO |
			FE_CAN_TRANSMISSION_MODE_AUTO |
			FE_CAN_GUARD_INTERVAL_AUTO |
			FE_CAN_HIERARCHY_AUTO,
	},

	.release = it913x_fe_release,

	.init = it913x_fe_init,
	.sleep = it913x_fe_sleep,

	.set_frontend = it913x_fe_set_frontend,
	.get_frontend = it913x_fe_get_frontend,

	.read_status = it913x_fe_read_status,
	.read_signal_strength = it913x_fe_read_signal_strength,
	.read_snr = it913x_fe_read_snr,
	.read_ber = it913x_fe_read_ber,
	.read_ucblocks = it913x_fe_read_ucblocks,
};

MODULE_DESCRIPTION("it913x Frontend and it9137 tuner");
MODULE_AUTHOR("Malcolm Priestley tvboxspy@gmail.com");
<<<<<<< HEAD
MODULE_VERSION("1.13");
=======
MODULE_VERSION("1.15");
>>>>>>> e816b57a
MODULE_LICENSE("GPL");<|MERGE_RESOLUTION|>--- conflicted
+++ resolved
@@ -57,10 +57,7 @@
 	u32 frequency;
 	fe_modulation_t constellation;
 	fe_transmit_mode_t transmission_mode;
-<<<<<<< HEAD
-=======
 	u8 priority;
->>>>>>> e816b57a
 	u32 crystalFrequency;
 	u32 adcFrequency;
 	u8 tuner_type;
@@ -678,17 +675,11 @@
 	if (reg[2] < 4)
 		p->hierarchy = fe_hi[reg[2]];
 
-<<<<<<< HEAD
+	state->priority = reg[5];
+
 	p->code_rate_HP = (reg[6] < 6) ? fe_code[reg[6]] : FEC_NONE;
 	p->code_rate_LP = (reg[7] < 6) ? fe_code[reg[7]] : FEC_NONE;
 
-=======
-	state->priority = reg[5];
-
-	p->code_rate_HP = (reg[6] < 6) ? fe_code[reg[6]] : FEC_NONE;
-	p->code_rate_LP = (reg[7] < 6) ? fe_code[reg[7]] : FEC_NONE;
-
->>>>>>> e816b57a
 	/* Update internal state to reflect the autodetected props */
 	state->constellation = p->modulation;
 	state->transmission_mode = p->transmission_mode;
@@ -924,7 +915,6 @@
 	case IT9135_38:
 	default:
 		set_lna = it9135_38;
-<<<<<<< HEAD
 	}
 	info("Tuner LNA type :%02x", state->tuner_type);
 
@@ -938,21 +928,6 @@
 		ret |= it913x_write_reg(state, PRO_LINK, AGC_O_D, 0x0);
 		ret |= it913x_init_tuner(state);
 	}
-=======
-	}
-	info("Tuner LNA type :%02x", state->tuner_type);
-
-	ret = it913x_fe_script_loader(state, set_lna);
-	if (ret < 0)
-		return ret;
-
-	if (state->config->chip_ver == 2) {
-		ret = it913x_write_reg(state, PRO_DMOD, TRIGGER_OFSM, 0x1);
-		ret |= it913x_write_reg(state, PRO_LINK, PADODPU, 0x0);
-		ret |= it913x_write_reg(state, PRO_LINK, AGC_O_D, 0x0);
-		ret |= it913x_init_tuner(state);
-	}
->>>>>>> e816b57a
 	if (ret < 0)
 		return -ENODEV;
 
@@ -1068,9 +1043,5 @@
 
 MODULE_DESCRIPTION("it913x Frontend and it9137 tuner");
 MODULE_AUTHOR("Malcolm Priestley tvboxspy@gmail.com");
-<<<<<<< HEAD
-MODULE_VERSION("1.13");
-=======
 MODULE_VERSION("1.15");
->>>>>>> e816b57a
 MODULE_LICENSE("GPL");