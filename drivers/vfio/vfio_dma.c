/*
 * Copyright 2010 Cisco Systems, Inc.  All rights reserved.
 * Author: Tom Lyon, pugs@cisco.com
 *
 * This program is free software; you may redistribute it and/or modify
 * it under the terms of the GNU General Public License as published by
 * the Free Software Foundation; version 2 of the License.
 *
 * THE SOFTWARE IS PROVIDED "AS IS", WITHOUT WARRANTY OF ANY KIND,
 * EXPRESS OR IMPLIED, INCLUDING BUT NOT LIMITED TO THE WARRANTIES OF
 * MERCHANTABILITY, FITNESS FOR A PARTICULAR PURPOSE AND
 * NONINFRINGEMENT. IN NO EVENT SHALL THE AUTHORS OR COPYRIGHT HOLDERS
 * BE LIABLE FOR ANY CLAIM, DAMAGES OR OTHER LIABILITY, WHETHER IN AN
 * ACTION OF CONTRACT, TORT OR OTHERWISE, ARISING FROM, OUT OF OR IN
 * CONNECTION WITH THE SOFTWARE OR THE USE OR OTHER DEALINGS IN THE
 * SOFTWARE.
 *
 * Portions derived from drivers/uio/uio.c:
 * Copyright(C) 2005, Benedikt Spranger <b.spranger@linutronix.de>
 * Copyright(C) 2005, Thomas Gleixner <tglx@linutronix.de>
 * Copyright(C) 2006, Hans J. Koch <hjk@linutronix.de>
 * Copyright(C) 2006, Greg Kroah-Hartman <greg@kroah.com>
 *
 * Portions derived from drivers/uio/uio_pci_generic.c:
 * Copyright (C) 2009 Red Hat, Inc.
 * Author: Michael S. Tsirkin <mst@redhat.com>
 */

/*
 * This code handles mapping and unmapping of user data buffers
 * into DMA'ble space using the IOMMU
 */

#include <linux/module.h>
#include <linux/device.h>
#include <linux/pci.h>
#include <linux/mm.h>
#include <linux/iommu.h>
#include <linux/uiommu.h>
#include <linux/sched.h>
#include <linux/workqueue.h>
#include <linux/vfio.h>

#define NPAGE_TO_SIZE(npage)	((size_t)(npage) << PAGE_SHIFT)

static LIST_HEAD(vfio_uiommu_list);
static DEFINE_MUTEX(vfio_uiommu_lock);

struct vwork {
	struct mm_struct *mm;
	int		npage;
	struct work_struct work;
};

/* delayed decrement for locked_vm */
static void vfio_lock_acct_bg(struct work_struct *work)
{
	struct vwork *vwork = container_of(work, struct vwork, work);
	struct mm_struct *mm;

	mm = vwork->mm;
	down_write(&mm->mmap_sem);
	mm->locked_vm += vwork->npage;
	up_write(&mm->mmap_sem);
	mmput(mm);		/* unref mm */
	kfree(vwork);
}

static void vfio_lock_acct(int npage)
{
	struct vwork *vwork;
	struct mm_struct *mm;

	if (!current->mm) {
		/* process exited */
		return;
	}
	if (down_write_trylock(&current->mm->mmap_sem)) {
		current->mm->locked_vm += npage;
		up_write(&current->mm->mmap_sem);
		return;
	}
	/*
	 * Couldn't get mmap_sem lock, so must setup to decrement
	 * mm->locked_vm later. If locked_vm were atomic, we wouldn't
	 * need this silliness
	 */
	vwork = kmalloc(sizeof(struct vwork), GFP_KERNEL);
	if (!vwork)
		return;
	mm = get_task_mm(current);	/* take ref mm */
	if (!mm) {
		kfree(vwork);
		return;
	}
	INIT_WORK(&vwork->work, vfio_lock_acct_bg);
	vwork->mm = mm;
	vwork->npage = npage;
	schedule_work(&vwork->work);
}

/* Some mappings aren't backed by a struct page, for example an mmap'd
 * MMIO range for our own or another device.  These use a different
 * pfn conversion and shouldn't be tracked as locked pages. */
static int is_invalid_reserved_pfn(unsigned long pfn)
{
	if (pfn_valid(pfn)) {
		int reserved;
		struct page *tail = pfn_to_page(pfn);
		struct page *head = compound_trans_head(tail);
		reserved = PageReserved(head);
		if (head != tail) {
			/* "head" is not a dangling pointer
			 * (compound_trans_head takes care of that)
			 * but the hugepage may have been split
			 * from under us (and we may not hold a
			 * reference count on the head page so it can
			 * be reused before we run PageReferenced), so
			 * we've to check PageTail before returning
			 * what we just read.
			 */
			smp_rmb();
			if (PageTail(tail))
				return reserved;
		}
		return PageReserved(tail);
	}

	return true;
}

static int put_pfn(unsigned long pfn, int rdwr)
{
	if (!is_invalid_reserved_pfn(pfn)) {
		struct page *page = pfn_to_page(pfn);
		if (rdwr)
			SetPageDirty(page);
		put_page(page);
		return 1;
	}
	return 0;
}

/* Unmap DMA region */
/* dgate must be held */
static int __vfio_dma_unmap(struct vfio_uiommu *uiommu, unsigned long iova,
			    int npage, int rdwr)
{
	int i, unlocked = 0;

	for (i = 0; i < npage; i++, iova += PAGE_SIZE) {
		unsigned long pfn;

		pfn = uiommu_iova_to_phys(uiommu->udomain, iova) >> PAGE_SHIFT;
		uiommu_unmap(uiommu->udomain, iova, 0);

		unlocked += put_pfn(pfn, rdwr);
	}
	return unlocked;
}

static void vfio_dma_unmap(struct vfio_uiommu *uiommu, unsigned long iova,
			   unsigned long npage, int rdwr)
{
	int unlocked;

	unlocked = __vfio_dma_unmap(uiommu, iova, npage, rdwr);
	uiommu->locked_pages -= unlocked;
	vfio_lock_acct(-unlocked);
}

/* Unmap ALL DMA regions */
static void vfio_dma_unmapall(struct vfio_uiommu *uiommu)
{
	struct list_head *pos, *pos2;
	struct dma_map_page *mlp;

	mutex_lock(&uiommu->dgate);
	list_for_each_safe(pos, pos2, &uiommu->dm_list) {
		mlp = list_entry(pos, struct dma_map_page, list);
		vfio_dma_unmap(uiommu, mlp->daddr, mlp->npage, mlp->rdwr);
		list_del(&mlp->list);
		kfree(mlp);
	}
	mutex_unlock(&uiommu->dgate);
}

static int vaddr_get_pfn(unsigned long vaddr, int rdwr, unsigned long *pfn)
{
	struct page *page[1];
	struct vm_area_struct *vma;
	int ret = -EFAULT;

	if (get_user_pages_fast(vaddr, 1, rdwr, page) == 1) {
		*pfn = page_to_pfn(page[0]);
		return 0;
	}

	down_read(&current->mm->mmap_sem);

	vma = find_vma_intersection(current->mm, vaddr, vaddr + 1);

	if (vma && vma->vm_flags & VM_PFNMAP) {
		*pfn = ((vaddr - vma->vm_start) >> PAGE_SHIFT) + vma->vm_pgoff;
		if (is_invalid_reserved_pfn(*pfn))
			ret = 0;
	}

	up_read(&current->mm->mmap_sem);

	return ret;
}

/* Map DMA region */
/* dgate must be held */
static int vfio_dma_map(struct vfio_uiommu *uiommu, unsigned long iova,
			unsigned long vaddr, int npage, int rdwr)
{
	unsigned long start = iova;
	int i, ret, locked = 0, prot = IOMMU_READ;

	/* Verify pages are not already mapped */
	for (i = 0; i < npage; i++, iova += PAGE_SIZE)
		if (uiommu_iova_to_phys(uiommu->udomain, iova))
			return -EBUSY;

	iova = start;

	if (rdwr)
		prot |= IOMMU_WRITE;
	if (uiommu->cachec)
		prot |= IOMMU_CACHE;

	for (i = 0; i < npage; i++, iova += PAGE_SIZE, vaddr += PAGE_SIZE) {
		unsigned long pfn;

		ret = vaddr_get_pfn(vaddr, rdwr, &pfn);
		if (ret) {
			__vfio_dma_unmap(uiommu, start, i, rdwr);
			return ret;
		}

		/* Only add actual locked pages to accounting */
		if (!is_invalid_reserved_pfn(pfn))
			locked++;

		ret = uiommu_map(uiommu->udomain, iova,
				 pfn << PAGE_SHIFT, 0, prot);
		if (ret) {
			/* Back out mappings on error */
			put_pfn(pfn, rdwr);
			__vfio_dma_unmap(uiommu, start, i, rdwr);
			return ret;
		}
	}
	uiommu->locked_pages += locked;
	vfio_lock_acct(locked);
	return 0;
}

static inline int ranges_overlap(unsigned long start1, size_t size1,
				 unsigned long start2, size_t size2)
{
	return !(start1 + size1 <= start2 || start2 + size2 <= start1);
}

static struct dma_map_page *vfio_find_dma(struct vfio_uiommu *uiommu,
					  dma_addr_t start, size_t size)
{
	struct list_head *pos;
	struct dma_map_page *mlp;

	list_for_each(pos, &uiommu->dm_list) {
		mlp = list_entry(pos, struct dma_map_page, list);
		if (ranges_overlap(mlp->daddr, NPAGE_TO_SIZE(mlp->npage),
				   start, size))
			return mlp;
	}
	return NULL;
}

int vfio_remove_dma_overlap(struct vfio_uiommu *uiommu, dma_addr_t start,
			    size_t size, struct dma_map_page *mlp)
{
	struct dma_map_page *split;
	int npage_lo, npage_hi;

	/* Existing dma region is completely covered, unmap all */
	if (start <= mlp->daddr &&
	    start + size >= mlp->daddr + NPAGE_TO_SIZE(mlp->npage)) {
		vfio_dma_unmap(uiommu, mlp->daddr, mlp->npage, mlp->rdwr);
		list_del(&mlp->list);
		npage_lo = mlp->npage;
		kfree(mlp);
		return npage_lo;
	}

	/* Overlap low address of existing range */
	if (start <= mlp->daddr) {
		size_t overlap;

		overlap = start + size - mlp->daddr;
		npage_lo = overlap >> PAGE_SHIFT;
		npage_hi = mlp->npage - npage_lo;

		vfio_dma_unmap(uiommu, mlp->daddr, npage_lo, mlp->rdwr);
		mlp->daddr += overlap;
		mlp->vaddr += overlap;
		mlp->npage -= npage_lo;
		return npage_lo;
	}

	/* Overlap high address of existing range */
	if (start + size >= mlp->daddr + NPAGE_TO_SIZE(mlp->npage)) {
		size_t overlap;

		overlap = mlp->daddr + NPAGE_TO_SIZE(mlp->npage) - start;
		npage_hi = overlap >> PAGE_SHIFT;
		npage_lo = mlp->npage - npage_hi;

		vfio_dma_unmap(uiommu, start, npage_hi, mlp->rdwr);
		mlp->npage -= npage_hi;
		return npage_hi;
	}

	/* Split existing */
	npage_lo = (start - mlp->daddr) >> PAGE_SHIFT;
	npage_hi = mlp->npage - (size >> PAGE_SHIFT) - npage_lo;

	split = kzalloc(sizeof *split, GFP_KERNEL);
	if (!split)
		return -ENOMEM;

	vfio_dma_unmap(uiommu, start, size >> PAGE_SHIFT, mlp->rdwr);

	mlp->npage = npage_lo;

	split->npage = npage_hi;
	split->daddr = start + size;
	split->vaddr = mlp->vaddr + NPAGE_TO_SIZE(npage_lo) + size;
	split->rdwr = mlp->rdwr;
	list_add(&split->list, &uiommu->dm_list);
	return size >> PAGE_SHIFT;
}

int vfio_dma_unmap_dm(struct vfio_uiommu *uiommu, struct vfio_dma_map *dmp)
{
	int ret = 0;
	size_t npage = dmp->size >> PAGE_SHIFT;
	struct list_head *pos, *n;

	if (dmp->dmaaddr & (PAGE_SIZE-1))
		return -EINVAL;
	if (dmp->size & (PAGE_SIZE-1))
		return -EINVAL;

	if (!uiommu)
		return -EINVAL;

	mutex_lock(&uiommu->dgate);

	list_for_each_safe(pos, n, &uiommu->dm_list) {
		struct dma_map_page *mlp;

		mlp = list_entry(pos, struct dma_map_page, list);
		if (ranges_overlap(mlp->daddr, NPAGE_TO_SIZE(mlp->npage),
				   dmp->dmaaddr, dmp->size)) {
			ret = vfio_remove_dma_overlap(uiommu, dmp->dmaaddr,
						      dmp->size, mlp);
			if (ret > 0)
				npage -= NPAGE_TO_SIZE(ret);
			if (ret < 0 || npage == 0)
				break;
		}
	}
	mutex_unlock(&uiommu->dgate);
	return ret > 0 ? 0 : ret;
}

int vfio_dma_map_dm(struct vfio_uiommu *uiommu, struct vfio_dma_map *dmp)
{
	int npage, locked, lock_limit;
	struct dma_map_page *mlp, *mmlp = NULL;
	dma_addr_t daddr = dmp->dmaaddr;
	unsigned long vaddr = dmp->vaddr;
	size_t size = dmp->size;
	int ret = 0, rdwr = dmp->flags & VFIO_FLAG_WRITE;

	if (vaddr & (PAGE_SIZE-1))
		return -EINVAL;
	if (daddr & (PAGE_SIZE-1))
		return -EINVAL;
	if (size & (PAGE_SIZE-1))
		return -EINVAL;

	npage = size >> PAGE_SHIFT;
	if (!npage)
		return -EINVAL;

	if (!uiommu)
		return -EINVAL;

	mutex_lock(&uiommu->dgate);

	if (vfio_find_dma(uiommu, daddr, size)) {
		ret = -EBUSY;
		goto out_lock;
	}

	/* account for locked pages */
	locked = npage + current->mm->locked_vm;
	lock_limit = rlimit(RLIMIT_MEMLOCK) >> PAGE_SHIFT;
	if ((locked > lock_limit) && !capable(CAP_IPC_LOCK)) {
		printk(KERN_WARNING "%s: RLIMIT_MEMLOCK exceeded\n",
			__func__);
		ret = -ENOMEM;
		goto out_lock;
	}

	ret = vfio_dma_map(uiommu, daddr, vaddr, npage, rdwr);
	if (ret)
		goto out_lock;

	/* Check if we abut a region below */
	if (daddr) {
		mlp = vfio_find_dma(uiommu, daddr - 1, 1);
		if (mlp && mlp->rdwr == rdwr &&
		    mlp->vaddr + NPAGE_TO_SIZE(mlp->npage) == vaddr) {

			mlp->npage += npage;
			daddr = mlp->daddr;
			vaddr = mlp->vaddr;
			npage = mlp->npage;
			size = NPAGE_TO_SIZE(npage);

			mmlp = mlp;
		}
	}
<<<<<<< HEAD
	ret = get_user_pages_fast(dmp->vaddr, npage, rdwr, pages);
	if (ret != npage) {
		printk(KERN_ERR "%s: get_user_pages_fast returns %d, not %d\n",
			__func__, ret, npage);
		vfree(pages);
		ret = -EFAULT;
		goto out_lock;
=======

	if (daddr + size) {
		mlp = vfio_find_dma(uiommu, daddr + size, 1);
		if (mlp && mlp->rdwr == rdwr && mlp->vaddr == vaddr + size) {

			mlp->npage += npage;
			mlp->daddr = daddr;
			mlp->vaddr = vaddr;

			/* If merged above and below, remove previously
			 * merged entry.  New entry covers it.  */
			if (mmlp) {
				list_del(&mmlp->list);
				kfree(mmlp);
			}
			mmlp = mlp;
		}
>>>>>>> 3d62f82c
	}

	if (!mmlp) {
		mlp = kzalloc(sizeof *mlp, GFP_KERNEL);
		if (!mlp) {
			ret = -ENOMEM;
			vfio_dma_unmap(uiommu, daddr, npage, rdwr);
			goto out_lock;
		}

		mlp->npage = npage;
		mlp->daddr = daddr;
		mlp->vaddr = vaddr;
		mlp->rdwr = rdwr;
		list_add(&mlp->list, &uiommu->dm_list);
	}

out_lock:
	mutex_unlock(&uiommu->dgate);
	return ret;
}

int vfio_domain_unset(struct vfio_dev *vdev)
{
	struct pci_dev *pdev = vdev->pdev;
	struct uiommu_domain *udomain;

	if (!vdev->uiommu)
		return 0;

	udomain = vdev->uiommu->udomain;

	mutex_lock(&vfio_uiommu_lock);
	if (--vdev->uiommu->refcnt == 0) {
		vfio_dma_unmapall(vdev->uiommu);
		list_del(&vdev->uiommu->next);
		kfree(vdev->uiommu);
	}
	mutex_unlock(&vfio_uiommu_lock);

	uiommu_detach_device(udomain, &pdev->dev);
	uiommu_put(udomain);
	vdev->uiommu = NULL;
	return 0;
}

int vfio_domain_set(struct vfio_dev *vdev, int fd, int unsafe_ok)
{
	struct pci_dev *pdev = vdev->pdev;
	struct uiommu_domain *udomain;
	struct list_head *pos;
	struct vfio_uiommu *uiommu = NULL;
	int ret, cachec, intremap = 0;

	if (vdev->uiommu)
		return -EBUSY;

	udomain = uiommu_fdget(fd);
	if (IS_ERR(udomain))
		return PTR_ERR(udomain);

#ifdef IOMMU_CAP_INTR_REMAP	/* >= 2.6.36 */
	/* iommu domain must also isolate dev interrupts */
	intremap = uiommu_domain_has_cap(udomain, IOMMU_CAP_INTR_REMAP);
#endif
	if (!intremap && !unsafe_ok) {
		printk(KERN_WARNING "%s: no interrupt remapping!\n", __func__);
		return -EINVAL;
	}

	ret = uiommu_attach_device(udomain, &pdev->dev);
	if (ret) {
		printk(KERN_ERR "%s: attach_device failed %d\n",
				__func__, ret);
		uiommu_put(udomain);
		return ret;
	}

	cachec = iommu_domain_has_cap(udomain->domain,
				      IOMMU_CAP_CACHE_COHERENCY);

	mutex_lock(&vfio_uiommu_lock);
	list_for_each(pos, &vfio_uiommu_list) {
		uiommu = list_entry(pos, struct vfio_uiommu, next);
		if (uiommu->udomain == udomain)
			break;
		uiommu = NULL;
	}

	if (!uiommu) {
		uiommu = kzalloc(sizeof(*uiommu), GFP_KERNEL);
		if (!uiommu) {
			uiommu_detach_device(udomain, &pdev->dev);
			uiommu_put(udomain);
			ret = -ENOMEM;
			goto out_lock;
		}
		uiommu->udomain = udomain;
		uiommu->cachec = cachec;
		uiommu->mm = current->mm;
		INIT_LIST_HEAD(&uiommu->dm_list);
		mutex_init(&uiommu->dgate);
		list_add(&uiommu->next, &vfio_uiommu_list);
	} else if (uiommu->cachec != cachec || uiommu->mm != current->mm) {
		uiommu_detach_device(udomain, &pdev->dev);
		uiommu_put(udomain);
		ret = -EINVAL;
		goto out_lock;
	}
	uiommu->refcnt++;
	mutex_unlock(&vfio_uiommu_lock);

	vdev->uiommu = uiommu;
out_lock:
	return ret;
}<|MERGE_RESOLUTION|>--- conflicted
+++ resolved
@@ -436,15 +436,6 @@
 			mmlp = mlp;
 		}
 	}
-<<<<<<< HEAD
-	ret = get_user_pages_fast(dmp->vaddr, npage, rdwr, pages);
-	if (ret != npage) {
-		printk(KERN_ERR "%s: get_user_pages_fast returns %d, not %d\n",
-			__func__, ret, npage);
-		vfree(pages);
-		ret = -EFAULT;
-		goto out_lock;
-=======
 
 	if (daddr + size) {
 		mlp = vfio_find_dma(uiommu, daddr + size, 1);
@@ -462,7 +453,6 @@
 			}
 			mmlp = mlp;
 		}
->>>>>>> 3d62f82c
 	}
 
 	if (!mmlp) {
