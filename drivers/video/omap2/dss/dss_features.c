--- conflicted
+++ resolved
@@ -337,8 +337,6 @@
 	[FEAT_PARAM_DSIPLL_LPDIV]		= { 0, (1 << 13) - 1 },
 	[FEAT_PARAM_DOWNSCALE]			= { 1, 4 },
 	[FEAT_PARAM_LINEWIDTH]			= { 1, 2048 },
-<<<<<<< HEAD
-=======
 };
 
 static const enum dss_feat_id omap2_dss_feat_list[] = {
@@ -436,7 +434,6 @@
 	FEAT_FIR_COEF_V,
 	FEAT_ALPHA_FREE_ZORDER,
 	FEAT_FIFO_MERGE,
->>>>>>> e816b57a
 };
 
 /* OMAP2 DSS Features */
