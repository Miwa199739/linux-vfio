/*
 * ti_hdmi.h
 *
 * HDMI driver definition for TI OMAP4, DM81xx, DM38xx  Processor.
 *
 * Copyright (C) 2010-2011 Texas Instruments Incorporated - http://www.ti.com/
 *
 * This program is free software; you can redistribute it and/or modify it
 * under the terms of the GNU General Public License version 2 as published by
 * the Free Software Foundation.
 *
 * This program is distributed in the hope that it will be useful, but WITHOUT
 * ANY WARRANTY; without even the implied warranty of MERCHANTABILITY or
 * FITNESS FOR A PARTICULAR PURPOSE.  See the GNU General Public License for
 * more details.
 *
 * You should have received a copy of the GNU General Public License along with
 * this program.  If not, see <http://www.gnu.org/licenses/>.
 */

#ifndef _TI_HDMI_H
#define _TI_HDMI_H

struct hdmi_ip_data;

enum hdmi_pll_pwr {
	HDMI_PLLPWRCMD_ALLOFF = 0,
	HDMI_PLLPWRCMD_PLLONLY = 1,
	HDMI_PLLPWRCMD_BOTHON_ALLCLKS = 2,
	HDMI_PLLPWRCMD_BOTHON_NOPHYCLK = 3
};

enum hdmi_core_hdmi_dvi {
	HDMI_DVI = 0,
	HDMI_HDMI = 1
};

enum hdmi_clk_refsel {
	HDMI_REFSEL_PCLK = 0,
	HDMI_REFSEL_REF1 = 1,
	HDMI_REFSEL_REF2 = 2,
	HDMI_REFSEL_SYSCLK = 3
};

/* HDMI timing structure */
struct hdmi_video_timings {
	u16 x_res;
	u16 y_res;
	/* Unit: KHz */
	u32 pixel_clock;
	u16 hsw;
	u16 hfp;
	u16 hbp;
	u16 vsw;
	u16 vfp;
	u16 vbp;
	bool vsync_pol;
	bool hsync_pol;
	bool interlace;
};

struct hdmi_cm {
	int	code;
	int	mode;
};

struct hdmi_config {
	struct hdmi_video_timings timings;
	struct hdmi_cm cm;
};

/* HDMI PLL structure */
struct hdmi_pll_info {
	u16 regn;
	u16 regm;
	u32 regmf;
	u16 regm2;
	u16 regsd;
	u16 dcofreq;
	enum hdmi_clk_refsel refsel;
};

struct ti_hdmi_ip_ops {

	void (*video_configure)(struct hdmi_ip_data *ip_data);

	int (*phy_enable)(struct hdmi_ip_data *ip_data);

	void (*phy_disable)(struct hdmi_ip_data *ip_data);

	int (*read_edid)(struct hdmi_ip_data *ip_data, u8 *edid, int len);

	bool (*detect)(struct hdmi_ip_data *ip_data);

	int (*pll_enable)(struct hdmi_ip_data *ip_data);

	void (*pll_disable)(struct hdmi_ip_data *ip_data);

	void (*video_enable)(struct hdmi_ip_data *ip_data, bool start);

	void (*dump_wrapper)(struct hdmi_ip_data *ip_data, struct seq_file *s);

	void (*dump_core)(struct hdmi_ip_data *ip_data, struct seq_file *s);

	void (*dump_pll)(struct hdmi_ip_data *ip_data, struct seq_file *s);

	void (*dump_phy)(struct hdmi_ip_data *ip_data, struct seq_file *s);

#if defined(CONFIG_SND_OMAP_SOC_OMAP4_HDMI) || \
	defined(CONFIG_SND_OMAP_SOC_OMAP4_HDMI_MODULE)
	void (*audio_enable)(struct hdmi_ip_data *ip_data, bool start);
#endif

<<<<<<< HEAD
=======
};

/*
 * Refer to section 8.2 in HDMI 1.3 specification for
 * details about infoframe databytes
 */
struct hdmi_core_infoframe_avi {
	/* Y0, Y1 rgb,yCbCr */
	u8	db1_format;
	/* A0  Active information Present */
	u8	db1_active_info;
	/* B0, B1 Bar info data valid */
	u8	db1_bar_info_dv;
	/* S0, S1 scan information */
	u8	db1_scan_info;
	/* C0, C1 colorimetry */
	u8	db2_colorimetry;
	/* M0, M1 Aspect ratio (4:3, 16:9) */
	u8	db2_aspect_ratio;
	/* R0...R3 Active format aspect ratio */
	u8	db2_active_fmt_ar;
	/* ITC IT content. */
	u8	db3_itc;
	/* EC0, EC1, EC2 Extended colorimetry */
	u8	db3_ec;
	/* Q1, Q0 Quantization range */
	u8	db3_q_range;
	/* SC1, SC0 Non-uniform picture scaling */
	u8	db3_nup_scaling;
	/* VIC0..6 Video format identification */
	u8	db4_videocode;
	/* PR0..PR3 Pixel repetition factor */
	u8	db5_pixel_repeat;
	/* Line number end of top bar */
	u16	db6_7_line_eoftop;
	/* Line number start of bottom bar */
	u16	db8_9_line_sofbottom;
	/* Pixel number end of left bar */
	u16	db10_11_pixel_eofleft;
	/* Pixel number start of right bar */
	u16	db12_13_pixel_sofright;
>>>>>>> e816b57a
};

struct hdmi_ip_data {
	void __iomem	*base_wp;	/* HDMI wrapper */
	unsigned long	core_sys_offset;
	unsigned long	core_av_offset;
	unsigned long	pll_offset;
	unsigned long	phy_offset;
	const struct ti_hdmi_ip_ops *ops;
	struct hdmi_config cfg;
	struct hdmi_pll_info pll_data;
<<<<<<< HEAD
=======
	struct hdmi_core_infoframe_avi avi_cfg;
>>>>>>> e816b57a

	/* ti_hdmi_4xxx_ip private data. These should be in a separate struct */
	int hpd_gpio;
	bool phy_tx_enabled;
};
int ti_hdmi_4xxx_phy_enable(struct hdmi_ip_data *ip_data);
void ti_hdmi_4xxx_phy_disable(struct hdmi_ip_data *ip_data);
int ti_hdmi_4xxx_read_edid(struct hdmi_ip_data *ip_data, u8 *edid, int len);
bool ti_hdmi_4xxx_detect(struct hdmi_ip_data *ip_data);
void ti_hdmi_4xxx_wp_video_start(struct hdmi_ip_data *ip_data, bool start);
int ti_hdmi_4xxx_pll_enable(struct hdmi_ip_data *ip_data);
void ti_hdmi_4xxx_pll_disable(struct hdmi_ip_data *ip_data);
void ti_hdmi_4xxx_basic_configure(struct hdmi_ip_data *ip_data);
void ti_hdmi_4xxx_wp_dump(struct hdmi_ip_data *ip_data, struct seq_file *s);
void ti_hdmi_4xxx_pll_dump(struct hdmi_ip_data *ip_data, struct seq_file *s);
void ti_hdmi_4xxx_core_dump(struct hdmi_ip_data *ip_data, struct seq_file *s);
void ti_hdmi_4xxx_phy_dump(struct hdmi_ip_data *ip_data, struct seq_file *s);
#if defined(CONFIG_SND_OMAP_SOC_OMAP4_HDMI) || \
	defined(CONFIG_SND_OMAP_SOC_OMAP4_HDMI_MODULE)
void ti_hdmi_4xxx_wp_audio_enable(struct hdmi_ip_data *ip_data, bool enable);
#endif
#endif<|MERGE_RESOLUTION|>--- conflicted
+++ resolved
@@ -111,8 +111,6 @@
 	void (*audio_enable)(struct hdmi_ip_data *ip_data, bool start);
 #endif
 
-<<<<<<< HEAD
-=======
 };
 
 /*
@@ -154,7 +152,6 @@
 	u16	db10_11_pixel_eofleft;
 	/* Pixel number start of right bar */
 	u16	db12_13_pixel_sofright;
->>>>>>> e816b57a
 };
 
 struct hdmi_ip_data {
@@ -166,10 +163,7 @@
 	const struct ti_hdmi_ip_ops *ops;
 	struct hdmi_config cfg;
 	struct hdmi_pll_info pll_data;
-<<<<<<< HEAD
-=======
 	struct hdmi_core_infoframe_avi avi_cfg;
->>>>>>> e816b57a
 
 	/* ti_hdmi_4xxx_ip private data. These should be in a separate struct */
 	int hpd_gpio;
