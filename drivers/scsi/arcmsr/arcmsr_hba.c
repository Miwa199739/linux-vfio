/*
*******************************************************************************
**        O.S   : Linux
**   FILE NAME  : arcmsr_hba.c
**        BY    : Erich Chen
**   Description: SCSI RAID Device Driver for
**                ARECA RAID Host adapter
*******************************************************************************
** Copyright (C) 2002 - 2005, Areca Technology Corporation All rights reserved
**
**     Web site: www.areca.com.tw
**       E-mail: support@areca.com.tw
**
** This program is free software; you can redistribute it and/or modify
** it under the terms of the GNU General Public License version 2 as
** published by the Free Software Foundation.
** This program is distributed in the hope that it will be useful,
** but WITHOUT ANY WARRANTY; without even the implied warranty of
** MERCHANTABILITY or FITNESS FOR A PARTICULAR PURPOSE.  See the
** GNU General Public License for more details.
*******************************************************************************
** Redistribution and use in source and binary forms, with or without
** modification, are permitted provided that the following conditions
** are met:
** 1. Redistributions of source code must retain the above copyright
**    notice, this list of conditions and the following disclaimer.
** 2. Redistributions in binary form must reproduce the above copyright
**    notice, this list of conditions and the following disclaimer in the
**    documentation and/or other materials provided with the distribution.
** 3. The name of the author may not be used to endorse or promote products
**    derived from this software without specific prior written permission.
**
** THIS SOFTWARE IS PROVIDED BY THE AUTHOR ``AS IS'' AND ANY EXPRESS OR
** IMPLIED WARRANTIES, INCLUDING, BUT NOT LIMITED TO, THE IMPLIED WARRANTIES
** OF MERCHANTABILITY AND FITNESS FOR A PARTICULAR PURPOSE ARE DISCLAIMED.
** IN NO EVENT SHALL THE AUTHOR BE LIABLE FOR ANY DIRECT, INDIRECT,
** INCIDENTAL, SPECIAL, EXEMPLARY, OR CONSEQUENTIAL DAMAGES(INCLUDING,BUT
** NOT LIMITED TO, PROCUREMENT OF SUBSTITUTE GOODS OR SERVICES; LOSS OF USE,
** DATA, OR PROFITS; OR BUSINESS INTERRUPTION)HOWEVER CAUSED AND ON ANY
** THEORY OF LIABILITY, WHETHER IN CONTRACT, STRICT LIABILITY, OR TORT
** (INCLUDING NEGLIGENCE OR OTHERWISE)ARISING IN ANY WAY OUT OF THE USE OF
** THIS SOFTWARE, EVEN IF ADVISED OF THE POSSIBILITY OF SUCH DAMAGE.
*******************************************************************************
** For history of changes, see Documentation/scsi/ChangeLog.arcmsr
**     Firmware Specification, see Documentation/scsi/arcmsr_spec.txt
*******************************************************************************
*/
#include <linux/module.h>
#include <linux/reboot.h>
#include <linux/spinlock.h>
#include <linux/pci_ids.h>
#include <linux/interrupt.h>
#include <linux/moduleparam.h>
#include <linux/errno.h>
#include <linux/types.h>
#include <linux/delay.h>
#include <linux/dma-mapping.h>
#include <linux/timer.h>
#include <linux/slab.h>
#include <linux/pci.h>
#include <linux/aer.h>
#include <asm/dma.h>
#include <asm/io.h>
#include <asm/system.h>
#include <asm/uaccess.h>
#include <scsi/scsi_host.h>
#include <scsi/scsi.h>
#include <scsi/scsi_cmnd.h>
#include <scsi/scsi_tcq.h>
#include <scsi/scsi_device.h>
#include <scsi/scsi_transport.h>
#include <scsi/scsicam.h>
#include "arcmsr.h"
MODULE_AUTHOR("Nick Cheng <support@areca.com.tw>");
MODULE_DESCRIPTION("ARECA (ARC11xx/12xx/16xx/1880) SATA/SAS RAID Host Bus Adapter");
MODULE_LICENSE("Dual BSD/GPL");
MODULE_VERSION(ARCMSR_DRIVER_VERSION);
static int sleeptime = 10;
static int retrycount = 30;
wait_queue_head_t wait_q;
static int arcmsr_iop_message_xfer(struct AdapterControlBlock *acb,
					struct scsi_cmnd *cmd);
static int arcmsr_iop_confirm(struct AdapterControlBlock *acb);
static int arcmsr_abort(struct scsi_cmnd *);
static int arcmsr_bus_reset(struct scsi_cmnd *);
static int arcmsr_bios_param(struct scsi_device *sdev,
		struct block_device *bdev, sector_t capacity, int *info);
static int arcmsr_queue_command(struct scsi_cmnd *cmd,
					void (*done) (struct scsi_cmnd *));
static int arcmsr_probe(struct pci_dev *pdev,
				const struct pci_device_id *id);
static void arcmsr_remove(struct pci_dev *pdev);
static void arcmsr_shutdown(struct pci_dev *pdev);
static void arcmsr_iop_init(struct AdapterControlBlock *acb);
static void arcmsr_free_ccb_pool(struct AdapterControlBlock *acb);
static u32 arcmsr_disable_outbound_ints(struct AdapterControlBlock *acb);
static void arcmsr_stop_adapter_bgrb(struct AdapterControlBlock *acb);
static void arcmsr_flush_hba_cache(struct AdapterControlBlock *acb);
static void arcmsr_flush_hbb_cache(struct AdapterControlBlock *acb);
static void arcmsr_request_device_map(unsigned long pacb);
static void arcmsr_request_hba_device_map(struct AdapterControlBlock *acb);
static void arcmsr_request_hbb_device_map(struct AdapterControlBlock *acb);
static void arcmsr_request_hbc_device_map(struct AdapterControlBlock *acb);
static void arcmsr_message_isr_bh_fn(struct work_struct *work);
static bool arcmsr_get_firmware_spec(struct AdapterControlBlock *acb);
static void arcmsr_start_adapter_bgrb(struct AdapterControlBlock *acb);
static void arcmsr_hbc_message_isr(struct AdapterControlBlock *pACB);
static void arcmsr_hardware_reset(struct AdapterControlBlock *acb);
static const char *arcmsr_info(struct Scsi_Host *);
static irqreturn_t arcmsr_interrupt(struct AdapterControlBlock *acb);
static int arcmsr_adjust_disk_queue_depth(struct scsi_device *sdev,
					  int queue_depth, int reason)
{
	if (reason != SCSI_QDEPTH_DEFAULT)
		return -EOPNOTSUPP;

	if (queue_depth > ARCMSR_MAX_CMD_PERLUN)
		queue_depth = ARCMSR_MAX_CMD_PERLUN;
	scsi_adjust_queue_depth(sdev, MSG_ORDERED_TAG, queue_depth);
	return queue_depth;
}

static struct scsi_host_template arcmsr_scsi_host_template = {
	.module			= THIS_MODULE,
	.name			= "ARCMSR ARECA SATA/SAS RAID Controller"
				ARCMSR_DRIVER_VERSION,
	.info			= arcmsr_info,
	.queuecommand		= arcmsr_queue_command,
	.eh_abort_handler		= arcmsr_abort,
	.eh_bus_reset_handler	= arcmsr_bus_reset,
	.bios_param		= arcmsr_bios_param,
	.change_queue_depth	= arcmsr_adjust_disk_queue_depth,
	.can_queue		= ARCMSR_MAX_FREECCB_NUM,
	.this_id			= ARCMSR_SCSI_INITIATOR_ID,
	.sg_tablesize	        	= ARCMSR_DEFAULT_SG_ENTRIES, 
	.max_sectors    	    	= ARCMSR_MAX_XFER_SECTORS_C, 
	.cmd_per_lun		= ARCMSR_MAX_CMD_PERLUN,
	.use_clustering		= ENABLE_CLUSTERING,
	.shost_attrs		= arcmsr_host_attrs,
};
static struct pci_device_id arcmsr_device_id_table[] = {
	{PCI_DEVICE(PCI_VENDOR_ID_ARECA, PCI_DEVICE_ID_ARECA_1110)},
	{PCI_DEVICE(PCI_VENDOR_ID_ARECA, PCI_DEVICE_ID_ARECA_1120)},
	{PCI_DEVICE(PCI_VENDOR_ID_ARECA, PCI_DEVICE_ID_ARECA_1130)},
	{PCI_DEVICE(PCI_VENDOR_ID_ARECA, PCI_DEVICE_ID_ARECA_1160)},
	{PCI_DEVICE(PCI_VENDOR_ID_ARECA, PCI_DEVICE_ID_ARECA_1170)},
	{PCI_DEVICE(PCI_VENDOR_ID_ARECA, PCI_DEVICE_ID_ARECA_1200)},
	{PCI_DEVICE(PCI_VENDOR_ID_ARECA, PCI_DEVICE_ID_ARECA_1201)},
	{PCI_DEVICE(PCI_VENDOR_ID_ARECA, PCI_DEVICE_ID_ARECA_1202)},
	{PCI_DEVICE(PCI_VENDOR_ID_ARECA, PCI_DEVICE_ID_ARECA_1210)},
	{PCI_DEVICE(PCI_VENDOR_ID_ARECA, PCI_DEVICE_ID_ARECA_1220)},
	{PCI_DEVICE(PCI_VENDOR_ID_ARECA, PCI_DEVICE_ID_ARECA_1230)},
	{PCI_DEVICE(PCI_VENDOR_ID_ARECA, PCI_DEVICE_ID_ARECA_1260)},
	{PCI_DEVICE(PCI_VENDOR_ID_ARECA, PCI_DEVICE_ID_ARECA_1270)},
	{PCI_DEVICE(PCI_VENDOR_ID_ARECA, PCI_DEVICE_ID_ARECA_1280)},
	{PCI_DEVICE(PCI_VENDOR_ID_ARECA, PCI_DEVICE_ID_ARECA_1380)},
	{PCI_DEVICE(PCI_VENDOR_ID_ARECA, PCI_DEVICE_ID_ARECA_1381)},
	{PCI_DEVICE(PCI_VENDOR_ID_ARECA, PCI_DEVICE_ID_ARECA_1680)},
	{PCI_DEVICE(PCI_VENDOR_ID_ARECA, PCI_DEVICE_ID_ARECA_1681)},
	{PCI_DEVICE(PCI_VENDOR_ID_ARECA, PCI_DEVICE_ID_ARECA_1880)},
	{0, 0}, /* Terminating entry */
};
MODULE_DEVICE_TABLE(pci, arcmsr_device_id_table);
static struct pci_driver arcmsr_pci_driver = {
	.name			= "arcmsr",
	.id_table			= arcmsr_device_id_table,
	.probe			= arcmsr_probe,
	.remove			= arcmsr_remove,
	.shutdown		= arcmsr_shutdown,
};
/*
****************************************************************************
****************************************************************************
*/
int arcmsr_sleep_for_bus_reset(struct scsi_cmnd *cmd)
{
		struct Scsi_Host *shost = NULL;
		int i, isleep;
		shost = cmd->device->host;
		isleep = sleeptime / 10;
		if (isleep > 0) {
			for (i = 0; i < isleep; i++) {
				msleep(10000);
			}
		}

		isleep = sleeptime % 10;
		if (isleep > 0) {
			msleep(isleep*1000);
		}
		printk(KERN_NOTICE "wake-up\n");
		return 0;
}

static void arcmsr_free_hbb_mu(struct AdapterControlBlock *acb)
{
	switch (acb->adapter_type) {
	case ACB_ADAPTER_TYPE_A:
	case ACB_ADAPTER_TYPE_C:
		break;
	case ACB_ADAPTER_TYPE_B:{
		dma_free_coherent(&acb->pdev->dev,
			sizeof(struct MessageUnit_B),
			acb->pmuB, acb->dma_coherent_handle_hbb_mu);
	}
	}
}

static bool arcmsr_remap_pciregion(struct AdapterControlBlock *acb)
{
	struct pci_dev *pdev = acb->pdev;
	switch (acb->adapter_type){
	case ACB_ADAPTER_TYPE_A:{
		acb->pmuA = ioremap(pci_resource_start(pdev,0), pci_resource_len(pdev,0));
		if (!acb->pmuA) {
			printk(KERN_NOTICE "arcmsr%d: memory mapping region fail \n", acb->host->host_no);
			return false;
		}
		break;
	}
	case ACB_ADAPTER_TYPE_B:{
		void __iomem *mem_base0, *mem_base1;
		mem_base0 = ioremap(pci_resource_start(pdev, 0), pci_resource_len(pdev, 0));
		if (!mem_base0) {
			printk(KERN_NOTICE "arcmsr%d: memory mapping region fail \n", acb->host->host_no);
			return false;
		}
		mem_base1 = ioremap(pci_resource_start(pdev, 2), pci_resource_len(pdev, 2));
		if (!mem_base1) {
			iounmap(mem_base0);
			printk(KERN_NOTICE "arcmsr%d: memory mapping region fail \n", acb->host->host_no);
			return false;
		}
		acb->mem_base0 = mem_base0;
		acb->mem_base1 = mem_base1;
		break;
	}
	case ACB_ADAPTER_TYPE_C:{
		acb->pmuC = ioremap_nocache(pci_resource_start(pdev, 1), pci_resource_len(pdev, 1));
		if (!acb->pmuC) {
			printk(KERN_NOTICE "arcmsr%d: memory mapping region fail \n", acb->host->host_no);
			return false;
		}
		if (readl(&acb->pmuC->outbound_doorbell) & ARCMSR_HBCMU_IOP2DRV_MESSAGE_CMD_DONE) {
			writel(ARCMSR_HBCMU_IOP2DRV_MESSAGE_CMD_DONE_DOORBELL_CLEAR, &acb->pmuC->outbound_doorbell_clear);/*clear interrupt*/
			return true;
		}
		break;
	}
	}
	return true;
}

static void arcmsr_unmap_pciregion(struct AdapterControlBlock *acb)
{
	switch (acb->adapter_type) {
	case ACB_ADAPTER_TYPE_A:{
		iounmap(acb->pmuA);
	}
	break;
	case ACB_ADAPTER_TYPE_B:{
		iounmap(acb->mem_base0);
		iounmap(acb->mem_base1);
	}

	break;
	case ACB_ADAPTER_TYPE_C:{
		iounmap(acb->pmuC);
	}
	}
}

static irqreturn_t arcmsr_do_interrupt(int irq, void *dev_id)
{
	irqreturn_t handle_state;
	struct AdapterControlBlock *acb = dev_id;

	handle_state = arcmsr_interrupt(acb);
	return handle_state;
}

static int arcmsr_bios_param(struct scsi_device *sdev,
		struct block_device *bdev, sector_t capacity, int *geom)
{
	int ret, heads, sectors, cylinders, total_capacity;
	unsigned char *buffer;/* return copy of block device's partition table */

	buffer = scsi_bios_ptable(bdev);
	if (buffer) {
		ret = scsi_partsize(buffer, capacity, &geom[2], &geom[0], &geom[1]);
		kfree(buffer);
		if (ret != -1)
			return ret;
	}
	total_capacity = capacity;
	heads = 64;
	sectors = 32;
	cylinders = total_capacity / (heads * sectors);
	if (cylinders > 1024) {
		heads = 255;
		sectors = 63;
		cylinders = total_capacity / (heads * sectors);
	}
	geom[0] = heads;
	geom[1] = sectors;
	geom[2] = cylinders;
	return 0;
}

static void arcmsr_define_adapter_type(struct AdapterControlBlock *acb)
{
	struct pci_dev *pdev = acb->pdev;
	u16 dev_id;
	pci_read_config_word(pdev, PCI_DEVICE_ID, &dev_id);
	acb->dev_id = dev_id;
	switch (dev_id) {
	case 0x1880: {
		acb->adapter_type = ACB_ADAPTER_TYPE_C;
		}
		break;
	case 0x1201: {
		acb->adapter_type = ACB_ADAPTER_TYPE_B;
		}
		break;

	default: acb->adapter_type = ACB_ADAPTER_TYPE_A;
	}
}	

static uint8_t arcmsr_hba_wait_msgint_ready(struct AdapterControlBlock *acb)
{
	struct MessageUnit_A __iomem *reg = acb->pmuA;
	uint32_t Index;
	uint8_t Retries = 0x00;
	do {
		for (Index = 0; Index < 100; Index++) {
			if (readl(&reg->outbound_intstatus) &
					ARCMSR_MU_OUTBOUND_MESSAGE0_INT) {
				writel(ARCMSR_MU_OUTBOUND_MESSAGE0_INT,
					&reg->outbound_intstatus);
				return true;
			}
			msleep(10);
		}/*max 1 seconds*/

	} while (Retries++ < 20);/*max 20 sec*/
	return false;
}

static uint8_t arcmsr_hbb_wait_msgint_ready(struct AdapterControlBlock *acb)
{
	struct MessageUnit_B *reg = acb->pmuB;
	uint32_t Index;
	uint8_t Retries = 0x00;
	do {
		for (Index = 0; Index < 100; Index++) {
			if (readl(reg->iop2drv_doorbell)
				& ARCMSR_IOP2DRV_MESSAGE_CMD_DONE) {
				writel(ARCMSR_MESSAGE_INT_CLEAR_PATTERN
					, reg->iop2drv_doorbell);
				writel(ARCMSR_DRV2IOP_END_OF_INTERRUPT, reg->drv2iop_doorbell);
				return true;
			}
			msleep(10);
		}/*max 1 seconds*/

	} while (Retries++ < 20);/*max 20 sec*/
	return false;
}

static uint8_t arcmsr_hbc_wait_msgint_ready(struct AdapterControlBlock *pACB)
{
	struct MessageUnit_C *phbcmu = (struct MessageUnit_C *)pACB->pmuC;
	unsigned char Retries = 0x00;
	uint32_t Index;
	do {
		for (Index = 0; Index < 100; Index++) {
			if (readl(&phbcmu->outbound_doorbell) & ARCMSR_HBCMU_IOP2DRV_MESSAGE_CMD_DONE) {
				writel(ARCMSR_HBCMU_IOP2DRV_MESSAGE_CMD_DONE_DOORBELL_CLEAR, &phbcmu->outbound_doorbell_clear);/*clear interrupt*/
				return true;
			}
			/* one us delay	*/
			msleep(10);
		} /*max 1 seconds*/
	} while (Retries++ < 20); /*max 20 sec*/
	return false;
}
static void arcmsr_flush_hba_cache(struct AdapterControlBlock *acb)
{
	struct MessageUnit_A __iomem *reg = acb->pmuA;
	int retry_count = 30;
	writel(ARCMSR_INBOUND_MESG0_FLUSH_CACHE, &reg->inbound_msgaddr0);
	do {
		if (arcmsr_hba_wait_msgint_ready(acb))
			break;
		else {
			retry_count--;
			printk(KERN_NOTICE "arcmsr%d: wait 'flush adapter cache' \
			timeout, retry count down = %d \n", acb->host->host_no, retry_count);
		}
	} while (retry_count != 0);
}

static void arcmsr_flush_hbb_cache(struct AdapterControlBlock *acb)
{
	struct MessageUnit_B *reg = acb->pmuB;
	int retry_count = 30;
	writel(ARCMSR_MESSAGE_FLUSH_CACHE, reg->drv2iop_doorbell);
	do {
		if (arcmsr_hbb_wait_msgint_ready(acb))
			break;
		else {
			retry_count--;
			printk(KERN_NOTICE "arcmsr%d: wait 'flush adapter cache' \
			timeout,retry count down = %d \n", acb->host->host_no, retry_count);
		}
	} while (retry_count != 0);
}

static void arcmsr_flush_hbc_cache(struct AdapterControlBlock *pACB)
{
	struct MessageUnit_C *reg = (struct MessageUnit_C *)pACB->pmuC;
	int retry_count = 30;/* enlarge wait flush adapter cache time: 10 minute */
	writel(ARCMSR_INBOUND_MESG0_FLUSH_CACHE, &reg->inbound_msgaddr0);
	writel(ARCMSR_HBCMU_DRV2IOP_MESSAGE_CMD_DONE, &reg->inbound_doorbell);
	do {
		if (arcmsr_hbc_wait_msgint_ready(pACB)) {
			break;
		} else {
			retry_count--;
			printk(KERN_NOTICE "arcmsr%d: wait 'flush adapter cache' \
			timeout,retry count down = %d \n", pACB->host->host_no, retry_count);
		}
	} while (retry_count != 0);
	return;
}
static void arcmsr_flush_adapter_cache(struct AdapterControlBlock *acb)
{
	switch (acb->adapter_type) {

	case ACB_ADAPTER_TYPE_A: {
		arcmsr_flush_hba_cache(acb);
		}
		break;

	case ACB_ADAPTER_TYPE_B: {
		arcmsr_flush_hbb_cache(acb);
		}
		break;
	case ACB_ADAPTER_TYPE_C: {
		arcmsr_flush_hbc_cache(acb);
		}
	}
}

static int arcmsr_alloc_ccb_pool(struct AdapterControlBlock *acb)
{
	struct pci_dev *pdev = acb->pdev;
	void *dma_coherent;
	dma_addr_t dma_coherent_handle;
	struct CommandControlBlock *ccb_tmp;
	int i = 0, j = 0;
	dma_addr_t cdb_phyaddr;
	unsigned long roundup_ccbsize = 0, offset;
	unsigned long max_xfer_len;
	unsigned long max_sg_entrys;
	uint32_t  firm_config_version;
	for (i = 0; i < ARCMSR_MAX_TARGETID; i++)
		for (j = 0; j < ARCMSR_MAX_TARGETLUN; j++)
			acb->devstate[i][j] = ARECA_RAID_GONE;

	max_xfer_len = ARCMSR_MAX_XFER_LEN;
	max_sg_entrys = ARCMSR_DEFAULT_SG_ENTRIES;
	firm_config_version = acb->firm_cfg_version;
	if((firm_config_version & 0xFF) >= 3){
		max_xfer_len = (ARCMSR_CDB_SG_PAGE_LENGTH << ((firm_config_version >> 8) & 0xFF)) * 1024;/* max 4M byte */
		max_sg_entrys = (max_xfer_len/4096);	
	}
	acb->host->max_sectors = max_xfer_len/512;
	acb->host->sg_tablesize = max_sg_entrys;
	roundup_ccbsize = roundup(sizeof(struct CommandControlBlock) + (max_sg_entrys - 1) * sizeof(struct SG64ENTRY), 32);
	acb->uncache_size = roundup_ccbsize * ARCMSR_MAX_FREECCB_NUM + 32;
	dma_coherent = dma_alloc_coherent(&pdev->dev, acb->uncache_size, &dma_coherent_handle, GFP_KERNEL);
	if(!dma_coherent){
		printk(KERN_NOTICE "arcmsr%d: dma_alloc_coherent got error \n", acb->host->host_no);
		return -ENOMEM;
	}
	acb->dma_coherent = dma_coherent;
	acb->dma_coherent_handle = dma_coherent_handle;
	memset(dma_coherent, 0, acb->uncache_size);
	offset = roundup((unsigned long)dma_coherent, 32) - (unsigned long)dma_coherent;
	dma_coherent_handle = dma_coherent_handle + offset;
	dma_coherent = (struct CommandControlBlock *)dma_coherent + offset;
	ccb_tmp = dma_coherent;
	acb->vir2phy_offset = (unsigned long)dma_coherent - (unsigned long)dma_coherent_handle;
	for(i = 0; i < ARCMSR_MAX_FREECCB_NUM; i++){
		cdb_phyaddr = dma_coherent_handle + offsetof(struct CommandControlBlock, arcmsr_cdb);
		ccb_tmp->cdb_phyaddr_pattern = ((acb->adapter_type == ACB_ADAPTER_TYPE_C) ? cdb_phyaddr : (cdb_phyaddr >> 5));
		acb->pccb_pool[i] = ccb_tmp;
		ccb_tmp->acb = acb;
		INIT_LIST_HEAD(&ccb_tmp->list);
		list_add_tail(&ccb_tmp->list, &acb->ccb_free_list);
		ccb_tmp = (struct CommandControlBlock *)((unsigned long)ccb_tmp + roundup_ccbsize);
		dma_coherent_handle = dma_coherent_handle + roundup_ccbsize;
	}
	return 0;
}

static void arcmsr_message_isr_bh_fn(struct work_struct *work) 
{
	struct AdapterControlBlock *acb = container_of(work,struct AdapterControlBlock, arcmsr_do_message_isr_bh);
	switch (acb->adapter_type) {
		case ACB_ADAPTER_TYPE_A: {

			struct MessageUnit_A __iomem *reg  = acb->pmuA;
			char *acb_dev_map = (char *)acb->device_map;
			uint32_t __iomem *signature = (uint32_t __iomem*) (&reg->message_rwbuffer[0]);
			char __iomem *devicemap = (char __iomem*) (&reg->message_rwbuffer[21]);
			int target, lun;
			struct scsi_device *psdev;
			char diff;

			atomic_inc(&acb->rq_map_token);
			if (readl(signature) == ARCMSR_SIGNATURE_GET_CONFIG) {
				for(target = 0; target < ARCMSR_MAX_TARGETID -1; target++) {
					diff = (*acb_dev_map)^readb(devicemap);
					if (diff != 0) {
						char temp;
						*acb_dev_map = readb(devicemap);
						temp =*acb_dev_map;
						for(lun = 0; lun < ARCMSR_MAX_TARGETLUN; lun++) {
							if((temp & 0x01)==1 && (diff & 0x01) == 1) {	
								scsi_add_device(acb->host, 0, target, lun);
							}else if((temp & 0x01) == 0 && (diff & 0x01) == 1) {
								psdev = scsi_device_lookup(acb->host, 0, target, lun);
								if (psdev != NULL ) {
									scsi_remove_device(psdev);
									scsi_device_put(psdev);
								}
							}
							temp >>= 1;
							diff >>= 1;
						}
					}
					devicemap++;
					acb_dev_map++;
				}
			}
			break;
		}

		case ACB_ADAPTER_TYPE_B: {
			struct MessageUnit_B *reg  = acb->pmuB;
			char *acb_dev_map = (char *)acb->device_map;
			uint32_t __iomem *signature = (uint32_t __iomem*)(&reg->message_rwbuffer[0]);
			char __iomem *devicemap = (char __iomem*)(&reg->message_rwbuffer[21]);
			int target, lun;
			struct scsi_device *psdev;
			char diff;

			atomic_inc(&acb->rq_map_token);
			if (readl(signature) == ARCMSR_SIGNATURE_GET_CONFIG) {
				for(target = 0; target < ARCMSR_MAX_TARGETID -1; target++) {
					diff = (*acb_dev_map)^readb(devicemap);
					if (diff != 0) {
						char temp;
						*acb_dev_map = readb(devicemap);
						temp =*acb_dev_map;
						for(lun = 0; lun < ARCMSR_MAX_TARGETLUN; lun++) {
							if((temp & 0x01)==1 && (diff & 0x01) == 1) {	
								scsi_add_device(acb->host, 0, target, lun);
							}else if((temp & 0x01) == 0 && (diff & 0x01) == 1) {
								psdev = scsi_device_lookup(acb->host, 0, target, lun);
								if (psdev != NULL ) {
									scsi_remove_device(psdev);
									scsi_device_put(psdev);
								}
							}
							temp >>= 1;
							diff >>= 1;
						}
					}
					devicemap++;
					acb_dev_map++;
				}
			}
		}
		break;
		case ACB_ADAPTER_TYPE_C: {
			struct MessageUnit_C *reg  = acb->pmuC;
			char *acb_dev_map = (char *)acb->device_map;
			uint32_t __iomem *signature = (uint32_t __iomem *)(&reg->msgcode_rwbuffer[0]);
			char __iomem *devicemap = (char __iomem *)(&reg->msgcode_rwbuffer[21]);
			int target, lun;
			struct scsi_device *psdev;
			char diff;

			atomic_inc(&acb->rq_map_token);
			if (readl(signature) == ARCMSR_SIGNATURE_GET_CONFIG) {
				for (target = 0; target < ARCMSR_MAX_TARGETID - 1; target++) {
					diff = (*acb_dev_map)^readb(devicemap);
					if (diff != 0) {
						char temp;
						*acb_dev_map = readb(devicemap);
						temp = *acb_dev_map;
						for (lun = 0; lun < ARCMSR_MAX_TARGETLUN; lun++) {
							if ((temp & 0x01) == 1 && (diff & 0x01) == 1) {
								scsi_add_device(acb->host, 0, target, lun);
							} else if ((temp & 0x01) == 0 && (diff & 0x01) == 1) {
								psdev = scsi_device_lookup(acb->host, 0, target, lun);
								if (psdev != NULL) {
									scsi_remove_device(psdev);
									scsi_device_put(psdev);
								}
							}
							temp >>= 1;
							diff >>= 1;
						}
					}
					devicemap++;
					acb_dev_map++;
				}
			}
		}
	}
}

static int arcmsr_probe(struct pci_dev *pdev, const struct pci_device_id *id)
{
	struct Scsi_Host *host;
	struct AdapterControlBlock *acb;
	uint8_t bus,dev_fun;
	int error;
	error = pci_enable_device(pdev);
	if(error){
		return -ENODEV;
	}
	host = scsi_host_alloc(&arcmsr_scsi_host_template, sizeof(struct AdapterControlBlock));
	if(!host){
    		goto pci_disable_dev;
	}
	error = pci_set_dma_mask(pdev, DMA_BIT_MASK(64));
	if(error){
		error = pci_set_dma_mask(pdev, DMA_BIT_MASK(32));
		if(error){
			printk(KERN_WARNING
			       "scsi%d: No suitable DMA mask available\n",
			       host->host_no);
			goto scsi_host_release;
		}
	}
	init_waitqueue_head(&wait_q);
	bus = pdev->bus->number;
	dev_fun = pdev->devfn;
	acb = (struct AdapterControlBlock *) host->hostdata;
	memset(acb,0,sizeof(struct AdapterControlBlock));
	acb->pdev = pdev;
	acb->host = host;
	host->max_lun = ARCMSR_MAX_TARGETLUN;
	host->max_id = ARCMSR_MAX_TARGETID;		/*16:8*/
	host->max_cmd_len = 16;	 			/*this is issue of 64bit LBA ,over 2T byte*/
	host->can_queue = ARCMSR_MAX_FREECCB_NUM;	/* max simultaneous cmds */		
	host->cmd_per_lun = ARCMSR_MAX_CMD_PERLUN;	    
	host->this_id = ARCMSR_SCSI_INITIATOR_ID;
	host->unique_id = (bus << 8) | dev_fun;
	pci_set_drvdata(pdev, host);
	pci_set_master(pdev);
	error = pci_request_regions(pdev, "arcmsr");
	if(error){
		goto scsi_host_release;
	}
	spin_lock_init(&acb->eh_lock);
	spin_lock_init(&acb->ccblist_lock);
	acb->acb_flags |= (ACB_F_MESSAGE_WQBUFFER_CLEARED |
			ACB_F_MESSAGE_RQBUFFER_CLEARED |
			ACB_F_MESSAGE_WQBUFFER_READED);
	acb->acb_flags &= ~ACB_F_SCSISTOPADAPTER;
	INIT_LIST_HEAD(&acb->ccb_free_list);
	arcmsr_define_adapter_type(acb);
	error = arcmsr_remap_pciregion(acb);
	if(!error){
		goto pci_release_regs;
	}
	error = arcmsr_get_firmware_spec(acb);
	if(!error){
		goto unmap_pci_region;
	}
	error = arcmsr_alloc_ccb_pool(acb);
	if(error){
		goto free_hbb_mu;
	}
	arcmsr_iop_init(acb);
	error = scsi_add_host(host, &pdev->dev);
	if(error){
		goto RAID_controller_stop;
	}
	error = request_irq(pdev->irq, arcmsr_do_interrupt, IRQF_SHARED, "arcmsr", acb);
	if(error){
		goto scsi_host_remove;
	}
	host->irq = pdev->irq;
    	scsi_scan_host(host);
	INIT_WORK(&acb->arcmsr_do_message_isr_bh, arcmsr_message_isr_bh_fn);
	atomic_set(&acb->rq_map_token, 16);
	atomic_set(&acb->ante_token_value, 16);
	acb->fw_flag = FW_NORMAL;
	init_timer(&acb->eternal_timer);
	acb->eternal_timer.expires = jiffies + msecs_to_jiffies(6 * HZ);
	acb->eternal_timer.data = (unsigned long) acb;
	acb->eternal_timer.function = &arcmsr_request_device_map;
	add_timer(&acb->eternal_timer);
	if(arcmsr_alloc_sysfs_attr(acb))
		goto out_free_sysfs;
	return 0;
out_free_sysfs:
scsi_host_remove:
	scsi_remove_host(host);
RAID_controller_stop:
	arcmsr_stop_adapter_bgrb(acb);
	arcmsr_flush_adapter_cache(acb);
	arcmsr_free_ccb_pool(acb);
free_hbb_mu:
	arcmsr_free_hbb_mu(acb);
unmap_pci_region:
	arcmsr_unmap_pciregion(acb);
pci_release_regs:
	pci_release_regions(pdev);
scsi_host_release:
	scsi_host_put(host);
pci_disable_dev:
	pci_disable_device(pdev);
	return -ENODEV;
}

static uint8_t arcmsr_abort_hba_allcmd(struct AdapterControlBlock *acb)
{
	struct MessageUnit_A __iomem *reg = acb->pmuA;
	writel(ARCMSR_INBOUND_MESG0_ABORT_CMD, &reg->inbound_msgaddr0);
	if (!arcmsr_hba_wait_msgint_ready(acb)) {
		printk(KERN_NOTICE
			"arcmsr%d: wait 'abort all outstanding command' timeout \n"
			, acb->host->host_no);
		return false;
	}
	return true;
}

static uint8_t arcmsr_abort_hbb_allcmd(struct AdapterControlBlock *acb)
{
	struct MessageUnit_B *reg = acb->pmuB;

	writel(ARCMSR_MESSAGE_ABORT_CMD, reg->drv2iop_doorbell);
	if (!arcmsr_hbb_wait_msgint_ready(acb)) {
		printk(KERN_NOTICE
			"arcmsr%d: wait 'abort all outstanding command' timeout \n"
			, acb->host->host_no);
		return false;
	}
	return true;
}
static uint8_t arcmsr_abort_hbc_allcmd(struct AdapterControlBlock *pACB)
{
	struct MessageUnit_C *reg = (struct MessageUnit_C *)pACB->pmuC;
	writel(ARCMSR_INBOUND_MESG0_ABORT_CMD, &reg->inbound_msgaddr0);
	writel(ARCMSR_HBCMU_DRV2IOP_MESSAGE_CMD_DONE, &reg->inbound_doorbell);
	if (!arcmsr_hbc_wait_msgint_ready(pACB)) {
		printk(KERN_NOTICE
			"arcmsr%d: wait 'abort all outstanding command' timeout \n"
			, pACB->host->host_no);
		return false;
	}
	return true;
}
static uint8_t arcmsr_abort_allcmd(struct AdapterControlBlock *acb)
{
	uint8_t rtnval = 0;
	switch (acb->adapter_type) {
	case ACB_ADAPTER_TYPE_A: {
		rtnval = arcmsr_abort_hba_allcmd(acb);
		}
		break;

	case ACB_ADAPTER_TYPE_B: {
		rtnval = arcmsr_abort_hbb_allcmd(acb);
		}
		break;

	case ACB_ADAPTER_TYPE_C: {
		rtnval = arcmsr_abort_hbc_allcmd(acb);
		}
	}
	return rtnval;
}

static bool arcmsr_hbb_enable_driver_mode(struct AdapterControlBlock *pacb)
{
	struct MessageUnit_B *reg = pacb->pmuB;
	writel(ARCMSR_MESSAGE_START_DRIVER_MODE, reg->drv2iop_doorbell);
	if (!arcmsr_hbb_wait_msgint_ready(pacb)) {
		printk(KERN_ERR "arcmsr%d: can't set driver mode. \n", pacb->host->host_no);
		return false;
	}
    	return true;
}

static void arcmsr_pci_unmap_dma(struct CommandControlBlock *ccb)
{
	struct scsi_cmnd *pcmd = ccb->pcmd;

	scsi_dma_unmap(pcmd);
}

static void arcmsr_ccb_complete(struct CommandControlBlock *ccb)
{
	struct AdapterControlBlock *acb = ccb->acb;
	struct scsi_cmnd *pcmd = ccb->pcmd;
	unsigned long flags;
	atomic_dec(&acb->ccboutstandingcount);
	arcmsr_pci_unmap_dma(ccb);
	ccb->startdone = ARCMSR_CCB_DONE;
	spin_lock_irqsave(&acb->ccblist_lock, flags);
	list_add_tail(&ccb->list, &acb->ccb_free_list);
	spin_unlock_irqrestore(&acb->ccblist_lock, flags);
	pcmd->scsi_done(pcmd);
}

static void arcmsr_report_sense_info(struct CommandControlBlock *ccb)
{

	struct scsi_cmnd *pcmd = ccb->pcmd;
	struct SENSE_DATA *sensebuffer = (struct SENSE_DATA *)pcmd->sense_buffer;
	pcmd->result = DID_OK << 16;
	if (sensebuffer) {
		int sense_data_length =
			sizeof(struct SENSE_DATA) < SCSI_SENSE_BUFFERSIZE
			? sizeof(struct SENSE_DATA) : SCSI_SENSE_BUFFERSIZE;
		memset(sensebuffer, 0, SCSI_SENSE_BUFFERSIZE);
		memcpy(sensebuffer, ccb->arcmsr_cdb.SenseData, sense_data_length);
		sensebuffer->ErrorCode = SCSI_SENSE_CURRENT_ERRORS;
		sensebuffer->Valid = 1;
	}
}

static u32 arcmsr_disable_outbound_ints(struct AdapterControlBlock *acb)
{
	u32 orig_mask = 0;
	switch (acb->adapter_type) {	
	case ACB_ADAPTER_TYPE_A : {
		struct MessageUnit_A __iomem *reg = acb->pmuA;
		orig_mask = readl(&reg->outbound_intmask);
		writel(orig_mask|ARCMSR_MU_OUTBOUND_ALL_INTMASKENABLE, \
						&reg->outbound_intmask);
		}
		break;
	case ACB_ADAPTER_TYPE_B : {
		struct MessageUnit_B *reg = acb->pmuB;
		orig_mask = readl(reg->iop2drv_doorbell_mask);
		writel(0, reg->iop2drv_doorbell_mask);
		}
		break;
	case ACB_ADAPTER_TYPE_C:{
		struct MessageUnit_C *reg = (struct MessageUnit_C *)acb->pmuC;
		/* disable all outbound interrupt */
		orig_mask = readl(&reg->host_int_mask); /* disable outbound message0 int */
		writel(orig_mask|ARCMSR_HBCMU_ALL_INTMASKENABLE, &reg->host_int_mask);
		}
		break;
	}
	return orig_mask;
}

static void arcmsr_report_ccb_state(struct AdapterControlBlock *acb, 
			struct CommandControlBlock *ccb, bool error)
{
	uint8_t id, lun;
	id = ccb->pcmd->device->id;
	lun = ccb->pcmd->device->lun;
	if (!error) {
		if (acb->devstate[id][lun] == ARECA_RAID_GONE)
			acb->devstate[id][lun] = ARECA_RAID_GOOD;
<<<<<<< HEAD
			ccb->pcmd->result = DID_OK << 16;
			arcmsr_ccb_complete(ccb);
=======
		ccb->pcmd->result = DID_OK << 16;
		arcmsr_ccb_complete(ccb);
>>>>>>> 45f53cc9
	}else{
		switch (ccb->arcmsr_cdb.DeviceStatus) {
		case ARCMSR_DEV_SELECT_TIMEOUT: {
			acb->devstate[id][lun] = ARECA_RAID_GONE;
			ccb->pcmd->result = DID_NO_CONNECT << 16;
			arcmsr_ccb_complete(ccb);
			}
			break;

		case ARCMSR_DEV_ABORTED:

		case ARCMSR_DEV_INIT_FAIL: {
			acb->devstate[id][lun] = ARECA_RAID_GONE;
			ccb->pcmd->result = DID_BAD_TARGET << 16;
			arcmsr_ccb_complete(ccb);
			}
			break;

		case ARCMSR_DEV_CHECK_CONDITION: {
			acb->devstate[id][lun] = ARECA_RAID_GOOD;
			arcmsr_report_sense_info(ccb);
			arcmsr_ccb_complete(ccb);
			}
			break;

		default:
			printk(KERN_NOTICE
				"arcmsr%d: scsi id = %d lun = %d isr get command error done, \
				but got unknown DeviceStatus = 0x%x \n"
				, acb->host->host_no
				, id
				, lun
				, ccb->arcmsr_cdb.DeviceStatus);
				acb->devstate[id][lun] = ARECA_RAID_GONE;
				ccb->pcmd->result = DID_NO_CONNECT << 16;
				arcmsr_ccb_complete(ccb);
			break;
		}
	}
}

static void arcmsr_drain_donequeue(struct AdapterControlBlock *acb, struct CommandControlBlock *pCCB, bool error)

{
	int id, lun;
	if ((pCCB->acb != acb) || (pCCB->startdone != ARCMSR_CCB_START)) {
		if (pCCB->startdone == ARCMSR_CCB_ABORTED) {
			struct scsi_cmnd *abortcmd = pCCB->pcmd;
			if (abortcmd) {
				id = abortcmd->device->id;
				lun = abortcmd->device->lun;				
				abortcmd->result |= DID_ABORT << 16;
				arcmsr_ccb_complete(pCCB);
				printk(KERN_NOTICE "arcmsr%d: pCCB ='0x%p' isr got aborted command \n",
				acb->host->host_no, pCCB);
			}
			return;
		}
		printk(KERN_NOTICE "arcmsr%d: isr get an illegal ccb command \
				done acb = '0x%p'"
				"ccb = '0x%p' ccbacb = '0x%p' startdone = 0x%x"
				" ccboutstandingcount = %d \n"
				, acb->host->host_no
				, acb
				, pCCB
				, pCCB->acb
				, pCCB->startdone
				, atomic_read(&acb->ccboutstandingcount));
		  return;
		}
	arcmsr_report_ccb_state(acb, pCCB, error);
}

static void arcmsr_done4abort_postqueue(struct AdapterControlBlock *acb)
{
	int i = 0;
	uint32_t flag_ccb;
	struct ARCMSR_CDB *pARCMSR_CDB;
	bool error;
	struct CommandControlBlock *pCCB;
	switch (acb->adapter_type) {

	case ACB_ADAPTER_TYPE_A: {
		struct MessageUnit_A __iomem *reg = acb->pmuA;
		uint32_t outbound_intstatus;
		outbound_intstatus = readl(&reg->outbound_intstatus) &
					acb->outbound_int_enable;
		/*clear and abort all outbound posted Q*/
		writel(outbound_intstatus, &reg->outbound_intstatus);/*clear interrupt*/
		while(((flag_ccb = readl(&reg->outbound_queueport)) != 0xFFFFFFFF)
				&& (i++ < ARCMSR_MAX_OUTSTANDING_CMD)) {
			pARCMSR_CDB = (struct ARCMSR_CDB *)(acb->vir2phy_offset + (flag_ccb << 5));/*frame must be 32 bytes aligned*/
			pCCB = container_of(pARCMSR_CDB, struct CommandControlBlock, arcmsr_cdb);
			error = (flag_ccb & ARCMSR_CCBREPLY_FLAG_ERROR_MODE0) ? true : false;
			arcmsr_drain_donequeue(acb, pCCB, error);
		}
		}
		break;

	case ACB_ADAPTER_TYPE_B: {
		struct MessageUnit_B *reg = acb->pmuB;
		/*clear all outbound posted Q*/
		writel(ARCMSR_DOORBELL_INT_CLEAR_PATTERN, &reg->iop2drv_doorbell); /* clear doorbell interrupt */
		for (i = 0; i < ARCMSR_MAX_HBB_POSTQUEUE; i++) {
			if ((flag_ccb = readl(&reg->done_qbuffer[i])) != 0) {
				writel(0, &reg->done_qbuffer[i]);
				pARCMSR_CDB = (struct ARCMSR_CDB *)(acb->vir2phy_offset+(flag_ccb << 5));/*frame must be 32 bytes aligned*/
				pCCB = container_of(pARCMSR_CDB, struct CommandControlBlock, arcmsr_cdb);
				error = (flag_ccb & ARCMSR_CCBREPLY_FLAG_ERROR_MODE0) ? true : false;
				arcmsr_drain_donequeue(acb, pCCB, error);
			}
			reg->post_qbuffer[i] = 0;
		}
		reg->doneq_index = 0;
		reg->postq_index = 0;
		}
		break;
	case ACB_ADAPTER_TYPE_C: {
		struct MessageUnit_C *reg = acb->pmuC;
		struct  ARCMSR_CDB *pARCMSR_CDB;
		uint32_t flag_ccb, ccb_cdb_phy;
		bool error;
		struct CommandControlBlock *pCCB;
		while ((readl(&reg->host_int_status) & ARCMSR_HBCMU_OUTBOUND_POSTQUEUE_ISR) && (i++ < ARCMSR_MAX_OUTSTANDING_CMD)) {
			/*need to do*/
			flag_ccb = readl(&reg->outbound_queueport_low);
			ccb_cdb_phy = (flag_ccb & 0xFFFFFFF0);
			pARCMSR_CDB = (struct  ARCMSR_CDB *)(acb->vir2phy_offset+ccb_cdb_phy);/*frame must be 32 bytes aligned*/
			pCCB = container_of(pARCMSR_CDB, struct CommandControlBlock, arcmsr_cdb);
			error = (flag_ccb & ARCMSR_CCBREPLY_FLAG_ERROR_MODE1) ? true : false;
			arcmsr_drain_donequeue(acb, pCCB, error);
		}
	}
	}
}
static void arcmsr_remove(struct pci_dev *pdev)
{
	struct Scsi_Host *host = pci_get_drvdata(pdev);
	struct AdapterControlBlock *acb =
		(struct AdapterControlBlock *) host->hostdata;
	int poll_count = 0;
	arcmsr_free_sysfs_attr(acb);
	scsi_remove_host(host);
	flush_scheduled_work();
	del_timer_sync(&acb->eternal_timer);
	arcmsr_disable_outbound_ints(acb);
	arcmsr_stop_adapter_bgrb(acb);
	arcmsr_flush_adapter_cache(acb);	
	acb->acb_flags |= ACB_F_SCSISTOPADAPTER;
	acb->acb_flags &= ~ACB_F_IOP_INITED;

	for (poll_count = 0; poll_count < ARCMSR_MAX_OUTSTANDING_CMD; poll_count++){
		if (!atomic_read(&acb->ccboutstandingcount))
			break;
		arcmsr_interrupt(acb);/* FIXME: need spinlock */
		msleep(25);
	}

	if (atomic_read(&acb->ccboutstandingcount)) {
		int i;

		arcmsr_abort_allcmd(acb);
		arcmsr_done4abort_postqueue(acb);
		for (i = 0; i < ARCMSR_MAX_FREECCB_NUM; i++) {
			struct CommandControlBlock *ccb = acb->pccb_pool[i];
			if (ccb->startdone == ARCMSR_CCB_START) {
				ccb->startdone = ARCMSR_CCB_ABORTED;
				ccb->pcmd->result = DID_ABORT << 16;
				arcmsr_ccb_complete(ccb);
			}
		}
	}
	free_irq(pdev->irq, acb);
	arcmsr_free_ccb_pool(acb);
	arcmsr_free_hbb_mu(acb);
	arcmsr_unmap_pciregion(acb);
	pci_release_regions(pdev);
	scsi_host_put(host);
	pci_disable_device(pdev);
	pci_set_drvdata(pdev, NULL);
}

static void arcmsr_shutdown(struct pci_dev *pdev)
{
	struct Scsi_Host *host = pci_get_drvdata(pdev);
	struct AdapterControlBlock *acb =
		(struct AdapterControlBlock *)host->hostdata;
	del_timer_sync(&acb->eternal_timer);
	arcmsr_disable_outbound_ints(acb);
	flush_scheduled_work();
	arcmsr_stop_adapter_bgrb(acb);
	arcmsr_flush_adapter_cache(acb);
}

static int arcmsr_module_init(void)
{
	int error = 0;
	error = pci_register_driver(&arcmsr_pci_driver);
	return error;
}

static void arcmsr_module_exit(void)
{
	pci_unregister_driver(&arcmsr_pci_driver);
}
module_init(arcmsr_module_init);
module_exit(arcmsr_module_exit);

static void arcmsr_enable_outbound_ints(struct AdapterControlBlock *acb,
						u32 intmask_org)
{
	u32 mask;
	switch (acb->adapter_type) {

	case ACB_ADAPTER_TYPE_A: {
		struct MessageUnit_A __iomem *reg = acb->pmuA;
		mask = intmask_org & ~(ARCMSR_MU_OUTBOUND_POSTQUEUE_INTMASKENABLE |
			     ARCMSR_MU_OUTBOUND_DOORBELL_INTMASKENABLE|
			     ARCMSR_MU_OUTBOUND_MESSAGE0_INTMASKENABLE);
		writel(mask, &reg->outbound_intmask);
		acb->outbound_int_enable = ~(intmask_org & mask) & 0x000000ff;
		}
		break;

	case ACB_ADAPTER_TYPE_B: {
		struct MessageUnit_B *reg = acb->pmuB;
		mask = intmask_org | (ARCMSR_IOP2DRV_DATA_WRITE_OK |
			ARCMSR_IOP2DRV_DATA_READ_OK |
			ARCMSR_IOP2DRV_CDB_DONE |
			ARCMSR_IOP2DRV_MESSAGE_CMD_DONE);
		writel(mask, reg->iop2drv_doorbell_mask);
		acb->outbound_int_enable = (intmask_org | mask) & 0x0000000f;
		}
		break;
	case ACB_ADAPTER_TYPE_C: {
		struct MessageUnit_C *reg = acb->pmuC;
		mask = ~(ARCMSR_HBCMU_UTILITY_A_ISR_MASK | ARCMSR_HBCMU_OUTBOUND_DOORBELL_ISR_MASK|ARCMSR_HBCMU_OUTBOUND_POSTQUEUE_ISR_MASK);
		writel(intmask_org & mask, &reg->host_int_mask);
		acb->outbound_int_enable = ~(intmask_org & mask) & 0x0000000f;
		}
	}
}

static int arcmsr_build_ccb(struct AdapterControlBlock *acb,
	struct CommandControlBlock *ccb, struct scsi_cmnd *pcmd)
{
	struct ARCMSR_CDB *arcmsr_cdb = (struct ARCMSR_CDB *)&ccb->arcmsr_cdb;
	int8_t *psge = (int8_t *)&arcmsr_cdb->u;
	__le32 address_lo, address_hi;
	int arccdbsize = 0x30;
	__le32 length = 0;
	int i;
	struct scatterlist *sg;
	int nseg;
	ccb->pcmd = pcmd;
	memset(arcmsr_cdb, 0, sizeof(struct ARCMSR_CDB));
	arcmsr_cdb->TargetID = pcmd->device->id;
	arcmsr_cdb->LUN = pcmd->device->lun;
	arcmsr_cdb->Function = 1;
	arcmsr_cdb->Context = 0;
	memcpy(arcmsr_cdb->Cdb, pcmd->cmnd, pcmd->cmd_len);

	nseg = scsi_dma_map(pcmd);
	if (unlikely(nseg > acb->host->sg_tablesize || nseg < 0))
		return FAILED;
	scsi_for_each_sg(pcmd, sg, nseg, i) {
		/* Get the physical address of the current data pointer */
		length = cpu_to_le32(sg_dma_len(sg));
		address_lo = cpu_to_le32(dma_addr_lo32(sg_dma_address(sg)));
		address_hi = cpu_to_le32(dma_addr_hi32(sg_dma_address(sg)));
		if (address_hi == 0) {
			struct SG32ENTRY *pdma_sg = (struct SG32ENTRY *)psge;

			pdma_sg->address = address_lo;
			pdma_sg->length = length;
			psge += sizeof (struct SG32ENTRY);
			arccdbsize += sizeof (struct SG32ENTRY);
		} else {
			struct SG64ENTRY *pdma_sg = (struct SG64ENTRY *)psge;

			pdma_sg->addresshigh = address_hi;
			pdma_sg->address = address_lo;
			pdma_sg->length = length|cpu_to_le32(IS_SG64_ADDR);
			psge += sizeof (struct SG64ENTRY);
			arccdbsize += sizeof (struct SG64ENTRY);
		}
	}
	arcmsr_cdb->sgcount = (uint8_t)nseg;
	arcmsr_cdb->DataLength = scsi_bufflen(pcmd);
	arcmsr_cdb->msgPages = arccdbsize/0x100 + (arccdbsize % 0x100 ? 1 : 0);
	if ( arccdbsize > 256)
		arcmsr_cdb->Flags |= ARCMSR_CDB_FLAG_SGL_BSIZE;
	if (pcmd->cmnd[0]|WRITE_6 || pcmd->cmnd[0]|WRITE_10 || pcmd->cmnd[0]|WRITE_12 ){
		arcmsr_cdb->Flags |= ARCMSR_CDB_FLAG_WRITE;
	}
	ccb->arc_cdb_size = arccdbsize;
	return SUCCESS;
}

static void arcmsr_post_ccb(struct AdapterControlBlock *acb, struct CommandControlBlock *ccb)
{
	uint32_t cdb_phyaddr_pattern = ccb->cdb_phyaddr_pattern;
	struct ARCMSR_CDB *arcmsr_cdb = (struct ARCMSR_CDB *)&ccb->arcmsr_cdb;
	atomic_inc(&acb->ccboutstandingcount);
	ccb->startdone = ARCMSR_CCB_START;
	switch (acb->adapter_type) {
	case ACB_ADAPTER_TYPE_A: {
		struct MessageUnit_A __iomem *reg = acb->pmuA;

		if (arcmsr_cdb->Flags & ARCMSR_CDB_FLAG_SGL_BSIZE)
			writel(cdb_phyaddr_pattern | ARCMSR_CCBPOST_FLAG_SGL_BSIZE,
			&reg->inbound_queueport);
		else {
				writel(cdb_phyaddr_pattern, &reg->inbound_queueport);
		}
		}
		break;

	case ACB_ADAPTER_TYPE_B: {
		struct MessageUnit_B *reg = acb->pmuB;
		uint32_t ending_index, index = reg->postq_index;

		ending_index = ((index + 1) % ARCMSR_MAX_HBB_POSTQUEUE);
		writel(0, &reg->post_qbuffer[ending_index]);
		if (arcmsr_cdb->Flags & ARCMSR_CDB_FLAG_SGL_BSIZE) {
			writel(cdb_phyaddr_pattern | ARCMSR_CCBPOST_FLAG_SGL_BSIZE,\
						 &reg->post_qbuffer[index]);
		} else {
			writel(cdb_phyaddr_pattern, &reg->post_qbuffer[index]);
		}
		index++;
		index %= ARCMSR_MAX_HBB_POSTQUEUE;/*if last index number set it to 0 */
		reg->postq_index = index;
		writel(ARCMSR_DRV2IOP_CDB_POSTED, reg->drv2iop_doorbell);
		}
		break;
	case ACB_ADAPTER_TYPE_C: {
		struct MessageUnit_C *phbcmu = (struct MessageUnit_C *)acb->pmuC;
		uint32_t ccb_post_stamp, arc_cdb_size;

		arc_cdb_size = (ccb->arc_cdb_size > 0x300) ? 0x300 : ccb->arc_cdb_size;
		ccb_post_stamp = (cdb_phyaddr_pattern | ((arc_cdb_size - 1) >> 6) | 1);
		if (acb->cdb_phyaddr_hi32) {
			writel(acb->cdb_phyaddr_hi32, &phbcmu->inbound_queueport_high);
			writel(ccb_post_stamp, &phbcmu->inbound_queueport_low);
		} else {
			writel(ccb_post_stamp, &phbcmu->inbound_queueport_low);
		}
		}
	}
}

static void arcmsr_stop_hba_bgrb(struct AdapterControlBlock *acb)
{
	struct MessageUnit_A __iomem *reg = acb->pmuA;
	acb->acb_flags &= ~ACB_F_MSG_START_BGRB;
	writel(ARCMSR_INBOUND_MESG0_STOP_BGRB, &reg->inbound_msgaddr0);
	if (!arcmsr_hba_wait_msgint_ready(acb)) {
		printk(KERN_NOTICE
			"arcmsr%d: wait 'stop adapter background rebulid' timeout \n"
			, acb->host->host_no);
	}
}

static void arcmsr_stop_hbb_bgrb(struct AdapterControlBlock *acb)
{
	struct MessageUnit_B *reg = acb->pmuB;
	acb->acb_flags &= ~ACB_F_MSG_START_BGRB;
	writel(ARCMSR_MESSAGE_STOP_BGRB, reg->drv2iop_doorbell);

	if (!arcmsr_hbb_wait_msgint_ready(acb)) {
		printk(KERN_NOTICE
			"arcmsr%d: wait 'stop adapter background rebulid' timeout \n"
			, acb->host->host_no);
	}
}

static void arcmsr_stop_hbc_bgrb(struct AdapterControlBlock *pACB)
{
	struct MessageUnit_C *reg = (struct MessageUnit_C *)pACB->pmuC;
	pACB->acb_flags &= ~ACB_F_MSG_START_BGRB;
	writel(ARCMSR_INBOUND_MESG0_STOP_BGRB, &reg->inbound_msgaddr0);
	writel(ARCMSR_HBCMU_DRV2IOP_MESSAGE_CMD_DONE, &reg->inbound_doorbell);
	if (!arcmsr_hbc_wait_msgint_ready(pACB)) {
		printk(KERN_NOTICE
			"arcmsr%d: wait 'stop adapter background rebulid' timeout \n"
			, pACB->host->host_no);
	}
	return;
}
static void arcmsr_stop_adapter_bgrb(struct AdapterControlBlock *acb)
{
	switch (acb->adapter_type) {
	case ACB_ADAPTER_TYPE_A: {
		arcmsr_stop_hba_bgrb(acb);
		}
		break;

	case ACB_ADAPTER_TYPE_B: {
		arcmsr_stop_hbb_bgrb(acb);
		}
		break;
	case ACB_ADAPTER_TYPE_C: {
		arcmsr_stop_hbc_bgrb(acb);
		}
	}
}

static void arcmsr_free_ccb_pool(struct AdapterControlBlock *acb)
{
	dma_free_coherent(&acb->pdev->dev, acb->uncache_size, acb->dma_coherent, acb->dma_coherent_handle);
}

void arcmsr_iop_message_read(struct AdapterControlBlock *acb)
{
	switch (acb->adapter_type) {
	case ACB_ADAPTER_TYPE_A: {
		struct MessageUnit_A __iomem *reg = acb->pmuA;
		writel(ARCMSR_INBOUND_DRIVER_DATA_READ_OK, &reg->inbound_doorbell);
		}
		break;

	case ACB_ADAPTER_TYPE_B: {
		struct MessageUnit_B *reg = acb->pmuB;
		writel(ARCMSR_DRV2IOP_DATA_READ_OK, reg->drv2iop_doorbell);
		}
		break;
	case ACB_ADAPTER_TYPE_C: {
		struct MessageUnit_C __iomem *reg = acb->pmuC;
		writel(ARCMSR_HBCMU_DRV2IOP_DATA_READ_OK, &reg->inbound_doorbell);
		}
	}
}

static void arcmsr_iop_message_wrote(struct AdapterControlBlock *acb)
{
	switch (acb->adapter_type) {
	case ACB_ADAPTER_TYPE_A: {
		struct MessageUnit_A __iomem *reg = acb->pmuA;
		/*
		** push inbound doorbell tell iop, driver data write ok
		** and wait reply on next hwinterrupt for next Qbuffer post
		*/
		writel(ARCMSR_INBOUND_DRIVER_DATA_WRITE_OK, &reg->inbound_doorbell);
		}
		break;

	case ACB_ADAPTER_TYPE_B: {
		struct MessageUnit_B *reg = acb->pmuB;
		/*
		** push inbound doorbell tell iop, driver data write ok
		** and wait reply on next hwinterrupt for next Qbuffer post
		*/
		writel(ARCMSR_DRV2IOP_DATA_WRITE_OK, reg->drv2iop_doorbell);
		}
		break;
	case ACB_ADAPTER_TYPE_C: {
		struct MessageUnit_C __iomem *reg = acb->pmuC;
		/*
		** push inbound doorbell tell iop, driver data write ok
		** and wait reply on next hwinterrupt for next Qbuffer post
		*/
		writel(ARCMSR_HBCMU_DRV2IOP_DATA_WRITE_OK, &reg->inbound_doorbell);
		}
		break;
	}
}

struct QBUFFER __iomem *arcmsr_get_iop_rqbuffer(struct AdapterControlBlock *acb)
{
	struct QBUFFER __iomem *qbuffer = NULL;
	switch (acb->adapter_type) {

	case ACB_ADAPTER_TYPE_A: {
		struct MessageUnit_A __iomem *reg = acb->pmuA;
		qbuffer = (struct QBUFFER __iomem *)&reg->message_rbuffer;
		}
		break;

	case ACB_ADAPTER_TYPE_B: {
		struct MessageUnit_B *reg = acb->pmuB;
		qbuffer = (struct QBUFFER __iomem *)reg->message_rbuffer;
		}
		break;
	case ACB_ADAPTER_TYPE_C: {
		struct MessageUnit_C *phbcmu = (struct MessageUnit_C *)acb->pmuC;
		qbuffer = (struct QBUFFER __iomem *)&phbcmu->message_rbuffer;
		}
	}
	return qbuffer;
}

static struct QBUFFER __iomem *arcmsr_get_iop_wqbuffer(struct AdapterControlBlock *acb)
{
	struct QBUFFER __iomem *pqbuffer = NULL;
	switch (acb->adapter_type) {

	case ACB_ADAPTER_TYPE_A: {
		struct MessageUnit_A __iomem *reg = acb->pmuA;
		pqbuffer = (struct QBUFFER __iomem *) &reg->message_wbuffer;
		}
		break;

	case ACB_ADAPTER_TYPE_B: {
		struct MessageUnit_B  *reg = acb->pmuB;
		pqbuffer = (struct QBUFFER __iomem *)reg->message_wbuffer;
		}
		break;
	case ACB_ADAPTER_TYPE_C: {
		struct MessageUnit_C *reg = (struct MessageUnit_C *)acb->pmuC;
		pqbuffer = (struct QBUFFER __iomem *)&reg->message_wbuffer;
	}

	}
	return pqbuffer;
}

static void arcmsr_iop2drv_data_wrote_handle(struct AdapterControlBlock *acb)
{
	struct QBUFFER __iomem *prbuffer;
	struct QBUFFER *pQbuffer;
	uint8_t __iomem *iop_data;
	int32_t my_empty_len, iop_len, rqbuf_firstindex, rqbuf_lastindex;
	rqbuf_lastindex = acb->rqbuf_lastindex;
	rqbuf_firstindex = acb->rqbuf_firstindex;
	prbuffer = arcmsr_get_iop_rqbuffer(acb);
	iop_data = (uint8_t __iomem *)prbuffer->data;
	iop_len = prbuffer->data_len;
	my_empty_len = (rqbuf_firstindex - rqbuf_lastindex - 1) & (ARCMSR_MAX_QBUFFER - 1);

	if (my_empty_len >= iop_len)
	{
		while (iop_len > 0) {
			pQbuffer = (struct QBUFFER *)&acb->rqbuffer[rqbuf_lastindex];
			memcpy(pQbuffer, iop_data, 1);
			rqbuf_lastindex++;
			rqbuf_lastindex %= ARCMSR_MAX_QBUFFER;
			iop_data++;
			iop_len--;
		}
		acb->rqbuf_lastindex = rqbuf_lastindex;
		arcmsr_iop_message_read(acb);
	}

	else {
		acb->acb_flags |= ACB_F_IOPDATA_OVERFLOW;
	}
}

static void arcmsr_iop2drv_data_read_handle(struct AdapterControlBlock *acb)
{
	acb->acb_flags |= ACB_F_MESSAGE_WQBUFFER_READED;
	if (acb->wqbuf_firstindex != acb->wqbuf_lastindex) {
		uint8_t *pQbuffer;
		struct QBUFFER __iomem *pwbuffer;
		uint8_t __iomem *iop_data;
		int32_t allxfer_len = 0;

		acb->acb_flags &= (~ACB_F_MESSAGE_WQBUFFER_READED);
		pwbuffer = arcmsr_get_iop_wqbuffer(acb);
		iop_data = (uint8_t __iomem *)pwbuffer->data;

		while ((acb->wqbuf_firstindex != acb->wqbuf_lastindex) && \
							(allxfer_len < 124)) {
			pQbuffer = &acb->wqbuffer[acb->wqbuf_firstindex];
			memcpy(iop_data, pQbuffer, 1);
			acb->wqbuf_firstindex++;
			acb->wqbuf_firstindex %= ARCMSR_MAX_QBUFFER;
			iop_data++;
			allxfer_len++;
		}
		pwbuffer->data_len = allxfer_len;

		arcmsr_iop_message_wrote(acb);
	}

	if (acb->wqbuf_firstindex == acb->wqbuf_lastindex) {
		acb->acb_flags |= ACB_F_MESSAGE_WQBUFFER_CLEARED;
	}
}

static void arcmsr_hba_doorbell_isr(struct AdapterControlBlock *acb)
{
	uint32_t outbound_doorbell;
	struct MessageUnit_A __iomem *reg = acb->pmuA;
	outbound_doorbell = readl(&reg->outbound_doorbell);
	writel(outbound_doorbell, &reg->outbound_doorbell);
	if (outbound_doorbell & ARCMSR_OUTBOUND_IOP331_DATA_WRITE_OK) {
		arcmsr_iop2drv_data_wrote_handle(acb);
	}

	if (outbound_doorbell & ARCMSR_OUTBOUND_IOP331_DATA_READ_OK) {
		arcmsr_iop2drv_data_read_handle(acb);
	}
}
static void arcmsr_hbc_doorbell_isr(struct AdapterControlBlock *pACB)
{
	uint32_t outbound_doorbell;
	struct MessageUnit_C *reg = (struct MessageUnit_C *)pACB->pmuC;
	/*
	*******************************************************************
	**  Maybe here we need to check wrqbuffer_lock is lock or not
	**  DOORBELL: din! don!
	**  check if there are any mail need to pack from firmware
	*******************************************************************
	*/
	outbound_doorbell = readl(&reg->outbound_doorbell);
	writel(outbound_doorbell, &reg->outbound_doorbell_clear);/*clear interrupt*/
	if (outbound_doorbell & ARCMSR_HBCMU_IOP2DRV_DATA_WRITE_OK) {
		arcmsr_iop2drv_data_wrote_handle(pACB);
	}
	if (outbound_doorbell & ARCMSR_HBCMU_IOP2DRV_DATA_READ_OK) {
		arcmsr_iop2drv_data_read_handle(pACB);
	}
	if (outbound_doorbell & ARCMSR_HBCMU_IOP2DRV_MESSAGE_CMD_DONE) {
		arcmsr_hbc_message_isr(pACB);    /* messenger of "driver to iop commands" */
	}
	return;
}
static void arcmsr_hba_postqueue_isr(struct AdapterControlBlock *acb)
{
	uint32_t flag_ccb;
	struct MessageUnit_A __iomem *reg = acb->pmuA;
	struct ARCMSR_CDB *pARCMSR_CDB;
	struct CommandControlBlock *pCCB;
	bool error;
	while ((flag_ccb = readl(&reg->outbound_queueport)) != 0xFFFFFFFF) {
		pARCMSR_CDB = (struct ARCMSR_CDB *)(acb->vir2phy_offset + (flag_ccb << 5));/*frame must be 32 bytes aligned*/
		pCCB = container_of(pARCMSR_CDB, struct CommandControlBlock, arcmsr_cdb);
		error = (flag_ccb & ARCMSR_CCBREPLY_FLAG_ERROR_MODE0) ? true : false;
		arcmsr_drain_donequeue(acb, pCCB, error);
	}
}

static void arcmsr_hbb_postqueue_isr(struct AdapterControlBlock *acb)
{
	uint32_t index;
	uint32_t flag_ccb;
	struct MessageUnit_B *reg = acb->pmuB;
	struct ARCMSR_CDB *pARCMSR_CDB;
	struct CommandControlBlock *pCCB;
	bool error;
	index = reg->doneq_index;
	while ((flag_ccb = readl(&reg->done_qbuffer[index])) != 0) {
		writel(0, &reg->done_qbuffer[index]);
		pARCMSR_CDB = (struct ARCMSR_CDB *)(acb->vir2phy_offset+(flag_ccb << 5));/*frame must be 32 bytes aligned*/
		pCCB = container_of(pARCMSR_CDB, struct CommandControlBlock, arcmsr_cdb);
		error = (flag_ccb & ARCMSR_CCBREPLY_FLAG_ERROR_MODE0) ? true : false;
		arcmsr_drain_donequeue(acb, pCCB, error);
		index++;
		index %= ARCMSR_MAX_HBB_POSTQUEUE;
		reg->doneq_index = index;
	}
}

static void arcmsr_hbc_postqueue_isr(struct AdapterControlBlock *acb)
{
	struct MessageUnit_C *phbcmu;
	struct ARCMSR_CDB *arcmsr_cdb;
	struct CommandControlBlock *ccb;
	uint32_t flag_ccb, ccb_cdb_phy, throttling = 0;
	int error;

	phbcmu = (struct MessageUnit_C *)acb->pmuC;
	/* areca cdb command done */
	/* Use correct offset and size for syncing */

	while (readl(&phbcmu->host_int_status) &
	ARCMSR_HBCMU_OUTBOUND_POSTQUEUE_ISR){
	/* check if command done with no error*/
	flag_ccb = readl(&phbcmu->outbound_queueport_low);
	ccb_cdb_phy = (flag_ccb & 0xFFFFFFF0);/*frame must be 32 bytes aligned*/
	arcmsr_cdb = (struct ARCMSR_CDB *)(acb->vir2phy_offset + ccb_cdb_phy);
	ccb = container_of(arcmsr_cdb, struct CommandControlBlock, arcmsr_cdb);
	error = (flag_ccb & ARCMSR_CCBREPLY_FLAG_ERROR_MODE1) ? true : false;
	/* check if command done with no error */
	arcmsr_drain_donequeue(acb, ccb, error);
	if (throttling == ARCMSR_HBC_ISR_THROTTLING_LEVEL) {
		writel(ARCMSR_HBCMU_DRV2IOP_POSTQUEUE_THROTTLING, &phbcmu->inbound_doorbell);
		break;
	}
	throttling++;
	}
}
/*
**********************************************************************************
** Handle a message interrupt
**
** The only message interrupt we expect is in response to a query for the current adapter config.  
** We want this in order to compare the drivemap so that we can detect newly-attached drives.
**********************************************************************************
*/
static void arcmsr_hba_message_isr(struct AdapterControlBlock *acb)
{
	struct MessageUnit_A *reg  = acb->pmuA;
	/*clear interrupt and message state*/
	writel(ARCMSR_MU_OUTBOUND_MESSAGE0_INT, &reg->outbound_intstatus);
	schedule_work(&acb->arcmsr_do_message_isr_bh);
}
static void arcmsr_hbb_message_isr(struct AdapterControlBlock *acb)
{
	struct MessageUnit_B *reg  = acb->pmuB;

	/*clear interrupt and message state*/
	writel(ARCMSR_MESSAGE_INT_CLEAR_PATTERN, reg->iop2drv_doorbell);
	schedule_work(&acb->arcmsr_do_message_isr_bh);
}
/*
**********************************************************************************
** Handle a message interrupt
**
** The only message interrupt we expect is in response to a query for the
** current adapter config.
** We want this in order to compare the drivemap so that we can detect newly-attached drives.
**********************************************************************************
*/
static void arcmsr_hbc_message_isr(struct AdapterControlBlock *acb)
{
	struct MessageUnit_C *reg  = acb->pmuC;
	/*clear interrupt and message state*/
	writel(ARCMSR_HBCMU_IOP2DRV_MESSAGE_CMD_DONE_DOORBELL_CLEAR, &reg->outbound_doorbell_clear);
	schedule_work(&acb->arcmsr_do_message_isr_bh);
}

static int arcmsr_handle_hba_isr(struct AdapterControlBlock *acb)
{
	uint32_t outbound_intstatus;
	struct MessageUnit_A __iomem *reg = acb->pmuA;
	outbound_intstatus = readl(&reg->outbound_intstatus) &
		acb->outbound_int_enable;
	if (!(outbound_intstatus & ARCMSR_MU_OUTBOUND_HANDLE_INT))	{
		return 1;
	}
	writel(outbound_intstatus, &reg->outbound_intstatus);
	if (outbound_intstatus & ARCMSR_MU_OUTBOUND_DOORBELL_INT)	{
		arcmsr_hba_doorbell_isr(acb);
	}
	if (outbound_intstatus & ARCMSR_MU_OUTBOUND_POSTQUEUE_INT) {
		arcmsr_hba_postqueue_isr(acb);
	}
	if(outbound_intstatus & ARCMSR_MU_OUTBOUND_MESSAGE0_INT) 	{
		/* messenger of "driver to iop commands" */
		arcmsr_hba_message_isr(acb);
	}
	return 0;
}

static int arcmsr_handle_hbb_isr(struct AdapterControlBlock *acb)
{
	uint32_t outbound_doorbell;
	struct MessageUnit_B *reg = acb->pmuB;
	outbound_doorbell = readl(reg->iop2drv_doorbell) &
				acb->outbound_int_enable;
	if (!outbound_doorbell)
		return 1;

	writel(~outbound_doorbell, reg->iop2drv_doorbell);
	/*in case the last action of doorbell interrupt clearance is cached,
	this action can push HW to write down the clear bit*/
	readl(reg->iop2drv_doorbell);
	writel(ARCMSR_DRV2IOP_END_OF_INTERRUPT, reg->drv2iop_doorbell);
	if (outbound_doorbell & ARCMSR_IOP2DRV_DATA_WRITE_OK) {
		arcmsr_iop2drv_data_wrote_handle(acb);
	}
	if (outbound_doorbell & ARCMSR_IOP2DRV_DATA_READ_OK) {
		arcmsr_iop2drv_data_read_handle(acb);
	}
	if (outbound_doorbell & ARCMSR_IOP2DRV_CDB_DONE) {
		arcmsr_hbb_postqueue_isr(acb);
	}
	if(outbound_doorbell & ARCMSR_IOP2DRV_MESSAGE_CMD_DONE) {
		/* messenger of "driver to iop commands" */
		arcmsr_hbb_message_isr(acb);
	}
	return 0;
}

static int arcmsr_handle_hbc_isr(struct AdapterControlBlock *pACB)
{
	uint32_t host_interrupt_status;
	struct MessageUnit_C *phbcmu = (struct MessageUnit_C *)pACB->pmuC;
	/*
	*********************************************
	**   check outbound intstatus
	*********************************************
	*/
	host_interrupt_status = readl(&phbcmu->host_int_status);
	if (!host_interrupt_status) {
		/*it must be share irq*/
		return 1;
	}
	/* MU ioctl transfer doorbell interrupts*/
	if (host_interrupt_status & ARCMSR_HBCMU_OUTBOUND_DOORBELL_ISR) {
		arcmsr_hbc_doorbell_isr(pACB);   /* messenger of "ioctl message read write" */
	}
	/* MU post queue interrupts*/
	if (host_interrupt_status & ARCMSR_HBCMU_OUTBOUND_POSTQUEUE_ISR) {
		arcmsr_hbc_postqueue_isr(pACB);  /* messenger of "scsi commands" */
	}
	return 0;
}
static irqreturn_t arcmsr_interrupt(struct AdapterControlBlock *acb)
{
	switch (acb->adapter_type) {
	case ACB_ADAPTER_TYPE_A: {
		if (arcmsr_handle_hba_isr(acb)) {
			return IRQ_NONE;
		}
		}
		break;

	case ACB_ADAPTER_TYPE_B: {
		if (arcmsr_handle_hbb_isr(acb)) {
			return IRQ_NONE;
		}
		}
		break;
	 case ACB_ADAPTER_TYPE_C: {
		if (arcmsr_handle_hbc_isr(acb)) {
			return IRQ_NONE;
		}
		}
	}
	return IRQ_HANDLED;
}

static void arcmsr_iop_parking(struct AdapterControlBlock *acb)
{
	if (acb) {
		/* stop adapter background rebuild */
		if (acb->acb_flags & ACB_F_MSG_START_BGRB) {
			uint32_t intmask_org;
			acb->acb_flags &= ~ACB_F_MSG_START_BGRB;
			intmask_org = arcmsr_disable_outbound_ints(acb);
			arcmsr_stop_adapter_bgrb(acb);
			arcmsr_flush_adapter_cache(acb);
			arcmsr_enable_outbound_ints(acb, intmask_org);
		}
	}
}

void arcmsr_post_ioctldata2iop(struct AdapterControlBlock *acb)
{
	int32_t wqbuf_firstindex, wqbuf_lastindex;
	uint8_t *pQbuffer;
	struct QBUFFER __iomem *pwbuffer;
	uint8_t __iomem *iop_data;
	int32_t allxfer_len = 0;
	pwbuffer = arcmsr_get_iop_wqbuffer(acb);
	iop_data = (uint8_t __iomem *)pwbuffer->data;
	if (acb->acb_flags & ACB_F_MESSAGE_WQBUFFER_READED) {
		acb->acb_flags &= (~ACB_F_MESSAGE_WQBUFFER_READED);
		wqbuf_firstindex = acb->wqbuf_firstindex;
		wqbuf_lastindex = acb->wqbuf_lastindex;
		while ((wqbuf_firstindex != wqbuf_lastindex) && (allxfer_len < 124)) {
			pQbuffer = &acb->wqbuffer[wqbuf_firstindex];
			memcpy(iop_data, pQbuffer, 1);
			wqbuf_firstindex++;
			wqbuf_firstindex %= ARCMSR_MAX_QBUFFER;
			iop_data++;
			allxfer_len++;
		}
		acb->wqbuf_firstindex = wqbuf_firstindex;
		pwbuffer->data_len = allxfer_len;
		arcmsr_iop_message_wrote(acb);
	}
}

static int arcmsr_iop_message_xfer(struct AdapterControlBlock *acb,
					struct scsi_cmnd *cmd)
{
	struct CMD_MESSAGE_FIELD *pcmdmessagefld;
	int retvalue = 0, transfer_len = 0;
	char *buffer;
	struct scatterlist *sg;
	uint32_t controlcode = (uint32_t ) cmd->cmnd[5] << 24 |
						(uint32_t ) cmd->cmnd[6] << 16 |
						(uint32_t ) cmd->cmnd[7] << 8  |
						(uint32_t ) cmd->cmnd[8];
						/* 4 bytes: Areca io control code */
	sg = scsi_sglist(cmd);
	buffer = kmap_atomic(sg_page(sg), KM_IRQ0) + sg->offset;
	if (scsi_sg_count(cmd) > 1) {
		retvalue = ARCMSR_MESSAGE_FAIL;
		goto message_out;
	}
	transfer_len += sg->length;

	if (transfer_len > sizeof(struct CMD_MESSAGE_FIELD)) {
		retvalue = ARCMSR_MESSAGE_FAIL;
		goto message_out;
	}
	pcmdmessagefld = (struct CMD_MESSAGE_FIELD *) buffer;
	switch(controlcode) {

	case ARCMSR_MESSAGE_READ_RQBUFFER: {
		unsigned char *ver_addr;
		uint8_t *pQbuffer, *ptmpQbuffer;
		int32_t allxfer_len = 0;

		ver_addr = kmalloc(1032, GFP_ATOMIC);
		if (!ver_addr) {
			retvalue = ARCMSR_MESSAGE_FAIL;
			goto message_out;
		}
				
		ptmpQbuffer = ver_addr;
		while ((acb->rqbuf_firstindex != acb->rqbuf_lastindex)
			&& (allxfer_len < 1031)) {
			pQbuffer = &acb->rqbuffer[acb->rqbuf_firstindex];
			memcpy(ptmpQbuffer, pQbuffer, 1);
			acb->rqbuf_firstindex++;
			acb->rqbuf_firstindex %= ARCMSR_MAX_QBUFFER;
			ptmpQbuffer++;
			allxfer_len++;
		}
		if (acb->acb_flags & ACB_F_IOPDATA_OVERFLOW) {

			struct QBUFFER __iomem *prbuffer;
			uint8_t __iomem *iop_data;
			int32_t iop_len;

			acb->acb_flags &= ~ACB_F_IOPDATA_OVERFLOW;
			prbuffer = arcmsr_get_iop_rqbuffer(acb);
			iop_data = prbuffer->data;
			iop_len = readl(&prbuffer->data_len);
			while (iop_len > 0) {
				acb->rqbuffer[acb->rqbuf_lastindex] = readb(iop_data);
				acb->rqbuf_lastindex++;
				acb->rqbuf_lastindex %= ARCMSR_MAX_QBUFFER;
				iop_data++;
				iop_len--;
			}
			arcmsr_iop_message_read(acb);
		}
		memcpy(pcmdmessagefld->messagedatabuffer, ver_addr, allxfer_len);
		pcmdmessagefld->cmdmessage.Length = allxfer_len;
		if(acb->fw_flag == FW_DEADLOCK) {
			pcmdmessagefld->cmdmessage.ReturnCode = ARCMSR_MESSAGE_RETURNCODE_BUS_HANG_ON;
		}else{
			pcmdmessagefld->cmdmessage.ReturnCode = ARCMSR_MESSAGE_RETURNCODE_OK;
		}
		kfree(ver_addr);
		}
		break;

	case ARCMSR_MESSAGE_WRITE_WQBUFFER: {
		unsigned char *ver_addr;
		int32_t my_empty_len, user_len, wqbuf_firstindex, wqbuf_lastindex;
		uint8_t *pQbuffer, *ptmpuserbuffer;

		ver_addr = kmalloc(1032, GFP_ATOMIC);
		if (!ver_addr) {
			retvalue = ARCMSR_MESSAGE_FAIL;
			goto message_out;
		}
		if(acb->fw_flag == FW_DEADLOCK) {
			pcmdmessagefld->cmdmessage.ReturnCode = 
			ARCMSR_MESSAGE_RETURNCODE_BUS_HANG_ON;
		}else{
			pcmdmessagefld->cmdmessage.ReturnCode = 
			ARCMSR_MESSAGE_RETURNCODE_OK;
		}
		ptmpuserbuffer = ver_addr;
		user_len = pcmdmessagefld->cmdmessage.Length;
		memcpy(ptmpuserbuffer, pcmdmessagefld->messagedatabuffer, user_len);
		wqbuf_lastindex = acb->wqbuf_lastindex;
		wqbuf_firstindex = acb->wqbuf_firstindex;
		if (wqbuf_lastindex != wqbuf_firstindex) {
			struct SENSE_DATA *sensebuffer =
				(struct SENSE_DATA *)cmd->sense_buffer;
			arcmsr_post_ioctldata2iop(acb);
			/* has error report sensedata */
			sensebuffer->ErrorCode = 0x70;
			sensebuffer->SenseKey = ILLEGAL_REQUEST;
			sensebuffer->AdditionalSenseLength = 0x0A;
			sensebuffer->AdditionalSenseCode = 0x20;
			sensebuffer->Valid = 1;
			retvalue = ARCMSR_MESSAGE_FAIL;
		} else {
			my_empty_len = (wqbuf_firstindex-wqbuf_lastindex - 1)
				&(ARCMSR_MAX_QBUFFER - 1);
			if (my_empty_len >= user_len) {
				while (user_len > 0) {
					pQbuffer =
					&acb->wqbuffer[acb->wqbuf_lastindex];
					memcpy(pQbuffer, ptmpuserbuffer, 1);
					acb->wqbuf_lastindex++;
					acb->wqbuf_lastindex %= ARCMSR_MAX_QBUFFER;
					ptmpuserbuffer++;
					user_len--;
				}
				if (acb->acb_flags & ACB_F_MESSAGE_WQBUFFER_CLEARED) {
					acb->acb_flags &=
						~ACB_F_MESSAGE_WQBUFFER_CLEARED;
					arcmsr_post_ioctldata2iop(acb);
				}
			} else {
				/* has error report sensedata */
				struct SENSE_DATA *sensebuffer =
					(struct SENSE_DATA *)cmd->sense_buffer;
				sensebuffer->ErrorCode = 0x70;
				sensebuffer->SenseKey = ILLEGAL_REQUEST;
				sensebuffer->AdditionalSenseLength = 0x0A;
				sensebuffer->AdditionalSenseCode = 0x20;
				sensebuffer->Valid = 1;
				retvalue = ARCMSR_MESSAGE_FAIL;
			}
			}
			kfree(ver_addr);
		}
		break;

	case ARCMSR_MESSAGE_CLEAR_RQBUFFER: {
		uint8_t *pQbuffer = acb->rqbuffer;
		if (acb->acb_flags & ACB_F_IOPDATA_OVERFLOW) {
			acb->acb_flags &= ~ACB_F_IOPDATA_OVERFLOW;
			arcmsr_iop_message_read(acb);
		}
		acb->acb_flags |= ACB_F_MESSAGE_RQBUFFER_CLEARED;
		acb->rqbuf_firstindex = 0;
		acb->rqbuf_lastindex = 0;
		memset(pQbuffer, 0, ARCMSR_MAX_QBUFFER);
		if(acb->fw_flag == FW_DEADLOCK) {
			pcmdmessagefld->cmdmessage.ReturnCode =
			ARCMSR_MESSAGE_RETURNCODE_BUS_HANG_ON;
		}else{
			pcmdmessagefld->cmdmessage.ReturnCode =
			ARCMSR_MESSAGE_RETURNCODE_OK;
		}
		}
		break;

	case ARCMSR_MESSAGE_CLEAR_WQBUFFER: {
		uint8_t *pQbuffer = acb->wqbuffer;
		if(acb->fw_flag == FW_DEADLOCK) {
			pcmdmessagefld->cmdmessage.ReturnCode =
			ARCMSR_MESSAGE_RETURNCODE_BUS_HANG_ON;
		}else{
			pcmdmessagefld->cmdmessage.ReturnCode =
			ARCMSR_MESSAGE_RETURNCODE_OK;
		}

		if (acb->acb_flags & ACB_F_IOPDATA_OVERFLOW) {
			acb->acb_flags &= ~ACB_F_IOPDATA_OVERFLOW;
			arcmsr_iop_message_read(acb);
		}
		acb->acb_flags |=
			(ACB_F_MESSAGE_WQBUFFER_CLEARED |
				ACB_F_MESSAGE_WQBUFFER_READED);
		acb->wqbuf_firstindex = 0;
		acb->wqbuf_lastindex = 0;
		memset(pQbuffer, 0, ARCMSR_MAX_QBUFFER);
		}
		break;

	case ARCMSR_MESSAGE_CLEAR_ALLQBUFFER: {
		uint8_t *pQbuffer;

		if (acb->acb_flags & ACB_F_IOPDATA_OVERFLOW) {
			acb->acb_flags &= ~ACB_F_IOPDATA_OVERFLOW;
			arcmsr_iop_message_read(acb);
		}
		acb->acb_flags |=
			(ACB_F_MESSAGE_WQBUFFER_CLEARED
			| ACB_F_MESSAGE_RQBUFFER_CLEARED
			| ACB_F_MESSAGE_WQBUFFER_READED);
		acb->rqbuf_firstindex = 0;
		acb->rqbuf_lastindex = 0;
		acb->wqbuf_firstindex = 0;
		acb->wqbuf_lastindex = 0;
		pQbuffer = acb->rqbuffer;
		memset(pQbuffer, 0, sizeof(struct QBUFFER));
		pQbuffer = acb->wqbuffer;
		memset(pQbuffer, 0, sizeof(struct QBUFFER));
		if(acb->fw_flag == FW_DEADLOCK) {
			pcmdmessagefld->cmdmessage.ReturnCode =
			ARCMSR_MESSAGE_RETURNCODE_BUS_HANG_ON;
		}else{
			pcmdmessagefld->cmdmessage.ReturnCode =
			ARCMSR_MESSAGE_RETURNCODE_OK;
		}
		}
		break;

	case ARCMSR_MESSAGE_RETURN_CODE_3F: {
		if(acb->fw_flag == FW_DEADLOCK) {
			pcmdmessagefld->cmdmessage.ReturnCode =
			ARCMSR_MESSAGE_RETURNCODE_BUS_HANG_ON;
		}else{
			pcmdmessagefld->cmdmessage.ReturnCode =
			ARCMSR_MESSAGE_RETURNCODE_3F;
		}
		break;
		}
	case ARCMSR_MESSAGE_SAY_HELLO: {
		int8_t *hello_string = "Hello! I am ARCMSR";
		if(acb->fw_flag == FW_DEADLOCK) {
			pcmdmessagefld->cmdmessage.ReturnCode =
			ARCMSR_MESSAGE_RETURNCODE_BUS_HANG_ON;
		}else{
			pcmdmessagefld->cmdmessage.ReturnCode =
			ARCMSR_MESSAGE_RETURNCODE_OK;
		}
		memcpy(pcmdmessagefld->messagedatabuffer, hello_string
			, (int16_t)strlen(hello_string));
		}
		break;

	case ARCMSR_MESSAGE_SAY_GOODBYE:
		if(acb->fw_flag == FW_DEADLOCK) {
			pcmdmessagefld->cmdmessage.ReturnCode =
			ARCMSR_MESSAGE_RETURNCODE_BUS_HANG_ON;
		}
		arcmsr_iop_parking(acb);
		break;

	case ARCMSR_MESSAGE_FLUSH_ADAPTER_CACHE:
		if(acb->fw_flag == FW_DEADLOCK) {
			pcmdmessagefld->cmdmessage.ReturnCode =
			ARCMSR_MESSAGE_RETURNCODE_BUS_HANG_ON;
		}
		arcmsr_flush_adapter_cache(acb);
		break;

	default:
		retvalue = ARCMSR_MESSAGE_FAIL;
	}
	message_out:
	sg = scsi_sglist(cmd);
	kunmap_atomic(buffer - sg->offset, KM_IRQ0);
	return retvalue;
}

static struct CommandControlBlock *arcmsr_get_freeccb(struct AdapterControlBlock *acb)
{
	struct list_head *head = &acb->ccb_free_list;
	struct CommandControlBlock *ccb = NULL;
	unsigned long flags;
	spin_lock_irqsave(&acb->ccblist_lock, flags);
	if (!list_empty(head)) {
		ccb = list_entry(head->next, struct CommandControlBlock, list);
		list_del_init(&ccb->list);
	}else{
		spin_unlock_irqrestore(&acb->ccblist_lock, flags);
		return 0;
	}
	spin_unlock_irqrestore(&acb->ccblist_lock, flags);
	return ccb;
}

static void arcmsr_handle_virtual_command(struct AdapterControlBlock *acb,
		struct scsi_cmnd *cmd)
{
	switch (cmd->cmnd[0]) {
	case INQUIRY: {
		unsigned char inqdata[36];
		char *buffer;
		struct scatterlist *sg;

		if (cmd->device->lun) {
			cmd->result = (DID_TIME_OUT << 16);
			cmd->scsi_done(cmd);
			return;
		}
		inqdata[0] = TYPE_PROCESSOR;
		/* Periph Qualifier & Periph Dev Type */
		inqdata[1] = 0;
		/* rem media bit & Dev Type Modifier */
		inqdata[2] = 0;
		/* ISO, ECMA, & ANSI versions */
		inqdata[4] = 31;
		/* length of additional data */
		strncpy(&inqdata[8], "Areca   ", 8);
		/* Vendor Identification */
		strncpy(&inqdata[16], "RAID controller ", 16);
		/* Product Identification */
		strncpy(&inqdata[32], "R001", 4); /* Product Revision */

		sg = scsi_sglist(cmd);
		buffer = kmap_atomic(sg_page(sg), KM_IRQ0) + sg->offset;

		memcpy(buffer, inqdata, sizeof(inqdata));
		sg = scsi_sglist(cmd);
		kunmap_atomic(buffer - sg->offset, KM_IRQ0);

		cmd->scsi_done(cmd);
	}
	break;
	case WRITE_BUFFER:
	case READ_BUFFER: {
		if (arcmsr_iop_message_xfer(acb, cmd))
			cmd->result = (DID_ERROR << 16);
		cmd->scsi_done(cmd);
	}
	break;
	default:
		cmd->scsi_done(cmd);
	}
}

static int arcmsr_queue_command(struct scsi_cmnd *cmd,
	void (* done)(struct scsi_cmnd *))
{
	struct Scsi_Host *host = cmd->device->host;
	struct AdapterControlBlock *acb = (struct AdapterControlBlock *) host->hostdata;
	struct CommandControlBlock *ccb;
	int target = cmd->device->id;
	int lun = cmd->device->lun;
	uint8_t scsicmd = cmd->cmnd[0];
	cmd->scsi_done = done;
	cmd->host_scribble = NULL;
	cmd->result = 0;
	if ((scsicmd == SYNCHRONIZE_CACHE) ||(scsicmd == SEND_DIAGNOSTIC)){
		if(acb->devstate[target][lun] == ARECA_RAID_GONE) {
    			cmd->result = (DID_NO_CONNECT << 16);
		}
		cmd->scsi_done(cmd);
		return 0;
	}
	if (target == 16) {
		/* virtual device for iop message transfer */
		arcmsr_handle_virtual_command(acb, cmd);
		return 0;
	}
	if (atomic_read(&acb->ccboutstandingcount) >=
			ARCMSR_MAX_OUTSTANDING_CMD)
		return SCSI_MLQUEUE_HOST_BUSY;
	if ((scsicmd == SCSI_CMD_ARECA_SPECIFIC)) {
		printk(KERN_NOTICE "Receiveing SCSI_CMD_ARECA_SPECIFIC command..\n");
		return 0;
	}
	ccb = arcmsr_get_freeccb(acb);
	if (!ccb)
		return SCSI_MLQUEUE_HOST_BUSY;
	if (arcmsr_build_ccb( acb, ccb, cmd ) == FAILED) {
		cmd->result = (DID_ERROR << 16) | (RESERVATION_CONFLICT << 1);
		cmd->scsi_done(cmd);
		return 0;
	}
	arcmsr_post_ccb(acb, ccb);
	return 0;
}

static bool arcmsr_get_hba_config(struct AdapterControlBlock *acb)
{
	struct MessageUnit_A __iomem *reg = acb->pmuA;
	char *acb_firm_model = acb->firm_model;
	char *acb_firm_version = acb->firm_version;
	char *acb_device_map = acb->device_map;
	char __iomem *iop_firm_model = (char __iomem *)(&reg->message_rwbuffer[15]);
	char __iomem *iop_firm_version = (char __iomem *)(&reg->message_rwbuffer[17]);
	char __iomem *iop_device_map = (char __iomem *)(&reg->message_rwbuffer[21]);
	int count;
	writel(ARCMSR_INBOUND_MESG0_GET_CONFIG, &reg->inbound_msgaddr0);
	if (!arcmsr_hba_wait_msgint_ready(acb)) {
		printk(KERN_NOTICE "arcmsr%d: wait 'get adapter firmware \
			miscellaneous data' timeout \n", acb->host->host_no);
		return false;
	}
	count = 8;
	while (count){
		*acb_firm_model = readb(iop_firm_model);
		acb_firm_model++;
		iop_firm_model++;
		count--;
	}

	count = 16;
	while (count){
		*acb_firm_version = readb(iop_firm_version);
		acb_firm_version++;
		iop_firm_version++;
		count--;
	}

	count=16;
	while(count){
		*acb_device_map = readb(iop_device_map);
		acb_device_map++;
		iop_device_map++;
		count--;
	}
	printk(KERN_NOTICE "Areca RAID Controller%d: F/W %s & Model %s\n", 
		acb->host->host_no,
		acb->firm_version,
		acb->firm_model);
	acb->signature = readl(&reg->message_rwbuffer[0]);
	acb->firm_request_len = readl(&reg->message_rwbuffer[1]);
	acb->firm_numbers_queue = readl(&reg->message_rwbuffer[2]);
	acb->firm_sdram_size = readl(&reg->message_rwbuffer[3]);
	acb->firm_hd_channels = readl(&reg->message_rwbuffer[4]);
	acb->firm_cfg_version = readl(&reg->message_rwbuffer[25]);  /*firm_cfg_version,25,100-103*/
	return true;
}
static bool arcmsr_get_hbb_config(struct AdapterControlBlock *acb)
{
	struct MessageUnit_B *reg = acb->pmuB;
	struct pci_dev *pdev = acb->pdev;
	void *dma_coherent;
	dma_addr_t dma_coherent_handle;
	char *acb_firm_model = acb->firm_model;
	char *acb_firm_version = acb->firm_version;
	char *acb_device_map = acb->device_map;
	char __iomem *iop_firm_model;
	/*firm_model,15,60-67*/
	char __iomem *iop_firm_version;
	/*firm_version,17,68-83*/
	char __iomem *iop_device_map;
	/*firm_version,21,84-99*/
	int count;
	dma_coherent = dma_alloc_coherent(&pdev->dev, sizeof(struct MessageUnit_B), &dma_coherent_handle, GFP_KERNEL);
	if (!dma_coherent){
		printk(KERN_NOTICE "arcmsr%d: dma_alloc_coherent got error for hbb mu\n", acb->host->host_no);
		return false;
	}
	acb->dma_coherent_handle_hbb_mu = dma_coherent_handle;
	reg = (struct MessageUnit_B *)dma_coherent;
	acb->pmuB = reg;
	reg->drv2iop_doorbell= (uint32_t __iomem *)((unsigned long)acb->mem_base0 + ARCMSR_DRV2IOP_DOORBELL);
	reg->drv2iop_doorbell_mask = (uint32_t __iomem *)((unsigned long)acb->mem_base0 + ARCMSR_DRV2IOP_DOORBELL_MASK);
	reg->iop2drv_doorbell = (uint32_t __iomem *)((unsigned long)acb->mem_base0 + ARCMSR_IOP2DRV_DOORBELL);
	reg->iop2drv_doorbell_mask = (uint32_t __iomem *)((unsigned long)acb->mem_base0 + ARCMSR_IOP2DRV_DOORBELL_MASK);
	reg->message_wbuffer = (uint32_t __iomem *)((unsigned long)acb->mem_base1 + ARCMSR_MESSAGE_WBUFFER);
	reg->message_rbuffer =  (uint32_t __iomem *)((unsigned long)acb->mem_base1 + ARCMSR_MESSAGE_RBUFFER);
	reg->message_rwbuffer = (uint32_t __iomem *)((unsigned long)acb->mem_base1 + ARCMSR_MESSAGE_RWBUFFER);
	iop_firm_model = (char __iomem *)(&reg->message_rwbuffer[15]);	/*firm_model,15,60-67*/
	iop_firm_version = (char __iomem *)(&reg->message_rwbuffer[17]);	/*firm_version,17,68-83*/
	iop_device_map = (char __iomem *)(&reg->message_rwbuffer[21]);	/*firm_version,21,84-99*/

	writel(ARCMSR_MESSAGE_GET_CONFIG, reg->drv2iop_doorbell);
	if (!arcmsr_hbb_wait_msgint_ready(acb)) {
		printk(KERN_NOTICE "arcmsr%d: wait 'get adapter firmware \
			miscellaneous data' timeout \n", acb->host->host_no);
		return false;
	}
	count = 8;
	while (count){
		*acb_firm_model = readb(iop_firm_model);
		acb_firm_model++;
		iop_firm_model++;
		count--;
	}
	count = 16;
	while (count){
		*acb_firm_version = readb(iop_firm_version);
		acb_firm_version++;
		iop_firm_version++;
		count--;
	}

	count = 16;
	while(count){
		*acb_device_map = readb(iop_device_map);
		acb_device_map++;
		iop_device_map++;
		count--;
	}
	
	printk(KERN_NOTICE "Areca RAID Controller%d: F/W %s & Model %s\n",
		acb->host->host_no,
		acb->firm_version,
		acb->firm_model);

	acb->signature = readl(&reg->message_rwbuffer[1]);
	/*firm_signature,1,00-03*/
	acb->firm_request_len = readl(&reg->message_rwbuffer[2]);
	/*firm_request_len,1,04-07*/
	acb->firm_numbers_queue = readl(&reg->message_rwbuffer[3]);
	/*firm_numbers_queue,2,08-11*/
	acb->firm_sdram_size = readl(&reg->message_rwbuffer[4]);
	/*firm_sdram_size,3,12-15*/
	acb->firm_hd_channels = readl(&reg->message_rwbuffer[5]);
	/*firm_ide_channels,4,16-19*/
	acb->firm_cfg_version = readl(&reg->message_rwbuffer[25]);  /*firm_cfg_version,25,100-103*/
	/*firm_ide_channels,4,16-19*/
	return true;
}

static bool arcmsr_get_hbc_config(struct AdapterControlBlock *pACB)
{
	uint32_t intmask_org, Index, firmware_state = 0;
	struct MessageUnit_C *reg = pACB->pmuC;
	char *acb_firm_model = pACB->firm_model;
	char *acb_firm_version = pACB->firm_version;
	char *iop_firm_model = (char *)(&reg->msgcode_rwbuffer[15]);    /*firm_model,15,60-67*/
	char *iop_firm_version = (char *)(&reg->msgcode_rwbuffer[17]);  /*firm_version,17,68-83*/
	int count;
	/* disable all outbound interrupt */
	intmask_org = readl(&reg->host_int_mask); /* disable outbound message0 int */
	writel(intmask_org|ARCMSR_HBCMU_ALL_INTMASKENABLE, &reg->host_int_mask);
	/* wait firmware ready */
	do {
		firmware_state = readl(&reg->outbound_msgaddr1);
	} while ((firmware_state & ARCMSR_HBCMU_MESSAGE_FIRMWARE_OK) == 0);
	/* post "get config" instruction */
	writel(ARCMSR_INBOUND_MESG0_GET_CONFIG, &reg->inbound_msgaddr0);
	writel(ARCMSR_HBCMU_DRV2IOP_MESSAGE_CMD_DONE, &reg->inbound_doorbell);
	/* wait message ready */
	for (Index = 0; Index < 2000; Index++) {
		if (readl(&reg->outbound_doorbell) & ARCMSR_HBCMU_IOP2DRV_MESSAGE_CMD_DONE) {
			writel(ARCMSR_HBCMU_IOP2DRV_MESSAGE_CMD_DONE_DOORBELL_CLEAR, &reg->outbound_doorbell_clear);/*clear interrupt*/
			break;
		}
		udelay(10);
	} /*max 1 seconds*/
	if (Index >= 2000) {
		printk(KERN_NOTICE "arcmsr%d: wait 'get adapter firmware \
			miscellaneous data' timeout \n", pACB->host->host_no);
		return false;
	}
	count = 8;
	while (count) {
		*acb_firm_model = readb(iop_firm_model);
		acb_firm_model++;
		iop_firm_model++;
		count--;
	}
	count = 16;
	while (count) {
		*acb_firm_version = readb(iop_firm_version);
		acb_firm_version++;
		iop_firm_version++;
		count--;
	}
	printk(KERN_NOTICE "Areca RAID Controller%d: F/W %s & Model %s\n",
		pACB->host->host_no,
		pACB->firm_version,
		pACB->firm_model);
	pACB->firm_request_len = readl(&reg->msgcode_rwbuffer[1]);   /*firm_request_len,1,04-07*/
	pACB->firm_numbers_queue = readl(&reg->msgcode_rwbuffer[2]); /*firm_numbers_queue,2,08-11*/
	pACB->firm_sdram_size = readl(&reg->msgcode_rwbuffer[3]);    /*firm_sdram_size,3,12-15*/
	pACB->firm_hd_channels = readl(&reg->msgcode_rwbuffer[4]);  /*firm_ide_channels,4,16-19*/
	pACB->firm_cfg_version = readl(&reg->msgcode_rwbuffer[25]);  /*firm_cfg_version,25,100-103*/
	/*all interrupt service will be enable at arcmsr_iop_init*/
	return true;
}
static bool arcmsr_get_firmware_spec(struct AdapterControlBlock *acb)
{
	if (acb->adapter_type == ACB_ADAPTER_TYPE_A)
		return arcmsr_get_hba_config(acb);
	else if (acb->adapter_type == ACB_ADAPTER_TYPE_B)
		return arcmsr_get_hbb_config(acb);
	else
		return arcmsr_get_hbc_config(acb);
}

static int arcmsr_polling_hba_ccbdone(struct AdapterControlBlock *acb,
	struct CommandControlBlock *poll_ccb)
{
	struct MessageUnit_A __iomem *reg = acb->pmuA;
	struct CommandControlBlock *ccb;
	struct ARCMSR_CDB *arcmsr_cdb;
	uint32_t flag_ccb, outbound_intstatus, poll_ccb_done = 0, poll_count = 0;
	int rtn;
	bool error;
	polling_hba_ccb_retry:
	poll_count++;
	outbound_intstatus = readl(&reg->outbound_intstatus) & acb->outbound_int_enable;
	writel(outbound_intstatus, &reg->outbound_intstatus);/*clear interrupt*/
	while (1) {
		if ((flag_ccb = readl(&reg->outbound_queueport)) == 0xFFFFFFFF) {
			if (poll_ccb_done){
				rtn = SUCCESS;
				break;
			}else {
				msleep(25);
				if (poll_count > 100){
					rtn = FAILED;
					break;
				}
				goto polling_hba_ccb_retry;
			}
		}
		arcmsr_cdb = (struct ARCMSR_CDB *)(acb->vir2phy_offset + (flag_ccb << 5));
		ccb = container_of(arcmsr_cdb, struct CommandControlBlock, arcmsr_cdb);
		poll_ccb_done = (ccb == poll_ccb) ? 1:0;
		if ((ccb->acb != acb) || (ccb->startdone != ARCMSR_CCB_START)) {
			if ((ccb->startdone == ARCMSR_CCB_ABORTED) || (ccb == poll_ccb)) {
				printk(KERN_NOTICE "arcmsr%d: scsi id = %d lun = %d ccb = '0x%p'"
					" poll command abort successfully \n"
					, acb->host->host_no
					, ccb->pcmd->device->id
					, ccb->pcmd->device->lun
					, ccb);
				ccb->pcmd->result = DID_ABORT << 16;
				arcmsr_ccb_complete(ccb);
				continue;
			}
			printk(KERN_NOTICE "arcmsr%d: polling get an illegal ccb"
				" command done ccb = '0x%p'"
				"ccboutstandingcount = %d \n"
				, acb->host->host_no
				, ccb
				, atomic_read(&acb->ccboutstandingcount));
			continue;
		}
		error = (flag_ccb & ARCMSR_CCBREPLY_FLAG_ERROR_MODE0) ? true : false;
		arcmsr_report_ccb_state(acb, ccb, error);
	}
	return rtn;
}

static int arcmsr_polling_hbb_ccbdone(struct AdapterControlBlock *acb,
					struct CommandControlBlock *poll_ccb)
{
	struct MessageUnit_B *reg = acb->pmuB;
	struct ARCMSR_CDB *arcmsr_cdb;
	struct CommandControlBlock *ccb;
	uint32_t flag_ccb, poll_ccb_done = 0, poll_count = 0;
	int index, rtn;
	bool error;
	polling_hbb_ccb_retry:
	poll_count++;
	/* clear doorbell interrupt */
	writel(ARCMSR_DOORBELL_INT_CLEAR_PATTERN, reg->iop2drv_doorbell);
	while(1){
		index = reg->doneq_index;
		if ((flag_ccb = readl(&reg->done_qbuffer[index])) == 0) {
			if (poll_ccb_done){
				rtn = SUCCESS;
				break;
			}else {
				msleep(25);
				if (poll_count > 100){
					rtn = FAILED;
					break;
				}
				goto polling_hbb_ccb_retry;
			}
		}
		writel(0, &reg->done_qbuffer[index]);
		index++;
		/*if last index number set it to 0 */
		index %= ARCMSR_MAX_HBB_POSTQUEUE;
		reg->doneq_index = index;
		/* check if command done with no error*/
		arcmsr_cdb = (struct ARCMSR_CDB *)(acb->vir2phy_offset + (flag_ccb << 5));
		ccb = container_of(arcmsr_cdb, struct CommandControlBlock, arcmsr_cdb);
		poll_ccb_done = (ccb == poll_ccb) ? 1:0;
		if ((ccb->acb != acb) || (ccb->startdone != ARCMSR_CCB_START)) {
			if ((ccb->startdone == ARCMSR_CCB_ABORTED) || (ccb == poll_ccb)) {
				printk(KERN_NOTICE "arcmsr%d: scsi id = %d lun = %d ccb = '0x%p'"
					" poll command abort successfully \n"
					,acb->host->host_no
					,ccb->pcmd->device->id
					,ccb->pcmd->device->lun
					,ccb);
				ccb->pcmd->result = DID_ABORT << 16;
				arcmsr_ccb_complete(ccb);
				continue;
			}
			printk(KERN_NOTICE "arcmsr%d: polling get an illegal ccb"
				" command done ccb = '0x%p'"
				"ccboutstandingcount = %d \n"
				, acb->host->host_no
				, ccb
				, atomic_read(&acb->ccboutstandingcount));
			continue;
		} 
		error = (flag_ccb & ARCMSR_CCBREPLY_FLAG_ERROR_MODE0) ? true : false;
		arcmsr_report_ccb_state(acb, ccb, error);
	}
	return rtn;
}

static int arcmsr_polling_hbc_ccbdone(struct AdapterControlBlock *acb, struct CommandControlBlock *poll_ccb)
{
	struct MessageUnit_C *reg = (struct MessageUnit_C *)acb->pmuC;
	uint32_t flag_ccb, ccb_cdb_phy;
	struct ARCMSR_CDB *arcmsr_cdb;
	bool error;
	struct CommandControlBlock *pCCB;
	uint32_t poll_ccb_done = 0, poll_count = 0;
	int rtn;
polling_hbc_ccb_retry:
	poll_count++;
	while (1) {
		if ((readl(&reg->host_int_status) & ARCMSR_HBCMU_OUTBOUND_POSTQUEUE_ISR) == 0) {
			if (poll_ccb_done) {
				rtn = SUCCESS;
				break;
			} else {
				msleep(25);
				if (poll_count > 100) {
					rtn = FAILED;
					break;
				}
				goto polling_hbc_ccb_retry;
			}
		}
		flag_ccb = readl(&reg->outbound_queueport_low);
		ccb_cdb_phy = (flag_ccb & 0xFFFFFFF0);
		arcmsr_cdb = (struct ARCMSR_CDB *)(acb->vir2phy_offset + ccb_cdb_phy);/*frame must be 32 bytes aligned*/
		pCCB = container_of(arcmsr_cdb, struct CommandControlBlock, arcmsr_cdb);
		poll_ccb_done = (pCCB == poll_ccb) ? 1 : 0;
		/* check ifcommand done with no error*/
		if ((pCCB->acb != acb) || (pCCB->startdone != ARCMSR_CCB_START)) {
			if (pCCB->startdone == ARCMSR_CCB_ABORTED) {
				printk(KERN_NOTICE "arcmsr%d: scsi id = %d lun = %d ccb = '0x%p'"
					" poll command abort successfully \n"
					, acb->host->host_no
					, pCCB->pcmd->device->id
					, pCCB->pcmd->device->lun
					, pCCB);
					pCCB->pcmd->result = DID_ABORT << 16;
					arcmsr_ccb_complete(pCCB);
				continue;
			}
			printk(KERN_NOTICE "arcmsr%d: polling get an illegal ccb"
				" command done ccb = '0x%p'"
				"ccboutstandingcount = %d \n"
				, acb->host->host_no
				, pCCB
				, atomic_read(&acb->ccboutstandingcount));
			continue;
		}
		error = (flag_ccb & ARCMSR_CCBREPLY_FLAG_ERROR_MODE1) ? true : false;
		arcmsr_report_ccb_state(acb, pCCB, error);
	}
	return rtn;
}
static int arcmsr_polling_ccbdone(struct AdapterControlBlock *acb,
					struct CommandControlBlock *poll_ccb)
{
	int rtn = 0;
	switch (acb->adapter_type) {

	case ACB_ADAPTER_TYPE_A: {
		rtn = arcmsr_polling_hba_ccbdone(acb, poll_ccb);
		}
		break;

	case ACB_ADAPTER_TYPE_B: {
		rtn = arcmsr_polling_hbb_ccbdone(acb, poll_ccb);
		}
		break;
	case ACB_ADAPTER_TYPE_C: {
		rtn = arcmsr_polling_hbc_ccbdone(acb, poll_ccb);
		}
	}
	return rtn;
}

static int arcmsr_iop_confirm(struct AdapterControlBlock *acb)
{
	uint32_t cdb_phyaddr, cdb_phyaddr_hi32;
	dma_addr_t dma_coherent_handle;
	/*
	********************************************************************
	** here we need to tell iop 331 our freeccb.HighPart
	** if freeccb.HighPart is not zero
	********************************************************************
	*/
	dma_coherent_handle = acb->dma_coherent_handle;
	cdb_phyaddr = (uint32_t)(dma_coherent_handle);
	cdb_phyaddr_hi32 = (uint32_t)((cdb_phyaddr >> 16) >> 16);
	acb->cdb_phyaddr_hi32 = cdb_phyaddr_hi32;
	/*
	***********************************************************************
	**    if adapter type B, set window of "post command Q"
	***********************************************************************
	*/
	switch (acb->adapter_type) {

	case ACB_ADAPTER_TYPE_A: {
		if (cdb_phyaddr_hi32 != 0) {
			struct MessageUnit_A __iomem *reg = acb->pmuA;
			uint32_t intmask_org;
			intmask_org = arcmsr_disable_outbound_ints(acb);
			writel(ARCMSR_SIGNATURE_SET_CONFIG, \
						&reg->message_rwbuffer[0]);
			writel(cdb_phyaddr_hi32, &reg->message_rwbuffer[1]);
			writel(ARCMSR_INBOUND_MESG0_SET_CONFIG, \
							&reg->inbound_msgaddr0);
			if (!arcmsr_hba_wait_msgint_ready(acb)) {
				printk(KERN_NOTICE "arcmsr%d: ""set ccb high \
				part physical address timeout\n",
				acb->host->host_no);
				return 1;
			}
			arcmsr_enable_outbound_ints(acb, intmask_org);
		}
		}
		break;

	case ACB_ADAPTER_TYPE_B: {
		unsigned long post_queue_phyaddr;
		uint32_t __iomem *rwbuffer;

		struct MessageUnit_B *reg = acb->pmuB;
		uint32_t intmask_org;
		intmask_org = arcmsr_disable_outbound_ints(acb);
		reg->postq_index = 0;
		reg->doneq_index = 0;
		writel(ARCMSR_MESSAGE_SET_POST_WINDOW, reg->drv2iop_doorbell);
		if (!arcmsr_hbb_wait_msgint_ready(acb)) {
			printk(KERN_NOTICE "arcmsr%d:can not set diver mode\n", \
				acb->host->host_no);
			return 1;
		}
		post_queue_phyaddr = acb->dma_coherent_handle_hbb_mu;
		rwbuffer = reg->message_rwbuffer;
		/* driver "set config" signature */
		writel(ARCMSR_SIGNATURE_SET_CONFIG, rwbuffer++);
		/* normal should be zero */
		writel(cdb_phyaddr_hi32, rwbuffer++);
		/* postQ size (256 + 8)*4	 */
		writel(post_queue_phyaddr, rwbuffer++);
		/* doneQ size (256 + 8)*4	 */
		writel(post_queue_phyaddr + 1056, rwbuffer++);
		/* ccb maxQ size must be --> [(256 + 8)*4]*/
		writel(1056, rwbuffer);

		writel(ARCMSR_MESSAGE_SET_CONFIG, reg->drv2iop_doorbell);
		if (!arcmsr_hbb_wait_msgint_ready(acb)) {
			printk(KERN_NOTICE "arcmsr%d: 'set command Q window' \
			timeout \n",acb->host->host_no);
			return 1;
		}
		arcmsr_hbb_enable_driver_mode(acb);
		arcmsr_enable_outbound_ints(acb, intmask_org);
		}
		break;
	case ACB_ADAPTER_TYPE_C: {
		if (cdb_phyaddr_hi32 != 0) {
			struct MessageUnit_C *reg = (struct MessageUnit_C *)acb->pmuC;

			if (cdb_phyaddr_hi32 != 0) {
				unsigned char Retries = 0x00;
				do {
					printk(KERN_NOTICE "arcmsr%d: cdb_phyaddr_hi32=0x%x \n", acb->adapter_index, cdb_phyaddr_hi32);
				} while (Retries++ < 100);
			}
			writel(ARCMSR_SIGNATURE_SET_CONFIG, &reg->msgcode_rwbuffer[0]);
			writel(cdb_phyaddr_hi32, &reg->msgcode_rwbuffer[1]);
			writel(ARCMSR_INBOUND_MESG0_SET_CONFIG, &reg->inbound_msgaddr0);
			writel(ARCMSR_HBCMU_DRV2IOP_MESSAGE_CMD_DONE, &reg->inbound_doorbell);
			if (!arcmsr_hbc_wait_msgint_ready(acb)) {
				printk(KERN_NOTICE "arcmsr%d: 'set command Q window' \
				timeout \n", acb->host->host_no);
				return 1;
			}
		}
		}
	}
	return 0;
}

static void arcmsr_wait_firmware_ready(struct AdapterControlBlock *acb)
{
	uint32_t firmware_state = 0;
	switch (acb->adapter_type) {

	case ACB_ADAPTER_TYPE_A: {
		struct MessageUnit_A __iomem *reg = acb->pmuA;
		do {
			firmware_state = readl(&reg->outbound_msgaddr1);
		} while ((firmware_state & ARCMSR_OUTBOUND_MESG1_FIRMWARE_OK) == 0);
		}
		break;

	case ACB_ADAPTER_TYPE_B: {
		struct MessageUnit_B *reg = acb->pmuB;
		do {
			firmware_state = readl(reg->iop2drv_doorbell);
		} while ((firmware_state & ARCMSR_MESSAGE_FIRMWARE_OK) == 0);
		writel(ARCMSR_DRV2IOP_END_OF_INTERRUPT, reg->drv2iop_doorbell);
		}
		break;
	case ACB_ADAPTER_TYPE_C: {
		struct MessageUnit_C *reg = (struct MessageUnit_C *)acb->pmuC;
		do {
			firmware_state = readl(&reg->outbound_msgaddr1);
		} while ((firmware_state & ARCMSR_HBCMU_MESSAGE_FIRMWARE_OK) == 0);
		}
	}
}

static void arcmsr_request_hba_device_map(struct AdapterControlBlock *acb)
{
	struct MessageUnit_A __iomem *reg = acb->pmuA;
	if (unlikely(atomic_read(&acb->rq_map_token) == 0) || ((acb->acb_flags & ACB_F_BUS_RESET) != 0 ) || ((acb->acb_flags & ACB_F_ABORT) != 0 )){
		return;
	} else {
		acb->fw_flag = FW_NORMAL;
		if (atomic_read(&acb->ante_token_value) == atomic_read(&acb->rq_map_token)){
			atomic_set(&acb->rq_map_token, 16);
		}
		atomic_set(&acb->ante_token_value, atomic_read(&acb->rq_map_token));
		if (atomic_dec_and_test(&acb->rq_map_token))
			return;
		writel(ARCMSR_INBOUND_MESG0_GET_CONFIG, &reg->inbound_msgaddr0);
		mod_timer(&acb->eternal_timer, jiffies + msecs_to_jiffies(6 * HZ));
	}
	return;
}

static void arcmsr_request_hbb_device_map(struct AdapterControlBlock *acb)
{
	struct MessageUnit_B __iomem *reg = acb->pmuB;
	if (unlikely(atomic_read(&acb->rq_map_token) == 0) || ((acb->acb_flags & ACB_F_BUS_RESET) != 0 ) || ((acb->acb_flags & ACB_F_ABORT) != 0 )){
		return;
	} else {
		acb->fw_flag = FW_NORMAL;
		if (atomic_read(&acb->ante_token_value) == atomic_read(&acb->rq_map_token)) {
			atomic_set(&acb->rq_map_token,16);
		}
		atomic_set(&acb->ante_token_value, atomic_read(&acb->rq_map_token));
		if(atomic_dec_and_test(&acb->rq_map_token))
			return;
		writel(ARCMSR_MESSAGE_GET_CONFIG, reg->drv2iop_doorbell);
		mod_timer(&acb->eternal_timer, jiffies + msecs_to_jiffies(6 * HZ));
	}
	return;
}

static void arcmsr_request_hbc_device_map(struct AdapterControlBlock *acb)
{
	struct MessageUnit_C __iomem *reg = acb->pmuC;
	if (unlikely(atomic_read(&acb->rq_map_token) == 0) || ((acb->acb_flags & ACB_F_BUS_RESET) != 0) || ((acb->acb_flags & ACB_F_ABORT) != 0)) {
		return;
	} else {
		acb->fw_flag = FW_NORMAL;
		if (atomic_read(&acb->ante_token_value) == atomic_read(&acb->rq_map_token)) {
			atomic_set(&acb->rq_map_token, 16);
		}
		atomic_set(&acb->ante_token_value, atomic_read(&acb->rq_map_token));
		if (atomic_dec_and_test(&acb->rq_map_token))
			return;
		writel(ARCMSR_INBOUND_MESG0_GET_CONFIG, &reg->inbound_msgaddr0);
		writel(ARCMSR_HBCMU_DRV2IOP_MESSAGE_CMD_DONE, &reg->inbound_doorbell);
		mod_timer(&acb->eternal_timer, jiffies + msecs_to_jiffies(6 * HZ));
	}
	return;
}

static void arcmsr_request_device_map(unsigned long pacb)
{
	struct AdapterControlBlock *acb = (struct AdapterControlBlock *)pacb;
	switch (acb->adapter_type) {
		case ACB_ADAPTER_TYPE_A: {
			arcmsr_request_hba_device_map(acb);
		}
		break;
		case ACB_ADAPTER_TYPE_B: {
			arcmsr_request_hbb_device_map(acb);
		}
		break;
		case ACB_ADAPTER_TYPE_C: {
			arcmsr_request_hbc_device_map(acb);
		}
	}
}

static void arcmsr_start_hba_bgrb(struct AdapterControlBlock *acb)
{
	struct MessageUnit_A __iomem *reg = acb->pmuA;
	acb->acb_flags |= ACB_F_MSG_START_BGRB;
	writel(ARCMSR_INBOUND_MESG0_START_BGRB, &reg->inbound_msgaddr0);
	if (!arcmsr_hba_wait_msgint_ready(acb)) {
		printk(KERN_NOTICE "arcmsr%d: wait 'start adapter background \
				rebulid' timeout \n", acb->host->host_no);
	}
}

static void arcmsr_start_hbb_bgrb(struct AdapterControlBlock *acb)
{
	struct MessageUnit_B *reg = acb->pmuB;
	acb->acb_flags |= ACB_F_MSG_START_BGRB;
	writel(ARCMSR_MESSAGE_START_BGRB, reg->drv2iop_doorbell);
	if (!arcmsr_hbb_wait_msgint_ready(acb)) {
		printk(KERN_NOTICE "arcmsr%d: wait 'start adapter background \
				rebulid' timeout \n",acb->host->host_no);
	}
}

static void arcmsr_start_hbc_bgrb(struct AdapterControlBlock *pACB)
{
	struct MessageUnit_C *phbcmu = (struct MessageUnit_C *)pACB->pmuC;
	pACB->acb_flags |= ACB_F_MSG_START_BGRB;
	writel(ARCMSR_INBOUND_MESG0_START_BGRB, &phbcmu->inbound_msgaddr0);
	writel(ARCMSR_HBCMU_DRV2IOP_MESSAGE_CMD_DONE, &phbcmu->inbound_doorbell);
	if (!arcmsr_hbc_wait_msgint_ready(pACB)) {
		printk(KERN_NOTICE "arcmsr%d: wait 'start adapter background \
				rebulid' timeout \n", pACB->host->host_no);
	}
	return;
}
static void arcmsr_start_adapter_bgrb(struct AdapterControlBlock *acb)
{
	switch (acb->adapter_type) {
	case ACB_ADAPTER_TYPE_A:
		arcmsr_start_hba_bgrb(acb);
		break;
	case ACB_ADAPTER_TYPE_B:
		arcmsr_start_hbb_bgrb(acb);
		break;
	case ACB_ADAPTER_TYPE_C:
		arcmsr_start_hbc_bgrb(acb);
	}
}

static void arcmsr_clear_doorbell_queue_buffer(struct AdapterControlBlock *acb)
{
	switch (acb->adapter_type) {
	case ACB_ADAPTER_TYPE_A: {
		struct MessageUnit_A __iomem *reg = acb->pmuA;
		uint32_t outbound_doorbell;
		/* empty doorbell Qbuffer if door bell ringed */
		outbound_doorbell = readl(&reg->outbound_doorbell);
		/*clear doorbell interrupt */
		writel(outbound_doorbell, &reg->outbound_doorbell);
		writel(ARCMSR_INBOUND_DRIVER_DATA_READ_OK, &reg->inbound_doorbell);
		}
		break;

	case ACB_ADAPTER_TYPE_B: {
		struct MessageUnit_B *reg = acb->pmuB;
		/*clear interrupt and message state*/
		writel(ARCMSR_MESSAGE_INT_CLEAR_PATTERN, reg->iop2drv_doorbell);
		writel(ARCMSR_DRV2IOP_DATA_READ_OK, reg->drv2iop_doorbell);
		/* let IOP know data has been read */
		}
		break;
	case ACB_ADAPTER_TYPE_C: {
		struct MessageUnit_C *reg = (struct MessageUnit_C *)acb->pmuC;
		uint32_t outbound_doorbell;
		/* empty doorbell Qbuffer if door bell ringed */
		outbound_doorbell = readl(&reg->outbound_doorbell);
		writel(outbound_doorbell, &reg->outbound_doorbell_clear);
		writel(ARCMSR_HBCMU_DRV2IOP_DATA_READ_OK, &reg->inbound_doorbell);
		}
	}
}

static void arcmsr_enable_eoi_mode(struct AdapterControlBlock *acb)
{
	switch (acb->adapter_type) {
	case ACB_ADAPTER_TYPE_A:
		return;
	case ACB_ADAPTER_TYPE_B:
		{
			struct MessageUnit_B *reg = acb->pmuB;
			writel(ARCMSR_MESSAGE_ACTIVE_EOI_MODE, reg->drv2iop_doorbell);
			if (!arcmsr_hbb_wait_msgint_ready(acb)) {
				printk(KERN_NOTICE "ARCMSR IOP enables EOI_MODE TIMEOUT");
				return;
			}
		}
		break;
	case ACB_ADAPTER_TYPE_C:
		return;
	}
	return;
}

static void arcmsr_hardware_reset(struct AdapterControlBlock *acb)
{
	uint8_t value[64];
	int i, count = 0;
	struct MessageUnit_A __iomem *pmuA = acb->pmuA;
	struct MessageUnit_C __iomem *pmuC = acb->pmuC;
	u32 temp = 0;
	/* backup pci config data */
	printk(KERN_NOTICE "arcmsr%d: executing hw bus reset .....\n", acb->host->host_no);
	for (i = 0; i < 64; i++) {
		pci_read_config_byte(acb->pdev, i, &value[i]);
	}
	/* hardware reset signal */
	if ((acb->dev_id == 0x1680)) {
		writel(ARCMSR_ARC1680_BUS_RESET, &pmuA->reserved1[0]);
	} else if ((acb->dev_id == 0x1880)) {
		do {
			count++;
			writel(0xF, &pmuC->write_sequence);
			writel(0x4, &pmuC->write_sequence);
			writel(0xB, &pmuC->write_sequence);
			writel(0x2, &pmuC->write_sequence);
			writel(0x7, &pmuC->write_sequence);
			writel(0xD, &pmuC->write_sequence);
		} while ((((temp = readl(&pmuC->host_diagnostic)) | ARCMSR_ARC1880_DiagWrite_ENABLE) == 0) && (count < 5));
		writel(ARCMSR_ARC1880_RESET_ADAPTER, &pmuC->host_diagnostic);
	} else {
		pci_write_config_byte(acb->pdev, 0x84, 0x20);
	}
	msleep(2000);
	/* write back pci config data */
	for (i = 0; i < 64; i++) {
		pci_write_config_byte(acb->pdev, i, value[i]);
	}
	msleep(1000);
	return;
}
static void arcmsr_iop_init(struct AdapterControlBlock *acb)
{
	uint32_t intmask_org;
	/* disable all outbound interrupt */
	intmask_org = arcmsr_disable_outbound_ints(acb);
	arcmsr_wait_firmware_ready(acb);
	arcmsr_iop_confirm(acb);
	/*start background rebuild*/
	arcmsr_start_adapter_bgrb(acb);
	/* empty doorbell Qbuffer if door bell ringed */
	arcmsr_clear_doorbell_queue_buffer(acb);
	arcmsr_enable_eoi_mode(acb);
	/* enable outbound Post Queue,outbound doorbell Interrupt */
	arcmsr_enable_outbound_ints(acb, intmask_org);
	acb->acb_flags |= ACB_F_IOP_INITED;
}

static uint8_t arcmsr_iop_reset(struct AdapterControlBlock *acb)
{
	struct CommandControlBlock *ccb;
	uint32_t intmask_org;
	uint8_t rtnval = 0x00;
	int i = 0;
	if (atomic_read(&acb->ccboutstandingcount) != 0) {
		/* disable all outbound interrupt */
		intmask_org = arcmsr_disable_outbound_ints(acb);
		/* talk to iop 331 outstanding command aborted */
		rtnval = arcmsr_abort_allcmd(acb);
		/* clear all outbound posted Q */
		arcmsr_done4abort_postqueue(acb);
		for (i = 0; i < ARCMSR_MAX_FREECCB_NUM; i++) {
			ccb = acb->pccb_pool[i];
			if (ccb->startdone == ARCMSR_CCB_START) {
				arcmsr_ccb_complete(ccb);
			}
		}
		atomic_set(&acb->ccboutstandingcount, 0);
		/* enable all outbound interrupt */
		arcmsr_enable_outbound_ints(acb, intmask_org);
		return rtnval;
	}
	return rtnval;
}

static int arcmsr_bus_reset(struct scsi_cmnd *cmd)
{
	struct AdapterControlBlock *acb =
		(struct AdapterControlBlock *)cmd->device->host->hostdata;
	uint32_t intmask_org, outbound_doorbell;
	int retry_count = 0;
	int rtn = FAILED;
	acb = (struct AdapterControlBlock *) cmd->device->host->hostdata;
	printk(KERN_ERR "arcmsr: executing bus reset eh.....num_resets = %d, num_aborts = %d \n", acb->num_resets, acb->num_aborts);
	acb->num_resets++;

	switch(acb->adapter_type){
		case ACB_ADAPTER_TYPE_A:{
			if (acb->acb_flags & ACB_F_BUS_RESET){
				long timeout;
				printk(KERN_ERR "arcmsr: there is an  bus reset eh proceeding.......\n");
				timeout = wait_event_timeout(wait_q, (acb->acb_flags & ACB_F_BUS_RESET) == 0, 220*HZ);
				if (timeout) {
					return SUCCESS;
				}
			}
			acb->acb_flags |= ACB_F_BUS_RESET;
			if (!arcmsr_iop_reset(acb)) {
				struct MessageUnit_A __iomem *reg;
				reg = acb->pmuA;
				arcmsr_hardware_reset(acb);
				acb->acb_flags &= ~ACB_F_IOP_INITED;
sleep_again:
				arcmsr_sleep_for_bus_reset(cmd);
				if ((readl(&reg->outbound_msgaddr1) & ARCMSR_OUTBOUND_MESG1_FIRMWARE_OK) == 0) {
					printk(KERN_ERR "arcmsr%d: waiting for hw bus reset return, retry=%d \n", acb->host->host_no, retry_count);
					if (retry_count > retrycount) {
						acb->fw_flag = FW_DEADLOCK;
						printk(KERN_ERR "arcmsr%d: waiting for hw bus reset return, RETRY TERMINATED!! \n", acb->host->host_no);
						return FAILED;
					}
					retry_count++;
					goto sleep_again;
				}
				acb->acb_flags |= ACB_F_IOP_INITED;
				/* disable all outbound interrupt */
				intmask_org = arcmsr_disable_outbound_ints(acb);
				arcmsr_get_firmware_spec(acb);
				arcmsr_start_adapter_bgrb(acb);
				/* clear Qbuffer if door bell ringed */
				outbound_doorbell = readl(&reg->outbound_doorbell);
				writel(outbound_doorbell, &reg->outbound_doorbell); /*clear interrupt */
   				writel(ARCMSR_INBOUND_DRIVER_DATA_READ_OK, &reg->inbound_doorbell);
				/* enable outbound Post Queue,outbound doorbell Interrupt */
				arcmsr_enable_outbound_ints(acb, intmask_org);
				atomic_set(&acb->rq_map_token, 16);
				atomic_set(&acb->ante_token_value, 16);
				acb->fw_flag = FW_NORMAL;
				init_timer(&acb->eternal_timer);
				acb->eternal_timer.expires = jiffies + msecs_to_jiffies(6*HZ);
				acb->eternal_timer.data = (unsigned long) acb;
				acb->eternal_timer.function = &arcmsr_request_device_map;
				add_timer(&acb->eternal_timer);
				acb->acb_flags &= ~ACB_F_BUS_RESET;
				rtn = SUCCESS;
				printk(KERN_ERR "arcmsr: scsi  bus reset eh returns with success\n");
			} else {
				acb->acb_flags &= ~ACB_F_BUS_RESET;
				if (atomic_read(&acb->rq_map_token) == 0) {
					atomic_set(&acb->rq_map_token, 16);
					atomic_set(&acb->ante_token_value, 16);
					acb->fw_flag = FW_NORMAL;
					init_timer(&acb->eternal_timer);
						acb->eternal_timer.expires = jiffies + msecs_to_jiffies(6*HZ);
					acb->eternal_timer.data = (unsigned long) acb;
					acb->eternal_timer.function = &arcmsr_request_device_map;
					add_timer(&acb->eternal_timer);
				} else {
					atomic_set(&acb->rq_map_token, 16);
					atomic_set(&acb->ante_token_value, 16);
					acb->fw_flag = FW_NORMAL;
					mod_timer(&acb->eternal_timer, jiffies + msecs_to_jiffies(6*HZ));
				}
				rtn = SUCCESS;
			}
			break;
		}
		case ACB_ADAPTER_TYPE_B:{
			acb->acb_flags |= ACB_F_BUS_RESET;
			if (!arcmsr_iop_reset(acb)) {
				acb->acb_flags &= ~ACB_F_BUS_RESET;
				rtn = FAILED;
			} else {
				acb->acb_flags &= ~ACB_F_BUS_RESET;
				if (atomic_read(&acb->rq_map_token) == 0) {
					atomic_set(&acb->rq_map_token, 16);
					atomic_set(&acb->ante_token_value, 16);
					acb->fw_flag = FW_NORMAL;
					init_timer(&acb->eternal_timer);
						acb->eternal_timer.expires = jiffies + msecs_to_jiffies(6*HZ);
					acb->eternal_timer.data = (unsigned long) acb;
					acb->eternal_timer.function = &arcmsr_request_device_map;
					add_timer(&acb->eternal_timer);
				} else {
					atomic_set(&acb->rq_map_token, 16);
					atomic_set(&acb->ante_token_value, 16);
					acb->fw_flag = FW_NORMAL;
					mod_timer(&acb->eternal_timer, jiffies + msecs_to_jiffies(6*HZ));
				}
				rtn = SUCCESS;
			}
			break;
		}
		case ACB_ADAPTER_TYPE_C:{
			if (acb->acb_flags & ACB_F_BUS_RESET) {
				long timeout;
				printk(KERN_ERR "arcmsr: there is an bus reset eh proceeding.......\n");
				timeout = wait_event_timeout(wait_q, (acb->acb_flags & ACB_F_BUS_RESET) == 0, 220*HZ);
				if (timeout) {
					return SUCCESS;
				}
			}
			acb->acb_flags |= ACB_F_BUS_RESET;
			if (!arcmsr_iop_reset(acb)) {
				struct MessageUnit_C __iomem *reg;
				reg = acb->pmuC;
				arcmsr_hardware_reset(acb);
				acb->acb_flags &= ~ACB_F_IOP_INITED;
sleep:
				arcmsr_sleep_for_bus_reset(cmd);
				if ((readl(&reg->host_diagnostic) & 0x04) != 0) {
					printk(KERN_ERR "arcmsr%d: waiting for hw bus reset return, retry=%d \n", acb->host->host_no, retry_count);
					if (retry_count > retrycount) {
						acb->fw_flag = FW_DEADLOCK;
						printk(KERN_ERR "arcmsr%d: waiting for hw bus reset return, RETRY TERMINATED!! \n", acb->host->host_no);
						return FAILED;
					}
					retry_count++;
					goto sleep;
				}
				acb->acb_flags |= ACB_F_IOP_INITED;
				/* disable all outbound interrupt */
				intmask_org = arcmsr_disable_outbound_ints(acb);
				arcmsr_get_firmware_spec(acb);
				arcmsr_start_adapter_bgrb(acb);
				/* clear Qbuffer if door bell ringed */
				outbound_doorbell = readl(&reg->outbound_doorbell);
				writel(outbound_doorbell, &reg->outbound_doorbell_clear); /*clear interrupt */
				writel(ARCMSR_HBCMU_DRV2IOP_DATA_READ_OK, &reg->inbound_doorbell);
				/* enable outbound Post Queue,outbound doorbell Interrupt */
				arcmsr_enable_outbound_ints(acb, intmask_org);
				atomic_set(&acb->rq_map_token, 16);
				atomic_set(&acb->ante_token_value, 16);
				acb->fw_flag = FW_NORMAL;
				init_timer(&acb->eternal_timer);
				acb->eternal_timer.expires = jiffies + msecs_to_jiffies(6 * HZ);
				acb->eternal_timer.data = (unsigned long) acb;
				acb->eternal_timer.function = &arcmsr_request_device_map;
				add_timer(&acb->eternal_timer);
				acb->acb_flags &= ~ACB_F_BUS_RESET;
				rtn = SUCCESS;
				printk(KERN_ERR "arcmsr: scsi bus reset eh returns with success\n");
			} else {
				acb->acb_flags &= ~ACB_F_BUS_RESET;
				if (atomic_read(&acb->rq_map_token) == 0) {
					atomic_set(&acb->rq_map_token, 16);
					atomic_set(&acb->ante_token_value, 16);
					acb->fw_flag = FW_NORMAL;
					init_timer(&acb->eternal_timer);
						acb->eternal_timer.expires = jiffies + msecs_to_jiffies(6*HZ);
					acb->eternal_timer.data = (unsigned long) acb;
					acb->eternal_timer.function = &arcmsr_request_device_map;
					add_timer(&acb->eternal_timer);
				} else {
					atomic_set(&acb->rq_map_token, 16);
					atomic_set(&acb->ante_token_value, 16);
					acb->fw_flag = FW_NORMAL;
					mod_timer(&acb->eternal_timer, jiffies + msecs_to_jiffies(6*HZ));
				}
				rtn = SUCCESS;
			}
			break;
		}
	}
	return rtn;
}

static int arcmsr_abort_one_cmd(struct AdapterControlBlock *acb,
		struct CommandControlBlock *ccb)
{
	int rtn;
	rtn = arcmsr_polling_ccbdone(acb, ccb);
	return rtn;
}

static int arcmsr_abort(struct scsi_cmnd *cmd)
{
	struct AdapterControlBlock *acb =
		(struct AdapterControlBlock *)cmd->device->host->hostdata;
	int i = 0;
	int rtn = FAILED;
	printk(KERN_NOTICE
		"arcmsr%d: abort device command of scsi id = %d lun = %d \n",
		acb->host->host_no, cmd->device->id, cmd->device->lun);
	acb->acb_flags |= ACB_F_ABORT;
	acb->num_aborts++;
	/*
	************************************************
	** the all interrupt service routine is locked
	** we need to handle it as soon as possible and exit
	************************************************
	*/
	if (!atomic_read(&acb->ccboutstandingcount))
		return rtn;

	for (i = 0; i < ARCMSR_MAX_FREECCB_NUM; i++) {
		struct CommandControlBlock *ccb = acb->pccb_pool[i];
		if (ccb->startdone == ARCMSR_CCB_START && ccb->pcmd == cmd) {
			ccb->startdone = ARCMSR_CCB_ABORTED;
			rtn = arcmsr_abort_one_cmd(acb, ccb);
			break;
		}
	}
	acb->acb_flags &= ~ACB_F_ABORT;
	return rtn;
}

static const char *arcmsr_info(struct Scsi_Host *host)
{
	struct AdapterControlBlock *acb =
		(struct AdapterControlBlock *) host->hostdata;
	static char buf[256];
	char *type;
	int raid6 = 1;
	switch (acb->pdev->device) {
	case PCI_DEVICE_ID_ARECA_1110:
	case PCI_DEVICE_ID_ARECA_1200:
	case PCI_DEVICE_ID_ARECA_1202:
	case PCI_DEVICE_ID_ARECA_1210:
		raid6 = 0;
		/*FALLTHRU*/
	case PCI_DEVICE_ID_ARECA_1120:
	case PCI_DEVICE_ID_ARECA_1130:
	case PCI_DEVICE_ID_ARECA_1160:
	case PCI_DEVICE_ID_ARECA_1170:
	case PCI_DEVICE_ID_ARECA_1201:
	case PCI_DEVICE_ID_ARECA_1220:
	case PCI_DEVICE_ID_ARECA_1230:
	case PCI_DEVICE_ID_ARECA_1260:
	case PCI_DEVICE_ID_ARECA_1270:
	case PCI_DEVICE_ID_ARECA_1280:
		type = "SATA";
		break;
	case PCI_DEVICE_ID_ARECA_1380:
	case PCI_DEVICE_ID_ARECA_1381:
	case PCI_DEVICE_ID_ARECA_1680:
	case PCI_DEVICE_ID_ARECA_1681:
	case PCI_DEVICE_ID_ARECA_1880:
		type = "SAS";
		break;
	default:
		type = "X-TYPE";
		break;
	}
	sprintf(buf, "Areca %s Host Adapter RAID Controller%s\n %s",
			type, raid6 ? "( RAID6 capable)" : "",
			ARCMSR_DRIVER_VERSION);
	return buf;
}<|MERGE_RESOLUTION|>--- conflicted
+++ resolved
@@ -878,13 +878,8 @@
 	if (!error) {
 		if (acb->devstate[id][lun] == ARECA_RAID_GONE)
 			acb->devstate[id][lun] = ARECA_RAID_GOOD;
-<<<<<<< HEAD
-			ccb->pcmd->result = DID_OK << 16;
-			arcmsr_ccb_complete(ccb);
-=======
 		ccb->pcmd->result = DID_OK << 16;
 		arcmsr_ccb_complete(ccb);
->>>>>>> 45f53cc9
 	}else{
 		switch (ccb->arcmsr_cdb.DeviceStatus) {
 		case ARCMSR_DEV_SELECT_TIMEOUT: {
