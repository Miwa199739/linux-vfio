/*
 * QLogic Fibre Channel HBA Driver
 * Copyright (c)  2003-2011 QLogic Corporation
 *
 * See LICENSE.qla2xxx for copyright and licensing details.
 */

/*
 * Table for showing the current message id in use for particular level
 * Change this table for addition of log/debug messages.
 * ----------------------------------------------------------------------
 * |             Level            |   Last Value Used  |     Holes	|
 * ----------------------------------------------------------------------
 * | Module Init and Probe        |       0x0120       | 0x4b,0xba,0xfa |
 * | Mailbox commands             |       0x113e       | 0x112c-0x112e  |
 * |                              |                    | 0x113a         |
 * | Device Discovery             |       0x2086       | 0x2020-0x2022  |
<<<<<<< HEAD
 * | Queue Command and IO tracing |       0x302f       | 0x3006,0x3008  |
=======
 * | Queue Command and IO tracing |       0x3030       | 0x3006,0x3008  |
>>>>>>> 711e1bfb
 * |                              |                    | 0x302d-0x302e  |
 * | DPC Thread                   |       0x401c       |		|
 * | Async Events                 |       0x505d       | 0x502b-0x502f  |
 * |                              |                    | 0x5047,0x5052  |
 * | Timer Routines               |       0x6011       | 0x600e-0x600f  |
 * | User Space Interactions      |       0x709f       | 0x7018,0x702e, |
 * |                              |                    | 0x7039,0x7045, |
 * |                              |                    | 0x7073-0x7075, |
 * |                              |                    | 0x708c         |
 * | Task Management              |       0x803c       | 0x8025-0x8026  |
 * |                              |                    | 0x800b,0x8039  |
 * | AER/EEH                      |       0x900f       |		|
 * | Virtual Port                 |       0xa007       |		|
 * | ISP82XX Specific             |       0xb054       | 0xb053         |
 * | MultiQ                       |       0xc00c       |		|
 * | Misc                         |       0xd010       |		|
 * ----------------------------------------------------------------------
 */

#include "qla_def.h"

#include <linux/delay.h>

static uint32_t ql_dbg_offset = 0x800;

static inline void
qla2xxx_prep_dump(struct qla_hw_data *ha, struct qla2xxx_fw_dump *fw_dump)
{
	fw_dump->fw_major_version = htonl(ha->fw_major_version);
	fw_dump->fw_minor_version = htonl(ha->fw_minor_version);
	fw_dump->fw_subminor_version = htonl(ha->fw_subminor_version);
	fw_dump->fw_attributes = htonl(ha->fw_attributes);

	fw_dump->vendor = htonl(ha->pdev->vendor);
	fw_dump->device = htonl(ha->pdev->device);
	fw_dump->subsystem_vendor = htonl(ha->pdev->subsystem_vendor);
	fw_dump->subsystem_device = htonl(ha->pdev->subsystem_device);
}

static inline void *
qla2xxx_copy_queues(struct qla_hw_data *ha, void *ptr)
{
	struct req_que *req = ha->req_q_map[0];
	struct rsp_que *rsp = ha->rsp_q_map[0];
	/* Request queue. */
	memcpy(ptr, req->ring, req->length *
	    sizeof(request_t));

	/* Response queue. */
	ptr += req->length * sizeof(request_t);
	memcpy(ptr, rsp->ring, rsp->length  *
	    sizeof(response_t));

	return ptr + (rsp->length * sizeof(response_t));
}

static int
qla24xx_dump_ram(struct qla_hw_data *ha, uint32_t addr, uint32_t *ram,
    uint32_t ram_dwords, void **nxt)
{
	int rval;
	uint32_t cnt, stat, timer, dwords, idx;
	uint16_t mb0;
	struct device_reg_24xx __iomem *reg = &ha->iobase->isp24;
	dma_addr_t dump_dma = ha->gid_list_dma;
	uint32_t *dump = (uint32_t *)ha->gid_list;

	rval = QLA_SUCCESS;
	mb0 = 0;

	WRT_REG_WORD(&reg->mailbox0, MBC_DUMP_RISC_RAM_EXTENDED);
	clear_bit(MBX_INTERRUPT, &ha->mbx_cmd_flags);

	dwords = qla2x00_gid_list_size(ha) / 4;
	for (cnt = 0; cnt < ram_dwords && rval == QLA_SUCCESS;
	    cnt += dwords, addr += dwords) {
		if (cnt + dwords > ram_dwords)
			dwords = ram_dwords - cnt;

		WRT_REG_WORD(&reg->mailbox1, LSW(addr));
		WRT_REG_WORD(&reg->mailbox8, MSW(addr));

		WRT_REG_WORD(&reg->mailbox2, MSW(dump_dma));
		WRT_REG_WORD(&reg->mailbox3, LSW(dump_dma));
		WRT_REG_WORD(&reg->mailbox6, MSW(MSD(dump_dma)));
		WRT_REG_WORD(&reg->mailbox7, LSW(MSD(dump_dma)));

		WRT_REG_WORD(&reg->mailbox4, MSW(dwords));
		WRT_REG_WORD(&reg->mailbox5, LSW(dwords));
		WRT_REG_DWORD(&reg->hccr, HCCRX_SET_HOST_INT);

		for (timer = 6000000; timer; timer--) {
			/* Check for pending interrupts. */
			stat = RD_REG_DWORD(&reg->host_status);
			if (stat & HSRX_RISC_INT) {
				stat &= 0xff;

				if (stat == 0x1 || stat == 0x2 ||
				    stat == 0x10 || stat == 0x11) {
					set_bit(MBX_INTERRUPT,
					    &ha->mbx_cmd_flags);

					mb0 = RD_REG_WORD(&reg->mailbox0);

					WRT_REG_DWORD(&reg->hccr,
					    HCCRX_CLR_RISC_INT);
					RD_REG_DWORD(&reg->hccr);
					break;
				}

				/* Clear this intr; it wasn't a mailbox intr */
				WRT_REG_DWORD(&reg->hccr, HCCRX_CLR_RISC_INT);
				RD_REG_DWORD(&reg->hccr);
			}
			udelay(5);
		}

		if (test_and_clear_bit(MBX_INTERRUPT, &ha->mbx_cmd_flags)) {
			rval = mb0 & MBS_MASK;
			for (idx = 0; idx < dwords; idx++)
				ram[cnt + idx] = swab32(dump[idx]);
		} else {
			rval = QLA_FUNCTION_FAILED;
		}
	}

	*nxt = rval == QLA_SUCCESS ? &ram[cnt]: NULL;
	return rval;
}

static int
qla24xx_dump_memory(struct qla_hw_data *ha, uint32_t *code_ram,
    uint32_t cram_size, void **nxt)
{
	int rval;

	/* Code RAM. */
	rval = qla24xx_dump_ram(ha, 0x20000, code_ram, cram_size / 4, nxt);
	if (rval != QLA_SUCCESS)
		return rval;

	/* External Memory. */
	return qla24xx_dump_ram(ha, 0x100000, *nxt,
	    ha->fw_memory_size - 0x100000 + 1, nxt);
}

static uint32_t *
qla24xx_read_window(struct device_reg_24xx __iomem *reg, uint32_t iobase,
    uint32_t count, uint32_t *buf)
{
	uint32_t __iomem *dmp_reg;

	WRT_REG_DWORD(&reg->iobase_addr, iobase);
	dmp_reg = &reg->iobase_window;
	while (count--)
		*buf++ = htonl(RD_REG_DWORD(dmp_reg++));

	return buf;
}

static inline int
qla24xx_pause_risc(struct device_reg_24xx __iomem *reg)
{
	int rval = QLA_SUCCESS;
	uint32_t cnt;

	WRT_REG_DWORD(&reg->hccr, HCCRX_SET_RISC_PAUSE);
	for (cnt = 30000;
	    ((RD_REG_DWORD(&reg->host_status) & HSRX_RISC_PAUSED) == 0) &&
	    rval == QLA_SUCCESS; cnt--) {
		if (cnt)
			udelay(100);
		else
			rval = QLA_FUNCTION_TIMEOUT;
	}

	return rval;
}

static int
qla24xx_soft_reset(struct qla_hw_data *ha)
{
	int rval = QLA_SUCCESS;
	uint32_t cnt;
	uint16_t mb0, wd;
	struct device_reg_24xx __iomem *reg = &ha->iobase->isp24;

	/* Reset RISC. */
	WRT_REG_DWORD(&reg->ctrl_status, CSRX_DMA_SHUTDOWN|MWB_4096_BYTES);
	for (cnt = 0; cnt < 30000; cnt++) {
		if ((RD_REG_DWORD(&reg->ctrl_status) & CSRX_DMA_ACTIVE) == 0)
			break;

		udelay(10);
	}

	WRT_REG_DWORD(&reg->ctrl_status,
	    CSRX_ISP_SOFT_RESET|CSRX_DMA_SHUTDOWN|MWB_4096_BYTES);
	pci_read_config_word(ha->pdev, PCI_COMMAND, &wd);

	udelay(100);
	/* Wait for firmware to complete NVRAM accesses. */
	mb0 = (uint32_t) RD_REG_WORD(&reg->mailbox0);
	for (cnt = 10000 ; cnt && mb0; cnt--) {
		udelay(5);
		mb0 = (uint32_t) RD_REG_WORD(&reg->mailbox0);
		barrier();
	}

	/* Wait for soft-reset to complete. */
	for (cnt = 0; cnt < 30000; cnt++) {
		if ((RD_REG_DWORD(&reg->ctrl_status) &
		    CSRX_ISP_SOFT_RESET) == 0)
			break;

		udelay(10);
	}
	WRT_REG_DWORD(&reg->hccr, HCCRX_CLR_RISC_RESET);
	RD_REG_DWORD(&reg->hccr);             /* PCI Posting. */

	for (cnt = 30000; RD_REG_WORD(&reg->mailbox0) != 0 &&
	    rval == QLA_SUCCESS; cnt--) {
		if (cnt)
			udelay(100);
		else
			rval = QLA_FUNCTION_TIMEOUT;
	}

	return rval;
}

static int
qla2xxx_dump_ram(struct qla_hw_data *ha, uint32_t addr, uint16_t *ram,
    uint32_t ram_words, void **nxt)
{
	int rval;
	uint32_t cnt, stat, timer, words, idx;
	uint16_t mb0;
	struct device_reg_2xxx __iomem *reg = &ha->iobase->isp;
	dma_addr_t dump_dma = ha->gid_list_dma;
	uint16_t *dump = (uint16_t *)ha->gid_list;

	rval = QLA_SUCCESS;
	mb0 = 0;

	WRT_MAILBOX_REG(ha, reg, 0, MBC_DUMP_RISC_RAM_EXTENDED);
	clear_bit(MBX_INTERRUPT, &ha->mbx_cmd_flags);

	words = qla2x00_gid_list_size(ha) / 2;
	for (cnt = 0; cnt < ram_words && rval == QLA_SUCCESS;
	    cnt += words, addr += words) {
		if (cnt + words > ram_words)
			words = ram_words - cnt;

		WRT_MAILBOX_REG(ha, reg, 1, LSW(addr));
		WRT_MAILBOX_REG(ha, reg, 8, MSW(addr));

		WRT_MAILBOX_REG(ha, reg, 2, MSW(dump_dma));
		WRT_MAILBOX_REG(ha, reg, 3, LSW(dump_dma));
		WRT_MAILBOX_REG(ha, reg, 6, MSW(MSD(dump_dma)));
		WRT_MAILBOX_REG(ha, reg, 7, LSW(MSD(dump_dma)));

		WRT_MAILBOX_REG(ha, reg, 4, words);
		WRT_REG_WORD(&reg->hccr, HCCR_SET_HOST_INT);

		for (timer = 6000000; timer; timer--) {
			/* Check for pending interrupts. */
			stat = RD_REG_DWORD(&reg->u.isp2300.host_status);
			if (stat & HSR_RISC_INT) {
				stat &= 0xff;

				if (stat == 0x1 || stat == 0x2) {
					set_bit(MBX_INTERRUPT,
					    &ha->mbx_cmd_flags);

					mb0 = RD_MAILBOX_REG(ha, reg, 0);

					/* Release mailbox registers. */
					WRT_REG_WORD(&reg->semaphore, 0);
					WRT_REG_WORD(&reg->hccr,
					    HCCR_CLR_RISC_INT);
					RD_REG_WORD(&reg->hccr);
					break;
				} else if (stat == 0x10 || stat == 0x11) {
					set_bit(MBX_INTERRUPT,
					    &ha->mbx_cmd_flags);

					mb0 = RD_MAILBOX_REG(ha, reg, 0);

					WRT_REG_WORD(&reg->hccr,
					    HCCR_CLR_RISC_INT);
					RD_REG_WORD(&reg->hccr);
					break;
				}

				/* clear this intr; it wasn't a mailbox intr */
				WRT_REG_WORD(&reg->hccr, HCCR_CLR_RISC_INT);
				RD_REG_WORD(&reg->hccr);
			}
			udelay(5);
		}

		if (test_and_clear_bit(MBX_INTERRUPT, &ha->mbx_cmd_flags)) {
			rval = mb0 & MBS_MASK;
			for (idx = 0; idx < words; idx++)
				ram[cnt + idx] = swab16(dump[idx]);
		} else {
			rval = QLA_FUNCTION_FAILED;
		}
	}

	*nxt = rval == QLA_SUCCESS ? &ram[cnt]: NULL;
	return rval;
}

static inline void
qla2xxx_read_window(struct device_reg_2xxx __iomem *reg, uint32_t count,
    uint16_t *buf)
{
	uint16_t __iomem *dmp_reg = &reg->u.isp2300.fb_cmd;

	while (count--)
		*buf++ = htons(RD_REG_WORD(dmp_reg++));
}

static inline void *
qla24xx_copy_eft(struct qla_hw_data *ha, void *ptr)
{
	if (!ha->eft)
		return ptr;

	memcpy(ptr, ha->eft, ntohl(ha->fw_dump->eft_size));
	return ptr + ntohl(ha->fw_dump->eft_size);
}

static inline void *
qla25xx_copy_fce(struct qla_hw_data *ha, void *ptr, uint32_t **last_chain)
{
	uint32_t cnt;
	uint32_t *iter_reg;
	struct qla2xxx_fce_chain *fcec = ptr;

	if (!ha->fce)
		return ptr;

	*last_chain = &fcec->type;
	fcec->type = __constant_htonl(DUMP_CHAIN_FCE);
	fcec->chain_size = htonl(sizeof(struct qla2xxx_fce_chain) +
	    fce_calc_size(ha->fce_bufs));
	fcec->size = htonl(fce_calc_size(ha->fce_bufs));
	fcec->addr_l = htonl(LSD(ha->fce_dma));
	fcec->addr_h = htonl(MSD(ha->fce_dma));

	iter_reg = fcec->eregs;
	for (cnt = 0; cnt < 8; cnt++)
		*iter_reg++ = htonl(ha->fce_mb[cnt]);

	memcpy(iter_reg, ha->fce, ntohl(fcec->size));

	return (char *)iter_reg + ntohl(fcec->size);
}

static inline void *
qla25xx_copy_mqueues(struct qla_hw_data *ha, void *ptr, uint32_t **last_chain)
{
	struct qla2xxx_mqueue_chain *q;
	struct qla2xxx_mqueue_header *qh;
	struct req_que *req;
	struct rsp_que *rsp;
	int que;

	if (!ha->mqenable)
		return ptr;

	/* Request queues */
	for (que = 1; que < ha->max_req_queues; que++) {
		req = ha->req_q_map[que];
		if (!req)
			break;

		/* Add chain. */
		q = ptr;
		*last_chain = &q->type;
		q->type = __constant_htonl(DUMP_CHAIN_QUEUE);
		q->chain_size = htonl(
		    sizeof(struct qla2xxx_mqueue_chain) +
		    sizeof(struct qla2xxx_mqueue_header) +
		    (req->length * sizeof(request_t)));
		ptr += sizeof(struct qla2xxx_mqueue_chain);

		/* Add header. */
		qh = ptr;
		qh->queue = __constant_htonl(TYPE_REQUEST_QUEUE);
		qh->number = htonl(que);
		qh->size = htonl(req->length * sizeof(request_t));
		ptr += sizeof(struct qla2xxx_mqueue_header);

		/* Add data. */
		memcpy(ptr, req->ring, req->length * sizeof(request_t));
		ptr += req->length * sizeof(request_t);
	}

	/* Response queues */
	for (que = 1; que < ha->max_rsp_queues; que++) {
		rsp = ha->rsp_q_map[que];
		if (!rsp)
			break;

		/* Add chain. */
		q = ptr;
		*last_chain = &q->type;
		q->type = __constant_htonl(DUMP_CHAIN_QUEUE);
		q->chain_size = htonl(
		    sizeof(struct qla2xxx_mqueue_chain) +
		    sizeof(struct qla2xxx_mqueue_header) +
		    (rsp->length * sizeof(response_t)));
		ptr += sizeof(struct qla2xxx_mqueue_chain);

		/* Add header. */
		qh = ptr;
		qh->queue = __constant_htonl(TYPE_RESPONSE_QUEUE);
		qh->number = htonl(que);
		qh->size = htonl(rsp->length * sizeof(response_t));
		ptr += sizeof(struct qla2xxx_mqueue_header);

		/* Add data. */
		memcpy(ptr, rsp->ring, rsp->length * sizeof(response_t));
		ptr += rsp->length * sizeof(response_t);
	}

	return ptr;
}

static inline void *
qla25xx_copy_mq(struct qla_hw_data *ha, void *ptr, uint32_t **last_chain)
{
	uint32_t cnt, que_idx;
	uint8_t que_cnt;
	struct qla2xxx_mq_chain *mq = ptr;
	struct device_reg_25xxmq __iomem *reg;

	if (!ha->mqenable || IS_QLA83XX(ha))
		return ptr;

	mq = ptr;
	*last_chain = &mq->type;
	mq->type = __constant_htonl(DUMP_CHAIN_MQ);
	mq->chain_size = __constant_htonl(sizeof(struct qla2xxx_mq_chain));

	que_cnt = ha->max_req_queues > ha->max_rsp_queues ?
		ha->max_req_queues : ha->max_rsp_queues;
	mq->count = htonl(que_cnt);
	for (cnt = 0; cnt < que_cnt; cnt++) {
		reg = (struct device_reg_25xxmq *) ((void *)
			ha->mqiobase + cnt * QLA_QUE_PAGE);
		que_idx = cnt * 4;
		mq->qregs[que_idx] = htonl(RD_REG_DWORD(&reg->req_q_in));
		mq->qregs[que_idx+1] = htonl(RD_REG_DWORD(&reg->req_q_out));
		mq->qregs[que_idx+2] = htonl(RD_REG_DWORD(&reg->rsp_q_in));
		mq->qregs[que_idx+3] = htonl(RD_REG_DWORD(&reg->rsp_q_out));
	}

	return ptr + sizeof(struct qla2xxx_mq_chain);
}

void
qla2xxx_dump_post_process(scsi_qla_host_t *vha, int rval)
{
	struct qla_hw_data *ha = vha->hw;

	if (rval != QLA_SUCCESS) {
		ql_log(ql_log_warn, vha, 0xd000,
		    "Failed to dump firmware (%x).\n", rval);
		ha->fw_dumped = 0;
	} else {
		ql_log(ql_log_info, vha, 0xd001,
		    "Firmware dump saved to temp buffer (%ld/%p).\n",
		    vha->host_no, ha->fw_dump);
		ha->fw_dumped = 1;
		qla2x00_post_uevent_work(vha, QLA_UEVENT_CODE_FW_DUMP);
	}
}

/**
 * qla2300_fw_dump() - Dumps binary data from the 2300 firmware.
 * @ha: HA context
 * @hardware_locked: Called with the hardware_lock
 */
void
qla2300_fw_dump(scsi_qla_host_t *vha, int hardware_locked)
{
	int		rval;
	uint32_t	cnt;
	struct qla_hw_data *ha = vha->hw;
	struct device_reg_2xxx __iomem *reg = &ha->iobase->isp;
	uint16_t __iomem *dmp_reg;
	unsigned long	flags;
	struct qla2300_fw_dump	*fw;
	void		*nxt;
	struct scsi_qla_host *base_vha = pci_get_drvdata(ha->pdev);

	flags = 0;

	if (!hardware_locked)
		spin_lock_irqsave(&ha->hardware_lock, flags);

	if (!ha->fw_dump) {
		ql_log(ql_log_warn, vha, 0xd002,
		    "No buffer available for dump.\n");
		goto qla2300_fw_dump_failed;
	}

	if (ha->fw_dumped) {
		ql_log(ql_log_warn, vha, 0xd003,
		    "Firmware has been previously dumped (%p) "
		    "-- ignoring request.\n",
		    ha->fw_dump);
		goto qla2300_fw_dump_failed;
	}
	fw = &ha->fw_dump->isp.isp23;
	qla2xxx_prep_dump(ha, ha->fw_dump);

	rval = QLA_SUCCESS;
	fw->hccr = htons(RD_REG_WORD(&reg->hccr));

	/* Pause RISC. */
	WRT_REG_WORD(&reg->hccr, HCCR_PAUSE_RISC);
	if (IS_QLA2300(ha)) {
		for (cnt = 30000;
		    (RD_REG_WORD(&reg->hccr) & HCCR_RISC_PAUSE) == 0 &&
			rval == QLA_SUCCESS; cnt--) {
			if (cnt)
				udelay(100);
			else
				rval = QLA_FUNCTION_TIMEOUT;
		}
	} else {
		RD_REG_WORD(&reg->hccr);		/* PCI Posting. */
		udelay(10);
	}

	if (rval == QLA_SUCCESS) {
		dmp_reg = &reg->flash_address;
		for (cnt = 0; cnt < sizeof(fw->pbiu_reg) / 2; cnt++)
			fw->pbiu_reg[cnt] = htons(RD_REG_WORD(dmp_reg++));

		dmp_reg = &reg->u.isp2300.req_q_in;
		for (cnt = 0; cnt < sizeof(fw->risc_host_reg) / 2; cnt++)
			fw->risc_host_reg[cnt] = htons(RD_REG_WORD(dmp_reg++));

		dmp_reg = &reg->u.isp2300.mailbox0;
		for (cnt = 0; cnt < sizeof(fw->mailbox_reg) / 2; cnt++)
			fw->mailbox_reg[cnt] = htons(RD_REG_WORD(dmp_reg++));

		WRT_REG_WORD(&reg->ctrl_status, 0x40);
		qla2xxx_read_window(reg, 32, fw->resp_dma_reg);

		WRT_REG_WORD(&reg->ctrl_status, 0x50);
		qla2xxx_read_window(reg, 48, fw->dma_reg);

		WRT_REG_WORD(&reg->ctrl_status, 0x00);
		dmp_reg = &reg->risc_hw;
		for (cnt = 0; cnt < sizeof(fw->risc_hdw_reg) / 2; cnt++)
			fw->risc_hdw_reg[cnt] = htons(RD_REG_WORD(dmp_reg++));

		WRT_REG_WORD(&reg->pcr, 0x2000);
		qla2xxx_read_window(reg, 16, fw->risc_gp0_reg);

		WRT_REG_WORD(&reg->pcr, 0x2200);
		qla2xxx_read_window(reg, 16, fw->risc_gp1_reg);

		WRT_REG_WORD(&reg->pcr, 0x2400);
		qla2xxx_read_window(reg, 16, fw->risc_gp2_reg);

		WRT_REG_WORD(&reg->pcr, 0x2600);
		qla2xxx_read_window(reg, 16, fw->risc_gp3_reg);

		WRT_REG_WORD(&reg->pcr, 0x2800);
		qla2xxx_read_window(reg, 16, fw->risc_gp4_reg);

		WRT_REG_WORD(&reg->pcr, 0x2A00);
		qla2xxx_read_window(reg, 16, fw->risc_gp5_reg);

		WRT_REG_WORD(&reg->pcr, 0x2C00);
		qla2xxx_read_window(reg, 16, fw->risc_gp6_reg);

		WRT_REG_WORD(&reg->pcr, 0x2E00);
		qla2xxx_read_window(reg, 16, fw->risc_gp7_reg);

		WRT_REG_WORD(&reg->ctrl_status, 0x10);
		qla2xxx_read_window(reg, 64, fw->frame_buf_hdw_reg);

		WRT_REG_WORD(&reg->ctrl_status, 0x20);
		qla2xxx_read_window(reg, 64, fw->fpm_b0_reg);

		WRT_REG_WORD(&reg->ctrl_status, 0x30);
		qla2xxx_read_window(reg, 64, fw->fpm_b1_reg);

		/* Reset RISC. */
		WRT_REG_WORD(&reg->ctrl_status, CSR_ISP_SOFT_RESET);
		for (cnt = 0; cnt < 30000; cnt++) {
			if ((RD_REG_WORD(&reg->ctrl_status) &
			    CSR_ISP_SOFT_RESET) == 0)
				break;

			udelay(10);
		}
	}

	if (!IS_QLA2300(ha)) {
		for (cnt = 30000; RD_MAILBOX_REG(ha, reg, 0) != 0 &&
		    rval == QLA_SUCCESS; cnt--) {
			if (cnt)
				udelay(100);
			else
				rval = QLA_FUNCTION_TIMEOUT;
		}
	}

	/* Get RISC SRAM. */
	if (rval == QLA_SUCCESS)
		rval = qla2xxx_dump_ram(ha, 0x800, fw->risc_ram,
		    sizeof(fw->risc_ram) / 2, &nxt);

	/* Get stack SRAM. */
	if (rval == QLA_SUCCESS)
		rval = qla2xxx_dump_ram(ha, 0x10000, fw->stack_ram,
		    sizeof(fw->stack_ram) / 2, &nxt);

	/* Get data SRAM. */
	if (rval == QLA_SUCCESS)
		rval = qla2xxx_dump_ram(ha, 0x11000, fw->data_ram,
		    ha->fw_memory_size - 0x11000 + 1, &nxt);

	if (rval == QLA_SUCCESS)
		qla2xxx_copy_queues(ha, nxt);

	qla2xxx_dump_post_process(base_vha, rval);

qla2300_fw_dump_failed:
	if (!hardware_locked)
		spin_unlock_irqrestore(&ha->hardware_lock, flags);
}

/**
 * qla2100_fw_dump() - Dumps binary data from the 2100/2200 firmware.
 * @ha: HA context
 * @hardware_locked: Called with the hardware_lock
 */
void
qla2100_fw_dump(scsi_qla_host_t *vha, int hardware_locked)
{
	int		rval;
	uint32_t	cnt, timer;
	uint16_t	risc_address;
	uint16_t	mb0, mb2;
	struct qla_hw_data *ha = vha->hw;
	struct device_reg_2xxx __iomem *reg = &ha->iobase->isp;
	uint16_t __iomem *dmp_reg;
	unsigned long	flags;
	struct qla2100_fw_dump	*fw;
	struct scsi_qla_host *base_vha = pci_get_drvdata(ha->pdev);

	risc_address = 0;
	mb0 = mb2 = 0;
	flags = 0;

	if (!hardware_locked)
		spin_lock_irqsave(&ha->hardware_lock, flags);

	if (!ha->fw_dump) {
		ql_log(ql_log_warn, vha, 0xd004,
		    "No buffer available for dump.\n");
		goto qla2100_fw_dump_failed;
	}

	if (ha->fw_dumped) {
		ql_log(ql_log_warn, vha, 0xd005,
		    "Firmware has been previously dumped (%p) "
		    "-- ignoring request.\n",
		    ha->fw_dump);
		goto qla2100_fw_dump_failed;
	}
	fw = &ha->fw_dump->isp.isp21;
	qla2xxx_prep_dump(ha, ha->fw_dump);

	rval = QLA_SUCCESS;
	fw->hccr = htons(RD_REG_WORD(&reg->hccr));

	/* Pause RISC. */
	WRT_REG_WORD(&reg->hccr, HCCR_PAUSE_RISC);
	for (cnt = 30000; (RD_REG_WORD(&reg->hccr) & HCCR_RISC_PAUSE) == 0 &&
	    rval == QLA_SUCCESS; cnt--) {
		if (cnt)
			udelay(100);
		else
			rval = QLA_FUNCTION_TIMEOUT;
	}
	if (rval == QLA_SUCCESS) {
		dmp_reg = &reg->flash_address;
		for (cnt = 0; cnt < sizeof(fw->pbiu_reg) / 2; cnt++)
			fw->pbiu_reg[cnt] = htons(RD_REG_WORD(dmp_reg++));

		dmp_reg = &reg->u.isp2100.mailbox0;
		for (cnt = 0; cnt < ha->mbx_count; cnt++) {
			if (cnt == 8)
				dmp_reg = &reg->u_end.isp2200.mailbox8;

			fw->mailbox_reg[cnt] = htons(RD_REG_WORD(dmp_reg++));
		}

		dmp_reg = &reg->u.isp2100.unused_2[0];
		for (cnt = 0; cnt < sizeof(fw->dma_reg) / 2; cnt++)
			fw->dma_reg[cnt] = htons(RD_REG_WORD(dmp_reg++));

		WRT_REG_WORD(&reg->ctrl_status, 0x00);
		dmp_reg = &reg->risc_hw;
		for (cnt = 0; cnt < sizeof(fw->risc_hdw_reg) / 2; cnt++)
			fw->risc_hdw_reg[cnt] = htons(RD_REG_WORD(dmp_reg++));

		WRT_REG_WORD(&reg->pcr, 0x2000);
		qla2xxx_read_window(reg, 16, fw->risc_gp0_reg);

		WRT_REG_WORD(&reg->pcr, 0x2100);
		qla2xxx_read_window(reg, 16, fw->risc_gp1_reg);

		WRT_REG_WORD(&reg->pcr, 0x2200);
		qla2xxx_read_window(reg, 16, fw->risc_gp2_reg);

		WRT_REG_WORD(&reg->pcr, 0x2300);
		qla2xxx_read_window(reg, 16, fw->risc_gp3_reg);

		WRT_REG_WORD(&reg->pcr, 0x2400);
		qla2xxx_read_window(reg, 16, fw->risc_gp4_reg);

		WRT_REG_WORD(&reg->pcr, 0x2500);
		qla2xxx_read_window(reg, 16, fw->risc_gp5_reg);

		WRT_REG_WORD(&reg->pcr, 0x2600);
		qla2xxx_read_window(reg, 16, fw->risc_gp6_reg);

		WRT_REG_WORD(&reg->pcr, 0x2700);
		qla2xxx_read_window(reg, 16, fw->risc_gp7_reg);

		WRT_REG_WORD(&reg->ctrl_status, 0x10);
		qla2xxx_read_window(reg, 16, fw->frame_buf_hdw_reg);

		WRT_REG_WORD(&reg->ctrl_status, 0x20);
		qla2xxx_read_window(reg, 64, fw->fpm_b0_reg);

		WRT_REG_WORD(&reg->ctrl_status, 0x30);
		qla2xxx_read_window(reg, 64, fw->fpm_b1_reg);

		/* Reset the ISP. */
		WRT_REG_WORD(&reg->ctrl_status, CSR_ISP_SOFT_RESET);
	}

	for (cnt = 30000; RD_MAILBOX_REG(ha, reg, 0) != 0 &&
	    rval == QLA_SUCCESS; cnt--) {
		if (cnt)
			udelay(100);
		else
			rval = QLA_FUNCTION_TIMEOUT;
	}

	/* Pause RISC. */
	if (rval == QLA_SUCCESS && (IS_QLA2200(ha) || (IS_QLA2100(ha) &&
	    (RD_REG_WORD(&reg->mctr) & (BIT_1 | BIT_0)) != 0))) {

		WRT_REG_WORD(&reg->hccr, HCCR_PAUSE_RISC);
		for (cnt = 30000;
		    (RD_REG_WORD(&reg->hccr) & HCCR_RISC_PAUSE) == 0 &&
		    rval == QLA_SUCCESS; cnt--) {
			if (cnt)
				udelay(100);
			else
				rval = QLA_FUNCTION_TIMEOUT;
		}
		if (rval == QLA_SUCCESS) {
			/* Set memory configuration and timing. */
			if (IS_QLA2100(ha))
				WRT_REG_WORD(&reg->mctr, 0xf1);
			else
				WRT_REG_WORD(&reg->mctr, 0xf2);
			RD_REG_WORD(&reg->mctr);	/* PCI Posting. */

			/* Release RISC. */
			WRT_REG_WORD(&reg->hccr, HCCR_RELEASE_RISC);
		}
	}

	if (rval == QLA_SUCCESS) {
		/* Get RISC SRAM. */
		risc_address = 0x1000;
 		WRT_MAILBOX_REG(ha, reg, 0, MBC_READ_RAM_WORD);
		clear_bit(MBX_INTERRUPT, &ha->mbx_cmd_flags);
	}
	for (cnt = 0; cnt < sizeof(fw->risc_ram) / 2 && rval == QLA_SUCCESS;
	    cnt++, risc_address++) {
 		WRT_MAILBOX_REG(ha, reg, 1, risc_address);
		WRT_REG_WORD(&reg->hccr, HCCR_SET_HOST_INT);

		for (timer = 6000000; timer != 0; timer--) {
			/* Check for pending interrupts. */
			if (RD_REG_WORD(&reg->istatus) & ISR_RISC_INT) {
				if (RD_REG_WORD(&reg->semaphore) & BIT_0) {
					set_bit(MBX_INTERRUPT,
					    &ha->mbx_cmd_flags);

					mb0 = RD_MAILBOX_REG(ha, reg, 0);
					mb2 = RD_MAILBOX_REG(ha, reg, 2);

					WRT_REG_WORD(&reg->semaphore, 0);
					WRT_REG_WORD(&reg->hccr,
					    HCCR_CLR_RISC_INT);
					RD_REG_WORD(&reg->hccr);
					break;
				}
				WRT_REG_WORD(&reg->hccr, HCCR_CLR_RISC_INT);
				RD_REG_WORD(&reg->hccr);
			}
			udelay(5);
		}

		if (test_and_clear_bit(MBX_INTERRUPT, &ha->mbx_cmd_flags)) {
			rval = mb0 & MBS_MASK;
			fw->risc_ram[cnt] = htons(mb2);
		} else {
			rval = QLA_FUNCTION_FAILED;
		}
	}

	if (rval == QLA_SUCCESS)
		qla2xxx_copy_queues(ha, &fw->risc_ram[cnt]);

	qla2xxx_dump_post_process(base_vha, rval);

qla2100_fw_dump_failed:
	if (!hardware_locked)
		spin_unlock_irqrestore(&ha->hardware_lock, flags);
}

void
qla24xx_fw_dump(scsi_qla_host_t *vha, int hardware_locked)
{
	int		rval;
	uint32_t	cnt;
	uint32_t	risc_address;
	struct qla_hw_data *ha = vha->hw;
	struct device_reg_24xx __iomem *reg = &ha->iobase->isp24;
	uint32_t __iomem *dmp_reg;
	uint32_t	*iter_reg;
	uint16_t __iomem *mbx_reg;
	unsigned long	flags;
	struct qla24xx_fw_dump *fw;
	uint32_t	ext_mem_cnt;
	void		*nxt;
	struct scsi_qla_host *base_vha = pci_get_drvdata(ha->pdev);

	if (IS_QLA82XX(ha))
		return;

	risc_address = ext_mem_cnt = 0;
	flags = 0;

	if (!hardware_locked)
		spin_lock_irqsave(&ha->hardware_lock, flags);

	if (!ha->fw_dump) {
		ql_log(ql_log_warn, vha, 0xd006,
		    "No buffer available for dump.\n");
		goto qla24xx_fw_dump_failed;
	}

	if (ha->fw_dumped) {
		ql_log(ql_log_warn, vha, 0xd007,
		    "Firmware has been previously dumped (%p) "
		    "-- ignoring request.\n",
		    ha->fw_dump);
		goto qla24xx_fw_dump_failed;
	}
	fw = &ha->fw_dump->isp.isp24;
	qla2xxx_prep_dump(ha, ha->fw_dump);

	fw->host_status = htonl(RD_REG_DWORD(&reg->host_status));

	/* Pause RISC. */
	rval = qla24xx_pause_risc(reg);
	if (rval != QLA_SUCCESS)
		goto qla24xx_fw_dump_failed_0;

	/* Host interface registers. */
	dmp_reg = &reg->flash_addr;
	for (cnt = 0; cnt < sizeof(fw->host_reg) / 4; cnt++)
		fw->host_reg[cnt] = htonl(RD_REG_DWORD(dmp_reg++));

	/* Disable interrupts. */
	WRT_REG_DWORD(&reg->ictrl, 0);
	RD_REG_DWORD(&reg->ictrl);

	/* Shadow registers. */
	WRT_REG_DWORD(&reg->iobase_addr, 0x0F70);
	RD_REG_DWORD(&reg->iobase_addr);
	WRT_REG_DWORD(&reg->iobase_select, 0xB0000000);
	fw->shadow_reg[0] = htonl(RD_REG_DWORD(&reg->iobase_sdata));

	WRT_REG_DWORD(&reg->iobase_select, 0xB0100000);
	fw->shadow_reg[1] = htonl(RD_REG_DWORD(&reg->iobase_sdata));

	WRT_REG_DWORD(&reg->iobase_select, 0xB0200000);
	fw->shadow_reg[2] = htonl(RD_REG_DWORD(&reg->iobase_sdata));

	WRT_REG_DWORD(&reg->iobase_select, 0xB0300000);
	fw->shadow_reg[3] = htonl(RD_REG_DWORD(&reg->iobase_sdata));

	WRT_REG_DWORD(&reg->iobase_select, 0xB0400000);
	fw->shadow_reg[4] = htonl(RD_REG_DWORD(&reg->iobase_sdata));

	WRT_REG_DWORD(&reg->iobase_select, 0xB0500000);
	fw->shadow_reg[5] = htonl(RD_REG_DWORD(&reg->iobase_sdata));

	WRT_REG_DWORD(&reg->iobase_select, 0xB0600000);
	fw->shadow_reg[6] = htonl(RD_REG_DWORD(&reg->iobase_sdata));

	/* Mailbox registers. */
	mbx_reg = &reg->mailbox0;
	for (cnt = 0; cnt < sizeof(fw->mailbox_reg) / 2; cnt++)
		fw->mailbox_reg[cnt] = htons(RD_REG_WORD(mbx_reg++));

	/* Transfer sequence registers. */
	iter_reg = fw->xseq_gp_reg;
	iter_reg = qla24xx_read_window(reg, 0xBF00, 16, iter_reg);
	iter_reg = qla24xx_read_window(reg, 0xBF10, 16, iter_reg);
	iter_reg = qla24xx_read_window(reg, 0xBF20, 16, iter_reg);
	iter_reg = qla24xx_read_window(reg, 0xBF30, 16, iter_reg);
	iter_reg = qla24xx_read_window(reg, 0xBF40, 16, iter_reg);
	iter_reg = qla24xx_read_window(reg, 0xBF50, 16, iter_reg);
	iter_reg = qla24xx_read_window(reg, 0xBF60, 16, iter_reg);
	qla24xx_read_window(reg, 0xBF70, 16, iter_reg);

	qla24xx_read_window(reg, 0xBFE0, 16, fw->xseq_0_reg);
	qla24xx_read_window(reg, 0xBFF0, 16, fw->xseq_1_reg);

	/* Receive sequence registers. */
	iter_reg = fw->rseq_gp_reg;
	iter_reg = qla24xx_read_window(reg, 0xFF00, 16, iter_reg);
	iter_reg = qla24xx_read_window(reg, 0xFF10, 16, iter_reg);
	iter_reg = qla24xx_read_window(reg, 0xFF20, 16, iter_reg);
	iter_reg = qla24xx_read_window(reg, 0xFF30, 16, iter_reg);
	iter_reg = qla24xx_read_window(reg, 0xFF40, 16, iter_reg);
	iter_reg = qla24xx_read_window(reg, 0xFF50, 16, iter_reg);
	iter_reg = qla24xx_read_window(reg, 0xFF60, 16, iter_reg);
	qla24xx_read_window(reg, 0xFF70, 16, iter_reg);

	qla24xx_read_window(reg, 0xFFD0, 16, fw->rseq_0_reg);
	qla24xx_read_window(reg, 0xFFE0, 16, fw->rseq_1_reg);
	qla24xx_read_window(reg, 0xFFF0, 16, fw->rseq_2_reg);

	/* Command DMA registers. */
	qla24xx_read_window(reg, 0x7100, 16, fw->cmd_dma_reg);

	/* Queues. */
	iter_reg = fw->req0_dma_reg;
	iter_reg = qla24xx_read_window(reg, 0x7200, 8, iter_reg);
	dmp_reg = &reg->iobase_q;
	for (cnt = 0; cnt < 7; cnt++)
		*iter_reg++ = htonl(RD_REG_DWORD(dmp_reg++));

	iter_reg = fw->resp0_dma_reg;
	iter_reg = qla24xx_read_window(reg, 0x7300, 8, iter_reg);
	dmp_reg = &reg->iobase_q;
	for (cnt = 0; cnt < 7; cnt++)
		*iter_reg++ = htonl(RD_REG_DWORD(dmp_reg++));

	iter_reg = fw->req1_dma_reg;
	iter_reg = qla24xx_read_window(reg, 0x7400, 8, iter_reg);
	dmp_reg = &reg->iobase_q;
	for (cnt = 0; cnt < 7; cnt++)
		*iter_reg++ = htonl(RD_REG_DWORD(dmp_reg++));

	/* Transmit DMA registers. */
	iter_reg = fw->xmt0_dma_reg;
	iter_reg = qla24xx_read_window(reg, 0x7600, 16, iter_reg);
	qla24xx_read_window(reg, 0x7610, 16, iter_reg);

	iter_reg = fw->xmt1_dma_reg;
	iter_reg = qla24xx_read_window(reg, 0x7620, 16, iter_reg);
	qla24xx_read_window(reg, 0x7630, 16, iter_reg);

	iter_reg = fw->xmt2_dma_reg;
	iter_reg = qla24xx_read_window(reg, 0x7640, 16, iter_reg);
	qla24xx_read_window(reg, 0x7650, 16, iter_reg);

	iter_reg = fw->xmt3_dma_reg;
	iter_reg = qla24xx_read_window(reg, 0x7660, 16, iter_reg);
	qla24xx_read_window(reg, 0x7670, 16, iter_reg);

	iter_reg = fw->xmt4_dma_reg;
	iter_reg = qla24xx_read_window(reg, 0x7680, 16, iter_reg);
	qla24xx_read_window(reg, 0x7690, 16, iter_reg);

	qla24xx_read_window(reg, 0x76A0, 16, fw->xmt_data_dma_reg);

	/* Receive DMA registers. */
	iter_reg = fw->rcvt0_data_dma_reg;
	iter_reg = qla24xx_read_window(reg, 0x7700, 16, iter_reg);
	qla24xx_read_window(reg, 0x7710, 16, iter_reg);

	iter_reg = fw->rcvt1_data_dma_reg;
	iter_reg = qla24xx_read_window(reg, 0x7720, 16, iter_reg);
	qla24xx_read_window(reg, 0x7730, 16, iter_reg);

	/* RISC registers. */
	iter_reg = fw->risc_gp_reg;
	iter_reg = qla24xx_read_window(reg, 0x0F00, 16, iter_reg);
	iter_reg = qla24xx_read_window(reg, 0x0F10, 16, iter_reg);
	iter_reg = qla24xx_read_window(reg, 0x0F20, 16, iter_reg);
	iter_reg = qla24xx_read_window(reg, 0x0F30, 16, iter_reg);
	iter_reg = qla24xx_read_window(reg, 0x0F40, 16, iter_reg);
	iter_reg = qla24xx_read_window(reg, 0x0F50, 16, iter_reg);
	iter_reg = qla24xx_read_window(reg, 0x0F60, 16, iter_reg);
	qla24xx_read_window(reg, 0x0F70, 16, iter_reg);

	/* Local memory controller registers. */
	iter_reg = fw->lmc_reg;
	iter_reg = qla24xx_read_window(reg, 0x3000, 16, iter_reg);
	iter_reg = qla24xx_read_window(reg, 0x3010, 16, iter_reg);
	iter_reg = qla24xx_read_window(reg, 0x3020, 16, iter_reg);
	iter_reg = qla24xx_read_window(reg, 0x3030, 16, iter_reg);
	iter_reg = qla24xx_read_window(reg, 0x3040, 16, iter_reg);
	iter_reg = qla24xx_read_window(reg, 0x3050, 16, iter_reg);
	qla24xx_read_window(reg, 0x3060, 16, iter_reg);

	/* Fibre Protocol Module registers. */
	iter_reg = fw->fpm_hdw_reg;
	iter_reg = qla24xx_read_window(reg, 0x4000, 16, iter_reg);
	iter_reg = qla24xx_read_window(reg, 0x4010, 16, iter_reg);
	iter_reg = qla24xx_read_window(reg, 0x4020, 16, iter_reg);
	iter_reg = qla24xx_read_window(reg, 0x4030, 16, iter_reg);
	iter_reg = qla24xx_read_window(reg, 0x4040, 16, iter_reg);
	iter_reg = qla24xx_read_window(reg, 0x4050, 16, iter_reg);
	iter_reg = qla24xx_read_window(reg, 0x4060, 16, iter_reg);
	iter_reg = qla24xx_read_window(reg, 0x4070, 16, iter_reg);
	iter_reg = qla24xx_read_window(reg, 0x4080, 16, iter_reg);
	iter_reg = qla24xx_read_window(reg, 0x4090, 16, iter_reg);
	iter_reg = qla24xx_read_window(reg, 0x40A0, 16, iter_reg);
	qla24xx_read_window(reg, 0x40B0, 16, iter_reg);

	/* Frame Buffer registers. */
	iter_reg = fw->fb_hdw_reg;
	iter_reg = qla24xx_read_window(reg, 0x6000, 16, iter_reg);
	iter_reg = qla24xx_read_window(reg, 0x6010, 16, iter_reg);
	iter_reg = qla24xx_read_window(reg, 0x6020, 16, iter_reg);
	iter_reg = qla24xx_read_window(reg, 0x6030, 16, iter_reg);
	iter_reg = qla24xx_read_window(reg, 0x6040, 16, iter_reg);
	iter_reg = qla24xx_read_window(reg, 0x6100, 16, iter_reg);
	iter_reg = qla24xx_read_window(reg, 0x6130, 16, iter_reg);
	iter_reg = qla24xx_read_window(reg, 0x6150, 16, iter_reg);
	iter_reg = qla24xx_read_window(reg, 0x6170, 16, iter_reg);
	iter_reg = qla24xx_read_window(reg, 0x6190, 16, iter_reg);
	qla24xx_read_window(reg, 0x61B0, 16, iter_reg);

	rval = qla24xx_soft_reset(ha);
	if (rval != QLA_SUCCESS)
		goto qla24xx_fw_dump_failed_0;

	rval = qla24xx_dump_memory(ha, fw->code_ram, sizeof(fw->code_ram),
	    &nxt);
	if (rval != QLA_SUCCESS)
		goto qla24xx_fw_dump_failed_0;

	nxt = qla2xxx_copy_queues(ha, nxt);

	qla24xx_copy_eft(ha, nxt);

qla24xx_fw_dump_failed_0:
	qla2xxx_dump_post_process(base_vha, rval);

qla24xx_fw_dump_failed:
	if (!hardware_locked)
		spin_unlock_irqrestore(&ha->hardware_lock, flags);
}

void
qla25xx_fw_dump(scsi_qla_host_t *vha, int hardware_locked)
{
	int		rval;
	uint32_t	cnt;
	uint32_t	risc_address;
	struct qla_hw_data *ha = vha->hw;
	struct device_reg_24xx __iomem *reg = &ha->iobase->isp24;
	uint32_t __iomem *dmp_reg;
	uint32_t	*iter_reg;
	uint16_t __iomem *mbx_reg;
	unsigned long	flags;
	struct qla25xx_fw_dump *fw;
	uint32_t	ext_mem_cnt;
	void		*nxt, *nxt_chain;
	uint32_t	*last_chain = NULL;
	struct scsi_qla_host *base_vha = pci_get_drvdata(ha->pdev);

	risc_address = ext_mem_cnt = 0;
	flags = 0;

	if (!hardware_locked)
		spin_lock_irqsave(&ha->hardware_lock, flags);

	if (!ha->fw_dump) {
		ql_log(ql_log_warn, vha, 0xd008,
		    "No buffer available for dump.\n");
		goto qla25xx_fw_dump_failed;
	}

	if (ha->fw_dumped) {
		ql_log(ql_log_warn, vha, 0xd009,
		    "Firmware has been previously dumped (%p) "
		    "-- ignoring request.\n",
		    ha->fw_dump);
		goto qla25xx_fw_dump_failed;
	}
	fw = &ha->fw_dump->isp.isp25;
	qla2xxx_prep_dump(ha, ha->fw_dump);
	ha->fw_dump->version = __constant_htonl(2);

	fw->host_status = htonl(RD_REG_DWORD(&reg->host_status));

	/* Pause RISC. */
	rval = qla24xx_pause_risc(reg);
	if (rval != QLA_SUCCESS)
		goto qla25xx_fw_dump_failed_0;

	/* Host/Risc registers. */
	iter_reg = fw->host_risc_reg;
	iter_reg = qla24xx_read_window(reg, 0x7000, 16, iter_reg);
	qla24xx_read_window(reg, 0x7010, 16, iter_reg);

	/* PCIe registers. */
	WRT_REG_DWORD(&reg->iobase_addr, 0x7C00);
	RD_REG_DWORD(&reg->iobase_addr);
	WRT_REG_DWORD(&reg->iobase_window, 0x01);
	dmp_reg = &reg->iobase_c4;
	fw->pcie_regs[0] = htonl(RD_REG_DWORD(dmp_reg++));
	fw->pcie_regs[1] = htonl(RD_REG_DWORD(dmp_reg++));
	fw->pcie_regs[2] = htonl(RD_REG_DWORD(dmp_reg));
	fw->pcie_regs[3] = htonl(RD_REG_DWORD(&reg->iobase_window));

	WRT_REG_DWORD(&reg->iobase_window, 0x00);
	RD_REG_DWORD(&reg->iobase_window);

	/* Host interface registers. */
	dmp_reg = &reg->flash_addr;
	for (cnt = 0; cnt < sizeof(fw->host_reg) / 4; cnt++)
		fw->host_reg[cnt] = htonl(RD_REG_DWORD(dmp_reg++));

	/* Disable interrupts. */
	WRT_REG_DWORD(&reg->ictrl, 0);
	RD_REG_DWORD(&reg->ictrl);

	/* Shadow registers. */
	WRT_REG_DWORD(&reg->iobase_addr, 0x0F70);
	RD_REG_DWORD(&reg->iobase_addr);
	WRT_REG_DWORD(&reg->iobase_select, 0xB0000000);
	fw->shadow_reg[0] = htonl(RD_REG_DWORD(&reg->iobase_sdata));

	WRT_REG_DWORD(&reg->iobase_select, 0xB0100000);
	fw->shadow_reg[1] = htonl(RD_REG_DWORD(&reg->iobase_sdata));

	WRT_REG_DWORD(&reg->iobase_select, 0xB0200000);
	fw->shadow_reg[2] = htonl(RD_REG_DWORD(&reg->iobase_sdata));

	WRT_REG_DWORD(&reg->iobase_select, 0xB0300000);
	fw->shadow_reg[3] = htonl(RD_REG_DWORD(&reg->iobase_sdata));

	WRT_REG_DWORD(&reg->iobase_select, 0xB0400000);
	fw->shadow_reg[4] = htonl(RD_REG_DWORD(&reg->iobase_sdata));

	WRT_REG_DWORD(&reg->iobase_select, 0xB0500000);
	fw->shadow_reg[5] = htonl(RD_REG_DWORD(&reg->iobase_sdata));

	WRT_REG_DWORD(&reg->iobase_select, 0xB0600000);
	fw->shadow_reg[6] = htonl(RD_REG_DWORD(&reg->iobase_sdata));

	WRT_REG_DWORD(&reg->iobase_select, 0xB0700000);
	fw->shadow_reg[7] = htonl(RD_REG_DWORD(&reg->iobase_sdata));

	WRT_REG_DWORD(&reg->iobase_select, 0xB0800000);
	fw->shadow_reg[8] = htonl(RD_REG_DWORD(&reg->iobase_sdata));

	WRT_REG_DWORD(&reg->iobase_select, 0xB0900000);
	fw->shadow_reg[9] = htonl(RD_REG_DWORD(&reg->iobase_sdata));

	WRT_REG_DWORD(&reg->iobase_select, 0xB0A00000);
	fw->shadow_reg[10] = htonl(RD_REG_DWORD(&reg->iobase_sdata));

	/* RISC I/O register. */
	WRT_REG_DWORD(&reg->iobase_addr, 0x0010);
	fw->risc_io_reg = htonl(RD_REG_DWORD(&reg->iobase_window));

	/* Mailbox registers. */
	mbx_reg = &reg->mailbox0;
	for (cnt = 0; cnt < sizeof(fw->mailbox_reg) / 2; cnt++)
		fw->mailbox_reg[cnt] = htons(RD_REG_WORD(mbx_reg++));

	/* Transfer sequence registers. */
	iter_reg = fw->xseq_gp_reg;
	iter_reg = qla24xx_read_window(reg, 0xBF00, 16, iter_reg);
	iter_reg = qla24xx_read_window(reg, 0xBF10, 16, iter_reg);
	iter_reg = qla24xx_read_window(reg, 0xBF20, 16, iter_reg);
	iter_reg = qla24xx_read_window(reg, 0xBF30, 16, iter_reg);
	iter_reg = qla24xx_read_window(reg, 0xBF40, 16, iter_reg);
	iter_reg = qla24xx_read_window(reg, 0xBF50, 16, iter_reg);
	iter_reg = qla24xx_read_window(reg, 0xBF60, 16, iter_reg);
	qla24xx_read_window(reg, 0xBF70, 16, iter_reg);

	iter_reg = fw->xseq_0_reg;
	iter_reg = qla24xx_read_window(reg, 0xBFC0, 16, iter_reg);
	iter_reg = qla24xx_read_window(reg, 0xBFD0, 16, iter_reg);
	qla24xx_read_window(reg, 0xBFE0, 16, iter_reg);

	qla24xx_read_window(reg, 0xBFF0, 16, fw->xseq_1_reg);

	/* Receive sequence registers. */
	iter_reg = fw->rseq_gp_reg;
	iter_reg = qla24xx_read_window(reg, 0xFF00, 16, iter_reg);
	iter_reg = qla24xx_read_window(reg, 0xFF10, 16, iter_reg);
	iter_reg = qla24xx_read_window(reg, 0xFF20, 16, iter_reg);
	iter_reg = qla24xx_read_window(reg, 0xFF30, 16, iter_reg);
	iter_reg = qla24xx_read_window(reg, 0xFF40, 16, iter_reg);
	iter_reg = qla24xx_read_window(reg, 0xFF50, 16, iter_reg);
	iter_reg = qla24xx_read_window(reg, 0xFF60, 16, iter_reg);
	qla24xx_read_window(reg, 0xFF70, 16, iter_reg);

	iter_reg = fw->rseq_0_reg;
	iter_reg = qla24xx_read_window(reg, 0xFFC0, 16, iter_reg);
	qla24xx_read_window(reg, 0xFFD0, 16, iter_reg);

	qla24xx_read_window(reg, 0xFFE0, 16, fw->rseq_1_reg);
	qla24xx_read_window(reg, 0xFFF0, 16, fw->rseq_2_reg);

	/* Auxiliary sequence registers. */
	iter_reg = fw->aseq_gp_reg;
	iter_reg = qla24xx_read_window(reg, 0xB000, 16, iter_reg);
	iter_reg = qla24xx_read_window(reg, 0xB010, 16, iter_reg);
	iter_reg = qla24xx_read_window(reg, 0xB020, 16, iter_reg);
	iter_reg = qla24xx_read_window(reg, 0xB030, 16, iter_reg);
	iter_reg = qla24xx_read_window(reg, 0xB040, 16, iter_reg);
	iter_reg = qla24xx_read_window(reg, 0xB050, 16, iter_reg);
	iter_reg = qla24xx_read_window(reg, 0xB060, 16, iter_reg);
	qla24xx_read_window(reg, 0xB070, 16, iter_reg);

	iter_reg = fw->aseq_0_reg;
	iter_reg = qla24xx_read_window(reg, 0xB0C0, 16, iter_reg);
	qla24xx_read_window(reg, 0xB0D0, 16, iter_reg);

	qla24xx_read_window(reg, 0xB0E0, 16, fw->aseq_1_reg);
	qla24xx_read_window(reg, 0xB0F0, 16, fw->aseq_2_reg);

	/* Command DMA registers. */
	qla24xx_read_window(reg, 0x7100, 16, fw->cmd_dma_reg);

	/* Queues. */
	iter_reg = fw->req0_dma_reg;
	iter_reg = qla24xx_read_window(reg, 0x7200, 8, iter_reg);
	dmp_reg = &reg->iobase_q;
	for (cnt = 0; cnt < 7; cnt++)
		*iter_reg++ = htonl(RD_REG_DWORD(dmp_reg++));

	iter_reg = fw->resp0_dma_reg;
	iter_reg = qla24xx_read_window(reg, 0x7300, 8, iter_reg);
	dmp_reg = &reg->iobase_q;
	for (cnt = 0; cnt < 7; cnt++)
		*iter_reg++ = htonl(RD_REG_DWORD(dmp_reg++));

	iter_reg = fw->req1_dma_reg;
	iter_reg = qla24xx_read_window(reg, 0x7400, 8, iter_reg);
	dmp_reg = &reg->iobase_q;
	for (cnt = 0; cnt < 7; cnt++)
		*iter_reg++ = htonl(RD_REG_DWORD(dmp_reg++));

	/* Transmit DMA registers. */
	iter_reg = fw->xmt0_dma_reg;
	iter_reg = qla24xx_read_window(reg, 0x7600, 16, iter_reg);
	qla24xx_read_window(reg, 0x7610, 16, iter_reg);

	iter_reg = fw->xmt1_dma_reg;
	iter_reg = qla24xx_read_window(reg, 0x7620, 16, iter_reg);
	qla24xx_read_window(reg, 0x7630, 16, iter_reg);

	iter_reg = fw->xmt2_dma_reg;
	iter_reg = qla24xx_read_window(reg, 0x7640, 16, iter_reg);
	qla24xx_read_window(reg, 0x7650, 16, iter_reg);

	iter_reg = fw->xmt3_dma_reg;
	iter_reg = qla24xx_read_window(reg, 0x7660, 16, iter_reg);
	qla24xx_read_window(reg, 0x7670, 16, iter_reg);

	iter_reg = fw->xmt4_dma_reg;
	iter_reg = qla24xx_read_window(reg, 0x7680, 16, iter_reg);
	qla24xx_read_window(reg, 0x7690, 16, iter_reg);

	qla24xx_read_window(reg, 0x76A0, 16, fw->xmt_data_dma_reg);

	/* Receive DMA registers. */
	iter_reg = fw->rcvt0_data_dma_reg;
	iter_reg = qla24xx_read_window(reg, 0x7700, 16, iter_reg);
	qla24xx_read_window(reg, 0x7710, 16, iter_reg);

	iter_reg = fw->rcvt1_data_dma_reg;
	iter_reg = qla24xx_read_window(reg, 0x7720, 16, iter_reg);
	qla24xx_read_window(reg, 0x7730, 16, iter_reg);

	/* RISC registers. */
	iter_reg = fw->risc_gp_reg;
	iter_reg = qla24xx_read_window(reg, 0x0F00, 16, iter_reg);
	iter_reg = qla24xx_read_window(reg, 0x0F10, 16, iter_reg);
	iter_reg = qla24xx_read_window(reg, 0x0F20, 16, iter_reg);
	iter_reg = qla24xx_read_window(reg, 0x0F30, 16, iter_reg);
	iter_reg = qla24xx_read_window(reg, 0x0F40, 16, iter_reg);
	iter_reg = qla24xx_read_window(reg, 0x0F50, 16, iter_reg);
	iter_reg = qla24xx_read_window(reg, 0x0F60, 16, iter_reg);
	qla24xx_read_window(reg, 0x0F70, 16, iter_reg);

	/* Local memory controller registers. */
	iter_reg = fw->lmc_reg;
	iter_reg = qla24xx_read_window(reg, 0x3000, 16, iter_reg);
	iter_reg = qla24xx_read_window(reg, 0x3010, 16, iter_reg);
	iter_reg = qla24xx_read_window(reg, 0x3020, 16, iter_reg);
	iter_reg = qla24xx_read_window(reg, 0x3030, 16, iter_reg);
	iter_reg = qla24xx_read_window(reg, 0x3040, 16, iter_reg);
	iter_reg = qla24xx_read_window(reg, 0x3050, 16, iter_reg);
	iter_reg = qla24xx_read_window(reg, 0x3060, 16, iter_reg);
	qla24xx_read_window(reg, 0x3070, 16, iter_reg);

	/* Fibre Protocol Module registers. */
	iter_reg = fw->fpm_hdw_reg;
	iter_reg = qla24xx_read_window(reg, 0x4000, 16, iter_reg);
	iter_reg = qla24xx_read_window(reg, 0x4010, 16, iter_reg);
	iter_reg = qla24xx_read_window(reg, 0x4020, 16, iter_reg);
	iter_reg = qla24xx_read_window(reg, 0x4030, 16, iter_reg);
	iter_reg = qla24xx_read_window(reg, 0x4040, 16, iter_reg);
	iter_reg = qla24xx_read_window(reg, 0x4050, 16, iter_reg);
	iter_reg = qla24xx_read_window(reg, 0x4060, 16, iter_reg);
	iter_reg = qla24xx_read_window(reg, 0x4070, 16, iter_reg);
	iter_reg = qla24xx_read_window(reg, 0x4080, 16, iter_reg);
	iter_reg = qla24xx_read_window(reg, 0x4090, 16, iter_reg);
	iter_reg = qla24xx_read_window(reg, 0x40A0, 16, iter_reg);
	qla24xx_read_window(reg, 0x40B0, 16, iter_reg);

	/* Frame Buffer registers. */
	iter_reg = fw->fb_hdw_reg;
	iter_reg = qla24xx_read_window(reg, 0x6000, 16, iter_reg);
	iter_reg = qla24xx_read_window(reg, 0x6010, 16, iter_reg);
	iter_reg = qla24xx_read_window(reg, 0x6020, 16, iter_reg);
	iter_reg = qla24xx_read_window(reg, 0x6030, 16, iter_reg);
	iter_reg = qla24xx_read_window(reg, 0x6040, 16, iter_reg);
	iter_reg = qla24xx_read_window(reg, 0x6100, 16, iter_reg);
	iter_reg = qla24xx_read_window(reg, 0x6130, 16, iter_reg);
	iter_reg = qla24xx_read_window(reg, 0x6150, 16, iter_reg);
	iter_reg = qla24xx_read_window(reg, 0x6170, 16, iter_reg);
	iter_reg = qla24xx_read_window(reg, 0x6190, 16, iter_reg);
	iter_reg = qla24xx_read_window(reg, 0x61B0, 16, iter_reg);
	qla24xx_read_window(reg, 0x6F00, 16, iter_reg);

	/* Multi queue registers */
	nxt_chain = qla25xx_copy_mq(ha, (void *)ha->fw_dump + ha->chain_offset,
	    &last_chain);

	rval = qla24xx_soft_reset(ha);
	if (rval != QLA_SUCCESS)
		goto qla25xx_fw_dump_failed_0;

	rval = qla24xx_dump_memory(ha, fw->code_ram, sizeof(fw->code_ram),
	    &nxt);
	if (rval != QLA_SUCCESS)
		goto qla25xx_fw_dump_failed_0;

	nxt = qla2xxx_copy_queues(ha, nxt);

	nxt = qla24xx_copy_eft(ha, nxt);

	/* Chain entries -- started with MQ. */
	nxt_chain = qla25xx_copy_fce(ha, nxt_chain, &last_chain);
	nxt_chain = qla25xx_copy_mqueues(ha, nxt_chain, &last_chain);
	if (last_chain) {
		ha->fw_dump->version |= __constant_htonl(DUMP_CHAIN_VARIANT);
		*last_chain |= __constant_htonl(DUMP_CHAIN_LAST);
	}

	/* Adjust valid length. */
	ha->fw_dump_len = (nxt_chain - (void *)ha->fw_dump);

qla25xx_fw_dump_failed_0:
	qla2xxx_dump_post_process(base_vha, rval);

qla25xx_fw_dump_failed:
	if (!hardware_locked)
		spin_unlock_irqrestore(&ha->hardware_lock, flags);
}

void
qla81xx_fw_dump(scsi_qla_host_t *vha, int hardware_locked)
{
	int		rval;
	uint32_t	cnt;
	uint32_t	risc_address;
	struct qla_hw_data *ha = vha->hw;
	struct device_reg_24xx __iomem *reg = &ha->iobase->isp24;
	uint32_t __iomem *dmp_reg;
	uint32_t	*iter_reg;
	uint16_t __iomem *mbx_reg;
	unsigned long	flags;
	struct qla81xx_fw_dump *fw;
	uint32_t	ext_mem_cnt;
	void		*nxt, *nxt_chain;
	uint32_t	*last_chain = NULL;
	struct scsi_qla_host *base_vha = pci_get_drvdata(ha->pdev);

	risc_address = ext_mem_cnt = 0;
	flags = 0;

	if (!hardware_locked)
		spin_lock_irqsave(&ha->hardware_lock, flags);

	if (!ha->fw_dump) {
		ql_log(ql_log_warn, vha, 0xd00a,
		    "No buffer available for dump.\n");
		goto qla81xx_fw_dump_failed;
	}

	if (ha->fw_dumped) {
		ql_log(ql_log_warn, vha, 0xd00b,
		    "Firmware has been previously dumped (%p) "
		    "-- ignoring request.\n",
		    ha->fw_dump);
		goto qla81xx_fw_dump_failed;
	}
	fw = &ha->fw_dump->isp.isp81;
	qla2xxx_prep_dump(ha, ha->fw_dump);

	fw->host_status = htonl(RD_REG_DWORD(&reg->host_status));

	/* Pause RISC. */
	rval = qla24xx_pause_risc(reg);
	if (rval != QLA_SUCCESS)
		goto qla81xx_fw_dump_failed_0;

	/* Host/Risc registers. */
	iter_reg = fw->host_risc_reg;
	iter_reg = qla24xx_read_window(reg, 0x7000, 16, iter_reg);
	qla24xx_read_window(reg, 0x7010, 16, iter_reg);

	/* PCIe registers. */
	WRT_REG_DWORD(&reg->iobase_addr, 0x7C00);
	RD_REG_DWORD(&reg->iobase_addr);
	WRT_REG_DWORD(&reg->iobase_window, 0x01);
	dmp_reg = &reg->iobase_c4;
	fw->pcie_regs[0] = htonl(RD_REG_DWORD(dmp_reg++));
	fw->pcie_regs[1] = htonl(RD_REG_DWORD(dmp_reg++));
	fw->pcie_regs[2] = htonl(RD_REG_DWORD(dmp_reg));
	fw->pcie_regs[3] = htonl(RD_REG_DWORD(&reg->iobase_window));

	WRT_REG_DWORD(&reg->iobase_window, 0x00);
	RD_REG_DWORD(&reg->iobase_window);

	/* Host interface registers. */
	dmp_reg = &reg->flash_addr;
	for (cnt = 0; cnt < sizeof(fw->host_reg) / 4; cnt++)
		fw->host_reg[cnt] = htonl(RD_REG_DWORD(dmp_reg++));

	/* Disable interrupts. */
	WRT_REG_DWORD(&reg->ictrl, 0);
	RD_REG_DWORD(&reg->ictrl);

	/* Shadow registers. */
	WRT_REG_DWORD(&reg->iobase_addr, 0x0F70);
	RD_REG_DWORD(&reg->iobase_addr);
	WRT_REG_DWORD(&reg->iobase_select, 0xB0000000);
	fw->shadow_reg[0] = htonl(RD_REG_DWORD(&reg->iobase_sdata));

	WRT_REG_DWORD(&reg->iobase_select, 0xB0100000);
	fw->shadow_reg[1] = htonl(RD_REG_DWORD(&reg->iobase_sdata));

	WRT_REG_DWORD(&reg->iobase_select, 0xB0200000);
	fw->shadow_reg[2] = htonl(RD_REG_DWORD(&reg->iobase_sdata));

	WRT_REG_DWORD(&reg->iobase_select, 0xB0300000);
	fw->shadow_reg[3] = htonl(RD_REG_DWORD(&reg->iobase_sdata));

	WRT_REG_DWORD(&reg->iobase_select, 0xB0400000);
	fw->shadow_reg[4] = htonl(RD_REG_DWORD(&reg->iobase_sdata));

	WRT_REG_DWORD(&reg->iobase_select, 0xB0500000);
	fw->shadow_reg[5] = htonl(RD_REG_DWORD(&reg->iobase_sdata));

	WRT_REG_DWORD(&reg->iobase_select, 0xB0600000);
	fw->shadow_reg[6] = htonl(RD_REG_DWORD(&reg->iobase_sdata));

	WRT_REG_DWORD(&reg->iobase_select, 0xB0700000);
	fw->shadow_reg[7] = htonl(RD_REG_DWORD(&reg->iobase_sdata));

	WRT_REG_DWORD(&reg->iobase_select, 0xB0800000);
	fw->shadow_reg[8] = htonl(RD_REG_DWORD(&reg->iobase_sdata));

	WRT_REG_DWORD(&reg->iobase_select, 0xB0900000);
	fw->shadow_reg[9] = htonl(RD_REG_DWORD(&reg->iobase_sdata));

	WRT_REG_DWORD(&reg->iobase_select, 0xB0A00000);
	fw->shadow_reg[10] = htonl(RD_REG_DWORD(&reg->iobase_sdata));

	/* RISC I/O register. */
	WRT_REG_DWORD(&reg->iobase_addr, 0x0010);
	fw->risc_io_reg = htonl(RD_REG_DWORD(&reg->iobase_window));

	/* Mailbox registers. */
	mbx_reg = &reg->mailbox0;
	for (cnt = 0; cnt < sizeof(fw->mailbox_reg) / 2; cnt++)
		fw->mailbox_reg[cnt] = htons(RD_REG_WORD(mbx_reg++));

	/* Transfer sequence registers. */
	iter_reg = fw->xseq_gp_reg;
	iter_reg = qla24xx_read_window(reg, 0xBF00, 16, iter_reg);
	iter_reg = qla24xx_read_window(reg, 0xBF10, 16, iter_reg);
	iter_reg = qla24xx_read_window(reg, 0xBF20, 16, iter_reg);
	iter_reg = qla24xx_read_window(reg, 0xBF30, 16, iter_reg);
	iter_reg = qla24xx_read_window(reg, 0xBF40, 16, iter_reg);
	iter_reg = qla24xx_read_window(reg, 0xBF50, 16, iter_reg);
	iter_reg = qla24xx_read_window(reg, 0xBF60, 16, iter_reg);
	qla24xx_read_window(reg, 0xBF70, 16, iter_reg);

	iter_reg = fw->xseq_0_reg;
	iter_reg = qla24xx_read_window(reg, 0xBFC0, 16, iter_reg);
	iter_reg = qla24xx_read_window(reg, 0xBFD0, 16, iter_reg);
	qla24xx_read_window(reg, 0xBFE0, 16, iter_reg);

	qla24xx_read_window(reg, 0xBFF0, 16, fw->xseq_1_reg);

	/* Receive sequence registers. */
	iter_reg = fw->rseq_gp_reg;
	iter_reg = qla24xx_read_window(reg, 0xFF00, 16, iter_reg);
	iter_reg = qla24xx_read_window(reg, 0xFF10, 16, iter_reg);
	iter_reg = qla24xx_read_window(reg, 0xFF20, 16, iter_reg);
	iter_reg = qla24xx_read_window(reg, 0xFF30, 16, iter_reg);
	iter_reg = qla24xx_read_window(reg, 0xFF40, 16, iter_reg);
	iter_reg = qla24xx_read_window(reg, 0xFF50, 16, iter_reg);
	iter_reg = qla24xx_read_window(reg, 0xFF60, 16, iter_reg);
	qla24xx_read_window(reg, 0xFF70, 16, iter_reg);

	iter_reg = fw->rseq_0_reg;
	iter_reg = qla24xx_read_window(reg, 0xFFC0, 16, iter_reg);
	qla24xx_read_window(reg, 0xFFD0, 16, iter_reg);

	qla24xx_read_window(reg, 0xFFE0, 16, fw->rseq_1_reg);
	qla24xx_read_window(reg, 0xFFF0, 16, fw->rseq_2_reg);

	/* Auxiliary sequence registers. */
	iter_reg = fw->aseq_gp_reg;
	iter_reg = qla24xx_read_window(reg, 0xB000, 16, iter_reg);
	iter_reg = qla24xx_read_window(reg, 0xB010, 16, iter_reg);
	iter_reg = qla24xx_read_window(reg, 0xB020, 16, iter_reg);
	iter_reg = qla24xx_read_window(reg, 0xB030, 16, iter_reg);
	iter_reg = qla24xx_read_window(reg, 0xB040, 16, iter_reg);
	iter_reg = qla24xx_read_window(reg, 0xB050, 16, iter_reg);
	iter_reg = qla24xx_read_window(reg, 0xB060, 16, iter_reg);
	qla24xx_read_window(reg, 0xB070, 16, iter_reg);

	iter_reg = fw->aseq_0_reg;
	iter_reg = qla24xx_read_window(reg, 0xB0C0, 16, iter_reg);
	qla24xx_read_window(reg, 0xB0D0, 16, iter_reg);

	qla24xx_read_window(reg, 0xB0E0, 16, fw->aseq_1_reg);
	qla24xx_read_window(reg, 0xB0F0, 16, fw->aseq_2_reg);

	/* Command DMA registers. */
	qla24xx_read_window(reg, 0x7100, 16, fw->cmd_dma_reg);

	/* Queues. */
	iter_reg = fw->req0_dma_reg;
	iter_reg = qla24xx_read_window(reg, 0x7200, 8, iter_reg);
	dmp_reg = &reg->iobase_q;
	for (cnt = 0; cnt < 7; cnt++)
		*iter_reg++ = htonl(RD_REG_DWORD(dmp_reg++));

	iter_reg = fw->resp0_dma_reg;
	iter_reg = qla24xx_read_window(reg, 0x7300, 8, iter_reg);
	dmp_reg = &reg->iobase_q;
	for (cnt = 0; cnt < 7; cnt++)
		*iter_reg++ = htonl(RD_REG_DWORD(dmp_reg++));

	iter_reg = fw->req1_dma_reg;
	iter_reg = qla24xx_read_window(reg, 0x7400, 8, iter_reg);
	dmp_reg = &reg->iobase_q;
	for (cnt = 0; cnt < 7; cnt++)
		*iter_reg++ = htonl(RD_REG_DWORD(dmp_reg++));

	/* Transmit DMA registers. */
	iter_reg = fw->xmt0_dma_reg;
	iter_reg = qla24xx_read_window(reg, 0x7600, 16, iter_reg);
	qla24xx_read_window(reg, 0x7610, 16, iter_reg);

	iter_reg = fw->xmt1_dma_reg;
	iter_reg = qla24xx_read_window(reg, 0x7620, 16, iter_reg);
	qla24xx_read_window(reg, 0x7630, 16, iter_reg);

	iter_reg = fw->xmt2_dma_reg;
	iter_reg = qla24xx_read_window(reg, 0x7640, 16, iter_reg);
	qla24xx_read_window(reg, 0x7650, 16, iter_reg);

	iter_reg = fw->xmt3_dma_reg;
	iter_reg = qla24xx_read_window(reg, 0x7660, 16, iter_reg);
	qla24xx_read_window(reg, 0x7670, 16, iter_reg);

	iter_reg = fw->xmt4_dma_reg;
	iter_reg = qla24xx_read_window(reg, 0x7680, 16, iter_reg);
	qla24xx_read_window(reg, 0x7690, 16, iter_reg);

	qla24xx_read_window(reg, 0x76A0, 16, fw->xmt_data_dma_reg);

	/* Receive DMA registers. */
	iter_reg = fw->rcvt0_data_dma_reg;
	iter_reg = qla24xx_read_window(reg, 0x7700, 16, iter_reg);
	qla24xx_read_window(reg, 0x7710, 16, iter_reg);

	iter_reg = fw->rcvt1_data_dma_reg;
	iter_reg = qla24xx_read_window(reg, 0x7720, 16, iter_reg);
	qla24xx_read_window(reg, 0x7730, 16, iter_reg);

	/* RISC registers. */
	iter_reg = fw->risc_gp_reg;
	iter_reg = qla24xx_read_window(reg, 0x0F00, 16, iter_reg);
	iter_reg = qla24xx_read_window(reg, 0x0F10, 16, iter_reg);
	iter_reg = qla24xx_read_window(reg, 0x0F20, 16, iter_reg);
	iter_reg = qla24xx_read_window(reg, 0x0F30, 16, iter_reg);
	iter_reg = qla24xx_read_window(reg, 0x0F40, 16, iter_reg);
	iter_reg = qla24xx_read_window(reg, 0x0F50, 16, iter_reg);
	iter_reg = qla24xx_read_window(reg, 0x0F60, 16, iter_reg);
	qla24xx_read_window(reg, 0x0F70, 16, iter_reg);

	/* Local memory controller registers. */
	iter_reg = fw->lmc_reg;
	iter_reg = qla24xx_read_window(reg, 0x3000, 16, iter_reg);
	iter_reg = qla24xx_read_window(reg, 0x3010, 16, iter_reg);
	iter_reg = qla24xx_read_window(reg, 0x3020, 16, iter_reg);
	iter_reg = qla24xx_read_window(reg, 0x3030, 16, iter_reg);
	iter_reg = qla24xx_read_window(reg, 0x3040, 16, iter_reg);
	iter_reg = qla24xx_read_window(reg, 0x3050, 16, iter_reg);
	iter_reg = qla24xx_read_window(reg, 0x3060, 16, iter_reg);
	qla24xx_read_window(reg, 0x3070, 16, iter_reg);

	/* Fibre Protocol Module registers. */
	iter_reg = fw->fpm_hdw_reg;
	iter_reg = qla24xx_read_window(reg, 0x4000, 16, iter_reg);
	iter_reg = qla24xx_read_window(reg, 0x4010, 16, iter_reg);
	iter_reg = qla24xx_read_window(reg, 0x4020, 16, iter_reg);
	iter_reg = qla24xx_read_window(reg, 0x4030, 16, iter_reg);
	iter_reg = qla24xx_read_window(reg, 0x4040, 16, iter_reg);
	iter_reg = qla24xx_read_window(reg, 0x4050, 16, iter_reg);
	iter_reg = qla24xx_read_window(reg, 0x4060, 16, iter_reg);
	iter_reg = qla24xx_read_window(reg, 0x4070, 16, iter_reg);
	iter_reg = qla24xx_read_window(reg, 0x4080, 16, iter_reg);
	iter_reg = qla24xx_read_window(reg, 0x4090, 16, iter_reg);
	iter_reg = qla24xx_read_window(reg, 0x40A0, 16, iter_reg);
	iter_reg = qla24xx_read_window(reg, 0x40B0, 16, iter_reg);
	iter_reg = qla24xx_read_window(reg, 0x40C0, 16, iter_reg);
	qla24xx_read_window(reg, 0x40D0, 16, iter_reg);

	/* Frame Buffer registers. */
	iter_reg = fw->fb_hdw_reg;
	iter_reg = qla24xx_read_window(reg, 0x6000, 16, iter_reg);
	iter_reg = qla24xx_read_window(reg, 0x6010, 16, iter_reg);
	iter_reg = qla24xx_read_window(reg, 0x6020, 16, iter_reg);
	iter_reg = qla24xx_read_window(reg, 0x6030, 16, iter_reg);
	iter_reg = qla24xx_read_window(reg, 0x6040, 16, iter_reg);
	iter_reg = qla24xx_read_window(reg, 0x6100, 16, iter_reg);
	iter_reg = qla24xx_read_window(reg, 0x6130, 16, iter_reg);
	iter_reg = qla24xx_read_window(reg, 0x6150, 16, iter_reg);
	iter_reg = qla24xx_read_window(reg, 0x6170, 16, iter_reg);
	iter_reg = qla24xx_read_window(reg, 0x6190, 16, iter_reg);
	iter_reg = qla24xx_read_window(reg, 0x61B0, 16, iter_reg);
	iter_reg = qla24xx_read_window(reg, 0x61C0, 16, iter_reg);
	qla24xx_read_window(reg, 0x6F00, 16, iter_reg);

	/* Multi queue registers */
	nxt_chain = qla25xx_copy_mq(ha, (void *)ha->fw_dump + ha->chain_offset,
	    &last_chain);

	rval = qla24xx_soft_reset(ha);
	if (rval != QLA_SUCCESS)
		goto qla81xx_fw_dump_failed_0;

	rval = qla24xx_dump_memory(ha, fw->code_ram, sizeof(fw->code_ram),
	    &nxt);
	if (rval != QLA_SUCCESS)
		goto qla81xx_fw_dump_failed_0;

	nxt = qla2xxx_copy_queues(ha, nxt);

	nxt = qla24xx_copy_eft(ha, nxt);

	/* Chain entries -- started with MQ. */
	nxt_chain = qla25xx_copy_fce(ha, nxt_chain, &last_chain);
	nxt_chain = qla25xx_copy_mqueues(ha, nxt_chain, &last_chain);
	if (last_chain) {
		ha->fw_dump->version |= __constant_htonl(DUMP_CHAIN_VARIANT);
		*last_chain |= __constant_htonl(DUMP_CHAIN_LAST);
	}

	/* Adjust valid length. */
	ha->fw_dump_len = (nxt_chain - (void *)ha->fw_dump);

qla81xx_fw_dump_failed_0:
	qla2xxx_dump_post_process(base_vha, rval);

qla81xx_fw_dump_failed:
	if (!hardware_locked)
		spin_unlock_irqrestore(&ha->hardware_lock, flags);
}

void
qla83xx_fw_dump(scsi_qla_host_t *vha, int hardware_locked)
{
	int		rval;
	uint32_t	cnt, reg_data;
	uint32_t	risc_address;
	struct qla_hw_data *ha = vha->hw;
	struct device_reg_24xx __iomem *reg = &ha->iobase->isp24;
	uint32_t __iomem *dmp_reg;
	uint32_t	*iter_reg;
	uint16_t __iomem *mbx_reg;
	unsigned long	flags;
	struct qla83xx_fw_dump *fw;
	uint32_t	ext_mem_cnt;
	void		*nxt, *nxt_chain;
	uint32_t	*last_chain = NULL;
	struct scsi_qla_host *base_vha = pci_get_drvdata(ha->pdev);

	risc_address = ext_mem_cnt = 0;
	flags = 0;

	if (!hardware_locked)
		spin_lock_irqsave(&ha->hardware_lock, flags);

	if (!ha->fw_dump) {
		ql_log(ql_log_warn, vha, 0xd00c,
		    "No buffer available for dump!!!\n");
		goto qla83xx_fw_dump_failed;
	}

	if (ha->fw_dumped) {
		ql_log(ql_log_warn, vha, 0xd00d,
		    "Firmware has been previously dumped (%p) -- ignoring "
		    "request...\n", ha->fw_dump);
		goto qla83xx_fw_dump_failed;
	}
	fw = &ha->fw_dump->isp.isp83;
	qla2xxx_prep_dump(ha, ha->fw_dump);

	fw->host_status = htonl(RD_REG_DWORD(&reg->host_status));

	/* Pause RISC. */
	rval = qla24xx_pause_risc(reg);
	if (rval != QLA_SUCCESS)
		goto qla83xx_fw_dump_failed_0;

	WRT_REG_DWORD(&reg->iobase_addr, 0x6000);
	dmp_reg = &reg->iobase_window;
	reg_data = RD_REG_DWORD(dmp_reg);
	WRT_REG_DWORD(dmp_reg, 0);

	dmp_reg = &reg->unused_4_1[0];
	reg_data = RD_REG_DWORD(dmp_reg);
	WRT_REG_DWORD(dmp_reg, 0);

	WRT_REG_DWORD(&reg->iobase_addr, 0x6010);
	dmp_reg = &reg->unused_4_1[2];
	reg_data = RD_REG_DWORD(dmp_reg);
	WRT_REG_DWORD(dmp_reg, 0);

	/* select PCR and disable ecc checking and correction */
	WRT_REG_DWORD(&reg->iobase_addr, 0x0F70);
	RD_REG_DWORD(&reg->iobase_addr);
	WRT_REG_DWORD(&reg->iobase_select, 0x60000000);	/* write to F0h = PCR */

	/* Host/Risc registers. */
	iter_reg = fw->host_risc_reg;
	iter_reg = qla24xx_read_window(reg, 0x7000, 16, iter_reg);
	iter_reg = qla24xx_read_window(reg, 0x7010, 16, iter_reg);
	qla24xx_read_window(reg, 0x7040, 16, iter_reg);

	/* PCIe registers. */
	WRT_REG_DWORD(&reg->iobase_addr, 0x7C00);
	RD_REG_DWORD(&reg->iobase_addr);
	WRT_REG_DWORD(&reg->iobase_window, 0x01);
	dmp_reg = &reg->iobase_c4;
	fw->pcie_regs[0] = htonl(RD_REG_DWORD(dmp_reg++));
	fw->pcie_regs[1] = htonl(RD_REG_DWORD(dmp_reg++));
	fw->pcie_regs[2] = htonl(RD_REG_DWORD(dmp_reg));
	fw->pcie_regs[3] = htonl(RD_REG_DWORD(&reg->iobase_window));

	WRT_REG_DWORD(&reg->iobase_window, 0x00);
	RD_REG_DWORD(&reg->iobase_window);

	/* Host interface registers. */
	dmp_reg = &reg->flash_addr;
	for (cnt = 0; cnt < sizeof(fw->host_reg) / 4; cnt++)
		fw->host_reg[cnt] = htonl(RD_REG_DWORD(dmp_reg++));

	/* Disable interrupts. */
	WRT_REG_DWORD(&reg->ictrl, 0);
	RD_REG_DWORD(&reg->ictrl);

	/* Shadow registers. */
	WRT_REG_DWORD(&reg->iobase_addr, 0x0F70);
	RD_REG_DWORD(&reg->iobase_addr);
	WRT_REG_DWORD(&reg->iobase_select, 0xB0000000);
	fw->shadow_reg[0] = htonl(RD_REG_DWORD(&reg->iobase_sdata));

	WRT_REG_DWORD(&reg->iobase_select, 0xB0100000);
	fw->shadow_reg[1] = htonl(RD_REG_DWORD(&reg->iobase_sdata));

	WRT_REG_DWORD(&reg->iobase_select, 0xB0200000);
	fw->shadow_reg[2] = htonl(RD_REG_DWORD(&reg->iobase_sdata));

	WRT_REG_DWORD(&reg->iobase_select, 0xB0300000);
	fw->shadow_reg[3] = htonl(RD_REG_DWORD(&reg->iobase_sdata));

	WRT_REG_DWORD(&reg->iobase_select, 0xB0400000);
	fw->shadow_reg[4] = htonl(RD_REG_DWORD(&reg->iobase_sdata));

	WRT_REG_DWORD(&reg->iobase_select, 0xB0500000);
	fw->shadow_reg[5] = htonl(RD_REG_DWORD(&reg->iobase_sdata));

	WRT_REG_DWORD(&reg->iobase_select, 0xB0600000);
	fw->shadow_reg[6] = htonl(RD_REG_DWORD(&reg->iobase_sdata));

	WRT_REG_DWORD(&reg->iobase_select, 0xB0700000);
	fw->shadow_reg[7] = htonl(RD_REG_DWORD(&reg->iobase_sdata));

	WRT_REG_DWORD(&reg->iobase_select, 0xB0800000);
	fw->shadow_reg[8] = htonl(RD_REG_DWORD(&reg->iobase_sdata));

	WRT_REG_DWORD(&reg->iobase_select, 0xB0900000);
	fw->shadow_reg[9] = htonl(RD_REG_DWORD(&reg->iobase_sdata));

	WRT_REG_DWORD(&reg->iobase_select, 0xB0A00000);
	fw->shadow_reg[10] = htonl(RD_REG_DWORD(&reg->iobase_sdata));

	/* RISC I/O register. */
	WRT_REG_DWORD(&reg->iobase_addr, 0x0010);
	fw->risc_io_reg = htonl(RD_REG_DWORD(&reg->iobase_window));

	/* Mailbox registers. */
	mbx_reg = &reg->mailbox0;
	for (cnt = 0; cnt < sizeof(fw->mailbox_reg) / 2; cnt++)
		fw->mailbox_reg[cnt] = htons(RD_REG_WORD(mbx_reg++));

	/* Transfer sequence registers. */
	iter_reg = fw->xseq_gp_reg;
	iter_reg = qla24xx_read_window(reg, 0xBE00, 16, iter_reg);
	iter_reg = qla24xx_read_window(reg, 0xBE10, 16, iter_reg);
	iter_reg = qla24xx_read_window(reg, 0xBE20, 16, iter_reg);
	iter_reg = qla24xx_read_window(reg, 0xBE30, 16, iter_reg);
	iter_reg = qla24xx_read_window(reg, 0xBE40, 16, iter_reg);
	iter_reg = qla24xx_read_window(reg, 0xBE50, 16, iter_reg);
	iter_reg = qla24xx_read_window(reg, 0xBE60, 16, iter_reg);
	iter_reg = qla24xx_read_window(reg, 0xBE70, 16, iter_reg);
	iter_reg = qla24xx_read_window(reg, 0xBF00, 16, iter_reg);
	iter_reg = qla24xx_read_window(reg, 0xBF10, 16, iter_reg);
	iter_reg = qla24xx_read_window(reg, 0xBF20, 16, iter_reg);
	iter_reg = qla24xx_read_window(reg, 0xBF30, 16, iter_reg);
	iter_reg = qla24xx_read_window(reg, 0xBF40, 16, iter_reg);
	iter_reg = qla24xx_read_window(reg, 0xBF50, 16, iter_reg);
	iter_reg = qla24xx_read_window(reg, 0xBF60, 16, iter_reg);
	qla24xx_read_window(reg, 0xBF70, 16, iter_reg);

	iter_reg = fw->xseq_0_reg;
	iter_reg = qla24xx_read_window(reg, 0xBFC0, 16, iter_reg);
	iter_reg = qla24xx_read_window(reg, 0xBFD0, 16, iter_reg);
	qla24xx_read_window(reg, 0xBFE0, 16, iter_reg);

	qla24xx_read_window(reg, 0xBFF0, 16, fw->xseq_1_reg);

	qla24xx_read_window(reg, 0xBEF0, 16, fw->xseq_2_reg);

	/* Receive sequence registers. */
	iter_reg = fw->rseq_gp_reg;
	iter_reg = qla24xx_read_window(reg, 0xFE00, 16, iter_reg);
	iter_reg = qla24xx_read_window(reg, 0xFE10, 16, iter_reg);
	iter_reg = qla24xx_read_window(reg, 0xFE20, 16, iter_reg);
	iter_reg = qla24xx_read_window(reg, 0xFE30, 16, iter_reg);
	iter_reg = qla24xx_read_window(reg, 0xFE40, 16, iter_reg);
	iter_reg = qla24xx_read_window(reg, 0xFE50, 16, iter_reg);
	iter_reg = qla24xx_read_window(reg, 0xFE60, 16, iter_reg);
	iter_reg = qla24xx_read_window(reg, 0xFE70, 16, iter_reg);
	iter_reg = qla24xx_read_window(reg, 0xFF00, 16, iter_reg);
	iter_reg = qla24xx_read_window(reg, 0xFF10, 16, iter_reg);
	iter_reg = qla24xx_read_window(reg, 0xFF20, 16, iter_reg);
	iter_reg = qla24xx_read_window(reg, 0xFF30, 16, iter_reg);
	iter_reg = qla24xx_read_window(reg, 0xFF40, 16, iter_reg);
	iter_reg = qla24xx_read_window(reg, 0xFF50, 16, iter_reg);
	iter_reg = qla24xx_read_window(reg, 0xFF60, 16, iter_reg);
	qla24xx_read_window(reg, 0xFF70, 16, iter_reg);

	iter_reg = fw->rseq_0_reg;
	iter_reg = qla24xx_read_window(reg, 0xFFC0, 16, iter_reg);
	qla24xx_read_window(reg, 0xFFD0, 16, iter_reg);

	qla24xx_read_window(reg, 0xFFE0, 16, fw->rseq_1_reg);
	qla24xx_read_window(reg, 0xFFF0, 16, fw->rseq_2_reg);
	qla24xx_read_window(reg, 0xFEF0, 16, fw->rseq_3_reg);

	/* Auxiliary sequence registers. */
	iter_reg = fw->aseq_gp_reg;
	iter_reg = qla24xx_read_window(reg, 0xB000, 16, iter_reg);
	iter_reg = qla24xx_read_window(reg, 0xB010, 16, iter_reg);
	iter_reg = qla24xx_read_window(reg, 0xB020, 16, iter_reg);
	iter_reg = qla24xx_read_window(reg, 0xB030, 16, iter_reg);
	iter_reg = qla24xx_read_window(reg, 0xB040, 16, iter_reg);
	iter_reg = qla24xx_read_window(reg, 0xB050, 16, iter_reg);
	iter_reg = qla24xx_read_window(reg, 0xB060, 16, iter_reg);
	iter_reg = qla24xx_read_window(reg, 0xB070, 16, iter_reg);
	iter_reg = qla24xx_read_window(reg, 0xB100, 16, iter_reg);
	iter_reg = qla24xx_read_window(reg, 0xB110, 16, iter_reg);
	iter_reg = qla24xx_read_window(reg, 0xB120, 16, iter_reg);
	iter_reg = qla24xx_read_window(reg, 0xB130, 16, iter_reg);
	iter_reg = qla24xx_read_window(reg, 0xB140, 16, iter_reg);
	iter_reg = qla24xx_read_window(reg, 0xB150, 16, iter_reg);
	iter_reg = qla24xx_read_window(reg, 0xB160, 16, iter_reg);
	qla24xx_read_window(reg, 0xB170, 16, iter_reg);

	iter_reg = fw->aseq_0_reg;
	iter_reg = qla24xx_read_window(reg, 0xB0C0, 16, iter_reg);
	qla24xx_read_window(reg, 0xB0D0, 16, iter_reg);

	qla24xx_read_window(reg, 0xB0E0, 16, fw->aseq_1_reg);
	qla24xx_read_window(reg, 0xB0F0, 16, fw->aseq_2_reg);
	qla24xx_read_window(reg, 0xB1F0, 16, fw->aseq_3_reg);

	/* Command DMA registers. */
	iter_reg = fw->cmd_dma_reg;
	iter_reg = qla24xx_read_window(reg, 0x7100, 16, iter_reg);
	iter_reg = qla24xx_read_window(reg, 0x7120, 16, iter_reg);
	iter_reg = qla24xx_read_window(reg, 0x7130, 16, iter_reg);
	qla24xx_read_window(reg, 0x71F0, 16, iter_reg);

	/* Queues. */
	iter_reg = fw->req0_dma_reg;
	iter_reg = qla24xx_read_window(reg, 0x7200, 8, iter_reg);
	dmp_reg = &reg->iobase_q;
	for (cnt = 0; cnt < 7; cnt++)
		*iter_reg++ = htonl(RD_REG_DWORD(dmp_reg++));

	iter_reg = fw->resp0_dma_reg;
	iter_reg = qla24xx_read_window(reg, 0x7300, 8, iter_reg);
	dmp_reg = &reg->iobase_q;
	for (cnt = 0; cnt < 7; cnt++)
		*iter_reg++ = htonl(RD_REG_DWORD(dmp_reg++));

	iter_reg = fw->req1_dma_reg;
	iter_reg = qla24xx_read_window(reg, 0x7400, 8, iter_reg);
	dmp_reg = &reg->iobase_q;
	for (cnt = 0; cnt < 7; cnt++)
		*iter_reg++ = htonl(RD_REG_DWORD(dmp_reg++));

	/* Transmit DMA registers. */
	iter_reg = fw->xmt0_dma_reg;
	iter_reg = qla24xx_read_window(reg, 0x7600, 16, iter_reg);
	qla24xx_read_window(reg, 0x7610, 16, iter_reg);

	iter_reg = fw->xmt1_dma_reg;
	iter_reg = qla24xx_read_window(reg, 0x7620, 16, iter_reg);
	qla24xx_read_window(reg, 0x7630, 16, iter_reg);

	iter_reg = fw->xmt2_dma_reg;
	iter_reg = qla24xx_read_window(reg, 0x7640, 16, iter_reg);
	qla24xx_read_window(reg, 0x7650, 16, iter_reg);

	iter_reg = fw->xmt3_dma_reg;
	iter_reg = qla24xx_read_window(reg, 0x7660, 16, iter_reg);
	qla24xx_read_window(reg, 0x7670, 16, iter_reg);

	iter_reg = fw->xmt4_dma_reg;
	iter_reg = qla24xx_read_window(reg, 0x7680, 16, iter_reg);
	qla24xx_read_window(reg, 0x7690, 16, iter_reg);

	qla24xx_read_window(reg, 0x76A0, 16, fw->xmt_data_dma_reg);

	/* Receive DMA registers. */
	iter_reg = fw->rcvt0_data_dma_reg;
	iter_reg = qla24xx_read_window(reg, 0x7700, 16, iter_reg);
	qla24xx_read_window(reg, 0x7710, 16, iter_reg);

	iter_reg = fw->rcvt1_data_dma_reg;
	iter_reg = qla24xx_read_window(reg, 0x7720, 16, iter_reg);
	qla24xx_read_window(reg, 0x7730, 16, iter_reg);

	/* RISC registers. */
	iter_reg = fw->risc_gp_reg;
	iter_reg = qla24xx_read_window(reg, 0x0F00, 16, iter_reg);
	iter_reg = qla24xx_read_window(reg, 0x0F10, 16, iter_reg);
	iter_reg = qla24xx_read_window(reg, 0x0F20, 16, iter_reg);
	iter_reg = qla24xx_read_window(reg, 0x0F30, 16, iter_reg);
	iter_reg = qla24xx_read_window(reg, 0x0F40, 16, iter_reg);
	iter_reg = qla24xx_read_window(reg, 0x0F50, 16, iter_reg);
	iter_reg = qla24xx_read_window(reg, 0x0F60, 16, iter_reg);
	qla24xx_read_window(reg, 0x0F70, 16, iter_reg);

	/* Local memory controller registers. */
	iter_reg = fw->lmc_reg;
	iter_reg = qla24xx_read_window(reg, 0x3000, 16, iter_reg);
	iter_reg = qla24xx_read_window(reg, 0x3010, 16, iter_reg);
	iter_reg = qla24xx_read_window(reg, 0x3020, 16, iter_reg);
	iter_reg = qla24xx_read_window(reg, 0x3030, 16, iter_reg);
	iter_reg = qla24xx_read_window(reg, 0x3040, 16, iter_reg);
	iter_reg = qla24xx_read_window(reg, 0x3050, 16, iter_reg);
	iter_reg = qla24xx_read_window(reg, 0x3060, 16, iter_reg);
	qla24xx_read_window(reg, 0x3070, 16, iter_reg);

	/* Fibre Protocol Module registers. */
	iter_reg = fw->fpm_hdw_reg;
	iter_reg = qla24xx_read_window(reg, 0x4000, 16, iter_reg);
	iter_reg = qla24xx_read_window(reg, 0x4010, 16, iter_reg);
	iter_reg = qla24xx_read_window(reg, 0x4020, 16, iter_reg);
	iter_reg = qla24xx_read_window(reg, 0x4030, 16, iter_reg);
	iter_reg = qla24xx_read_window(reg, 0x4040, 16, iter_reg);
	iter_reg = qla24xx_read_window(reg, 0x4050, 16, iter_reg);
	iter_reg = qla24xx_read_window(reg, 0x4060, 16, iter_reg);
	iter_reg = qla24xx_read_window(reg, 0x4070, 16, iter_reg);
	iter_reg = qla24xx_read_window(reg, 0x4080, 16, iter_reg);
	iter_reg = qla24xx_read_window(reg, 0x4090, 16, iter_reg);
	iter_reg = qla24xx_read_window(reg, 0x40A0, 16, iter_reg);
	iter_reg = qla24xx_read_window(reg, 0x40B0, 16, iter_reg);
	iter_reg = qla24xx_read_window(reg, 0x40C0, 16, iter_reg);
	iter_reg = qla24xx_read_window(reg, 0x40D0, 16, iter_reg);
	iter_reg = qla24xx_read_window(reg, 0x40E0, 16, iter_reg);
	qla24xx_read_window(reg, 0x40F0, 16, iter_reg);

	/* RQ0 Array registers. */
	iter_reg = fw->rq0_array_reg;
	iter_reg = qla24xx_read_window(reg, 0x5C00, 16, iter_reg);
	iter_reg = qla24xx_read_window(reg, 0x5C10, 16, iter_reg);
	iter_reg = qla24xx_read_window(reg, 0x5C20, 16, iter_reg);
	iter_reg = qla24xx_read_window(reg, 0x5C30, 16, iter_reg);
	iter_reg = qla24xx_read_window(reg, 0x5C40, 16, iter_reg);
	iter_reg = qla24xx_read_window(reg, 0x5C50, 16, iter_reg);
	iter_reg = qla24xx_read_window(reg, 0x5C60, 16, iter_reg);
	iter_reg = qla24xx_read_window(reg, 0x5C70, 16, iter_reg);
	iter_reg = qla24xx_read_window(reg, 0x5C80, 16, iter_reg);
	iter_reg = qla24xx_read_window(reg, 0x5C90, 16, iter_reg);
	iter_reg = qla24xx_read_window(reg, 0x5CA0, 16, iter_reg);
	iter_reg = qla24xx_read_window(reg, 0x5CB0, 16, iter_reg);
	iter_reg = qla24xx_read_window(reg, 0x5CC0, 16, iter_reg);
	iter_reg = qla24xx_read_window(reg, 0x5CD0, 16, iter_reg);
	iter_reg = qla24xx_read_window(reg, 0x5CE0, 16, iter_reg);
	qla24xx_read_window(reg, 0x5CF0, 16, iter_reg);

	/* RQ1 Array registers. */
	iter_reg = fw->rq1_array_reg;
	iter_reg = qla24xx_read_window(reg, 0x5D00, 16, iter_reg);
	iter_reg = qla24xx_read_window(reg, 0x5D10, 16, iter_reg);
	iter_reg = qla24xx_read_window(reg, 0x5D20, 16, iter_reg);
	iter_reg = qla24xx_read_window(reg, 0x5D30, 16, iter_reg);
	iter_reg = qla24xx_read_window(reg, 0x5D40, 16, iter_reg);
	iter_reg = qla24xx_read_window(reg, 0x5D50, 16, iter_reg);
	iter_reg = qla24xx_read_window(reg, 0x5D60, 16, iter_reg);
	iter_reg = qla24xx_read_window(reg, 0x5D70, 16, iter_reg);
	iter_reg = qla24xx_read_window(reg, 0x5D80, 16, iter_reg);
	iter_reg = qla24xx_read_window(reg, 0x5D90, 16, iter_reg);
	iter_reg = qla24xx_read_window(reg, 0x5DA0, 16, iter_reg);
	iter_reg = qla24xx_read_window(reg, 0x5DB0, 16, iter_reg);
	iter_reg = qla24xx_read_window(reg, 0x5DC0, 16, iter_reg);
	iter_reg = qla24xx_read_window(reg, 0x5DD0, 16, iter_reg);
	iter_reg = qla24xx_read_window(reg, 0x5DE0, 16, iter_reg);
	qla24xx_read_window(reg, 0x5DF0, 16, iter_reg);

	/* RP0 Array registers. */
	iter_reg = fw->rp0_array_reg;
	iter_reg = qla24xx_read_window(reg, 0x5E00, 16, iter_reg);
	iter_reg = qla24xx_read_window(reg, 0x5E10, 16, iter_reg);
	iter_reg = qla24xx_read_window(reg, 0x5E20, 16, iter_reg);
	iter_reg = qla24xx_read_window(reg, 0x5E30, 16, iter_reg);
	iter_reg = qla24xx_read_window(reg, 0x5E40, 16, iter_reg);
	iter_reg = qla24xx_read_window(reg, 0x5E50, 16, iter_reg);
	iter_reg = qla24xx_read_window(reg, 0x5E60, 16, iter_reg);
	iter_reg = qla24xx_read_window(reg, 0x5E70, 16, iter_reg);
	iter_reg = qla24xx_read_window(reg, 0x5E80, 16, iter_reg);
	iter_reg = qla24xx_read_window(reg, 0x5E90, 16, iter_reg);
	iter_reg = qla24xx_read_window(reg, 0x5EA0, 16, iter_reg);
	iter_reg = qla24xx_read_window(reg, 0x5EB0, 16, iter_reg);
	iter_reg = qla24xx_read_window(reg, 0x5EC0, 16, iter_reg);
	iter_reg = qla24xx_read_window(reg, 0x5ED0, 16, iter_reg);
	iter_reg = qla24xx_read_window(reg, 0x5EE0, 16, iter_reg);
	qla24xx_read_window(reg, 0x5EF0, 16, iter_reg);

	/* RP1 Array registers. */
	iter_reg = fw->rp1_array_reg;
	iter_reg = qla24xx_read_window(reg, 0x5F00, 16, iter_reg);
	iter_reg = qla24xx_read_window(reg, 0x5F10, 16, iter_reg);
	iter_reg = qla24xx_read_window(reg, 0x5F20, 16, iter_reg);
	iter_reg = qla24xx_read_window(reg, 0x5F30, 16, iter_reg);
	iter_reg = qla24xx_read_window(reg, 0x5F40, 16, iter_reg);
	iter_reg = qla24xx_read_window(reg, 0x5F50, 16, iter_reg);
	iter_reg = qla24xx_read_window(reg, 0x5F60, 16, iter_reg);
	iter_reg = qla24xx_read_window(reg, 0x5F70, 16, iter_reg);
	iter_reg = qla24xx_read_window(reg, 0x5F80, 16, iter_reg);
	iter_reg = qla24xx_read_window(reg, 0x5F90, 16, iter_reg);
	iter_reg = qla24xx_read_window(reg, 0x5FA0, 16, iter_reg);
	iter_reg = qla24xx_read_window(reg, 0x5FB0, 16, iter_reg);
	iter_reg = qla24xx_read_window(reg, 0x5FC0, 16, iter_reg);
	iter_reg = qla24xx_read_window(reg, 0x5FD0, 16, iter_reg);
	iter_reg = qla24xx_read_window(reg, 0x5FE0, 16, iter_reg);
	qla24xx_read_window(reg, 0x5FF0, 16, iter_reg);

	iter_reg = fw->at0_array_reg;
	iter_reg = qla24xx_read_window(reg, 0x7080, 16, iter_reg);
	iter_reg = qla24xx_read_window(reg, 0x7090, 16, iter_reg);
	iter_reg = qla24xx_read_window(reg, 0x70A0, 16, iter_reg);
	iter_reg = qla24xx_read_window(reg, 0x70B0, 16, iter_reg);
	iter_reg = qla24xx_read_window(reg, 0x70C0, 16, iter_reg);
	iter_reg = qla24xx_read_window(reg, 0x70D0, 16, iter_reg);
	iter_reg = qla24xx_read_window(reg, 0x70E0, 16, iter_reg);
	qla24xx_read_window(reg, 0x70F0, 16, iter_reg);

	/* I/O Queue Control registers. */
	qla24xx_read_window(reg, 0x7800, 16, fw->queue_control_reg);

	/* Frame Buffer registers. */
	iter_reg = fw->fb_hdw_reg;
	iter_reg = qla24xx_read_window(reg, 0x6000, 16, iter_reg);
	iter_reg = qla24xx_read_window(reg, 0x6010, 16, iter_reg);
	iter_reg = qla24xx_read_window(reg, 0x6020, 16, iter_reg);
	iter_reg = qla24xx_read_window(reg, 0x6030, 16, iter_reg);
	iter_reg = qla24xx_read_window(reg, 0x6040, 16, iter_reg);
	iter_reg = qla24xx_read_window(reg, 0x6060, 16, iter_reg);
	iter_reg = qla24xx_read_window(reg, 0x6070, 16, iter_reg);
	iter_reg = qla24xx_read_window(reg, 0x6100, 16, iter_reg);
	iter_reg = qla24xx_read_window(reg, 0x6130, 16, iter_reg);
	iter_reg = qla24xx_read_window(reg, 0x6150, 16, iter_reg);
	iter_reg = qla24xx_read_window(reg, 0x6170, 16, iter_reg);
	iter_reg = qla24xx_read_window(reg, 0x6190, 16, iter_reg);
	iter_reg = qla24xx_read_window(reg, 0x61B0, 16, iter_reg);
	iter_reg = qla24xx_read_window(reg, 0x61C0, 16, iter_reg);
	iter_reg = qla24xx_read_window(reg, 0x6530, 16, iter_reg);
	iter_reg = qla24xx_read_window(reg, 0x6540, 16, iter_reg);
	iter_reg = qla24xx_read_window(reg, 0x6550, 16, iter_reg);
	iter_reg = qla24xx_read_window(reg, 0x6560, 16, iter_reg);
	iter_reg = qla24xx_read_window(reg, 0x6570, 16, iter_reg);
	iter_reg = qla24xx_read_window(reg, 0x6580, 16, iter_reg);
	iter_reg = qla24xx_read_window(reg, 0x6590, 16, iter_reg);
	iter_reg = qla24xx_read_window(reg, 0x65A0, 16, iter_reg);
	iter_reg = qla24xx_read_window(reg, 0x65B0, 16, iter_reg);
	iter_reg = qla24xx_read_window(reg, 0x65C0, 16, iter_reg);
	iter_reg = qla24xx_read_window(reg, 0x65D0, 16, iter_reg);
	iter_reg = qla24xx_read_window(reg, 0x65E0, 16, iter_reg);
	qla24xx_read_window(reg, 0x6F00, 16, iter_reg);

	/* Multi queue registers */
	nxt_chain = qla25xx_copy_mq(ha, (void *)ha->fw_dump + ha->chain_offset,
	    &last_chain);

	rval = qla24xx_soft_reset(ha);
	if (rval != QLA_SUCCESS) {
		ql_log(ql_log_warn, vha, 0xd00e,
		    "SOFT RESET FAILED, forcing continuation of dump!!!\n");
		rval = QLA_SUCCESS;

		ql_log(ql_log_warn, vha, 0xd00f, "try a bigger hammer!!!\n");

		WRT_REG_DWORD(&reg->hccr, HCCRX_SET_RISC_RESET);
		RD_REG_DWORD(&reg->hccr);

		WRT_REG_DWORD(&reg->hccr, HCCRX_REL_RISC_PAUSE);
		RD_REG_DWORD(&reg->hccr);

		WRT_REG_DWORD(&reg->hccr, HCCRX_CLR_RISC_RESET);
		RD_REG_DWORD(&reg->hccr);

		for (cnt = 30000; cnt && (RD_REG_WORD(&reg->mailbox0)); cnt--)
			udelay(5);

		if (!cnt) {
			nxt = fw->code_ram;
			nxt += sizeof(fw->code_ram),
			nxt += (ha->fw_memory_size - 0x100000 + 1);
			goto copy_queue;
		} else
			ql_log(ql_log_warn, vha, 0xd010,
			    "bigger hammer success?\n");
	}

	rval = qla24xx_dump_memory(ha, fw->code_ram, sizeof(fw->code_ram),
	    &nxt);
	if (rval != QLA_SUCCESS)
		goto qla83xx_fw_dump_failed_0;

copy_queue:
	nxt = qla2xxx_copy_queues(ha, nxt);

	nxt = qla24xx_copy_eft(ha, nxt);

	/* Chain entries -- started with MQ. */
	nxt_chain = qla25xx_copy_fce(ha, nxt_chain, &last_chain);
	nxt_chain = qla25xx_copy_mqueues(ha, nxt_chain, &last_chain);
	if (last_chain) {
		ha->fw_dump->version |= __constant_htonl(DUMP_CHAIN_VARIANT);
		*last_chain |= __constant_htonl(DUMP_CHAIN_LAST);
	}

	/* Adjust valid length. */
	ha->fw_dump_len = (nxt_chain - (void *)ha->fw_dump);

qla83xx_fw_dump_failed_0:
	qla2xxx_dump_post_process(base_vha, rval);

qla83xx_fw_dump_failed:
	if (!hardware_locked)
		spin_unlock_irqrestore(&ha->hardware_lock, flags);
}

/****************************************************************************/
/*                         Driver Debug Functions.                          */
/****************************************************************************/

static inline int
ql_mask_match(uint32_t level)
{
	if (ql2xextended_error_logging == 1)
		ql2xextended_error_logging = QL_DBG_DEFAULT1_MASK;
	return (level & ql2xextended_error_logging) == level;
}

/*
 * This function is for formatting and logging debug information.
 * It is to be used when vha is available. It formats the message
 * and logs it to the messages file.
 * parameters:
 * level: The level of the debug messages to be printed.
 *        If ql2xextended_error_logging value is correctly set,
 *        this message will appear in the messages file.
 * vha:   Pointer to the scsi_qla_host_t.
 * id:    This is a unique identifier for the level. It identifies the
 *        part of the code from where the message originated.
 * msg:   The message to be displayed.
 */
void
ql_dbg(uint32_t level, scsi_qla_host_t *vha, int32_t id, const char *fmt, ...)
{
	va_list va;
	struct va_format vaf;

	if (!ql_mask_match(level))
		return;

	va_start(va, fmt);

	vaf.fmt = fmt;
	vaf.va = &va;

	if (vha != NULL) {
		const struct pci_dev *pdev = vha->hw->pdev;
		/* <module-name> <pci-name> <msg-id>:<host> Message */
		pr_warn("%s [%s]-%04x:%ld: %pV",
			QL_MSGHDR, dev_name(&(pdev->dev)), id + ql_dbg_offset,
			vha->host_no, &vaf);
	} else {
		pr_warn("%s [%s]-%04x: : %pV",
			QL_MSGHDR, "0000:00:00.0", id + ql_dbg_offset, &vaf);
	}

	va_end(va);

}

/*
 * This function is for formatting and logging debug information.
 * It is to be used when vha is not available and pci is availble,
 * i.e., before host allocation. It formats the message and logs it
 * to the messages file.
 * parameters:
 * level: The level of the debug messages to be printed.
 *        If ql2xextended_error_logging value is correctly set,
 *        this message will appear in the messages file.
 * pdev:  Pointer to the struct pci_dev.
 * id:    This is a unique id for the level. It identifies the part
 *        of the code from where the message originated.
 * msg:   The message to be displayed.
 */
void
ql_dbg_pci(uint32_t level, struct pci_dev *pdev, int32_t id,
	   const char *fmt, ...)
{
	va_list va;
	struct va_format vaf;

	if (pdev == NULL)
		return;
	if (!ql_mask_match(level))
		return;

	va_start(va, fmt);

	vaf.fmt = fmt;
	vaf.va = &va;

	/* <module-name> <dev-name>:<msg-id> Message */
	pr_warn("%s [%s]-%04x: : %pV",
		QL_MSGHDR, dev_name(&(pdev->dev)), id + ql_dbg_offset, &vaf);

	va_end(va);
}

/*
 * This function is for formatting and logging log messages.
 * It is to be used when vha is available. It formats the message
 * and logs it to the messages file. All the messages will be logged
 * irrespective of value of ql2xextended_error_logging.
 * parameters:
 * level: The level of the log messages to be printed in the
 *        messages file.
 * vha:   Pointer to the scsi_qla_host_t
 * id:    This is a unique id for the level. It identifies the
 *        part of the code from where the message originated.
 * msg:   The message to be displayed.
 */
void
ql_log(uint32_t level, scsi_qla_host_t *vha, int32_t id, const char *fmt, ...)
{
	va_list va;
	struct va_format vaf;
	char pbuf[128];

	if (level > ql_errlev)
		return;

	if (vha != NULL) {
		const struct pci_dev *pdev = vha->hw->pdev;
		/* <module-name> <msg-id>:<host> Message */
		snprintf(pbuf, sizeof(pbuf), "%s [%s]-%04x:%ld: ",
			QL_MSGHDR, dev_name(&(pdev->dev)), id, vha->host_no);
	} else {
		snprintf(pbuf, sizeof(pbuf), "%s [%s]-%04x: : ",
			QL_MSGHDR, "0000:00:00.0", id);
	}
	pbuf[sizeof(pbuf) - 1] = 0;

	va_start(va, fmt);

	vaf.fmt = fmt;
	vaf.va = &va;

	switch (level) {
	case ql_log_fatal: /* FATAL LOG */
		pr_crit("%s%pV", pbuf, &vaf);
		break;
	case ql_log_warn:
		pr_err("%s%pV", pbuf, &vaf);
		break;
	case ql_log_info:
		pr_warn("%s%pV", pbuf, &vaf);
		break;
	default:
		pr_info("%s%pV", pbuf, &vaf);
		break;
	}

	va_end(va);
}

/*
 * This function is for formatting and logging log messages.
 * It is to be used when vha is not available and pci is availble,
 * i.e., before host allocation. It formats the message and logs
 * it to the messages file. All the messages are logged irrespective
 * of the value of ql2xextended_error_logging.
 * parameters:
 * level: The level of the log messages to be printed in the
 *        messages file.
 * pdev:  Pointer to the struct pci_dev.
 * id:    This is a unique id for the level. It identifies the
 *        part of the code from where the message originated.
 * msg:   The message to be displayed.
 */
void
ql_log_pci(uint32_t level, struct pci_dev *pdev, int32_t id,
	   const char *fmt, ...)
{
	va_list va;
	struct va_format vaf;
	char pbuf[128];

	if (pdev == NULL)
		return;
	if (level > ql_errlev)
		return;

	/* <module-name> <dev-name>:<msg-id> Message */
	snprintf(pbuf, sizeof(pbuf), "%s [%s]-%04x: : ",
		 QL_MSGHDR, dev_name(&(pdev->dev)), id);
	pbuf[sizeof(pbuf) - 1] = 0;

	va_start(va, fmt);

	vaf.fmt = fmt;
	vaf.va = &va;

	switch (level) {
	case ql_log_fatal: /* FATAL LOG */
		pr_crit("%s%pV", pbuf, &vaf);
		break;
	case ql_log_warn:
		pr_err("%s%pV", pbuf, &vaf);
		break;
	case ql_log_info:
		pr_warn("%s%pV", pbuf, &vaf);
		break;
	default:
		pr_info("%s%pV", pbuf, &vaf);
		break;
	}

	va_end(va);
}

void
ql_dump_regs(uint32_t level, scsi_qla_host_t *vha, int32_t id)
{
	int i;
	struct qla_hw_data *ha = vha->hw;
	struct device_reg_2xxx __iomem *reg = &ha->iobase->isp;
	struct device_reg_24xx __iomem *reg24 = &ha->iobase->isp24;
	struct device_reg_82xx __iomem *reg82 = &ha->iobase->isp82;
	uint16_t __iomem *mbx_reg;

	if (!ql_mask_match(level))
		return;

	if (IS_QLA82XX(ha))
		mbx_reg = &reg82->mailbox_in[0];
	else if (IS_FWI2_CAPABLE(ha))
		mbx_reg = &reg24->mailbox0;
	else
		mbx_reg = MAILBOX_REG(ha, reg, 0);

	ql_dbg(level, vha, id, "Mailbox registers:\n");
	for (i = 0; i < 6; i++)
		ql_dbg(level, vha, id,
		    "mbox[%d] 0x%04x\n", i, RD_REG_WORD(mbx_reg++));
}


void
ql_dump_buffer(uint32_t level, scsi_qla_host_t *vha, int32_t id,
	uint8_t *b, uint32_t size)
{
	uint32_t cnt;
	uint8_t c;

	if (!ql_mask_match(level))
		return;

	ql_dbg(level, vha, id, " 0   1   2   3   4   5   6   7   8   "
	    "9  Ah  Bh  Ch  Dh  Eh  Fh\n");
	ql_dbg(level, vha, id, "----------------------------------"
	    "----------------------------\n");

	ql_dbg(level, vha, id, " ");
	for (cnt = 0; cnt < size;) {
		c = *b++;
		printk("%02x", (uint32_t) c);
		cnt++;
		if (!(cnt % 16))
			printk("\n");
		else
			printk("  ");
	}
	if (cnt % 16)
		ql_dbg(level, vha, id, "\n");
}<|MERGE_RESOLUTION|>--- conflicted
+++ resolved
@@ -15,11 +15,7 @@
  * | Mailbox commands             |       0x113e       | 0x112c-0x112e  |
  * |                              |                    | 0x113a         |
  * | Device Discovery             |       0x2086       | 0x2020-0x2022  |
-<<<<<<< HEAD
- * | Queue Command and IO tracing |       0x302f       | 0x3006,0x3008  |
-=======
  * | Queue Command and IO tracing |       0x3030       | 0x3006,0x3008  |
->>>>>>> 711e1bfb
  * |                              |                    | 0x302d-0x302e  |
  * | DPC Thread                   |       0x401c       |		|
  * | Async Events                 |       0x505d       | 0x502b-0x502f  |
