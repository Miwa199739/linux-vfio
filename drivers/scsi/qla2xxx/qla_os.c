/*
 * QLogic Fibre Channel HBA Driver
 * Copyright (c)  2003-2011 QLogic Corporation
 *
 * See LICENSE.qla2xxx for copyright and licensing details.
 */
#include "qla_def.h"

#include <linux/moduleparam.h>
#include <linux/vmalloc.h>
#include <linux/delay.h>
#include <linux/kthread.h>
#include <linux/mutex.h>
#include <linux/kobject.h>
#include <linux/slab.h>

#include <scsi/scsi_tcq.h>
#include <scsi/scsicam.h>
#include <scsi/scsi_transport.h>
#include <scsi/scsi_transport_fc.h>

/*
 * Driver version
 */
char qla2x00_version_str[40];

static int apidev_major;

/*
 * SRB allocation cache
 */
static struct kmem_cache *srb_cachep;

/*
 * CT6 CTX allocation cache
 */
static struct kmem_cache *ctx_cachep;
/*
 * error level for logging
 */
int ql_errlev = ql_log_all;

int ql2xlogintimeout = 20;
module_param(ql2xlogintimeout, int, S_IRUGO);
MODULE_PARM_DESC(ql2xlogintimeout,
		"Login timeout value in seconds.");

int qlport_down_retry;
module_param(qlport_down_retry, int, S_IRUGO);
MODULE_PARM_DESC(qlport_down_retry,
		"Maximum number of command retries to a port that returns "
		"a PORT-DOWN status.");

int ql2xplogiabsentdevice;
module_param(ql2xplogiabsentdevice, int, S_IRUGO|S_IWUSR);
MODULE_PARM_DESC(ql2xplogiabsentdevice,
		"Option to enable PLOGI to devices that are not present after "
		"a Fabric scan.  This is needed for several broken switches. "
		"Default is 0 - no PLOGI. 1 - perfom PLOGI.");

int ql2xloginretrycount = 0;
module_param(ql2xloginretrycount, int, S_IRUGO);
MODULE_PARM_DESC(ql2xloginretrycount,
		"Specify an alternate value for the NVRAM login retry count.");

int ql2xallocfwdump = 1;
module_param(ql2xallocfwdump, int, S_IRUGO);
MODULE_PARM_DESC(ql2xallocfwdump,
		"Option to enable allocation of memory for a firmware dump "
		"during HBA initialization.  Memory allocation requirements "
		"vary by ISP type.  Default is 1 - allocate memory.");

int ql2xextended_error_logging;
module_param(ql2xextended_error_logging, int, S_IRUGO|S_IWUSR);
MODULE_PARM_DESC(ql2xextended_error_logging,
		"Option to enable extended error logging,\n"
		"\t\tDefault is 0 - no logging.  0x40000000 - Module Init & Probe.\n"
		"\t\t0x20000000 - Mailbox Cmnds. 0x10000000 - Device Discovery.\n"
		"\t\t0x08000000 - IO tracing.    0x04000000 - DPC Thread.\n"
		"\t\t0x02000000 - Async events.  0x01000000 - Timer routines.\n"
		"\t\t0x00800000 - User space.    0x00400000 - Task Management.\n"
		"\t\t0x00200000 - AER/EEH.       0x00100000 - Multi Q.\n"
		"\t\t0x00080000 - P3P Specific.  0x00040000 - Virtual Port.\n"
		"\t\t0x00020000 - Buffer Dump.   0x00010000 - Misc.\n"
		"\t\t0x7fffffff - For enabling all logs, can be too many logs.\n"
		"\t\t0x1e400000 - Preferred value for capturing essential "
		"debug information (equivalent to old "
		"ql2xextended_error_logging=1).\n"
		"\t\tDo LOGICAL OR of the value to enable more than one level");

int ql2xshiftctondsd = 6;
module_param(ql2xshiftctondsd, int, S_IRUGO);
MODULE_PARM_DESC(ql2xshiftctondsd,
		"Set to control shifting of command type processing "
		"based on total number of SG elements.");

static void qla2x00_free_device(scsi_qla_host_t *);

int ql2xfdmienable=1;
module_param(ql2xfdmienable, int, S_IRUGO);
MODULE_PARM_DESC(ql2xfdmienable,
		"Enables FDMI registrations. "
		"0 - no FDMI. Default is 1 - perform FDMI.");

#define MAX_Q_DEPTH    32
static int ql2xmaxqdepth = MAX_Q_DEPTH;
module_param(ql2xmaxqdepth, int, S_IRUGO|S_IWUSR);
MODULE_PARM_DESC(ql2xmaxqdepth,
		"Maximum queue depth to report for target devices.");

/* Do not change the value of this after module load */
int ql2xenabledif = 0;
module_param(ql2xenabledif, int, S_IRUGO|S_IWUSR);
MODULE_PARM_DESC(ql2xenabledif,
		" Enable T10-CRC-DIF "
		" Default is 0 - No DIF Support. 1 - Enable it"
		", 2 - Enable DIF for all types, except Type 0.");

int ql2xenablehba_err_chk = 2;
module_param(ql2xenablehba_err_chk, int, S_IRUGO|S_IWUSR);
MODULE_PARM_DESC(ql2xenablehba_err_chk,
		" Enable T10-CRC-DIF Error isolation by HBA:\n"
		" Default is 1.\n"
		"  0 -- Error isolation disabled\n"
		"  1 -- Error isolation enabled only for DIX Type 0\n"
		"  2 -- Error isolation enabled for all Types\n");

int ql2xiidmaenable=1;
module_param(ql2xiidmaenable, int, S_IRUGO);
MODULE_PARM_DESC(ql2xiidmaenable,
		"Enables iIDMA settings "
		"Default is 1 - perform iIDMA. 0 - no iIDMA.");

int ql2xmaxqueues = 1;
module_param(ql2xmaxqueues, int, S_IRUGO);
MODULE_PARM_DESC(ql2xmaxqueues,
		"Enables MQ settings "
		"Default is 1 for single queue. Set it to number "
		"of queues in MQ mode.");

int ql2xmultique_tag;
module_param(ql2xmultique_tag, int, S_IRUGO);
MODULE_PARM_DESC(ql2xmultique_tag,
		"Enables CPU affinity settings for the driver "
		"Default is 0 for no affinity of request and response IO. "
		"Set it to 1 to turn on the cpu affinity.");

int ql2xfwloadbin;
module_param(ql2xfwloadbin, int, S_IRUGO|S_IWUSR);
MODULE_PARM_DESC(ql2xfwloadbin,
		"Option to specify location from which to load ISP firmware:.\n"
		" 2 -- load firmware via the request_firmware() (hotplug).\n"
		"      interface.\n"
		" 1 -- load firmware from flash.\n"
		" 0 -- use default semantics.\n");

int ql2xetsenable;
module_param(ql2xetsenable, int, S_IRUGO);
MODULE_PARM_DESC(ql2xetsenable,
		"Enables firmware ETS burst."
		"Default is 0 - skip ETS enablement.");

int ql2xdbwr = 1;
module_param(ql2xdbwr, int, S_IRUGO|S_IWUSR);
MODULE_PARM_DESC(ql2xdbwr,
		"Option to specify scheme for request queue posting.\n"
		" 0 -- Regular doorbell.\n"
		" 1 -- CAMRAM doorbell (faster).\n");

int ql2xtargetreset = 1;
module_param(ql2xtargetreset, int, S_IRUGO);
MODULE_PARM_DESC(ql2xtargetreset,
		 "Enable target reset."
		 "Default is 1 - use hw defaults.");

int ql2xgffidenable;
module_param(ql2xgffidenable, int, S_IRUGO);
MODULE_PARM_DESC(ql2xgffidenable,
		"Enables GFF_ID checks of port type. "
		"Default is 0 - Do not use GFF_ID information.");

int ql2xasynctmfenable;
module_param(ql2xasynctmfenable, int, S_IRUGO);
MODULE_PARM_DESC(ql2xasynctmfenable,
		"Enables issue of TM IOCBs asynchronously via IOCB mechanism"
		"Default is 0 - Issue TM IOCBs via mailbox mechanism.");

int ql2xdontresethba;
module_param(ql2xdontresethba, int, S_IRUGO|S_IWUSR);
MODULE_PARM_DESC(ql2xdontresethba,
		"Option to specify reset behaviour.\n"
		" 0 (Default) -- Reset on failure.\n"
		" 1 -- Do not reset on failure.\n");

uint ql2xmaxlun = MAX_LUNS;
module_param(ql2xmaxlun, uint, S_IRUGO);
MODULE_PARM_DESC(ql2xmaxlun,
		"Defines the maximum LU number to register with the SCSI "
		"midlayer. Default is 65535.");

int ql2xmdcapmask = 0x1F;
module_param(ql2xmdcapmask, int, S_IRUGO);
MODULE_PARM_DESC(ql2xmdcapmask,
		"Set the Minidump driver capture mask level. "
		"Default is 0x1F - Can be set to 0x3, 0x7, 0xF, 0x1F, 0x7F.");

int ql2xmdenable = 1;
module_param(ql2xmdenable, int, S_IRUGO);
MODULE_PARM_DESC(ql2xmdenable,
		"Enable/disable MiniDump. "
		"0 - MiniDump disabled. "
		"1 (Default) - MiniDump enabled.");

/*
 * SCSI host template entry points
 */
static int qla2xxx_slave_configure(struct scsi_device * device);
static int qla2xxx_slave_alloc(struct scsi_device *);
static int qla2xxx_scan_finished(struct Scsi_Host *, unsigned long time);
static void qla2xxx_scan_start(struct Scsi_Host *);
static void qla2xxx_slave_destroy(struct scsi_device *);
static int qla2xxx_queuecommand(struct Scsi_Host *h, struct scsi_cmnd *cmd);
static int qla2xxx_eh_abort(struct scsi_cmnd *);
static int qla2xxx_eh_device_reset(struct scsi_cmnd *);
static int qla2xxx_eh_target_reset(struct scsi_cmnd *);
static int qla2xxx_eh_bus_reset(struct scsi_cmnd *);
static int qla2xxx_eh_host_reset(struct scsi_cmnd *);

static int qla2x00_change_queue_depth(struct scsi_device *, int, int);
static int qla2x00_change_queue_type(struct scsi_device *, int);

struct scsi_host_template qla2xxx_driver_template = {
	.module			= THIS_MODULE,
	.name			= QLA2XXX_DRIVER_NAME,
	.queuecommand		= qla2xxx_queuecommand,

	.eh_abort_handler	= qla2xxx_eh_abort,
	.eh_device_reset_handler = qla2xxx_eh_device_reset,
	.eh_target_reset_handler = qla2xxx_eh_target_reset,
	.eh_bus_reset_handler	= qla2xxx_eh_bus_reset,
	.eh_host_reset_handler	= qla2xxx_eh_host_reset,

	.slave_configure	= qla2xxx_slave_configure,

	.slave_alloc		= qla2xxx_slave_alloc,
	.slave_destroy		= qla2xxx_slave_destroy,
	.scan_finished		= qla2xxx_scan_finished,
	.scan_start		= qla2xxx_scan_start,
	.change_queue_depth	= qla2x00_change_queue_depth,
	.change_queue_type	= qla2x00_change_queue_type,
	.this_id		= -1,
	.cmd_per_lun		= 3,
	.use_clustering		= ENABLE_CLUSTERING,
	.sg_tablesize		= SG_ALL,

	.max_sectors		= 0xFFFF,
	.shost_attrs		= qla2x00_host_attrs,
};

static struct scsi_transport_template *qla2xxx_transport_template = NULL;
struct scsi_transport_template *qla2xxx_transport_vport_template = NULL;

/* TODO Convert to inlines
 *
 * Timer routines
 */

__inline__ void
qla2x00_start_timer(scsi_qla_host_t *vha, void *func, unsigned long interval)
{
	init_timer(&vha->timer);
	vha->timer.expires = jiffies + interval * HZ;
	vha->timer.data = (unsigned long)vha;
	vha->timer.function = (void (*)(unsigned long))func;
	add_timer(&vha->timer);
	vha->timer_active = 1;
}

static inline void
qla2x00_restart_timer(scsi_qla_host_t *vha, unsigned long interval)
{
	/* Currently used for 82XX only. */
	if (vha->device_flags & DFLG_DEV_FAILED) {
		ql_dbg(ql_dbg_timer, vha, 0x600d,
		    "Device in a failed state, returning.\n");
		return;
	}

	mod_timer(&vha->timer, jiffies + interval * HZ);
}

static __inline__ void
qla2x00_stop_timer(scsi_qla_host_t *vha)
{
	del_timer_sync(&vha->timer);
	vha->timer_active = 0;
}

static int qla2x00_do_dpc(void *data);

static void qla2x00_rst_aen(scsi_qla_host_t *);

static int qla2x00_mem_alloc(struct qla_hw_data *, uint16_t, uint16_t,
	struct req_que **, struct rsp_que **);
static void qla2x00_free_fw_dump(struct qla_hw_data *);
static void qla2x00_mem_free(struct qla_hw_data *);

/* -------------------------------------------------------------------------- */
static int qla2x00_alloc_queues(struct qla_hw_data *ha)
{
	scsi_qla_host_t *vha = pci_get_drvdata(ha->pdev);
	ha->req_q_map = kzalloc(sizeof(struct req_que *) * ha->max_req_queues,
				GFP_KERNEL);
	if (!ha->req_q_map) {
		ql_log(ql_log_fatal, vha, 0x003b,
		    "Unable to allocate memory for request queue ptrs.\n");
		goto fail_req_map;
	}

	ha->rsp_q_map = kzalloc(sizeof(struct rsp_que *) * ha->max_rsp_queues,
				GFP_KERNEL);
	if (!ha->rsp_q_map) {
		ql_log(ql_log_fatal, vha, 0x003c,
		    "Unable to allocate memory for response queue ptrs.\n");
		goto fail_rsp_map;
	}
	set_bit(0, ha->rsp_qid_map);
	set_bit(0, ha->req_qid_map);
	return 1;

fail_rsp_map:
	kfree(ha->req_q_map);
	ha->req_q_map = NULL;
fail_req_map:
	return -ENOMEM;
}

static void qla2x00_free_req_que(struct qla_hw_data *ha, struct req_que *req)
{
	if (req && req->ring)
		dma_free_coherent(&ha->pdev->dev,
		(req->length + 1) * sizeof(request_t),
		req->ring, req->dma);

	kfree(req);
	req = NULL;
}

static void qla2x00_free_rsp_que(struct qla_hw_data *ha, struct rsp_que *rsp)
{
	if (rsp && rsp->ring)
		dma_free_coherent(&ha->pdev->dev,
		(rsp->length + 1) * sizeof(response_t),
		rsp->ring, rsp->dma);

	kfree(rsp);
	rsp = NULL;
}

static void qla2x00_free_queues(struct qla_hw_data *ha)
{
	struct req_que *req;
	struct rsp_que *rsp;
	int cnt;

	for (cnt = 0; cnt < ha->max_req_queues; cnt++) {
		req = ha->req_q_map[cnt];
		qla2x00_free_req_que(ha, req);
	}
	kfree(ha->req_q_map);
	ha->req_q_map = NULL;

	for (cnt = 0; cnt < ha->max_rsp_queues; cnt++) {
		rsp = ha->rsp_q_map[cnt];
		qla2x00_free_rsp_que(ha, rsp);
	}
	kfree(ha->rsp_q_map);
	ha->rsp_q_map = NULL;
}

static int qla25xx_setup_mode(struct scsi_qla_host *vha)
{
	uint16_t options = 0;
	int ques, req, ret;
	struct qla_hw_data *ha = vha->hw;

	if (!(ha->fw_attributes & BIT_6)) {
		ql_log(ql_log_warn, vha, 0x00d8,
		    "Firmware is not multi-queue capable.\n");
		goto fail;
	}
	if (ql2xmultique_tag) {
		/* create a request queue for IO */
		options |= BIT_7;
		req = qla25xx_create_req_que(ha, options, 0, 0, -1,
			QLA_DEFAULT_QUE_QOS);
		if (!req) {
			ql_log(ql_log_warn, vha, 0x00e0,
			    "Failed to create request queue.\n");
			goto fail;
		}
		ha->wq = alloc_workqueue("qla2xxx_wq", WQ_MEM_RECLAIM, 1);
		vha->req = ha->req_q_map[req];
		options |= BIT_1;
		for (ques = 1; ques < ha->max_rsp_queues; ques++) {
			ret = qla25xx_create_rsp_que(ha, options, 0, 0, req);
			if (!ret) {
				ql_log(ql_log_warn, vha, 0x00e8,
				    "Failed to create response queue.\n");
				goto fail2;
			}
		}
		ha->flags.cpu_affinity_enabled = 1;
		ql_dbg(ql_dbg_multiq, vha, 0xc007,
		    "CPU affinity mode enalbed, "
		    "no. of response queues:%d no. of request queues:%d.\n",
		    ha->max_rsp_queues, ha->max_req_queues);
		ql_dbg(ql_dbg_init, vha, 0x00e9,
		    "CPU affinity mode enalbed, "
		    "no. of response queues:%d no. of request queues:%d.\n",
		    ha->max_rsp_queues, ha->max_req_queues);
	}
	return 0;
fail2:
	qla25xx_delete_queues(vha);
	destroy_workqueue(ha->wq);
	ha->wq = NULL;
	vha->req = ha->req_q_map[0];
fail:
	ha->mqenable = 0;
	kfree(ha->req_q_map);
	kfree(ha->rsp_q_map);
	ha->max_req_queues = ha->max_rsp_queues = 1;
	return 1;
}

static char *
qla2x00_pci_info_str(struct scsi_qla_host *vha, char *str)
{
	struct qla_hw_data *ha = vha->hw;
	static char *pci_bus_modes[] = {
		"33", "66", "100", "133",
	};
	uint16_t pci_bus;

	strcpy(str, "PCI");
	pci_bus = (ha->pci_attr & (BIT_9 | BIT_10)) >> 9;
	if (pci_bus) {
		strcat(str, "-X (");
		strcat(str, pci_bus_modes[pci_bus]);
	} else {
		pci_bus = (ha->pci_attr & BIT_8) >> 8;
		strcat(str, " (");
		strcat(str, pci_bus_modes[pci_bus]);
	}
	strcat(str, " MHz)");

	return (str);
}

static char *
qla24xx_pci_info_str(struct scsi_qla_host *vha, char *str)
{
	static char *pci_bus_modes[] = { "33", "66", "100", "133", };
	struct qla_hw_data *ha = vha->hw;
	uint32_t pci_bus;
	int pcie_reg;

	pcie_reg = pci_find_capability(ha->pdev, PCI_CAP_ID_EXP);
	if (pcie_reg) {
		char lwstr[6];
		uint16_t pcie_lstat, lspeed, lwidth;

		pcie_reg += 0x12;
		pci_read_config_word(ha->pdev, pcie_reg, &pcie_lstat);
		lspeed = pcie_lstat & (BIT_0 | BIT_1 | BIT_2 | BIT_3);
		lwidth = (pcie_lstat &
		    (BIT_4 | BIT_5 | BIT_6 | BIT_7 | BIT_8 | BIT_9)) >> 4;

		strcpy(str, "PCIe (");
		if (lspeed == 1)
			strcat(str, "2.5GT/s ");
		else if (lspeed == 2)
			strcat(str, "5.0GT/s ");
		else
			strcat(str, "<unknown> ");
		snprintf(lwstr, sizeof(lwstr), "x%d)", lwidth);
		strcat(str, lwstr);

		return str;
	}

	strcpy(str, "PCI");
	pci_bus = (ha->pci_attr & CSRX_PCIX_BUS_MODE_MASK) >> 8;
	if (pci_bus == 0 || pci_bus == 8) {
		strcat(str, " (");
		strcat(str, pci_bus_modes[pci_bus >> 3]);
	} else {
		strcat(str, "-X ");
		if (pci_bus & BIT_2)
			strcat(str, "Mode 2");
		else
			strcat(str, "Mode 1");
		strcat(str, " (");
		strcat(str, pci_bus_modes[pci_bus & ~BIT_2]);
	}
	strcat(str, " MHz)");

	return str;
}

static char *
qla2x00_fw_version_str(struct scsi_qla_host *vha, char *str)
{
	char un_str[10];
	struct qla_hw_data *ha = vha->hw;

	sprintf(str, "%d.%02d.%02d ", ha->fw_major_version,
	    ha->fw_minor_version,
	    ha->fw_subminor_version);

	if (ha->fw_attributes & BIT_9) {
		strcat(str, "FLX");
		return (str);
	}

	switch (ha->fw_attributes & 0xFF) {
	case 0x7:
		strcat(str, "EF");
		break;
	case 0x17:
		strcat(str, "TP");
		break;
	case 0x37:
		strcat(str, "IP");
		break;
	case 0x77:
		strcat(str, "VI");
		break;
	default:
		sprintf(un_str, "(%x)", ha->fw_attributes);
		strcat(str, un_str);
		break;
	}
	if (ha->fw_attributes & 0x100)
		strcat(str, "X");

	return (str);
}

static char *
qla24xx_fw_version_str(struct scsi_qla_host *vha, char *str)
{
	struct qla_hw_data *ha = vha->hw;

	sprintf(str, "%d.%02d.%02d (%x)", ha->fw_major_version,
	    ha->fw_minor_version, ha->fw_subminor_version, ha->fw_attributes);
	return str;
}

void
qla2x00_sp_free_dma(void *vha, void *ptr)
{
	srb_t *sp = (srb_t *)ptr;
	struct scsi_cmnd *cmd = GET_CMD_SP(sp);
	struct qla_hw_data *ha = sp->fcport->vha->hw;
	void *ctx = GET_CMD_CTX_SP(sp);

	if (sp->flags & SRB_DMA_VALID) {
		scsi_dma_unmap(cmd);
		sp->flags &= ~SRB_DMA_VALID;
	}

	if (sp->flags & SRB_CRC_PROT_DMA_VALID) {
		dma_unmap_sg(&ha->pdev->dev, scsi_prot_sglist(cmd),
		    scsi_prot_sg_count(cmd), cmd->sc_data_direction);
		sp->flags &= ~SRB_CRC_PROT_DMA_VALID;
	}
<<<<<<< HEAD

	if (sp->flags & SRB_CRC_CTX_DSD_VALID) {
		/* List assured to be having elements */
		qla2x00_clean_dsd_pool(ha, sp);
		sp->flags &= ~SRB_CRC_CTX_DSD_VALID;
	}

	if (sp->flags & SRB_CRC_CTX_DMA_VALID) {
		dma_pool_free(ha->dl_dma_pool, ctx,
		    ((struct crc_context *)ctx)->crc_ctx_dma);
		sp->flags &= ~SRB_CRC_CTX_DMA_VALID;
	}

	if (sp->flags & SRB_FCP_CMND_DMA_VALID) {
		struct ct6_dsd *ctx1 = (struct ct6_dsd *)ctx;

		dma_pool_free(ha->fcp_cmnd_dma_pool, ctx1->fcp_cmnd,
			ctx1->fcp_cmnd_dma);
		list_splice(&ctx1->dsd_list, &ha->gbl_dsd_list);
		ha->gbl_dsd_inuse -= ctx1->dsd_use_cnt;
		ha->gbl_dsd_avail += ctx1->dsd_use_cnt;
		mempool_free(ctx1, ha->ctx_mempool);
		ctx1 = NULL;
	}

	CMD_SP(cmd) = NULL;
	mempool_free(sp, ha->srb_mempool);
}

static void
qla2x00_sp_compl(void *data, void *ptr, int res)
{
	struct qla_hw_data *ha = (struct qla_hw_data *)data;
	srb_t *sp = (srb_t *)ptr;
	struct scsi_cmnd *cmd = GET_CMD_SP(sp);

=======

	if (sp->flags & SRB_CRC_CTX_DSD_VALID) {
		/* List assured to be having elements */
		qla2x00_clean_dsd_pool(ha, sp);
		sp->flags &= ~SRB_CRC_CTX_DSD_VALID;
	}

	if (sp->flags & SRB_CRC_CTX_DMA_VALID) {
		dma_pool_free(ha->dl_dma_pool, ctx,
		    ((struct crc_context *)ctx)->crc_ctx_dma);
		sp->flags &= ~SRB_CRC_CTX_DMA_VALID;
	}

	if (sp->flags & SRB_FCP_CMND_DMA_VALID) {
		struct ct6_dsd *ctx1 = (struct ct6_dsd *)ctx;

		dma_pool_free(ha->fcp_cmnd_dma_pool, ctx1->fcp_cmnd,
			ctx1->fcp_cmnd_dma);
		list_splice(&ctx1->dsd_list, &ha->gbl_dsd_list);
		ha->gbl_dsd_inuse -= ctx1->dsd_use_cnt;
		ha->gbl_dsd_avail += ctx1->dsd_use_cnt;
		mempool_free(ctx1, ha->ctx_mempool);
		ctx1 = NULL;
	}

	CMD_SP(cmd) = NULL;
	mempool_free(sp, ha->srb_mempool);
}

static void
qla2x00_sp_compl(void *data, void *ptr, int res)
{
	struct qla_hw_data *ha = (struct qla_hw_data *)data;
	srb_t *sp = (srb_t *)ptr;
	struct scsi_cmnd *cmd = GET_CMD_SP(sp);

>>>>>>> 711e1bfb
	cmd->result = res;

	if (atomic_read(&sp->ref_count) == 0) {
		ql_dbg(ql_dbg_io, sp->fcport->vha, 0x3015,
		    "SP reference-count to ZERO -- sp=%p cmd=%p.\n",
		    sp, GET_CMD_SP(sp));
		if (ql2xextended_error_logging & ql_dbg_io)
			BUG();
		return;
	}
	if (!atomic_dec_and_test(&sp->ref_count))
		return;

	qla2x00_sp_free_dma(ha, sp);
	cmd->scsi_done(cmd);
}

static int
qla2xxx_queuecommand(struct Scsi_Host *host, struct scsi_cmnd *cmd)
{
	scsi_qla_host_t *vha = shost_priv(host);
	fc_port_t *fcport = (struct fc_port *) cmd->device->hostdata;
	struct fc_rport *rport = starget_to_rport(scsi_target(cmd->device));
	struct qla_hw_data *ha = vha->hw;
	struct scsi_qla_host *base_vha = pci_get_drvdata(ha->pdev);
	srb_t *sp;
	int rval;

	if (ha->flags.eeh_busy) {
		if (ha->flags.pci_channel_io_perm_failure) {
			ql_dbg(ql_dbg_io, vha, 0x3001,
			    "PCI Channel IO permanent failure, exiting "
			    "cmd=%p.\n", cmd);
			cmd->result = DID_NO_CONNECT << 16;
		} else {
			ql_dbg(ql_dbg_io, vha, 0x3002,
			    "EEH_Busy, Requeuing the cmd=%p.\n", cmd);
			cmd->result = DID_REQUEUE << 16;
		}
		goto qc24_fail_command;
	}

	rval = fc_remote_port_chkready(rport);
	if (rval) {
		cmd->result = rval;
		ql_dbg(ql_dbg_io, vha, 0x3003,
		    "fc_remote_port_chkready failed for cmd=%p, rval=0x%x.\n",
		    cmd, rval);
		goto qc24_fail_command;
	}

	if (!vha->flags.difdix_supported &&
		scsi_get_prot_op(cmd) != SCSI_PROT_NORMAL) {
			ql_dbg(ql_dbg_io, vha, 0x3004,
			    "DIF Cap not reg, fail DIF capable cmd's:%p.\n",
			    cmd);
			cmd->result = DID_NO_CONNECT << 16;
			goto qc24_fail_command;
	}

	if (!fcport) {
		cmd->result = DID_NO_CONNECT << 16;
		goto qc24_fail_command;
	}

	if (atomic_read(&fcport->state) != FCS_ONLINE) {
		if (atomic_read(&fcport->state) == FCS_DEVICE_DEAD ||
			atomic_read(&base_vha->loop_state) == LOOP_DEAD) {
			ql_dbg(ql_dbg_io, vha, 0x3005,
			    "Returning DNC, fcport_state=%d loop_state=%d.\n",
			    atomic_read(&fcport->state),
			    atomic_read(&base_vha->loop_state));
			cmd->result = DID_NO_CONNECT << 16;
			goto qc24_fail_command;
		}
		goto qc24_target_busy;
	}

	sp = qla2x00_get_sp(base_vha, fcport, GFP_ATOMIC);
	if (!sp)
		goto qc24_host_busy;

	sp->u.scmd.cmd = cmd;
	sp->type = SRB_SCSI_CMD;
	atomic_set(&sp->ref_count, 1);
	CMD_SP(cmd) = (void *)sp;
	sp->free = qla2x00_sp_free_dma;
	sp->done = qla2x00_sp_compl;

	rval = ha->isp_ops->start_scsi(sp);
	if (rval != QLA_SUCCESS) {
		ql_dbg(ql_dbg_io, vha, 0x3013,
		    "Start scsi failed rval=%d for cmd=%p.\n", rval, cmd);
		goto qc24_host_busy_free_sp;
	}

	return 0;

qc24_host_busy_free_sp:
	qla2x00_sp_free_dma(ha, sp);

qc24_host_busy:
	return SCSI_MLQUEUE_HOST_BUSY;

qc24_target_busy:
	return SCSI_MLQUEUE_TARGET_BUSY;

qc24_fail_command:
	cmd->scsi_done(cmd);

	return 0;
}

/*
 * qla2x00_eh_wait_on_command
 *    Waits for the command to be returned by the Firmware for some
 *    max time.
 *
 * Input:
 *    cmd = Scsi Command to wait on.
 *
 * Return:
 *    Not Found : 0
 *    Found : 1
 */
static int
qla2x00_eh_wait_on_command(struct scsi_cmnd *cmd)
{
#define ABORT_POLLING_PERIOD	1000
#define ABORT_WAIT_ITER		((10 * 1000) / (ABORT_POLLING_PERIOD))
	unsigned long wait_iter = ABORT_WAIT_ITER;
	scsi_qla_host_t *vha = shost_priv(cmd->device->host);
	struct qla_hw_data *ha = vha->hw;
	int ret = QLA_SUCCESS;

	if (unlikely(pci_channel_offline(ha->pdev)) || ha->flags.eeh_busy) {
		ql_dbg(ql_dbg_taskm, vha, 0x8005,
		    "Return:eh_wait.\n");
		return ret;
	}

	while (CMD_SP(cmd) && wait_iter--) {
		msleep(ABORT_POLLING_PERIOD);
	}
	if (CMD_SP(cmd))
		ret = QLA_FUNCTION_FAILED;

	return ret;
}

/*
 * qla2x00_wait_for_hba_online
 *    Wait till the HBA is online after going through
 *    <= MAX_RETRIES_OF_ISP_ABORT  or
 *    finally HBA is disabled ie marked offline
 *
 * Input:
 *     ha - pointer to host adapter structure
 *
 * Note:
 *    Does context switching-Release SPIN_LOCK
 *    (if any) before calling this routine.
 *
 * Return:
 *    Success (Adapter is online) : 0
 *    Failed  (Adapter is offline/disabled) : 1
 */
int
qla2x00_wait_for_hba_online(scsi_qla_host_t *vha)
{
	int		return_status;
	unsigned long	wait_online;
	struct qla_hw_data *ha = vha->hw;
	scsi_qla_host_t *base_vha = pci_get_drvdata(ha->pdev);

	wait_online = jiffies + (MAX_LOOP_TIMEOUT * HZ);
	while (((test_bit(ISP_ABORT_NEEDED, &base_vha->dpc_flags)) ||
	    test_bit(ABORT_ISP_ACTIVE, &base_vha->dpc_flags) ||
	    test_bit(ISP_ABORT_RETRY, &base_vha->dpc_flags) ||
	    ha->dpc_active) && time_before(jiffies, wait_online)) {

		msleep(1000);
	}
	if (base_vha->flags.online)
		return_status = QLA_SUCCESS;
	else
		return_status = QLA_FUNCTION_FAILED;

	return (return_status);
}

/*
 * qla2x00_wait_for_reset_ready
 *    Wait till the HBA is online after going through
 *    <= MAX_RETRIES_OF_ISP_ABORT  or
 *    finally HBA is disabled ie marked offline or flash
 *    operations are in progress.
 *
 * Input:
 *     ha - pointer to host adapter structure
 *
 * Note:
 *    Does context switching-Release SPIN_LOCK
 *    (if any) before calling this routine.
 *
 * Return:
 *    Success (Adapter is online/no flash ops) : 0
 *    Failed  (Adapter is offline/disabled/flash ops in progress) : 1
 */
static int
qla2x00_wait_for_reset_ready(scsi_qla_host_t *vha)
{
	int		return_status;
	unsigned long	wait_online;
	struct qla_hw_data *ha = vha->hw;
	scsi_qla_host_t *base_vha = pci_get_drvdata(ha->pdev);

	wait_online = jiffies + (MAX_LOOP_TIMEOUT * HZ);
	while (((test_bit(ISP_ABORT_NEEDED, &base_vha->dpc_flags)) ||
	    test_bit(ABORT_ISP_ACTIVE, &base_vha->dpc_flags) ||
	    test_bit(ISP_ABORT_RETRY, &base_vha->dpc_flags) ||
	    ha->optrom_state != QLA_SWAITING ||
	    ha->dpc_active) && time_before(jiffies, wait_online))
		msleep(1000);

	if (base_vha->flags.online &&  ha->optrom_state == QLA_SWAITING)
		return_status = QLA_SUCCESS;
	else
		return_status = QLA_FUNCTION_FAILED;

	ql_dbg(ql_dbg_taskm, vha, 0x8019,
	    "%s return status=%d.\n", __func__, return_status);

	return return_status;
}

int
qla2x00_wait_for_chip_reset(scsi_qla_host_t *vha)
{
	int		return_status;
	unsigned long	wait_reset;
	struct qla_hw_data *ha = vha->hw;
	scsi_qla_host_t *base_vha = pci_get_drvdata(ha->pdev);

	wait_reset = jiffies + (MAX_LOOP_TIMEOUT * HZ);
	while (((test_bit(ISP_ABORT_NEEDED, &base_vha->dpc_flags)) ||
	    test_bit(ABORT_ISP_ACTIVE, &base_vha->dpc_flags) ||
	    test_bit(ISP_ABORT_RETRY, &base_vha->dpc_flags) ||
	    ha->dpc_active) && time_before(jiffies, wait_reset)) {

		msleep(1000);

		if (!test_bit(ISP_ABORT_NEEDED, &base_vha->dpc_flags) &&
		    ha->flags.chip_reset_done)
			break;
	}
	if (ha->flags.chip_reset_done)
		return_status = QLA_SUCCESS;
	else
		return_status = QLA_FUNCTION_FAILED;

	return return_status;
}

static void
sp_get(struct srb *sp)
{
	atomic_inc(&sp->ref_count);
}

/**************************************************************************
* qla2xxx_eh_abort
*
* Description:
*    The abort function will abort the specified command.
*
* Input:
*    cmd = Linux SCSI command packet to be aborted.
*
* Returns:
*    Either SUCCESS or FAILED.
*
* Note:
*    Only return FAILED if command not returned by firmware.
**************************************************************************/
static int
qla2xxx_eh_abort(struct scsi_cmnd *cmd)
{
	scsi_qla_host_t *vha = shost_priv(cmd->device->host);
	srb_t *sp;
	int ret;
	unsigned int id, lun;
	unsigned long flags;
	int wait = 0;
	struct qla_hw_data *ha = vha->hw;

	if (!CMD_SP(cmd))
		return SUCCESS;

	ret = fc_block_scsi_eh(cmd);
	if (ret != 0)
		return ret;
	ret = SUCCESS;

	id = cmd->device->id;
	lun = cmd->device->lun;

	spin_lock_irqsave(&ha->hardware_lock, flags);
	sp = (srb_t *) CMD_SP(cmd);
	if (!sp) {
		spin_unlock_irqrestore(&ha->hardware_lock, flags);
		return SUCCESS;
	}

	ql_dbg(ql_dbg_taskm, vha, 0x8002,
	    "Aborting from RISC nexus=%ld:%d:%d sp=%p cmd=%p\n",
	    vha->host_no, id, lun, sp, cmd);

	/* Get a reference to the sp and drop the lock.*/
	sp_get(sp);

	spin_unlock_irqrestore(&ha->hardware_lock, flags);
	if (ha->isp_ops->abort_command(sp)) {
		ret = FAILED;
		ql_dbg(ql_dbg_taskm, vha, 0x8003,
		    "Abort command mbx failed cmd=%p.\n", cmd);
	} else {
		ql_dbg(ql_dbg_taskm, vha, 0x8004,
		    "Abort command mbx success cmd=%p.\n", cmd);
		wait = 1;
	}

	spin_lock_irqsave(&ha->hardware_lock, flags);
	sp->done(ha, sp, 0);
	spin_unlock_irqrestore(&ha->hardware_lock, flags);

	/* Did the command return during mailbox execution? */
	if (ret == FAILED && !CMD_SP(cmd))
		ret = SUCCESS;

	/* Wait for the command to be returned. */
	if (wait) {
		if (qla2x00_eh_wait_on_command(cmd) != QLA_SUCCESS) {
			ql_log(ql_log_warn, vha, 0x8006,
			    "Abort handler timed out cmd=%p.\n", cmd);
			ret = FAILED;
		}
	}

	ql_log(ql_log_info, vha, 0x801c,
	    "Abort command issued nexus=%ld:%d:%d --  %d %x.\n",
	    vha->host_no, id, lun, wait, ret);

	return ret;
}

int
qla2x00_eh_wait_for_pending_commands(scsi_qla_host_t *vha, unsigned int t,
	unsigned int l, enum nexus_wait_type type)
{
	int cnt, match, status;
	unsigned long flags;
	struct qla_hw_data *ha = vha->hw;
	struct req_que *req;
	srb_t *sp;
	struct scsi_cmnd *cmd;

	status = QLA_SUCCESS;

	spin_lock_irqsave(&ha->hardware_lock, flags);
	req = vha->req;
	for (cnt = 1; status == QLA_SUCCESS &&
		cnt < MAX_OUTSTANDING_COMMANDS; cnt++) {
		sp = req->outstanding_cmds[cnt];
		if (!sp)
			continue;
		if (sp->type != SRB_SCSI_CMD)
			continue;
		if (vha->vp_idx != sp->fcport->vha->vp_idx)
			continue;
		match = 0;
		cmd = GET_CMD_SP(sp);
		switch (type) {
		case WAIT_HOST:
			match = 1;
			break;
		case WAIT_TARGET:
			match = cmd->device->id == t;
			break;
		case WAIT_LUN:
			match = (cmd->device->id == t &&
				cmd->device->lun == l);
			break;
		}
		if (!match)
			continue;

		spin_unlock_irqrestore(&ha->hardware_lock, flags);
		status = qla2x00_eh_wait_on_command(cmd);
		spin_lock_irqsave(&ha->hardware_lock, flags);
	}
	spin_unlock_irqrestore(&ha->hardware_lock, flags);

	return status;
}

static char *reset_errors[] = {
	"HBA not online",
	"HBA not ready",
	"Task management failed",
	"Waiting for command completions",
};

static int
__qla2xxx_eh_generic_reset(char *name, enum nexus_wait_type type,
    struct scsi_cmnd *cmd, int (*do_reset)(struct fc_port *, unsigned int, int))
{
	scsi_qla_host_t *vha = shost_priv(cmd->device->host);
	fc_port_t *fcport = (struct fc_port *) cmd->device->hostdata;
	int err;

	if (!fcport) {
		return FAILED;
	}

	err = fc_block_scsi_eh(cmd);
	if (err != 0)
		return err;

	ql_log(ql_log_info, vha, 0x8009,
	    "%s RESET ISSUED nexus=%ld:%d:%d cmd=%p.\n", name, vha->host_no,
	    cmd->device->id, cmd->device->lun, cmd);

	err = 0;
	if (qla2x00_wait_for_hba_online(vha) != QLA_SUCCESS) {
		ql_log(ql_log_warn, vha, 0x800a,
		    "Wait for hba online failed for cmd=%p.\n", cmd);
		goto eh_reset_failed;
	}
	err = 2;
	if (do_reset(fcport, cmd->device->lun, cmd->request->cpu + 1)
		!= QLA_SUCCESS) {
		ql_log(ql_log_warn, vha, 0x800c,
		    "do_reset failed for cmd=%p.\n", cmd);
		goto eh_reset_failed;
	}
	err = 3;
	if (qla2x00_eh_wait_for_pending_commands(vha, cmd->device->id,
	    cmd->device->lun, type) != QLA_SUCCESS) {
		ql_log(ql_log_warn, vha, 0x800d,
		    "wait for peding cmds failed for cmd=%p.\n", cmd);
		goto eh_reset_failed;
	}

	ql_log(ql_log_info, vha, 0x800e,
	    "%s RESET SUCCEEDED nexus:%ld:%d:%d cmd=%p.\n", name,
	    vha->host_no, cmd->device->id, cmd->device->lun, cmd);

	return SUCCESS;

eh_reset_failed:
	ql_log(ql_log_info, vha, 0x800f,
	    "%s RESET FAILED: %s nexus=%ld:%d:%d cmd=%p.\n", name,
	    reset_errors[err], vha->host_no, cmd->device->id, cmd->device->lun,
	    cmd);
	return FAILED;
}

static int
qla2xxx_eh_device_reset(struct scsi_cmnd *cmd)
{
	scsi_qla_host_t *vha = shost_priv(cmd->device->host);
	struct qla_hw_data *ha = vha->hw;

	return __qla2xxx_eh_generic_reset("DEVICE", WAIT_LUN, cmd,
	    ha->isp_ops->lun_reset);
}

static int
qla2xxx_eh_target_reset(struct scsi_cmnd *cmd)
{
	scsi_qla_host_t *vha = shost_priv(cmd->device->host);
	struct qla_hw_data *ha = vha->hw;

	return __qla2xxx_eh_generic_reset("TARGET", WAIT_TARGET, cmd,
	    ha->isp_ops->target_reset);
}

/**************************************************************************
* qla2xxx_eh_bus_reset
*
* Description:
*    The bus reset function will reset the bus and abort any executing
*    commands.
*
* Input:
*    cmd = Linux SCSI command packet of the command that cause the
*          bus reset.
*
* Returns:
*    SUCCESS/FAILURE (defined as macro in scsi.h).
*
**************************************************************************/
static int
qla2xxx_eh_bus_reset(struct scsi_cmnd *cmd)
{
	scsi_qla_host_t *vha = shost_priv(cmd->device->host);
	fc_port_t *fcport = (struct fc_port *) cmd->device->hostdata;
	int ret = FAILED;
	unsigned int id, lun;

	id = cmd->device->id;
	lun = cmd->device->lun;

	if (!fcport) {
		return ret;
	}

	ret = fc_block_scsi_eh(cmd);
	if (ret != 0)
		return ret;
	ret = FAILED;

	ql_log(ql_log_info, vha, 0x8012,
	    "BUS RESET ISSUED nexus=%ld:%d%d.\n", vha->host_no, id, lun);

	if (qla2x00_wait_for_hba_online(vha) != QLA_SUCCESS) {
		ql_log(ql_log_fatal, vha, 0x8013,
		    "Wait for hba online failed board disabled.\n");
		goto eh_bus_reset_done;
	}

	if (qla2x00_loop_reset(vha) == QLA_SUCCESS)
		ret = SUCCESS;

	if (ret == FAILED)
		goto eh_bus_reset_done;

	/* Flush outstanding commands. */
	if (qla2x00_eh_wait_for_pending_commands(vha, 0, 0, WAIT_HOST) !=
	    QLA_SUCCESS) {
		ql_log(ql_log_warn, vha, 0x8014,
		    "Wait for pending commands failed.\n");
		ret = FAILED;
	}

eh_bus_reset_done:
	ql_log(ql_log_warn, vha, 0x802b,
	    "BUS RESET %s nexus=%ld:%d:%d.\n",
	    (ret == FAILED) ? "FAILED" : "SUCCEDED", vha->host_no, id, lun);

	return ret;
}

/**************************************************************************
* qla2xxx_eh_host_reset
*
* Description:
*    The reset function will reset the Adapter.
*
* Input:
*      cmd = Linux SCSI command packet of the command that cause the
*            adapter reset.
*
* Returns:
*      Either SUCCESS or FAILED.
*
* Note:
**************************************************************************/
static int
qla2xxx_eh_host_reset(struct scsi_cmnd *cmd)
{
	scsi_qla_host_t *vha = shost_priv(cmd->device->host);
	struct qla_hw_data *ha = vha->hw;
	int ret = FAILED;
	unsigned int id, lun;
	scsi_qla_host_t *base_vha = pci_get_drvdata(ha->pdev);

	id = cmd->device->id;
	lun = cmd->device->lun;

	ql_log(ql_log_info, vha, 0x8018,
	    "ADAPTER RESET ISSUED nexus=%ld:%d:%d.\n", vha->host_no, id, lun);

	if (qla2x00_wait_for_reset_ready(vha) != QLA_SUCCESS)
		goto eh_host_reset_lock;

	if (vha != base_vha) {
		if (qla2x00_vp_abort_isp(vha))
			goto eh_host_reset_lock;
	} else {
		if (IS_QLA82XX(vha->hw)) {
			if (!qla82xx_fcoe_ctx_reset(vha)) {
				/* Ctx reset success */
				ret = SUCCESS;
				goto eh_host_reset_lock;
			}
			/* fall thru if ctx reset failed */
		}
		if (ha->wq)
			flush_workqueue(ha->wq);

		set_bit(ABORT_ISP_ACTIVE, &base_vha->dpc_flags);
		if (ha->isp_ops->abort_isp(base_vha)) {
			clear_bit(ABORT_ISP_ACTIVE, &base_vha->dpc_flags);
			/* failed. schedule dpc to try */
			set_bit(ISP_ABORT_NEEDED, &base_vha->dpc_flags);

			if (qla2x00_wait_for_hba_online(vha) != QLA_SUCCESS) {
				ql_log(ql_log_warn, vha, 0x802a,
				    "wait for hba online failed.\n");
				goto eh_host_reset_lock;
			}
		}
		clear_bit(ABORT_ISP_ACTIVE, &base_vha->dpc_flags);
	}

	/* Waiting for command to be returned to OS.*/
	if (qla2x00_eh_wait_for_pending_commands(vha, 0, 0, WAIT_HOST) ==
		QLA_SUCCESS)
		ret = SUCCESS;

eh_host_reset_lock:
	ql_log(ql_log_info, vha, 0x8017,
	    "ADAPTER RESET %s nexus=%ld:%d:%d.\n",
	    (ret == FAILED) ? "FAILED" : "SUCCEEDED", vha->host_no, id, lun);

	return ret;
}

/*
* qla2x00_loop_reset
*      Issue loop reset.
*
* Input:
*      ha = adapter block pointer.
*
* Returns:
*      0 = success
*/
int
qla2x00_loop_reset(scsi_qla_host_t *vha)
{
	int ret;
	struct fc_port *fcport;
	struct qla_hw_data *ha = vha->hw;

	if (ql2xtargetreset == 1 && ha->flags.enable_target_reset) {
		list_for_each_entry(fcport, &vha->vp_fcports, list) {
			if (fcport->port_type != FCT_TARGET)
				continue;

			ret = ha->isp_ops->target_reset(fcport, 0, 0);
			if (ret != QLA_SUCCESS) {
				ql_dbg(ql_dbg_taskm, vha, 0x802c,
				    "Bus Reset failed: Target Reset=%d "
				    "d_id=%x.\n", ret, fcport->d_id.b24);
			}
		}
	}

	if (ha->flags.enable_lip_full_login && !IS_CNA_CAPABLE(ha)) {
		ret = qla2x00_full_login_lip(vha);
		if (ret != QLA_SUCCESS) {
			ql_dbg(ql_dbg_taskm, vha, 0x802d,
			    "full_login_lip=%d.\n", ret);
		}
		atomic_set(&vha->loop_state, LOOP_DOWN);
		atomic_set(&vha->loop_down_timer, LOOP_DOWN_TIME);
		qla2x00_mark_all_devices_lost(vha, 0);
	}

	if (ha->flags.enable_lip_reset) {
		ret = qla2x00_lip_reset(vha);
		if (ret != QLA_SUCCESS)
			ql_dbg(ql_dbg_taskm, vha, 0x802e,
			    "lip_reset failed (%d).\n", ret);
	}

	/* Issue marker command only when we are going to start the I/O */
	vha->marker_needed = 1;

	return QLA_SUCCESS;
}

void
qla2x00_abort_all_cmds(scsi_qla_host_t *vha, int res)
{
	int que, cnt;
	unsigned long flags;
	srb_t *sp;
	struct qla_hw_data *ha = vha->hw;
	struct req_que *req;

	spin_lock_irqsave(&ha->hardware_lock, flags);
	for (que = 0; que < ha->max_req_queues; que++) {
		req = ha->req_q_map[que];
		if (!req)
			continue;
		for (cnt = 1; cnt < MAX_OUTSTANDING_COMMANDS; cnt++) {
			sp = req->outstanding_cmds[cnt];
			if (sp) {
				req->outstanding_cmds[cnt] = NULL;
				sp->done(vha, sp, res);
			}
		}
	}
	spin_unlock_irqrestore(&ha->hardware_lock, flags);
}

static int
qla2xxx_slave_alloc(struct scsi_device *sdev)
{
	struct fc_rport *rport = starget_to_rport(scsi_target(sdev));

	if (!rport || fc_remote_port_chkready(rport))
		return -ENXIO;

	sdev->hostdata = *(fc_port_t **)rport->dd_data;

	return 0;
}

static int
qla2xxx_slave_configure(struct scsi_device *sdev)
{
	scsi_qla_host_t *vha = shost_priv(sdev->host);
	struct req_que *req = vha->req;

	if (sdev->tagged_supported)
		scsi_activate_tcq(sdev, req->max_q_depth);
	else
		scsi_deactivate_tcq(sdev, req->max_q_depth);
	return 0;
}

static void
qla2xxx_slave_destroy(struct scsi_device *sdev)
{
	sdev->hostdata = NULL;
}

static void qla2x00_handle_queue_full(struct scsi_device *sdev, int qdepth)
{
	fc_port_t *fcport = (struct fc_port *) sdev->hostdata;

	if (!scsi_track_queue_full(sdev, qdepth))
		return;

	ql_dbg(ql_dbg_io, fcport->vha, 0x3029,
	    "Queue depth adjusted-down to %d for nexus=%ld:%d:%d.\n",
	    sdev->queue_depth, fcport->vha->host_no, sdev->id, sdev->lun);
}

static void qla2x00_adjust_sdev_qdepth_up(struct scsi_device *sdev, int qdepth)
{
	fc_port_t *fcport = sdev->hostdata;
	struct scsi_qla_host *vha = fcport->vha;
	struct req_que *req = NULL;

	req = vha->req;
	if (!req)
		return;

	if (req->max_q_depth <= sdev->queue_depth || req->max_q_depth < qdepth)
		return;

	if (sdev->ordered_tags)
		scsi_adjust_queue_depth(sdev, MSG_ORDERED_TAG, qdepth);
	else
		scsi_adjust_queue_depth(sdev, MSG_SIMPLE_TAG, qdepth);

	ql_dbg(ql_dbg_io, vha, 0x302a,
	    "Queue depth adjusted-up to %d for nexus=%ld:%d:%d.\n",
	    sdev->queue_depth, fcport->vha->host_no, sdev->id, sdev->lun);
}

static int
qla2x00_change_queue_depth(struct scsi_device *sdev, int qdepth, int reason)
{
	switch (reason) {
	case SCSI_QDEPTH_DEFAULT:
		scsi_adjust_queue_depth(sdev, scsi_get_tag_type(sdev), qdepth);
		break;
	case SCSI_QDEPTH_QFULL:
		qla2x00_handle_queue_full(sdev, qdepth);
		break;
	case SCSI_QDEPTH_RAMP_UP:
		qla2x00_adjust_sdev_qdepth_up(sdev, qdepth);
		break;
	default:
		return -EOPNOTSUPP;
	}

	return sdev->queue_depth;
}

static int
qla2x00_change_queue_type(struct scsi_device *sdev, int tag_type)
{
	if (sdev->tagged_supported) {
		scsi_set_tag_type(sdev, tag_type);
		if (tag_type)
			scsi_activate_tcq(sdev, sdev->queue_depth);
		else
			scsi_deactivate_tcq(sdev, sdev->queue_depth);
	} else
		tag_type = 0;

	return tag_type;
}

/**
 * qla2x00_config_dma_addressing() - Configure OS DMA addressing method.
 * @ha: HA context
 *
 * At exit, the @ha's flags.enable_64bit_addressing set to indicated
 * supported addressing method.
 */
static void
qla2x00_config_dma_addressing(struct qla_hw_data *ha)
{
	/* Assume a 32bit DMA mask. */
	ha->flags.enable_64bit_addressing = 0;

	if (!dma_set_mask(&ha->pdev->dev, DMA_BIT_MASK(64))) {
		/* Any upper-dword bits set? */
		if (MSD(dma_get_required_mask(&ha->pdev->dev)) &&
		    !pci_set_consistent_dma_mask(ha->pdev, DMA_BIT_MASK(64))) {
			/* Ok, a 64bit DMA mask is applicable. */
			ha->flags.enable_64bit_addressing = 1;
			ha->isp_ops->calc_req_entries = qla2x00_calc_iocbs_64;
			ha->isp_ops->build_iocbs = qla2x00_build_scsi_iocbs_64;
			return;
		}
	}

	dma_set_mask(&ha->pdev->dev, DMA_BIT_MASK(32));
	pci_set_consistent_dma_mask(ha->pdev, DMA_BIT_MASK(32));
}

static void
qla2x00_enable_intrs(struct qla_hw_data *ha)
{
	unsigned long flags = 0;
	struct device_reg_2xxx __iomem *reg = &ha->iobase->isp;

	spin_lock_irqsave(&ha->hardware_lock, flags);
	ha->interrupts_on = 1;
	/* enable risc and host interrupts */
	WRT_REG_WORD(&reg->ictrl, ICR_EN_INT | ICR_EN_RISC);
	RD_REG_WORD(&reg->ictrl);
	spin_unlock_irqrestore(&ha->hardware_lock, flags);

}

static void
qla2x00_disable_intrs(struct qla_hw_data *ha)
{
	unsigned long flags = 0;
	struct device_reg_2xxx __iomem *reg = &ha->iobase->isp;

	spin_lock_irqsave(&ha->hardware_lock, flags);
	ha->interrupts_on = 0;
	/* disable risc and host interrupts */
	WRT_REG_WORD(&reg->ictrl, 0);
	RD_REG_WORD(&reg->ictrl);
	spin_unlock_irqrestore(&ha->hardware_lock, flags);
}

static void
qla24xx_enable_intrs(struct qla_hw_data *ha)
{
	unsigned long flags = 0;
	struct device_reg_24xx __iomem *reg = &ha->iobase->isp24;

	spin_lock_irqsave(&ha->hardware_lock, flags);
	ha->interrupts_on = 1;
	WRT_REG_DWORD(&reg->ictrl, ICRX_EN_RISC_INT);
	RD_REG_DWORD(&reg->ictrl);
	spin_unlock_irqrestore(&ha->hardware_lock, flags);
}

static void
qla24xx_disable_intrs(struct qla_hw_data *ha)
{
	unsigned long flags = 0;
	struct device_reg_24xx __iomem *reg = &ha->iobase->isp24;

	if (IS_NOPOLLING_TYPE(ha))
		return;
	spin_lock_irqsave(&ha->hardware_lock, flags);
	ha->interrupts_on = 0;
	WRT_REG_DWORD(&reg->ictrl, 0);
	RD_REG_DWORD(&reg->ictrl);
	spin_unlock_irqrestore(&ha->hardware_lock, flags);
}

static int
qla2x00_iospace_config(struct qla_hw_data *ha)
{
	resource_size_t pio;
	uint16_t msix;
	int cpus;

	if (pci_request_selected_regions(ha->pdev, ha->bars,
	    QLA2XXX_DRIVER_NAME)) {
		ql_log_pci(ql_log_fatal, ha->pdev, 0x0011,
		    "Failed to reserve PIO/MMIO regions (%s), aborting.\n",
		    pci_name(ha->pdev));
		goto iospace_error_exit;
	}
	if (!(ha->bars & 1))
		goto skip_pio;

	/* We only need PIO for Flash operations on ISP2312 v2 chips. */
	pio = pci_resource_start(ha->pdev, 0);
	if (pci_resource_flags(ha->pdev, 0) & IORESOURCE_IO) {
		if (pci_resource_len(ha->pdev, 0) < MIN_IOBASE_LEN) {
			ql_log_pci(ql_log_warn, ha->pdev, 0x0012,
			    "Invalid pci I/O region size (%s).\n",
			    pci_name(ha->pdev));
			pio = 0;
		}
	} else {
		ql_log_pci(ql_log_warn, ha->pdev, 0x0013,
		    "Region #0 no a PIO resource (%s).\n",
		    pci_name(ha->pdev));
		pio = 0;
	}
	ha->pio_address = pio;
	ql_dbg_pci(ql_dbg_init, ha->pdev, 0x0014,
	    "PIO address=%llu.\n",
	    (unsigned long long)ha->pio_address);

skip_pio:
	/* Use MMIO operations for all accesses. */
	if (!(pci_resource_flags(ha->pdev, 1) & IORESOURCE_MEM)) {
		ql_log_pci(ql_log_fatal, ha->pdev, 0x0015,
		    "Region #1 not an MMIO resource (%s), aborting.\n",
		    pci_name(ha->pdev));
		goto iospace_error_exit;
	}
	if (pci_resource_len(ha->pdev, 1) < MIN_IOBASE_LEN) {
		ql_log_pci(ql_log_fatal, ha->pdev, 0x0016,
		    "Invalid PCI mem region size (%s), aborting.\n",
		    pci_name(ha->pdev));
		goto iospace_error_exit;
	}

	ha->iobase = ioremap(pci_resource_start(ha->pdev, 1), MIN_IOBASE_LEN);
	if (!ha->iobase) {
		ql_log_pci(ql_log_fatal, ha->pdev, 0x0017,
		    "Cannot remap MMIO (%s), aborting.\n",
		    pci_name(ha->pdev));
		goto iospace_error_exit;
	}

	/* Determine queue resources */
	ha->max_req_queues = ha->max_rsp_queues = 1;
	if ((ql2xmaxqueues <= 1 && !ql2xmultique_tag) ||
		(ql2xmaxqueues > 1 && ql2xmultique_tag) ||
		(!IS_QLA25XX(ha) && !IS_QLA81XX(ha)))
		goto mqiobase_exit;

	ha->mqiobase = ioremap(pci_resource_start(ha->pdev, 3),
			pci_resource_len(ha->pdev, 3));
	if (ha->mqiobase) {
		ql_dbg_pci(ql_dbg_init, ha->pdev, 0x0018,
		    "MQIO Base=%p.\n", ha->mqiobase);
		/* Read MSIX vector size of the board */
		pci_read_config_word(ha->pdev, QLA_PCI_MSIX_CONTROL, &msix);
		ha->msix_count = msix;
		/* Max queues are bounded by available msix vectors */
		/* queue 0 uses two msix vectors */
		if (ql2xmultique_tag) {
			cpus = num_online_cpus();
			ha->max_rsp_queues = (ha->msix_count - 1 > cpus) ?
				(cpus + 1) : (ha->msix_count - 1);
			ha->max_req_queues = 2;
		} else if (ql2xmaxqueues > 1) {
			ha->max_req_queues = ql2xmaxqueues > QLA_MQ_SIZE ?
			    QLA_MQ_SIZE : ql2xmaxqueues;
			ql_dbg_pci(ql_dbg_multiq, ha->pdev, 0xc008,
			    "QoS mode set, max no of request queues:%d.\n",
			    ha->max_req_queues);
			ql_dbg_pci(ql_dbg_init, ha->pdev, 0x0019,
			    "QoS mode set, max no of request queues:%d.\n",
			    ha->max_req_queues);
		}
		ql_log_pci(ql_log_info, ha->pdev, 0x001a,
		    "MSI-X vector count: %d.\n", msix);
	} else
		ql_log_pci(ql_log_info, ha->pdev, 0x001b,
		    "BAR 3 not enabled.\n");

mqiobase_exit:
	ha->msix_count = ha->max_rsp_queues + 1;
	ql_dbg_pci(ql_dbg_init, ha->pdev, 0x001c,
	    "MSIX Count:%d.\n", ha->msix_count);
	return (0);

iospace_error_exit:
	return (-ENOMEM);
}


static int
qla83xx_iospace_config(struct qla_hw_data *ha)
{
	uint16_t msix;
	int cpus;

	if (pci_request_selected_regions(ha->pdev, ha->bars,
	    QLA2XXX_DRIVER_NAME)) {
		ql_log_pci(ql_log_fatal, ha->pdev, 0x0117,
		    "Failed to reserve PIO/MMIO regions (%s), aborting.\n",
		    pci_name(ha->pdev));

		goto iospace_error_exit;
	}

	/* Use MMIO operations for all accesses. */
	if (!(pci_resource_flags(ha->pdev, 0) & IORESOURCE_MEM)) {
		ql_log_pci(ql_log_warn, ha->pdev, 0x0118,
		    "Invalid pci I/O region size (%s).\n",
		    pci_name(ha->pdev));
		goto iospace_error_exit;
	}
	if (pci_resource_len(ha->pdev, 0) < MIN_IOBASE_LEN) {
		ql_log_pci(ql_log_warn, ha->pdev, 0x0119,
		    "Invalid PCI mem region size (%s), aborting\n",
			pci_name(ha->pdev));
		goto iospace_error_exit;
	}

	ha->iobase = ioremap(pci_resource_start(ha->pdev, 0), MIN_IOBASE_LEN);
	if (!ha->iobase) {
		ql_log_pci(ql_log_fatal, ha->pdev, 0x011a,
		    "Cannot remap MMIO (%s), aborting.\n",
		    pci_name(ha->pdev));
		goto iospace_error_exit;
	}

	/* 64bit PCI BAR - BAR2 will correspoond to region 4 */
	/* 83XX 26XX always use MQ type access for queues
	 * - mbar 2, a.k.a region 4 */
	ha->max_req_queues = ha->max_rsp_queues = 1;
	ha->mqiobase = ioremap(pci_resource_start(ha->pdev, 4),
			pci_resource_len(ha->pdev, 4));

	if (!ha->mqiobase) {
		ql_log_pci(ql_log_fatal, ha->pdev, 0x011d,
		    "BAR2/region4 not enabled\n");
		goto mqiobase_exit;
	}

	ha->msixbase = ioremap(pci_resource_start(ha->pdev, 2),
			pci_resource_len(ha->pdev, 2));
	if (ha->msixbase) {
		/* Read MSIX vector size of the board */
		pci_read_config_word(ha->pdev,
		    QLA_83XX_PCI_MSIX_CONTROL, &msix);
		ha->msix_count = msix;
		/* Max queues are bounded by available msix vectors */
		/* queue 0 uses two msix vectors */
		if (ql2xmultique_tag) {
			cpus = num_online_cpus();
			ha->max_rsp_queues = (ha->msix_count - 1 > cpus) ?
				(cpus + 1) : (ha->msix_count - 1);
			ha->max_req_queues = 2;
		} else if (ql2xmaxqueues > 1) {
			ha->max_req_queues = ql2xmaxqueues > QLA_MQ_SIZE ?
						QLA_MQ_SIZE : ql2xmaxqueues;
			ql_dbg_pci(ql_dbg_multiq, ha->pdev, 0xc00c,
			    "QoS mode set, max no of request queues:%d.\n",
			    ha->max_req_queues);
			ql_dbg_pci(ql_dbg_init, ha->pdev, 0x011b,
			    "QoS mode set, max no of request queues:%d.\n",
			    ha->max_req_queues);
		}
		ql_log_pci(ql_log_info, ha->pdev, 0x011c,
		    "MSI-X vector count: %d.\n", msix);
	} else
		ql_log_pci(ql_log_info, ha->pdev, 0x011e,
		    "BAR 1 not enabled.\n");

mqiobase_exit:
	ha->msix_count = ha->max_rsp_queues + 1;
	ql_dbg_pci(ql_dbg_init, ha->pdev, 0x011f,
	    "MSIX Count:%d.\n", ha->msix_count);
	return 0;

iospace_error_exit:
	return -ENOMEM;
}

static struct isp_operations qla2100_isp_ops = {
	.pci_config		= qla2100_pci_config,
	.reset_chip		= qla2x00_reset_chip,
	.chip_diag		= qla2x00_chip_diag,
	.config_rings		= qla2x00_config_rings,
	.reset_adapter		= qla2x00_reset_adapter,
	.nvram_config		= qla2x00_nvram_config,
	.update_fw_options	= qla2x00_update_fw_options,
	.load_risc		= qla2x00_load_risc,
	.pci_info_str		= qla2x00_pci_info_str,
	.fw_version_str		= qla2x00_fw_version_str,
	.intr_handler		= qla2100_intr_handler,
	.enable_intrs		= qla2x00_enable_intrs,
	.disable_intrs		= qla2x00_disable_intrs,
	.abort_command		= qla2x00_abort_command,
	.target_reset		= qla2x00_abort_target,
	.lun_reset		= qla2x00_lun_reset,
	.fabric_login		= qla2x00_login_fabric,
	.fabric_logout		= qla2x00_fabric_logout,
	.calc_req_entries	= qla2x00_calc_iocbs_32,
	.build_iocbs		= qla2x00_build_scsi_iocbs_32,
	.prep_ms_iocb		= qla2x00_prep_ms_iocb,
	.prep_ms_fdmi_iocb	= qla2x00_prep_ms_fdmi_iocb,
	.read_nvram		= qla2x00_read_nvram_data,
	.write_nvram		= qla2x00_write_nvram_data,
	.fw_dump		= qla2100_fw_dump,
	.beacon_on		= NULL,
	.beacon_off		= NULL,
	.beacon_blink		= NULL,
	.read_optrom		= qla2x00_read_optrom_data,
	.write_optrom		= qla2x00_write_optrom_data,
	.get_flash_version	= qla2x00_get_flash_version,
	.start_scsi		= qla2x00_start_scsi,
	.abort_isp		= qla2x00_abort_isp,
	.iospace_config     	= qla2x00_iospace_config,
};

static struct isp_operations qla2300_isp_ops = {
	.pci_config		= qla2300_pci_config,
	.reset_chip		= qla2x00_reset_chip,
	.chip_diag		= qla2x00_chip_diag,
	.config_rings		= qla2x00_config_rings,
	.reset_adapter		= qla2x00_reset_adapter,
	.nvram_config		= qla2x00_nvram_config,
	.update_fw_options	= qla2x00_update_fw_options,
	.load_risc		= qla2x00_load_risc,
	.pci_info_str		= qla2x00_pci_info_str,
	.fw_version_str		= qla2x00_fw_version_str,
	.intr_handler		= qla2300_intr_handler,
	.enable_intrs		= qla2x00_enable_intrs,
	.disable_intrs		= qla2x00_disable_intrs,
	.abort_command		= qla2x00_abort_command,
	.target_reset		= qla2x00_abort_target,
	.lun_reset		= qla2x00_lun_reset,
	.fabric_login		= qla2x00_login_fabric,
	.fabric_logout		= qla2x00_fabric_logout,
	.calc_req_entries	= qla2x00_calc_iocbs_32,
	.build_iocbs		= qla2x00_build_scsi_iocbs_32,
	.prep_ms_iocb		= qla2x00_prep_ms_iocb,
	.prep_ms_fdmi_iocb	= qla2x00_prep_ms_fdmi_iocb,
	.read_nvram		= qla2x00_read_nvram_data,
	.write_nvram		= qla2x00_write_nvram_data,
	.fw_dump		= qla2300_fw_dump,
	.beacon_on		= qla2x00_beacon_on,
	.beacon_off		= qla2x00_beacon_off,
	.beacon_blink		= qla2x00_beacon_blink,
	.read_optrom		= qla2x00_read_optrom_data,
	.write_optrom		= qla2x00_write_optrom_data,
	.get_flash_version	= qla2x00_get_flash_version,
	.start_scsi		= qla2x00_start_scsi,
	.abort_isp		= qla2x00_abort_isp,
	.iospace_config     	= qla2x00_iospace_config,
};

static struct isp_operations qla24xx_isp_ops = {
	.pci_config		= qla24xx_pci_config,
	.reset_chip		= qla24xx_reset_chip,
	.chip_diag		= qla24xx_chip_diag,
	.config_rings		= qla24xx_config_rings,
	.reset_adapter		= qla24xx_reset_adapter,
	.nvram_config		= qla24xx_nvram_config,
	.update_fw_options	= qla24xx_update_fw_options,
	.load_risc		= qla24xx_load_risc,
	.pci_info_str		= qla24xx_pci_info_str,
	.fw_version_str		= qla24xx_fw_version_str,
	.intr_handler		= qla24xx_intr_handler,
	.enable_intrs		= qla24xx_enable_intrs,
	.disable_intrs		= qla24xx_disable_intrs,
	.abort_command		= qla24xx_abort_command,
	.target_reset		= qla24xx_abort_target,
	.lun_reset		= qla24xx_lun_reset,
	.fabric_login		= qla24xx_login_fabric,
	.fabric_logout		= qla24xx_fabric_logout,
	.calc_req_entries	= NULL,
	.build_iocbs		= NULL,
	.prep_ms_iocb		= qla24xx_prep_ms_iocb,
	.prep_ms_fdmi_iocb	= qla24xx_prep_ms_fdmi_iocb,
	.read_nvram		= qla24xx_read_nvram_data,
	.write_nvram		= qla24xx_write_nvram_data,
	.fw_dump		= qla24xx_fw_dump,
	.beacon_on		= qla24xx_beacon_on,
	.beacon_off		= qla24xx_beacon_off,
	.beacon_blink		= qla24xx_beacon_blink,
	.read_optrom		= qla24xx_read_optrom_data,
	.write_optrom		= qla24xx_write_optrom_data,
	.get_flash_version	= qla24xx_get_flash_version,
	.start_scsi		= qla24xx_start_scsi,
	.abort_isp		= qla2x00_abort_isp,
	.iospace_config     	= qla2x00_iospace_config,
};

static struct isp_operations qla25xx_isp_ops = {
	.pci_config		= qla25xx_pci_config,
	.reset_chip		= qla24xx_reset_chip,
	.chip_diag		= qla24xx_chip_diag,
	.config_rings		= qla24xx_config_rings,
	.reset_adapter		= qla24xx_reset_adapter,
	.nvram_config		= qla24xx_nvram_config,
	.update_fw_options	= qla24xx_update_fw_options,
	.load_risc		= qla24xx_load_risc,
	.pci_info_str		= qla24xx_pci_info_str,
	.fw_version_str		= qla24xx_fw_version_str,
	.intr_handler		= qla24xx_intr_handler,
	.enable_intrs		= qla24xx_enable_intrs,
	.disable_intrs		= qla24xx_disable_intrs,
	.abort_command		= qla24xx_abort_command,
	.target_reset		= qla24xx_abort_target,
	.lun_reset		= qla24xx_lun_reset,
	.fabric_login		= qla24xx_login_fabric,
	.fabric_logout		= qla24xx_fabric_logout,
	.calc_req_entries	= NULL,
	.build_iocbs		= NULL,
	.prep_ms_iocb		= qla24xx_prep_ms_iocb,
	.prep_ms_fdmi_iocb	= qla24xx_prep_ms_fdmi_iocb,
	.read_nvram		= qla25xx_read_nvram_data,
	.write_nvram		= qla25xx_write_nvram_data,
	.fw_dump		= qla25xx_fw_dump,
	.beacon_on		= qla24xx_beacon_on,
	.beacon_off		= qla24xx_beacon_off,
	.beacon_blink		= qla24xx_beacon_blink,
	.read_optrom		= qla25xx_read_optrom_data,
	.write_optrom		= qla24xx_write_optrom_data,
	.get_flash_version	= qla24xx_get_flash_version,
	.start_scsi		= qla24xx_dif_start_scsi,
	.abort_isp		= qla2x00_abort_isp,
	.iospace_config     	= qla2x00_iospace_config,
};

static struct isp_operations qla81xx_isp_ops = {
	.pci_config		= qla25xx_pci_config,
	.reset_chip		= qla24xx_reset_chip,
	.chip_diag		= qla24xx_chip_diag,
	.config_rings		= qla24xx_config_rings,
	.reset_adapter		= qla24xx_reset_adapter,
	.nvram_config		= qla81xx_nvram_config,
	.update_fw_options	= qla81xx_update_fw_options,
	.load_risc		= qla81xx_load_risc,
	.pci_info_str		= qla24xx_pci_info_str,
	.fw_version_str		= qla24xx_fw_version_str,
	.intr_handler		= qla24xx_intr_handler,
	.enable_intrs		= qla24xx_enable_intrs,
	.disable_intrs		= qla24xx_disable_intrs,
	.abort_command		= qla24xx_abort_command,
	.target_reset		= qla24xx_abort_target,
	.lun_reset		= qla24xx_lun_reset,
	.fabric_login		= qla24xx_login_fabric,
	.fabric_logout		= qla24xx_fabric_logout,
	.calc_req_entries	= NULL,
	.build_iocbs		= NULL,
	.prep_ms_iocb		= qla24xx_prep_ms_iocb,
	.prep_ms_fdmi_iocb	= qla24xx_prep_ms_fdmi_iocb,
	.read_nvram		= NULL,
	.write_nvram		= NULL,
	.fw_dump		= qla81xx_fw_dump,
	.beacon_on		= qla24xx_beacon_on,
	.beacon_off		= qla24xx_beacon_off,
	.beacon_blink		= qla83xx_beacon_blink,
	.read_optrom		= qla25xx_read_optrom_data,
	.write_optrom		= qla24xx_write_optrom_data,
	.get_flash_version	= qla24xx_get_flash_version,
	.start_scsi		= qla24xx_dif_start_scsi,
	.abort_isp		= qla2x00_abort_isp,
	.iospace_config     	= qla2x00_iospace_config,
};

static struct isp_operations qla82xx_isp_ops = {
	.pci_config		= qla82xx_pci_config,
	.reset_chip		= qla82xx_reset_chip,
	.chip_diag		= qla24xx_chip_diag,
	.config_rings		= qla82xx_config_rings,
	.reset_adapter		= qla24xx_reset_adapter,
	.nvram_config		= qla81xx_nvram_config,
	.update_fw_options	= qla24xx_update_fw_options,
	.load_risc		= qla82xx_load_risc,
	.pci_info_str		= qla82xx_pci_info_str,
	.fw_version_str		= qla24xx_fw_version_str,
	.intr_handler		= qla82xx_intr_handler,
	.enable_intrs		= qla82xx_enable_intrs,
	.disable_intrs		= qla82xx_disable_intrs,
	.abort_command		= qla24xx_abort_command,
	.target_reset		= qla24xx_abort_target,
	.lun_reset		= qla24xx_lun_reset,
	.fabric_login		= qla24xx_login_fabric,
	.fabric_logout		= qla24xx_fabric_logout,
	.calc_req_entries	= NULL,
	.build_iocbs		= NULL,
	.prep_ms_iocb		= qla24xx_prep_ms_iocb,
	.prep_ms_fdmi_iocb	= qla24xx_prep_ms_fdmi_iocb,
	.read_nvram		= qla24xx_read_nvram_data,
	.write_nvram		= qla24xx_write_nvram_data,
	.fw_dump		= qla24xx_fw_dump,
	.beacon_on		= qla82xx_beacon_on,
	.beacon_off		= qla82xx_beacon_off,
	.beacon_blink		= NULL,
	.read_optrom		= qla82xx_read_optrom_data,
	.write_optrom		= qla82xx_write_optrom_data,
	.get_flash_version	= qla24xx_get_flash_version,
	.start_scsi             = qla82xx_start_scsi,
	.abort_isp		= qla82xx_abort_isp,
	.iospace_config     	= qla82xx_iospace_config,
};

static struct isp_operations qla83xx_isp_ops = {
	.pci_config		= qla25xx_pci_config,
	.reset_chip		= qla24xx_reset_chip,
	.chip_diag		= qla24xx_chip_diag,
	.config_rings		= qla24xx_config_rings,
	.reset_adapter		= qla24xx_reset_adapter,
	.nvram_config		= qla81xx_nvram_config,
	.update_fw_options	= qla81xx_update_fw_options,
	.load_risc		= qla81xx_load_risc,
	.pci_info_str		= qla24xx_pci_info_str,
	.fw_version_str		= qla24xx_fw_version_str,
	.intr_handler		= qla24xx_intr_handler,
	.enable_intrs		= qla24xx_enable_intrs,
	.disable_intrs		= qla24xx_disable_intrs,
	.abort_command		= qla24xx_abort_command,
	.target_reset		= qla24xx_abort_target,
	.lun_reset		= qla24xx_lun_reset,
	.fabric_login		= qla24xx_login_fabric,
	.fabric_logout		= qla24xx_fabric_logout,
	.calc_req_entries	= NULL,
	.build_iocbs		= NULL,
	.prep_ms_iocb		= qla24xx_prep_ms_iocb,
	.prep_ms_fdmi_iocb	= qla24xx_prep_ms_fdmi_iocb,
	.read_nvram		= NULL,
	.write_nvram		= NULL,
	.fw_dump		= qla83xx_fw_dump,
	.beacon_on		= qla24xx_beacon_on,
	.beacon_off		= qla24xx_beacon_off,
	.beacon_blink		= qla83xx_beacon_blink,
	.read_optrom		= qla25xx_read_optrom_data,
	.write_optrom		= qla24xx_write_optrom_data,
	.get_flash_version	= qla24xx_get_flash_version,
	.start_scsi		= qla24xx_dif_start_scsi,
	.abort_isp		= qla2x00_abort_isp,
	.iospace_config		= qla83xx_iospace_config,
};

static inline void
qla2x00_set_isp_flags(struct qla_hw_data *ha)
{
	ha->device_type = DT_EXTENDED_IDS;
	switch (ha->pdev->device) {
	case PCI_DEVICE_ID_QLOGIC_ISP2100:
		ha->device_type |= DT_ISP2100;
		ha->device_type &= ~DT_EXTENDED_IDS;
		ha->fw_srisc_address = RISC_START_ADDRESS_2100;
		break;
	case PCI_DEVICE_ID_QLOGIC_ISP2200:
		ha->device_type |= DT_ISP2200;
		ha->device_type &= ~DT_EXTENDED_IDS;
		ha->fw_srisc_address = RISC_START_ADDRESS_2100;
		break;
	case PCI_DEVICE_ID_QLOGIC_ISP2300:
		ha->device_type |= DT_ISP2300;
		ha->device_type |= DT_ZIO_SUPPORTED;
		ha->fw_srisc_address = RISC_START_ADDRESS_2300;
		break;
	case PCI_DEVICE_ID_QLOGIC_ISP2312:
		ha->device_type |= DT_ISP2312;
		ha->device_type |= DT_ZIO_SUPPORTED;
		ha->fw_srisc_address = RISC_START_ADDRESS_2300;
		break;
	case PCI_DEVICE_ID_QLOGIC_ISP2322:
		ha->device_type |= DT_ISP2322;
		ha->device_type |= DT_ZIO_SUPPORTED;
		if (ha->pdev->subsystem_vendor == 0x1028 &&
		    ha->pdev->subsystem_device == 0x0170)
			ha->device_type |= DT_OEM_001;
		ha->fw_srisc_address = RISC_START_ADDRESS_2300;
		break;
	case PCI_DEVICE_ID_QLOGIC_ISP6312:
		ha->device_type |= DT_ISP6312;
		ha->fw_srisc_address = RISC_START_ADDRESS_2300;
		break;
	case PCI_DEVICE_ID_QLOGIC_ISP6322:
		ha->device_type |= DT_ISP6322;
		ha->fw_srisc_address = RISC_START_ADDRESS_2300;
		break;
	case PCI_DEVICE_ID_QLOGIC_ISP2422:
		ha->device_type |= DT_ISP2422;
		ha->device_type |= DT_ZIO_SUPPORTED;
		ha->device_type |= DT_FWI2;
		ha->device_type |= DT_IIDMA;
		ha->fw_srisc_address = RISC_START_ADDRESS_2400;
		break;
	case PCI_DEVICE_ID_QLOGIC_ISP2432:
		ha->device_type |= DT_ISP2432;
		ha->device_type |= DT_ZIO_SUPPORTED;
		ha->device_type |= DT_FWI2;
		ha->device_type |= DT_IIDMA;
		ha->fw_srisc_address = RISC_START_ADDRESS_2400;
		break;
	case PCI_DEVICE_ID_QLOGIC_ISP8432:
		ha->device_type |= DT_ISP8432;
		ha->device_type |= DT_ZIO_SUPPORTED;
		ha->device_type |= DT_FWI2;
		ha->device_type |= DT_IIDMA;
		ha->fw_srisc_address = RISC_START_ADDRESS_2400;
		break;
	case PCI_DEVICE_ID_QLOGIC_ISP5422:
		ha->device_type |= DT_ISP5422;
		ha->device_type |= DT_FWI2;
		ha->fw_srisc_address = RISC_START_ADDRESS_2400;
		break;
	case PCI_DEVICE_ID_QLOGIC_ISP5432:
		ha->device_type |= DT_ISP5432;
		ha->device_type |= DT_FWI2;
		ha->fw_srisc_address = RISC_START_ADDRESS_2400;
		break;
	case PCI_DEVICE_ID_QLOGIC_ISP2532:
		ha->device_type |= DT_ISP2532;
		ha->device_type |= DT_ZIO_SUPPORTED;
		ha->device_type |= DT_FWI2;
		ha->device_type |= DT_IIDMA;
		ha->fw_srisc_address = RISC_START_ADDRESS_2400;
		break;
	case PCI_DEVICE_ID_QLOGIC_ISP8001:
		ha->device_type |= DT_ISP8001;
		ha->device_type |= DT_ZIO_SUPPORTED;
		ha->device_type |= DT_FWI2;
		ha->device_type |= DT_IIDMA;
		ha->fw_srisc_address = RISC_START_ADDRESS_2400;
		break;
	case PCI_DEVICE_ID_QLOGIC_ISP8021:
		ha->device_type |= DT_ISP8021;
		ha->device_type |= DT_ZIO_SUPPORTED;
		ha->device_type |= DT_FWI2;
		ha->fw_srisc_address = RISC_START_ADDRESS_2400;
		/* Initialize 82XX ISP flags */
		qla82xx_init_flags(ha);
		break;
	case PCI_DEVICE_ID_QLOGIC_ISP2031:
		ha->device_type |= DT_ISP2031;
		ha->device_type |= DT_ZIO_SUPPORTED;
		ha->device_type |= DT_FWI2;
		ha->device_type |= DT_IIDMA;
		ha->device_type |= DT_T10_PI;
		ha->fw_srisc_address = RISC_START_ADDRESS_2400;
		break;
	case PCI_DEVICE_ID_QLOGIC_ISP8031:
		ha->device_type |= DT_ISP8031;
		ha->device_type |= DT_ZIO_SUPPORTED;
		ha->device_type |= DT_FWI2;
		ha->device_type |= DT_IIDMA;
		ha->device_type |= DT_T10_PI;
		ha->fw_srisc_address = RISC_START_ADDRESS_2400;
		break;
	}

	if (IS_QLA82XX(ha))
		ha->port_no = !(ha->portnum & 1);
	else
		/* Get adapter physical port no from interrupt pin register. */
		pci_read_config_byte(ha->pdev, PCI_INTERRUPT_PIN, &ha->port_no);

	if (ha->port_no & 1)
		ha->flags.port0 = 1;
	else
		ha->flags.port0 = 0;
	ql_dbg_pci(ql_dbg_init, ha->pdev, 0x000b,
	    "device_type=0x%x port=%d fw_srisc_address=0x%x.\n",
	    ha->device_type, ha->flags.port0, ha->fw_srisc_address);
}

static void
qla2xxx_scan_start(struct Scsi_Host *shost)
{
	scsi_qla_host_t *vha = shost_priv(shost);

	if (vha->hw->flags.running_gold_fw)
		return;

	set_bit(LOOP_RESYNC_NEEDED, &vha->dpc_flags);
	set_bit(LOCAL_LOOP_UPDATE, &vha->dpc_flags);
	set_bit(RSCN_UPDATE, &vha->dpc_flags);
	set_bit(NPIV_CONFIG_NEEDED, &vha->dpc_flags);
}

static int
qla2xxx_scan_finished(struct Scsi_Host *shost, unsigned long time)
{
	scsi_qla_host_t *vha = shost_priv(shost);

	if (!vha->host)
		return 1;
	if (time > vha->hw->loop_reset_delay * HZ)
		return 1;

	return atomic_read(&vha->loop_state) == LOOP_READY;
}

/*
 * PCI driver interface
 */
static int __devinit
qla2x00_probe_one(struct pci_dev *pdev, const struct pci_device_id *id)
{
	int	ret = -ENODEV;
	struct Scsi_Host *host;
	scsi_qla_host_t *base_vha = NULL;
	struct qla_hw_data *ha;
	char pci_info[30];
	char fw_str[30];
	struct scsi_host_template *sht;
	int bars, mem_only = 0;
	uint16_t req_length = 0, rsp_length = 0;
	struct req_que *req = NULL;
	struct rsp_que *rsp = NULL;

	bars = pci_select_bars(pdev, IORESOURCE_MEM | IORESOURCE_IO);
	sht = &qla2xxx_driver_template;
	if (pdev->device == PCI_DEVICE_ID_QLOGIC_ISP2422 ||
	    pdev->device == PCI_DEVICE_ID_QLOGIC_ISP2432 ||
	    pdev->device == PCI_DEVICE_ID_QLOGIC_ISP8432 ||
	    pdev->device == PCI_DEVICE_ID_QLOGIC_ISP5422 ||
	    pdev->device == PCI_DEVICE_ID_QLOGIC_ISP5432 ||
	    pdev->device == PCI_DEVICE_ID_QLOGIC_ISP2532 ||
	    pdev->device == PCI_DEVICE_ID_QLOGIC_ISP8001 ||
	    pdev->device == PCI_DEVICE_ID_QLOGIC_ISP8021 ||
	    pdev->device == PCI_DEVICE_ID_QLOGIC_ISP2031 ||
	    pdev->device == PCI_DEVICE_ID_QLOGIC_ISP8031) {
		bars = pci_select_bars(pdev, IORESOURCE_MEM);
		mem_only = 1;
		ql_dbg_pci(ql_dbg_init, pdev, 0x0007,
		    "Mem only adapter.\n");
	}
	ql_dbg_pci(ql_dbg_init, pdev, 0x0008,
	    "Bars=%d.\n", bars);

	if (mem_only) {
		if (pci_enable_device_mem(pdev))
			goto probe_out;
	} else {
		if (pci_enable_device(pdev))
			goto probe_out;
	}

	/* This may fail but that's ok */
	pci_enable_pcie_error_reporting(pdev);

	ha = kzalloc(sizeof(struct qla_hw_data), GFP_KERNEL);
	if (!ha) {
		ql_log_pci(ql_log_fatal, pdev, 0x0009,
		    "Unable to allocate memory for ha.\n");
		goto probe_out;
	}
	ql_dbg_pci(ql_dbg_init, pdev, 0x000a,
	    "Memory allocated for ha=%p.\n", ha);
	ha->pdev = pdev;

	/* Clear our data area */
	ha->bars = bars;
	ha->mem_only = mem_only;
	spin_lock_init(&ha->hardware_lock);
	spin_lock_init(&ha->vport_slock);

	/* Set ISP-type information. */
	qla2x00_set_isp_flags(ha);

	/* Set EEH reset type to fundamental if required by hba */
	if (IS_QLA24XX(ha) || IS_QLA25XX(ha) || IS_QLA81XX(ha))
		pdev->needs_freset = 1;

	ha->prev_topology = 0;
	ha->init_cb_size = sizeof(init_cb_t);
	ha->link_data_rate = PORT_SPEED_UNKNOWN;
	ha->optrom_size = OPTROM_SIZE_2300;

	/* Assign ISP specific operations. */
	if (IS_QLA2100(ha)) {
		ha->max_fibre_devices = MAX_FIBRE_DEVICES_2100;
		ha->mbx_count = MAILBOX_REGISTER_COUNT_2100;
		req_length = REQUEST_ENTRY_CNT_2100;
		rsp_length = RESPONSE_ENTRY_CNT_2100;
		ha->max_loop_id = SNS_LAST_LOOP_ID_2100;
		ha->gid_list_info_size = 4;
		ha->flash_conf_off = ~0;
		ha->flash_data_off = ~0;
		ha->nvram_conf_off = ~0;
		ha->nvram_data_off = ~0;
		ha->isp_ops = &qla2100_isp_ops;
	} else if (IS_QLA2200(ha)) {
		ha->max_fibre_devices = MAX_FIBRE_DEVICES_2100;
		ha->mbx_count = MAILBOX_REGISTER_COUNT_2200;
		req_length = REQUEST_ENTRY_CNT_2200;
		rsp_length = RESPONSE_ENTRY_CNT_2100;
		ha->max_loop_id = SNS_LAST_LOOP_ID_2100;
		ha->gid_list_info_size = 4;
		ha->flash_conf_off = ~0;
		ha->flash_data_off = ~0;
		ha->nvram_conf_off = ~0;
		ha->nvram_data_off = ~0;
		ha->isp_ops = &qla2100_isp_ops;
	} else if (IS_QLA23XX(ha)) {
		ha->max_fibre_devices = MAX_FIBRE_DEVICES_2100;
		ha->mbx_count = MAILBOX_REGISTER_COUNT;
		req_length = REQUEST_ENTRY_CNT_2200;
		rsp_length = RESPONSE_ENTRY_CNT_2300;
		ha->max_loop_id = SNS_LAST_LOOP_ID_2300;
		ha->gid_list_info_size = 6;
		if (IS_QLA2322(ha) || IS_QLA6322(ha))
			ha->optrom_size = OPTROM_SIZE_2322;
		ha->flash_conf_off = ~0;
		ha->flash_data_off = ~0;
		ha->nvram_conf_off = ~0;
		ha->nvram_data_off = ~0;
		ha->isp_ops = &qla2300_isp_ops;
	} else if (IS_QLA24XX_TYPE(ha)) {
		ha->max_fibre_devices = MAX_FIBRE_DEVICES_2400;
		ha->mbx_count = MAILBOX_REGISTER_COUNT;
		req_length = REQUEST_ENTRY_CNT_24XX;
		rsp_length = RESPONSE_ENTRY_CNT_2300;
		ha->max_loop_id = SNS_LAST_LOOP_ID_2300;
		ha->init_cb_size = sizeof(struct mid_init_cb_24xx);
		ha->gid_list_info_size = 8;
		ha->optrom_size = OPTROM_SIZE_24XX;
		ha->nvram_npiv_size = QLA_MAX_VPORTS_QLA24XX;
		ha->isp_ops = &qla24xx_isp_ops;
		ha->flash_conf_off = FARX_ACCESS_FLASH_CONF;
		ha->flash_data_off = FARX_ACCESS_FLASH_DATA;
		ha->nvram_conf_off = FARX_ACCESS_NVRAM_CONF;
		ha->nvram_data_off = FARX_ACCESS_NVRAM_DATA;
	} else if (IS_QLA25XX(ha)) {
		ha->max_fibre_devices = MAX_FIBRE_DEVICES_2400;
		ha->mbx_count = MAILBOX_REGISTER_COUNT;
		req_length = REQUEST_ENTRY_CNT_24XX;
		rsp_length = RESPONSE_ENTRY_CNT_2300;
		ha->max_loop_id = SNS_LAST_LOOP_ID_2300;
		ha->init_cb_size = sizeof(struct mid_init_cb_24xx);
		ha->gid_list_info_size = 8;
		ha->optrom_size = OPTROM_SIZE_25XX;
		ha->nvram_npiv_size = QLA_MAX_VPORTS_QLA25XX;
		ha->isp_ops = &qla25xx_isp_ops;
		ha->flash_conf_off = FARX_ACCESS_FLASH_CONF;
		ha->flash_data_off = FARX_ACCESS_FLASH_DATA;
		ha->nvram_conf_off = FARX_ACCESS_NVRAM_CONF;
		ha->nvram_data_off = FARX_ACCESS_NVRAM_DATA;
	} else if (IS_QLA81XX(ha)) {
		ha->max_fibre_devices = MAX_FIBRE_DEVICES_2400;
		ha->mbx_count = MAILBOX_REGISTER_COUNT;
		req_length = REQUEST_ENTRY_CNT_24XX;
		rsp_length = RESPONSE_ENTRY_CNT_2300;
		ha->max_loop_id = SNS_LAST_LOOP_ID_2300;
		ha->init_cb_size = sizeof(struct mid_init_cb_81xx);
		ha->gid_list_info_size = 8;
		ha->optrom_size = OPTROM_SIZE_81XX;
		ha->nvram_npiv_size = QLA_MAX_VPORTS_QLA25XX;
		ha->isp_ops = &qla81xx_isp_ops;
		ha->flash_conf_off = FARX_ACCESS_FLASH_CONF_81XX;
		ha->flash_data_off = FARX_ACCESS_FLASH_DATA_81XX;
		ha->nvram_conf_off = ~0;
		ha->nvram_data_off = ~0;
	} else if (IS_QLA82XX(ha)) {
		ha->max_fibre_devices = MAX_FIBRE_DEVICES_2400;
		ha->mbx_count = MAILBOX_REGISTER_COUNT;
		req_length = REQUEST_ENTRY_CNT_82XX;
		rsp_length = RESPONSE_ENTRY_CNT_82XX;
		ha->max_loop_id = SNS_LAST_LOOP_ID_2300;
		ha->init_cb_size = sizeof(struct mid_init_cb_81xx);
		ha->gid_list_info_size = 8;
		ha->optrom_size = OPTROM_SIZE_82XX;
		ha->nvram_npiv_size = QLA_MAX_VPORTS_QLA25XX;
		ha->isp_ops = &qla82xx_isp_ops;
		ha->flash_conf_off = FARX_ACCESS_FLASH_CONF;
		ha->flash_data_off = FARX_ACCESS_FLASH_DATA;
		ha->nvram_conf_off = FARX_ACCESS_NVRAM_CONF;
		ha->nvram_data_off = FARX_ACCESS_NVRAM_DATA;
	} else if (IS_QLA83XX(ha)) {
		ha->max_fibre_devices = MAX_FIBRE_DEVICES_2400;
		ha->mbx_count = MAILBOX_REGISTER_COUNT;
		req_length = REQUEST_ENTRY_CNT_24XX;
		rsp_length = RESPONSE_ENTRY_CNT_2300;
		ha->max_loop_id = SNS_LAST_LOOP_ID_2300;
		ha->init_cb_size = sizeof(struct mid_init_cb_81xx);
		ha->gid_list_info_size = 8;
		ha->optrom_size = OPTROM_SIZE_83XX;
		ha->nvram_npiv_size = QLA_MAX_VPORTS_QLA25XX;
		ha->isp_ops = &qla83xx_isp_ops;
		ha->flash_conf_off = FARX_ACCESS_FLASH_CONF_81XX;
		ha->flash_data_off = FARX_ACCESS_FLASH_DATA_81XX;
		ha->nvram_conf_off = ~0;
		ha->nvram_data_off = ~0;
	}

	ql_dbg_pci(ql_dbg_init, pdev, 0x001e,
	    "mbx_count=%d, req_length=%d, "
	    "rsp_length=%d, max_loop_id=%d, init_cb_size=%d, "
	    "gid_list_info_size=%d, optrom_size=%d, nvram_npiv_size=%d, "
	    "max_fibre_devices=%d.\n",
	    ha->mbx_count, req_length, rsp_length, ha->max_loop_id,
	    ha->init_cb_size, ha->gid_list_info_size, ha->optrom_size,
	    ha->nvram_npiv_size, ha->max_fibre_devices);
	ql_dbg_pci(ql_dbg_init, pdev, 0x001f,
	    "isp_ops=%p, flash_conf_off=%d, "
	    "flash_data_off=%d, nvram_conf_off=%d, nvram_data_off=%d.\n",
	    ha->isp_ops, ha->flash_conf_off, ha->flash_data_off,
	    ha->nvram_conf_off, ha->nvram_data_off);

	/* Configure PCI I/O space */
	ret = ha->isp_ops->iospace_config(ha);
	if (ret)
		goto probe_hw_failed;

	ql_log_pci(ql_log_info, pdev, 0x001d,
	    "Found an ISP%04X irq %d iobase 0x%p.\n",
	    pdev->device, pdev->irq, ha->iobase);
	mutex_init(&ha->vport_lock);
	init_completion(&ha->mbx_cmd_comp);
	complete(&ha->mbx_cmd_comp);
	init_completion(&ha->mbx_intr_comp);
	init_completion(&ha->dcbx_comp);

	set_bit(0, (unsigned long *) ha->vp_idx_map);

	qla2x00_config_dma_addressing(ha);
	ql_dbg_pci(ql_dbg_init, pdev, 0x0020,
	    "64 Bit addressing is %s.\n",
	    ha->flags.enable_64bit_addressing ? "enable" :
	    "disable");
	ret = qla2x00_mem_alloc(ha, req_length, rsp_length, &req, &rsp);
	if (!ret) {
		ql_log_pci(ql_log_fatal, pdev, 0x0031,
		    "Failed to allocate memory for adapter, aborting.\n");

		goto probe_hw_failed;
	}

	req->max_q_depth = MAX_Q_DEPTH;
	if (ql2xmaxqdepth != 0 && ql2xmaxqdepth <= 0xffffU)
		req->max_q_depth = ql2xmaxqdepth;


	base_vha = qla2x00_create_host(sht, ha);
	if (!base_vha) {
		ret = -ENOMEM;
		qla2x00_mem_free(ha);
		qla2x00_free_req_que(ha, req);
		qla2x00_free_rsp_que(ha, rsp);
		goto probe_hw_failed;
	}

	pci_set_drvdata(pdev, base_vha);

	host = base_vha->host;
	base_vha->req = req;
	host->can_queue = req->length + 128;
	if (IS_QLA2XXX_MIDTYPE(ha))
		base_vha->mgmt_svr_loop_id = 10 + base_vha->vp_idx;
	else
		base_vha->mgmt_svr_loop_id = MANAGEMENT_SERVER +
						base_vha->vp_idx;

	/* Set the SG table size based on ISP type */
	if (!IS_FWI2_CAPABLE(ha)) {
		if (IS_QLA2100(ha))
			host->sg_tablesize = 32;
	} else {
		if (!IS_QLA82XX(ha))
			host->sg_tablesize = QLA_SG_ALL;
	}
	ql_dbg(ql_dbg_init, base_vha, 0x0032,
	    "can_queue=%d, req=%p, "
	    "mgmt_svr_loop_id=%d, sg_tablesize=%d.\n",
	    host->can_queue, base_vha->req,
	    base_vha->mgmt_svr_loop_id, host->sg_tablesize);
	host->max_id = ha->max_fibre_devices;
	host->this_id = 255;
	host->cmd_per_lun = 3;
	host->unique_id = host->host_no;
	if (IS_T10_PI_CAPABLE(ha) && ql2xenabledif)
		host->max_cmd_len = 32;
	else
		host->max_cmd_len = MAX_CMDSZ;
	host->max_channel = MAX_BUSES - 1;
	host->max_lun = ql2xmaxlun;
	host->transportt = qla2xxx_transport_template;
	sht->vendor_id = (SCSI_NL_VID_TYPE_PCI | PCI_VENDOR_ID_QLOGIC);

	ql_dbg(ql_dbg_init, base_vha, 0x0033,
	    "max_id=%d this_id=%d "
	    "cmd_per_len=%d unique_id=%d max_cmd_len=%d max_channel=%d "
	    "max_lun=%d transportt=%p, vendor_id=%llu.\n", host->max_id,
	    host->this_id, host->cmd_per_lun, host->unique_id,
	    host->max_cmd_len, host->max_channel, host->max_lun,
	    host->transportt, sht->vendor_id);

	/* Set up the irqs */
	ret = qla2x00_request_irqs(ha, rsp);
	if (ret)
		goto probe_init_failed;

	pci_save_state(pdev);

	/* Alloc arrays of request and response ring ptrs */
que_init:
	if (!qla2x00_alloc_queues(ha)) {
		ql_log(ql_log_fatal, base_vha, 0x003d,
		    "Failed to allocate memory for queue pointers.. aborting.\n");
		goto probe_init_failed;
	}

	ha->rsp_q_map[0] = rsp;
	ha->req_q_map[0] = req;
	rsp->req = req;
	req->rsp = rsp;
	set_bit(0, ha->req_qid_map);
	set_bit(0, ha->rsp_qid_map);
	/* FWI2-capable only. */
	req->req_q_in = &ha->iobase->isp24.req_q_in;
	req->req_q_out = &ha->iobase->isp24.req_q_out;
	rsp->rsp_q_in = &ha->iobase->isp24.rsp_q_in;
	rsp->rsp_q_out = &ha->iobase->isp24.rsp_q_out;
	if (ha->mqenable || IS_QLA83XX(ha)) {
		req->req_q_in = &ha->mqiobase->isp25mq.req_q_in;
		req->req_q_out = &ha->mqiobase->isp25mq.req_q_out;
		rsp->rsp_q_in = &ha->mqiobase->isp25mq.rsp_q_in;
		rsp->rsp_q_out =  &ha->mqiobase->isp25mq.rsp_q_out;
	}

	if (IS_QLA82XX(ha)) {
		req->req_q_out = &ha->iobase->isp82.req_q_out[0];
		rsp->rsp_q_in = &ha->iobase->isp82.rsp_q_in[0];
		rsp->rsp_q_out = &ha->iobase->isp82.rsp_q_out[0];
	}

	ql_dbg(ql_dbg_multiq, base_vha, 0xc009,
	    "rsp_q_map=%p req_q_map=%p rsp->req=%p req->rsp=%p.\n",
	    ha->rsp_q_map, ha->req_q_map, rsp->req, req->rsp);
	ql_dbg(ql_dbg_multiq, base_vha, 0xc00a,
	    "req->req_q_in=%p req->req_q_out=%p "
	    "rsp->rsp_q_in=%p rsp->rsp_q_out=%p.\n",
	    req->req_q_in, req->req_q_out,
	    rsp->rsp_q_in, rsp->rsp_q_out);
	ql_dbg(ql_dbg_init, base_vha, 0x003e,
	    "rsp_q_map=%p req_q_map=%p rsp->req=%p req->rsp=%p.\n",
	    ha->rsp_q_map, ha->req_q_map, rsp->req, req->rsp);
	ql_dbg(ql_dbg_init, base_vha, 0x003f,
	    "req->req_q_in=%p req->req_q_out=%p rsp->rsp_q_in=%p rsp->rsp_q_out=%p.\n",
	    req->req_q_in, req->req_q_out, rsp->rsp_q_in, rsp->rsp_q_out);

	if (qla2x00_initialize_adapter(base_vha)) {
		ql_log(ql_log_fatal, base_vha, 0x00d6,
		    "Failed to initialize adapter - Adapter flags %x.\n",
		    base_vha->device_flags);

		if (IS_QLA82XX(ha)) {
			qla82xx_idc_lock(ha);
			qla82xx_wr_32(ha, QLA82XX_CRB_DEV_STATE,
				QLA82XX_DEV_FAILED);
			qla82xx_idc_unlock(ha);
			ql_log(ql_log_fatal, base_vha, 0x00d7,
			    "HW State: FAILED.\n");
		}

		ret = -ENODEV;
		goto probe_failed;
	}

	if (ha->mqenable) {
		if (qla25xx_setup_mode(base_vha)) {
			ql_log(ql_log_warn, base_vha, 0x00ec,
			    "Failed to create queues, falling back to single queue mode.\n");
			goto que_init;
		}
	}

	if (ha->flags.running_gold_fw)
		goto skip_dpc;

	/*
	 * Startup the kernel thread for this host adapter
	 */
	ha->dpc_thread = kthread_create(qla2x00_do_dpc, ha,
	    "%s_dpc", base_vha->host_str);
	if (IS_ERR(ha->dpc_thread)) {
		ql_log(ql_log_fatal, base_vha, 0x00ed,
		    "Failed to start DPC thread.\n");
		ret = PTR_ERR(ha->dpc_thread);
		goto probe_failed;
	}
	ql_dbg(ql_dbg_init, base_vha, 0x00ee,
	    "DPC thread started successfully.\n");

skip_dpc:
	list_add_tail(&base_vha->list, &ha->vp_list);
	base_vha->host->irq = ha->pdev->irq;

	/* Initialized the timer */
	qla2x00_start_timer(base_vha, qla2x00_timer, WATCH_INTERVAL);
	ql_dbg(ql_dbg_init, base_vha, 0x00ef,
	    "Started qla2x00_timer with "
	    "interval=%d.\n", WATCH_INTERVAL);
	ql_dbg(ql_dbg_init, base_vha, 0x00f0,
	    "Detected hba at address=%p.\n",
	    ha);

	if (IS_T10_PI_CAPABLE(ha) && ql2xenabledif) {
		if (ha->fw_attributes & BIT_4) {
			int prot = 0;
			base_vha->flags.difdix_supported = 1;
			ql_dbg(ql_dbg_init, base_vha, 0x00f1,
			    "Registering for DIF/DIX type 1 and 3 protection.\n");
			if (ql2xenabledif == 1)
				prot = SHOST_DIX_TYPE0_PROTECTION;
			scsi_host_set_prot(host,
			    prot | SHOST_DIF_TYPE1_PROTECTION
			    | SHOST_DIF_TYPE2_PROTECTION
			    | SHOST_DIF_TYPE3_PROTECTION
			    | SHOST_DIX_TYPE1_PROTECTION
			    | SHOST_DIX_TYPE2_PROTECTION
			    | SHOST_DIX_TYPE3_PROTECTION);
			scsi_host_set_guard(host, SHOST_DIX_GUARD_CRC);
		} else
			base_vha->flags.difdix_supported = 0;
	}

	ha->isp_ops->enable_intrs(ha);

	ret = scsi_add_host(host, &pdev->dev);
	if (ret)
		goto probe_failed;

	base_vha->flags.init_done = 1;
	base_vha->flags.online = 1;

	ql_dbg(ql_dbg_init, base_vha, 0x00f2,
	    "Init done and hba is online.\n");

	scsi_scan_host(host);

	qla2x00_alloc_sysfs_attr(base_vha);

	qla2x00_init_host_attr(base_vha);

	qla2x00_dfs_setup(base_vha);

	ql_log(ql_log_info, base_vha, 0x00fb,
	    "QLogic %s - %s.\n",
	    ha->model_number, ha->model_desc ? ha->model_desc : "");
	ql_log(ql_log_info, base_vha, 0x00fc,
	    "ISP%04X: %s @ %s hdma%c host#=%ld fw=%s.\n",
	    pdev->device, ha->isp_ops->pci_info_str(base_vha, pci_info),
	    pci_name(pdev), ha->flags.enable_64bit_addressing ? '+' : '-',
	    base_vha->host_no,
	    ha->isp_ops->fw_version_str(base_vha, fw_str));

	return 0;

probe_init_failed:
	qla2x00_free_req_que(ha, req);
	qla2x00_free_rsp_que(ha, rsp);
	ha->max_req_queues = ha->max_rsp_queues = 0;

probe_failed:
	if (base_vha->timer_active)
		qla2x00_stop_timer(base_vha);
	base_vha->flags.online = 0;
	if (ha->dpc_thread) {
		struct task_struct *t = ha->dpc_thread;

		ha->dpc_thread = NULL;
		kthread_stop(t);
	}

	qla2x00_free_device(base_vha);

	scsi_host_put(base_vha->host);

probe_hw_failed:
	if (IS_QLA82XX(ha)) {
		qla82xx_idc_lock(ha);
		qla82xx_clear_drv_active(ha);
		qla82xx_idc_unlock(ha);
		iounmap((device_reg_t __iomem *)ha->nx_pcibase);
		if (!ql2xdbwr)
			iounmap((device_reg_t __iomem *)ha->nxdb_wr_ptr);
	} else {
		if (ha->iobase)
			iounmap(ha->iobase);
	}
	pci_release_selected_regions(ha->pdev, ha->bars);
	kfree(ha);
	ha = NULL;

probe_out:
	pci_disable_device(pdev);
	return ret;
}

static void
qla2x00_shutdown(struct pci_dev *pdev)
{
	scsi_qla_host_t *vha;
	struct qla_hw_data  *ha;

	vha = pci_get_drvdata(pdev);
	ha = vha->hw;

	/* Turn-off FCE trace */
	if (ha->flags.fce_enabled) {
		qla2x00_disable_fce_trace(vha, NULL, NULL);
		ha->flags.fce_enabled = 0;
	}

	/* Turn-off EFT trace */
	if (ha->eft)
		qla2x00_disable_eft_trace(vha);

	/* Stop currently executing firmware. */
	qla2x00_try_to_stop_firmware(vha);

	/* Turn adapter off line */
	vha->flags.online = 0;

	/* turn-off interrupts on the card */
	if (ha->interrupts_on) {
		vha->flags.init_done = 0;
		ha->isp_ops->disable_intrs(ha);
	}

	qla2x00_free_irqs(vha);

	qla2x00_free_fw_dump(ha);
}

static void
qla2x00_remove_one(struct pci_dev *pdev)
{
	scsi_qla_host_t *base_vha, *vha;
	struct qla_hw_data  *ha;
	unsigned long flags;

	base_vha = pci_get_drvdata(pdev);
	ha = base_vha->hw;

	mutex_lock(&ha->vport_lock);
	while (ha->cur_vport_count) {
		struct Scsi_Host *scsi_host;

		spin_lock_irqsave(&ha->vport_slock, flags);

		BUG_ON(base_vha->list.next == &ha->vp_list);
		/* This assumes first entry in ha->vp_list is always base vha */
		vha = list_first_entry(&base_vha->list, scsi_qla_host_t, list);
		scsi_host = scsi_host_get(vha->host);

		spin_unlock_irqrestore(&ha->vport_slock, flags);
		mutex_unlock(&ha->vport_lock);

		fc_vport_terminate(vha->fc_vport);
		scsi_host_put(vha->host);

		mutex_lock(&ha->vport_lock);
	}
	mutex_unlock(&ha->vport_lock);

	set_bit(UNLOADING, &base_vha->dpc_flags);

	qla2x00_abort_all_cmds(base_vha, DID_NO_CONNECT << 16);

	qla2x00_dfs_remove(base_vha);

	qla84xx_put_chip(base_vha);

	/* Disable timer */
	if (base_vha->timer_active)
		qla2x00_stop_timer(base_vha);

	base_vha->flags.online = 0;

	/* Flush the work queue and remove it */
	if (ha->wq) {
		flush_workqueue(ha->wq);
		destroy_workqueue(ha->wq);
		ha->wq = NULL;
	}

	/* Kill the kernel thread for this host */
	if (ha->dpc_thread) {
		struct task_struct *t = ha->dpc_thread;

		/*
		 * qla2xxx_wake_dpc checks for ->dpc_thread
		 * so we need to zero it out.
		 */
		ha->dpc_thread = NULL;
		kthread_stop(t);
	}

	qla2x00_free_sysfs_attr(base_vha);

	fc_remove_host(base_vha->host);

	scsi_remove_host(base_vha->host);

	qla2x00_free_device(base_vha);

	scsi_host_put(base_vha->host);

	if (IS_QLA82XX(ha)) {
		qla82xx_idc_lock(ha);
		qla82xx_clear_drv_active(ha);
		qla82xx_idc_unlock(ha);

		iounmap((device_reg_t __iomem *)ha->nx_pcibase);
		if (!ql2xdbwr)
			iounmap((device_reg_t __iomem *)ha->nxdb_wr_ptr);
	} else {
		if (ha->iobase)
			iounmap(ha->iobase);

		if (ha->mqiobase)
			iounmap(ha->mqiobase);

		if (IS_QLA83XX(ha) && ha->msixbase)
			iounmap(ha->msixbase);
	}

	pci_release_selected_regions(ha->pdev, ha->bars);
	kfree(ha);
	ha = NULL;

	pci_disable_pcie_error_reporting(pdev);

	pci_disable_device(pdev);
	pci_set_drvdata(pdev, NULL);
}

static void
qla2x00_free_device(scsi_qla_host_t *vha)
{
	struct qla_hw_data *ha = vha->hw;

	qla2x00_abort_all_cmds(vha, DID_NO_CONNECT << 16);

	/* Disable timer */
	if (vha->timer_active)
		qla2x00_stop_timer(vha);

	/* Kill the kernel thread for this host */
	if (ha->dpc_thread) {
		struct task_struct *t = ha->dpc_thread;

		/*
		 * qla2xxx_wake_dpc checks for ->dpc_thread
		 * so we need to zero it out.
		 */
		ha->dpc_thread = NULL;
		kthread_stop(t);
	}

	qla25xx_delete_queues(vha);

	if (ha->flags.fce_enabled)
		qla2x00_disable_fce_trace(vha, NULL, NULL);

	if (ha->eft)
		qla2x00_disable_eft_trace(vha);

	/* Stop currently executing firmware. */
	qla2x00_try_to_stop_firmware(vha);

	vha->flags.online = 0;

	/* turn-off interrupts on the card */
	if (ha->interrupts_on) {
		vha->flags.init_done = 0;
		ha->isp_ops->disable_intrs(ha);
	}

	qla2x00_free_irqs(vha);

	qla2x00_free_fcports(vha);

	qla2x00_mem_free(ha);

	qla82xx_md_free(vha);

	qla2x00_free_queues(ha);
}

void qla2x00_free_fcports(struct scsi_qla_host *vha)
{
	fc_port_t *fcport, *tfcport;

	list_for_each_entry_safe(fcport, tfcport, &vha->vp_fcports, list) {
		list_del(&fcport->list);
		kfree(fcport);
		fcport = NULL;
	}
}

static inline void
qla2x00_schedule_rport_del(struct scsi_qla_host *vha, fc_port_t *fcport,
    int defer)
{
	struct fc_rport *rport;
	scsi_qla_host_t *base_vha;
	unsigned long flags;

	if (!fcport->rport)
		return;

	rport = fcport->rport;
	if (defer) {
		base_vha = pci_get_drvdata(vha->hw->pdev);
		spin_lock_irqsave(vha->host->host_lock, flags);
		fcport->drport = rport;
		spin_unlock_irqrestore(vha->host->host_lock, flags);
		set_bit(FCPORT_UPDATE_NEEDED, &base_vha->dpc_flags);
		qla2xxx_wake_dpc(base_vha);
	} else
		fc_remote_port_delete(rport);
}

/*
 * qla2x00_mark_device_lost Updates fcport state when device goes offline.
 *
 * Input: ha = adapter block pointer.  fcport = port structure pointer.
 *
 * Return: None.
 *
 * Context:
 */
void qla2x00_mark_device_lost(scsi_qla_host_t *vha, fc_port_t *fcport,
    int do_login, int defer)
{
	if (atomic_read(&fcport->state) == FCS_ONLINE &&
	    vha->vp_idx == fcport->vp_idx) {
		qla2x00_set_fcport_state(fcport, FCS_DEVICE_LOST);
		qla2x00_schedule_rport_del(vha, fcport, defer);
	}
	/*
	 * We may need to retry the login, so don't change the state of the
	 * port but do the retries.
	 */
	if (atomic_read(&fcport->state) != FCS_DEVICE_DEAD)
		qla2x00_set_fcport_state(fcport, FCS_DEVICE_LOST);

	if (!do_login)
		return;

	if (fcport->login_retry == 0) {
		fcport->login_retry = vha->hw->login_retry_count;
		set_bit(RELOGIN_NEEDED, &vha->dpc_flags);

		ql_dbg(ql_dbg_disc, vha, 0x2067,
		    "Port login retry "
		    "%02x%02x%02x%02x%02x%02x%02x%02x, "
		    "id = 0x%04x retry cnt=%d.\n",
		    fcport->port_name[0], fcport->port_name[1],
		    fcport->port_name[2], fcport->port_name[3],
		    fcport->port_name[4], fcport->port_name[5],
		    fcport->port_name[6], fcport->port_name[7],
		    fcport->loop_id, fcport->login_retry);
	}
}

/*
 * qla2x00_mark_all_devices_lost
 *	Updates fcport state when device goes offline.
 *
 * Input:
 *	ha = adapter block pointer.
 *	fcport = port structure pointer.
 *
 * Return:
 *	None.
 *
 * Context:
 */
void
qla2x00_mark_all_devices_lost(scsi_qla_host_t *vha, int defer)
{
	fc_port_t *fcport;

	list_for_each_entry(fcport, &vha->vp_fcports, list) {
		if (vha->vp_idx != 0 && vha->vp_idx != fcport->vp_idx)
			continue;

		/*
		 * No point in marking the device as lost, if the device is
		 * already DEAD.
		 */
		if (atomic_read(&fcport->state) == FCS_DEVICE_DEAD)
			continue;
		if (atomic_read(&fcport->state) == FCS_ONLINE) {
			qla2x00_set_fcport_state(fcport, FCS_DEVICE_LOST);
			if (defer)
				qla2x00_schedule_rport_del(vha, fcport, defer);
			else if (vha->vp_idx == fcport->vp_idx)
				qla2x00_schedule_rport_del(vha, fcport, defer);
		}
	}
}

/*
* qla2x00_mem_alloc
*      Allocates adapter memory.
*
* Returns:
*      0  = success.
*      !0  = failure.
*/
static int
qla2x00_mem_alloc(struct qla_hw_data *ha, uint16_t req_len, uint16_t rsp_len,
	struct req_que **req, struct rsp_que **rsp)
{
	char	name[16];

	ha->init_cb = dma_alloc_coherent(&ha->pdev->dev, ha->init_cb_size,
		&ha->init_cb_dma, GFP_KERNEL);
	if (!ha->init_cb)
		goto fail;

	ha->gid_list = dma_alloc_coherent(&ha->pdev->dev,
		qla2x00_gid_list_size(ha), &ha->gid_list_dma, GFP_KERNEL);
	if (!ha->gid_list)
		goto fail_free_init_cb;

	ha->srb_mempool = mempool_create_slab_pool(SRB_MIN_REQ, srb_cachep);
	if (!ha->srb_mempool)
		goto fail_free_gid_list;

	if (IS_QLA82XX(ha)) {
		/* Allocate cache for CT6 Ctx. */
		if (!ctx_cachep) {
			ctx_cachep = kmem_cache_create("qla2xxx_ctx",
				sizeof(struct ct6_dsd), 0,
				SLAB_HWCACHE_ALIGN, NULL);
			if (!ctx_cachep)
				goto fail_free_gid_list;
		}
		ha->ctx_mempool = mempool_create_slab_pool(SRB_MIN_REQ,
			ctx_cachep);
		if (!ha->ctx_mempool)
			goto fail_free_srb_mempool;
		ql_dbg_pci(ql_dbg_init, ha->pdev, 0x0021,
		    "ctx_cachep=%p ctx_mempool=%p.\n",
		    ctx_cachep, ha->ctx_mempool);
	}

	/* Get memory for cached NVRAM */
	ha->nvram = kzalloc(MAX_NVRAM_SIZE, GFP_KERNEL);
	if (!ha->nvram)
		goto fail_free_ctx_mempool;

	snprintf(name, sizeof(name), "%s_%d", QLA2XXX_DRIVER_NAME,
		ha->pdev->device);
	ha->s_dma_pool = dma_pool_create(name, &ha->pdev->dev,
		DMA_POOL_SIZE, 8, 0);
	if (!ha->s_dma_pool)
		goto fail_free_nvram;

	ql_dbg_pci(ql_dbg_init, ha->pdev, 0x0022,
	    "init_cb=%p gid_list=%p, srb_mempool=%p s_dma_pool=%p.\n",
	    ha->init_cb, ha->gid_list, ha->srb_mempool, ha->s_dma_pool);

	if (IS_QLA82XX(ha) || ql2xenabledif) {
		ha->dl_dma_pool = dma_pool_create(name, &ha->pdev->dev,
			DSD_LIST_DMA_POOL_SIZE, 8, 0);
		if (!ha->dl_dma_pool) {
			ql_log_pci(ql_log_fatal, ha->pdev, 0x0023,
			    "Failed to allocate memory for dl_dma_pool.\n");
			goto fail_s_dma_pool;
		}

		ha->fcp_cmnd_dma_pool = dma_pool_create(name, &ha->pdev->dev,
			FCP_CMND_DMA_POOL_SIZE, 8, 0);
		if (!ha->fcp_cmnd_dma_pool) {
			ql_log_pci(ql_log_fatal, ha->pdev, 0x0024,
			    "Failed to allocate memory for fcp_cmnd_dma_pool.\n");
			goto fail_dl_dma_pool;
		}
		ql_dbg_pci(ql_dbg_init, ha->pdev, 0x0025,
		    "dl_dma_pool=%p fcp_cmnd_dma_pool=%p.\n",
		    ha->dl_dma_pool, ha->fcp_cmnd_dma_pool);
	}

	/* Allocate memory for SNS commands */
	if (IS_QLA2100(ha) || IS_QLA2200(ha)) {
	/* Get consistent memory allocated for SNS commands */
		ha->sns_cmd = dma_alloc_coherent(&ha->pdev->dev,
		sizeof(struct sns_cmd_pkt), &ha->sns_cmd_dma, GFP_KERNEL);
		if (!ha->sns_cmd)
			goto fail_dma_pool;
		ql_dbg_pci(ql_dbg_init, ha->pdev, 0x0026,
		    "sns_cmd: %p.\n", ha->sns_cmd);
	} else {
	/* Get consistent memory allocated for MS IOCB */
		ha->ms_iocb = dma_pool_alloc(ha->s_dma_pool, GFP_KERNEL,
			&ha->ms_iocb_dma);
		if (!ha->ms_iocb)
			goto fail_dma_pool;
	/* Get consistent memory allocated for CT SNS commands */
		ha->ct_sns = dma_alloc_coherent(&ha->pdev->dev,
			sizeof(struct ct_sns_pkt), &ha->ct_sns_dma, GFP_KERNEL);
		if (!ha->ct_sns)
			goto fail_free_ms_iocb;
		ql_dbg_pci(ql_dbg_init, ha->pdev, 0x0027,
		    "ms_iocb=%p ct_sns=%p.\n",
		    ha->ms_iocb, ha->ct_sns);
	}

	/* Allocate memory for request ring */
	*req = kzalloc(sizeof(struct req_que), GFP_KERNEL);
	if (!*req) {
		ql_log_pci(ql_log_fatal, ha->pdev, 0x0028,
		    "Failed to allocate memory for req.\n");
		goto fail_req;
	}
	(*req)->length = req_len;
	(*req)->ring = dma_alloc_coherent(&ha->pdev->dev,
		((*req)->length + 1) * sizeof(request_t),
		&(*req)->dma, GFP_KERNEL);
	if (!(*req)->ring) {
		ql_log_pci(ql_log_fatal, ha->pdev, 0x0029,
		    "Failed to allocate memory for req_ring.\n");
		goto fail_req_ring;
	}
	/* Allocate memory for response ring */
	*rsp = kzalloc(sizeof(struct rsp_que), GFP_KERNEL);
	if (!*rsp) {
		ql_log_pci(ql_log_fatal, ha->pdev, 0x002a,
		    "Failed to allocate memory for rsp.\n");
		goto fail_rsp;
	}
	(*rsp)->hw = ha;
	(*rsp)->length = rsp_len;
	(*rsp)->ring = dma_alloc_coherent(&ha->pdev->dev,
		((*rsp)->length + 1) * sizeof(response_t),
		&(*rsp)->dma, GFP_KERNEL);
	if (!(*rsp)->ring) {
		ql_log_pci(ql_log_fatal, ha->pdev, 0x002b,
		    "Failed to allocate memory for rsp_ring.\n");
		goto fail_rsp_ring;
	}
	(*req)->rsp = *rsp;
	(*rsp)->req = *req;
	ql_dbg_pci(ql_dbg_init, ha->pdev, 0x002c,
	    "req=%p req->length=%d req->ring=%p rsp=%p "
	    "rsp->length=%d rsp->ring=%p.\n",
	    *req, (*req)->length, (*req)->ring, *rsp, (*rsp)->length,
	    (*rsp)->ring);
	/* Allocate memory for NVRAM data for vports */
	if (ha->nvram_npiv_size) {
		ha->npiv_info = kzalloc(sizeof(struct qla_npiv_entry) *
		    ha->nvram_npiv_size, GFP_KERNEL);
		if (!ha->npiv_info) {
			ql_log_pci(ql_log_fatal, ha->pdev, 0x002d,
			    "Failed to allocate memory for npiv_info.\n");
			goto fail_npiv_info;
		}
	} else
		ha->npiv_info = NULL;

	/* Get consistent memory allocated for EX-INIT-CB. */
	if (IS_CNA_CAPABLE(ha) || IS_QLA2031(ha)) {
		ha->ex_init_cb = dma_pool_alloc(ha->s_dma_pool, GFP_KERNEL,
		    &ha->ex_init_cb_dma);
		if (!ha->ex_init_cb)
			goto fail_ex_init_cb;
		ql_dbg_pci(ql_dbg_init, ha->pdev, 0x002e,
		    "ex_init_cb=%p.\n", ha->ex_init_cb);
	}

	INIT_LIST_HEAD(&ha->gbl_dsd_list);

	/* Get consistent memory allocated for Async Port-Database. */
	if (!IS_FWI2_CAPABLE(ha)) {
		ha->async_pd = dma_pool_alloc(ha->s_dma_pool, GFP_KERNEL,
			&ha->async_pd_dma);
		if (!ha->async_pd)
			goto fail_async_pd;
		ql_dbg_pci(ql_dbg_init, ha->pdev, 0x002f,
		    "async_pd=%p.\n", ha->async_pd);
	}

	INIT_LIST_HEAD(&ha->vp_list);
	return 1;

fail_async_pd:
	dma_pool_free(ha->s_dma_pool, ha->ex_init_cb, ha->ex_init_cb_dma);
fail_ex_init_cb:
	kfree(ha->npiv_info);
fail_npiv_info:
	dma_free_coherent(&ha->pdev->dev, ((*rsp)->length + 1) *
		sizeof(response_t), (*rsp)->ring, (*rsp)->dma);
	(*rsp)->ring = NULL;
	(*rsp)->dma = 0;
fail_rsp_ring:
	kfree(*rsp);
fail_rsp:
	dma_free_coherent(&ha->pdev->dev, ((*req)->length + 1) *
		sizeof(request_t), (*req)->ring, (*req)->dma);
	(*req)->ring = NULL;
	(*req)->dma = 0;
fail_req_ring:
	kfree(*req);
fail_req:
	dma_free_coherent(&ha->pdev->dev, sizeof(struct ct_sns_pkt),
		ha->ct_sns, ha->ct_sns_dma);
	ha->ct_sns = NULL;
	ha->ct_sns_dma = 0;
fail_free_ms_iocb:
	dma_pool_free(ha->s_dma_pool, ha->ms_iocb, ha->ms_iocb_dma);
	ha->ms_iocb = NULL;
	ha->ms_iocb_dma = 0;
fail_dma_pool:
	if (IS_QLA82XX(ha) || ql2xenabledif) {
		dma_pool_destroy(ha->fcp_cmnd_dma_pool);
		ha->fcp_cmnd_dma_pool = NULL;
	}
fail_dl_dma_pool:
	if (IS_QLA82XX(ha) || ql2xenabledif) {
		dma_pool_destroy(ha->dl_dma_pool);
		ha->dl_dma_pool = NULL;
	}
fail_s_dma_pool:
	dma_pool_destroy(ha->s_dma_pool);
	ha->s_dma_pool = NULL;
fail_free_nvram:
	kfree(ha->nvram);
	ha->nvram = NULL;
fail_free_ctx_mempool:
	mempool_destroy(ha->ctx_mempool);
	ha->ctx_mempool = NULL;
fail_free_srb_mempool:
	mempool_destroy(ha->srb_mempool);
	ha->srb_mempool = NULL;
fail_free_gid_list:
	dma_free_coherent(&ha->pdev->dev, qla2x00_gid_list_size(ha),
	ha->gid_list,
	ha->gid_list_dma);
	ha->gid_list = NULL;
	ha->gid_list_dma = 0;
fail_free_init_cb:
	dma_free_coherent(&ha->pdev->dev, ha->init_cb_size, ha->init_cb,
	ha->init_cb_dma);
	ha->init_cb = NULL;
	ha->init_cb_dma = 0;
fail:
	ql_log(ql_log_fatal, NULL, 0x0030,
	    "Memory allocation failure.\n");
	return -ENOMEM;
}

/*
* qla2x00_free_fw_dump
*	Frees fw dump stuff.
*
* Input:
*	ha = adapter block pointer.
*/
static void
qla2x00_free_fw_dump(struct qla_hw_data *ha)
{
	if (ha->fce)
		dma_free_coherent(&ha->pdev->dev, FCE_SIZE, ha->fce,
		    ha->fce_dma);

	if (ha->fw_dump) {
		if (ha->eft)
			dma_free_coherent(&ha->pdev->dev,
			    ntohl(ha->fw_dump->eft_size), ha->eft, ha->eft_dma);
		vfree(ha->fw_dump);
	}
	ha->fce = NULL;
	ha->fce_dma = 0;
	ha->eft = NULL;
	ha->eft_dma = 0;
	ha->fw_dump = NULL;
	ha->fw_dumped = 0;
	ha->fw_dump_reading = 0;
}

/*
* qla2x00_mem_free
*      Frees all adapter allocated memory.
*
* Input:
*      ha = adapter block pointer.
*/
static void
qla2x00_mem_free(struct qla_hw_data *ha)
{
	qla2x00_free_fw_dump(ha);

	if (ha->srb_mempool)
		mempool_destroy(ha->srb_mempool);

	if (ha->dcbx_tlv)
		dma_free_coherent(&ha->pdev->dev, DCBX_TLV_DATA_SIZE,
		    ha->dcbx_tlv, ha->dcbx_tlv_dma);

	if (ha->xgmac_data)
		dma_free_coherent(&ha->pdev->dev, XGMAC_DATA_SIZE,
		    ha->xgmac_data, ha->xgmac_data_dma);

	if (ha->sns_cmd)
		dma_free_coherent(&ha->pdev->dev, sizeof(struct sns_cmd_pkt),
		ha->sns_cmd, ha->sns_cmd_dma);

	if (ha->ct_sns)
		dma_free_coherent(&ha->pdev->dev, sizeof(struct ct_sns_pkt),
		ha->ct_sns, ha->ct_sns_dma);

	if (ha->sfp_data)
		dma_pool_free(ha->s_dma_pool, ha->sfp_data, ha->sfp_data_dma);

	if (ha->ms_iocb)
		dma_pool_free(ha->s_dma_pool, ha->ms_iocb, ha->ms_iocb_dma);

	if (ha->ex_init_cb)
		dma_pool_free(ha->s_dma_pool,
			ha->ex_init_cb, ha->ex_init_cb_dma);

	if (ha->async_pd)
		dma_pool_free(ha->s_dma_pool, ha->async_pd, ha->async_pd_dma);

	if (ha->s_dma_pool)
		dma_pool_destroy(ha->s_dma_pool);

	if (ha->gid_list)
		dma_free_coherent(&ha->pdev->dev, qla2x00_gid_list_size(ha),
		ha->gid_list, ha->gid_list_dma);

	if (IS_QLA82XX(ha)) {
		if (!list_empty(&ha->gbl_dsd_list)) {
			struct dsd_dma *dsd_ptr, *tdsd_ptr;

			/* clean up allocated prev pool */
			list_for_each_entry_safe(dsd_ptr,
				tdsd_ptr, &ha->gbl_dsd_list, list) {
				dma_pool_free(ha->dl_dma_pool,
				dsd_ptr->dsd_addr, dsd_ptr->dsd_list_dma);
				list_del(&dsd_ptr->list);
				kfree(dsd_ptr);
			}
		}
	}

	if (ha->dl_dma_pool)
		dma_pool_destroy(ha->dl_dma_pool);

	if (ha->fcp_cmnd_dma_pool)
		dma_pool_destroy(ha->fcp_cmnd_dma_pool);

	if (ha->ctx_mempool)
		mempool_destroy(ha->ctx_mempool);

	if (ha->init_cb)
		dma_free_coherent(&ha->pdev->dev, ha->init_cb_size,
			ha->init_cb, ha->init_cb_dma);
	vfree(ha->optrom_buffer);
	kfree(ha->nvram);
	kfree(ha->npiv_info);
	kfree(ha->swl);

	ha->srb_mempool = NULL;
	ha->ctx_mempool = NULL;
	ha->sns_cmd = NULL;
	ha->sns_cmd_dma = 0;
	ha->ct_sns = NULL;
	ha->ct_sns_dma = 0;
	ha->ms_iocb = NULL;
	ha->ms_iocb_dma = 0;
	ha->init_cb = NULL;
	ha->init_cb_dma = 0;
	ha->ex_init_cb = NULL;
	ha->ex_init_cb_dma = 0;
	ha->async_pd = NULL;
	ha->async_pd_dma = 0;

	ha->s_dma_pool = NULL;
	ha->dl_dma_pool = NULL;
	ha->fcp_cmnd_dma_pool = NULL;

	ha->gid_list = NULL;
	ha->gid_list_dma = 0;
}

struct scsi_qla_host *qla2x00_create_host(struct scsi_host_template *sht,
						struct qla_hw_data *ha)
{
	struct Scsi_Host *host;
	struct scsi_qla_host *vha = NULL;

	host = scsi_host_alloc(sht, sizeof(scsi_qla_host_t));
	if (host == NULL) {
		ql_log_pci(ql_log_fatal, ha->pdev, 0x0107,
		    "Failed to allocate host from the scsi layer, aborting.\n");
		goto fail;
	}

	/* Clear our data area */
	vha = shost_priv(host);
	memset(vha, 0, sizeof(scsi_qla_host_t));

	vha->host = host;
	vha->host_no = host->host_no;
	vha->hw = ha;

	INIT_LIST_HEAD(&vha->vp_fcports);
	INIT_LIST_HEAD(&vha->work_list);
	INIT_LIST_HEAD(&vha->list);

	spin_lock_init(&vha->work_lock);

	sprintf(vha->host_str, "%s_%ld", QLA2XXX_DRIVER_NAME, vha->host_no);
	ql_dbg(ql_dbg_init, vha, 0x0041,
	    "Allocated the host=%p hw=%p vha=%p dev_name=%s",
	    vha->host, vha->hw, vha,
	    dev_name(&(ha->pdev->dev)));

	return vha;

fail:
	return vha;
}

static struct qla_work_evt *
qla2x00_alloc_work(struct scsi_qla_host *vha, enum qla_work_type type)
{
	struct qla_work_evt *e;
	uint8_t bail;

	QLA_VHA_MARK_BUSY(vha, bail);
	if (bail)
		return NULL;

	e = kzalloc(sizeof(struct qla_work_evt), GFP_ATOMIC);
	if (!e) {
		QLA_VHA_MARK_NOT_BUSY(vha);
		return NULL;
	}

	INIT_LIST_HEAD(&e->list);
	e->type = type;
	e->flags = QLA_EVT_FLAG_FREE;
	return e;
}

static int
qla2x00_post_work(struct scsi_qla_host *vha, struct qla_work_evt *e)
{
	unsigned long flags;

	spin_lock_irqsave(&vha->work_lock, flags);
	list_add_tail(&e->list, &vha->work_list);
	spin_unlock_irqrestore(&vha->work_lock, flags);
	qla2xxx_wake_dpc(vha);

	return QLA_SUCCESS;
}

int
qla2x00_post_aen_work(struct scsi_qla_host *vha, enum fc_host_event_code code,
    u32 data)
{
	struct qla_work_evt *e;

	e = qla2x00_alloc_work(vha, QLA_EVT_AEN);
	if (!e)
		return QLA_FUNCTION_FAILED;

	e->u.aen.code = code;
	e->u.aen.data = data;
	return qla2x00_post_work(vha, e);
}

int
qla2x00_post_idc_ack_work(struct scsi_qla_host *vha, uint16_t *mb)
{
	struct qla_work_evt *e;

	e = qla2x00_alloc_work(vha, QLA_EVT_IDC_ACK);
	if (!e)
		return QLA_FUNCTION_FAILED;

	memcpy(e->u.idc_ack.mb, mb, QLA_IDC_ACK_REGS * sizeof(uint16_t));
	return qla2x00_post_work(vha, e);
}

#define qla2x00_post_async_work(name, type)	\
int qla2x00_post_async_##name##_work(		\
    struct scsi_qla_host *vha,			\
    fc_port_t *fcport, uint16_t *data)		\
{						\
	struct qla_work_evt *e;			\
						\
	e = qla2x00_alloc_work(vha, type);	\
	if (!e)					\
		return QLA_FUNCTION_FAILED;	\
						\
	e->u.logio.fcport = fcport;		\
	if (data) {				\
		e->u.logio.data[0] = data[0];	\
		e->u.logio.data[1] = data[1];	\
	}					\
	return qla2x00_post_work(vha, e);	\
}

qla2x00_post_async_work(login, QLA_EVT_ASYNC_LOGIN);
qla2x00_post_async_work(login_done, QLA_EVT_ASYNC_LOGIN_DONE);
qla2x00_post_async_work(logout, QLA_EVT_ASYNC_LOGOUT);
qla2x00_post_async_work(logout_done, QLA_EVT_ASYNC_LOGOUT_DONE);
qla2x00_post_async_work(adisc, QLA_EVT_ASYNC_ADISC);
qla2x00_post_async_work(adisc_done, QLA_EVT_ASYNC_ADISC_DONE);

int
qla2x00_post_uevent_work(struct scsi_qla_host *vha, u32 code)
{
	struct qla_work_evt *e;

	e = qla2x00_alloc_work(vha, QLA_EVT_UEVENT);
	if (!e)
		return QLA_FUNCTION_FAILED;

	e->u.uevent.code = code;
	return qla2x00_post_work(vha, e);
}

static void
qla2x00_uevent_emit(struct scsi_qla_host *vha, u32 code)
{
	char event_string[40];
	char *envp[] = { event_string, NULL };

	switch (code) {
	case QLA_UEVENT_CODE_FW_DUMP:
		snprintf(event_string, sizeof(event_string), "FW_DUMP=%ld",
		    vha->host_no);
		break;
	default:
		/* do nothing */
		break;
	}
	kobject_uevent_env(&vha->hw->pdev->dev.kobj, KOBJ_CHANGE, envp);
}

void
qla2x00_do_work(struct scsi_qla_host *vha)
{
	struct qla_work_evt *e, *tmp;
	unsigned long flags;
	LIST_HEAD(work);

	spin_lock_irqsave(&vha->work_lock, flags);
	list_splice_init(&vha->work_list, &work);
	spin_unlock_irqrestore(&vha->work_lock, flags);

	list_for_each_entry_safe(e, tmp, &work, list) {
		list_del_init(&e->list);

		switch (e->type) {
		case QLA_EVT_AEN:
			fc_host_post_event(vha->host, fc_get_event_number(),
			    e->u.aen.code, e->u.aen.data);
			break;
		case QLA_EVT_IDC_ACK:
			qla81xx_idc_ack(vha, e->u.idc_ack.mb);
			break;
		case QLA_EVT_ASYNC_LOGIN:
			qla2x00_async_login(vha, e->u.logio.fcport,
			    e->u.logio.data);
			break;
		case QLA_EVT_ASYNC_LOGIN_DONE:
			qla2x00_async_login_done(vha, e->u.logio.fcport,
			    e->u.logio.data);
			break;
		case QLA_EVT_ASYNC_LOGOUT:
			qla2x00_async_logout(vha, e->u.logio.fcport);
			break;
		case QLA_EVT_ASYNC_LOGOUT_DONE:
			qla2x00_async_logout_done(vha, e->u.logio.fcport,
			    e->u.logio.data);
			break;
		case QLA_EVT_ASYNC_ADISC:
			qla2x00_async_adisc(vha, e->u.logio.fcport,
			    e->u.logio.data);
			break;
		case QLA_EVT_ASYNC_ADISC_DONE:
			qla2x00_async_adisc_done(vha, e->u.logio.fcport,
			    e->u.logio.data);
			break;
		case QLA_EVT_UEVENT:
			qla2x00_uevent_emit(vha, e->u.uevent.code);
			break;
		}
		if (e->flags & QLA_EVT_FLAG_FREE)
			kfree(e);

		/* For each work completed decrement vha ref count */
		QLA_VHA_MARK_NOT_BUSY(vha);
	}
}

/* Relogins all the fcports of a vport
 * Context: dpc thread
 */
void qla2x00_relogin(struct scsi_qla_host *vha)
{
	fc_port_t       *fcport;
	int status;
	uint16_t        next_loopid = 0;
	struct qla_hw_data *ha = vha->hw;
	uint16_t data[2];

	list_for_each_entry(fcport, &vha->vp_fcports, list) {
	/*
	 * If the port is not ONLINE then try to login
	 * to it if we haven't run out of retries.
	 */
		if (atomic_read(&fcport->state) != FCS_ONLINE &&
		    fcport->login_retry && !(fcport->flags & FCF_ASYNC_SENT)) {
			fcport->login_retry--;
			if (fcport->flags & FCF_FABRIC_DEVICE) {
				if (fcport->flags & FCF_FCP2_DEVICE)
					ha->isp_ops->fabric_logout(vha,
							fcport->loop_id,
							fcport->d_id.b.domain,
							fcport->d_id.b.area,
							fcport->d_id.b.al_pa);

				if (fcport->loop_id == FC_NO_LOOP_ID) {
					fcport->loop_id = next_loopid =
					    ha->min_external_loopid;
					status = qla2x00_find_new_loop_id(
					    vha, fcport);
					if (status != QLA_SUCCESS) {
						/* Ran out of IDs to use */
						break;
					}
				}

				if (IS_ALOGIO_CAPABLE(ha)) {
					fcport->flags |= FCF_ASYNC_SENT;
					data[0] = 0;
					data[1] = QLA_LOGIO_LOGIN_RETRIED;
					status = qla2x00_post_async_login_work(
					    vha, fcport, data);
					if (status == QLA_SUCCESS)
						continue;
					/* Attempt a retry. */
					status = 1;
				} else {
					status = qla2x00_fabric_login(vha,
					    fcport, &next_loopid);
					if (status ==  QLA_SUCCESS) {
						int status2;
						uint8_t opts;

						opts = 0;
						if (fcport->flags &
						    FCF_FCP2_DEVICE)
							opts |= BIT_1;
							status2 =
							    qla2x00_get_port_database(
								vha, fcport,
								opts);
						if (status2 != QLA_SUCCESS)
							status = 1;
					}
				}
			} else
				status = qla2x00_local_device_login(vha,
								fcport);

			if (status == QLA_SUCCESS) {
				fcport->old_loop_id = fcport->loop_id;

				ql_dbg(ql_dbg_disc, vha, 0x2003,
				    "Port login OK: logged in ID 0x%x.\n",
				    fcport->loop_id);

				qla2x00_update_fcport(vha, fcport);

			} else if (status == 1) {
				set_bit(RELOGIN_NEEDED, &vha->dpc_flags);
				/* retry the login again */
				ql_dbg(ql_dbg_disc, vha, 0x2007,
				    "Retrying %d login again loop_id 0x%x.\n",
				    fcport->login_retry, fcport->loop_id);
			} else {
				fcport->login_retry = 0;
			}

			if (fcport->login_retry == 0 && status != QLA_SUCCESS)
				fcport->loop_id = FC_NO_LOOP_ID;
		}
		if (test_bit(LOOP_RESYNC_NEEDED, &vha->dpc_flags))
			break;
	}
}

/**************************************************************************
* qla2x00_do_dpc
*   This kernel thread is a task that is schedule by the interrupt handler
*   to perform the background processing for interrupts.
*
* Notes:
* This task always run in the context of a kernel thread.  It
* is kick-off by the driver's detect code and starts up
* up one per adapter. It immediately goes to sleep and waits for
* some fibre event.  When either the interrupt handler or
* the timer routine detects a event it will one of the task
* bits then wake us up.
**************************************************************************/
static int
qla2x00_do_dpc(void *data)
{
	int		rval;
	scsi_qla_host_t *base_vha;
	struct qla_hw_data *ha;

	ha = (struct qla_hw_data *)data;
	base_vha = pci_get_drvdata(ha->pdev);

	set_user_nice(current, -20);

	set_current_state(TASK_INTERRUPTIBLE);
	while (!kthread_should_stop()) {
		ql_dbg(ql_dbg_dpc, base_vha, 0x4000,
		    "DPC handler sleeping.\n");

		schedule();
		__set_current_state(TASK_RUNNING);

		if (!base_vha->flags.init_done || ha->flags.mbox_busy)
			goto end_loop;

		if (ha->flags.eeh_busy) {
			ql_dbg(ql_dbg_dpc, base_vha, 0x4003,
			    "eeh_busy=%d.\n", ha->flags.eeh_busy);
			goto end_loop;
		}

		ha->dpc_active = 1;

		ql_dbg(ql_dbg_dpc, base_vha, 0x4001,
		    "DPC handler waking up.\n");
		ql_dbg(ql_dbg_dpc, base_vha, 0x4002,
		    "dpc_flags=0x%lx.\n", base_vha->dpc_flags);

		qla2x00_do_work(base_vha);

		if (IS_QLA82XX(ha)) {
			if (test_and_clear_bit(ISP_UNRECOVERABLE,
				&base_vha->dpc_flags)) {
				qla82xx_idc_lock(ha);
				qla82xx_wr_32(ha, QLA82XX_CRB_DEV_STATE,
					QLA82XX_DEV_FAILED);
				qla82xx_idc_unlock(ha);
				ql_log(ql_log_info, base_vha, 0x4004,
				    "HW State: FAILED.\n");
				qla82xx_device_state_handler(base_vha);
				continue;
			}

			if (test_and_clear_bit(FCOE_CTX_RESET_NEEDED,
				&base_vha->dpc_flags)) {

				ql_dbg(ql_dbg_dpc, base_vha, 0x4005,
				    "FCoE context reset scheduled.\n");
				if (!(test_and_set_bit(ABORT_ISP_ACTIVE,
					&base_vha->dpc_flags))) {
					if (qla82xx_fcoe_ctx_reset(base_vha)) {
						/* FCoE-ctx reset failed.
						 * Escalate to chip-reset
						 */
						set_bit(ISP_ABORT_NEEDED,
							&base_vha->dpc_flags);
					}
					clear_bit(ABORT_ISP_ACTIVE,
						&base_vha->dpc_flags);
				}

				ql_dbg(ql_dbg_dpc, base_vha, 0x4006,
				    "FCoE context reset end.\n");
			}
		}

		if (test_and_clear_bit(ISP_ABORT_NEEDED,
						&base_vha->dpc_flags)) {

			ql_dbg(ql_dbg_dpc, base_vha, 0x4007,
			    "ISP abort scheduled.\n");
			if (!(test_and_set_bit(ABORT_ISP_ACTIVE,
			    &base_vha->dpc_flags))) {

				if (ha->isp_ops->abort_isp(base_vha)) {
					/* failed. retry later */
					set_bit(ISP_ABORT_NEEDED,
					    &base_vha->dpc_flags);
				}
				clear_bit(ABORT_ISP_ACTIVE,
						&base_vha->dpc_flags);
			}

			ql_dbg(ql_dbg_dpc, base_vha, 0x4008,
			    "ISP abort end.\n");
		}

		if (test_bit(FCPORT_UPDATE_NEEDED, &base_vha->dpc_flags)) {
			qla2x00_update_fcports(base_vha);
			clear_bit(FCPORT_UPDATE_NEEDED, &base_vha->dpc_flags);
		}

		if (test_bit(ISP_QUIESCE_NEEDED, &base_vha->dpc_flags)) {
			ql_dbg(ql_dbg_dpc, base_vha, 0x4009,
			    "Quiescence mode scheduled.\n");
			qla82xx_device_state_handler(base_vha);
			clear_bit(ISP_QUIESCE_NEEDED, &base_vha->dpc_flags);
			if (!ha->flags.quiesce_owner) {
				qla2x00_perform_loop_resync(base_vha);

				qla82xx_idc_lock(ha);
				qla82xx_clear_qsnt_ready(base_vha);
				qla82xx_idc_unlock(ha);
			}
			ql_dbg(ql_dbg_dpc, base_vha, 0x400a,
			    "Quiescence mode end.\n");
		}

		if (test_and_clear_bit(RESET_MARKER_NEEDED,
							&base_vha->dpc_flags) &&
		    (!(test_and_set_bit(RESET_ACTIVE, &base_vha->dpc_flags)))) {

			ql_dbg(ql_dbg_dpc, base_vha, 0x400b,
			    "Reset marker scheduled.\n");
			qla2x00_rst_aen(base_vha);
			clear_bit(RESET_ACTIVE, &base_vha->dpc_flags);
			ql_dbg(ql_dbg_dpc, base_vha, 0x400c,
			    "Reset marker end.\n");
		}

		/* Retry each device up to login retry count */
		if ((test_and_clear_bit(RELOGIN_NEEDED,
						&base_vha->dpc_flags)) &&
		    !test_bit(LOOP_RESYNC_NEEDED, &base_vha->dpc_flags) &&
		    atomic_read(&base_vha->loop_state) != LOOP_DOWN) {

			ql_dbg(ql_dbg_dpc, base_vha, 0x400d,
			    "Relogin scheduled.\n");
			qla2x00_relogin(base_vha);
			ql_dbg(ql_dbg_dpc, base_vha, 0x400e,
			    "Relogin end.\n");
		}

		if (test_and_clear_bit(LOOP_RESYNC_NEEDED,
							&base_vha->dpc_flags)) {

			ql_dbg(ql_dbg_dpc, base_vha, 0x400f,
			    "Loop resync scheduled.\n");

			if (!(test_and_set_bit(LOOP_RESYNC_ACTIVE,
			    &base_vha->dpc_flags))) {

				rval = qla2x00_loop_resync(base_vha);

				clear_bit(LOOP_RESYNC_ACTIVE,
						&base_vha->dpc_flags);
			}

			ql_dbg(ql_dbg_dpc, base_vha, 0x4010,
			    "Loop resync end.\n");
		}

		if (test_bit(NPIV_CONFIG_NEEDED, &base_vha->dpc_flags) &&
		    atomic_read(&base_vha->loop_state) == LOOP_READY) {
			clear_bit(NPIV_CONFIG_NEEDED, &base_vha->dpc_flags);
			qla2xxx_flash_npiv_conf(base_vha);
		}

		if (!ha->interrupts_on)
			ha->isp_ops->enable_intrs(ha);

		if (test_and_clear_bit(BEACON_BLINK_NEEDED,
					&base_vha->dpc_flags))
			ha->isp_ops->beacon_blink(base_vha);

		qla2x00_do_dpc_all_vps(base_vha);

		ha->dpc_active = 0;
end_loop:
		set_current_state(TASK_INTERRUPTIBLE);
	} /* End of while(1) */
	__set_current_state(TASK_RUNNING);

	ql_dbg(ql_dbg_dpc, base_vha, 0x4011,
	    "DPC handler exiting.\n");

	/*
	 * Make sure that nobody tries to wake us up again.
	 */
	ha->dpc_active = 0;

	/* Cleanup any residual CTX SRBs. */
	qla2x00_abort_all_cmds(base_vha, DID_NO_CONNECT << 16);

	return 0;
}

void
qla2xxx_wake_dpc(struct scsi_qla_host *vha)
{
	struct qla_hw_data *ha = vha->hw;
	struct task_struct *t = ha->dpc_thread;

	if (!test_bit(UNLOADING, &vha->dpc_flags) && t)
		wake_up_process(t);
}

/*
*  qla2x00_rst_aen
*      Processes asynchronous reset.
*
* Input:
*      ha  = adapter block pointer.
*/
static void
qla2x00_rst_aen(scsi_qla_host_t *vha)
{
	if (vha->flags.online && !vha->flags.reset_active &&
	    !atomic_read(&vha->loop_down_timer) &&
	    !(test_bit(ABORT_ISP_ACTIVE, &vha->dpc_flags))) {
		do {
			clear_bit(RESET_MARKER_NEEDED, &vha->dpc_flags);

			/*
			 * Issue marker command only when we are going to start
			 * the I/O.
			 */
			vha->marker_needed = 1;
		} while (!atomic_read(&vha->loop_down_timer) &&
		    (test_bit(RESET_MARKER_NEEDED, &vha->dpc_flags)));
	}
}

/**************************************************************************
*   qla2x00_timer
*
* Description:
*   One second timer
*
* Context: Interrupt
***************************************************************************/
void
qla2x00_timer(scsi_qla_host_t *vha)
{
	unsigned long	cpu_flags = 0;
	int		start_dpc = 0;
	int		index;
	srb_t		*sp;
	uint16_t        w;
	struct qla_hw_data *ha = vha->hw;
	struct req_que *req;

	if (ha->flags.eeh_busy) {
		ql_dbg(ql_dbg_timer, vha, 0x6000,
		    "EEH = %d, restarting timer.\n",
		    ha->flags.eeh_busy);
		qla2x00_restart_timer(vha, WATCH_INTERVAL);
		return;
	}

	/* Hardware read to raise pending EEH errors during mailbox waits. */
	if (!pci_channel_offline(ha->pdev))
		pci_read_config_word(ha->pdev, PCI_VENDOR_ID, &w);

	/* Make sure qla82xx_watchdog is run only for physical port */
	if (!vha->vp_idx && IS_QLA82XX(ha)) {
		if (test_bit(ISP_QUIESCE_NEEDED, &vha->dpc_flags))
			start_dpc++;
		qla82xx_watchdog(vha);
	}

	/* Loop down handler. */
	if (atomic_read(&vha->loop_down_timer) > 0 &&
	    !(test_bit(ABORT_ISP_ACTIVE, &vha->dpc_flags)) &&
	    !(test_bit(FCOE_CTX_RESET_NEEDED, &vha->dpc_flags))
		&& vha->flags.online) {

		if (atomic_read(&vha->loop_down_timer) ==
		    vha->loop_down_abort_time) {

			ql_log(ql_log_info, vha, 0x6008,
			    "Loop down - aborting the queues before time expires.\n");

			if (!IS_QLA2100(ha) && vha->link_down_timeout)
				atomic_set(&vha->loop_state, LOOP_DEAD);

			/*
			 * Schedule an ISP abort to return any FCP2-device
			 * commands.
			 */
			/* NPIV - scan physical port only */
			if (!vha->vp_idx) {
				spin_lock_irqsave(&ha->hardware_lock,
				    cpu_flags);
				req = ha->req_q_map[0];
				for (index = 1;
				    index < MAX_OUTSTANDING_COMMANDS;
				    index++) {
					fc_port_t *sfcp;

					sp = req->outstanding_cmds[index];
					if (!sp)
						continue;
					if (sp->type != SRB_SCSI_CMD)
						continue;
					sfcp = sp->fcport;
					if (!(sfcp->flags & FCF_FCP2_DEVICE))
						continue;

					if (IS_QLA82XX(ha))
						set_bit(FCOE_CTX_RESET_NEEDED,
							&vha->dpc_flags);
					else
						set_bit(ISP_ABORT_NEEDED,
							&vha->dpc_flags);
					break;
				}
				spin_unlock_irqrestore(&ha->hardware_lock,
								cpu_flags);
			}
			start_dpc++;
		}

		/* if the loop has been down for 4 minutes, reinit adapter */
		if (atomic_dec_and_test(&vha->loop_down_timer) != 0) {
			if (!(vha->device_flags & DFLG_NO_CABLE)) {
				ql_log(ql_log_warn, vha, 0x6009,
				    "Loop down - aborting ISP.\n");

				if (IS_QLA82XX(ha))
					set_bit(FCOE_CTX_RESET_NEEDED,
						&vha->dpc_flags);
				else
					set_bit(ISP_ABORT_NEEDED,
						&vha->dpc_flags);
			}
		}
		ql_dbg(ql_dbg_timer, vha, 0x600a,
		    "Loop down - seconds remaining %d.\n",
		    atomic_read(&vha->loop_down_timer));
	}

	/* Check if beacon LED needs to be blinked for physical host only */
	if (!vha->vp_idx && (ha->beacon_blink_led == 1)) {
		/* There is no beacon_blink function for ISP82xx */
		if (!IS_QLA82XX(ha)) {
			set_bit(BEACON_BLINK_NEEDED, &vha->dpc_flags);
			start_dpc++;
		}
	}

	/* Process any deferred work. */
	if (!list_empty(&vha->work_list))
		start_dpc++;

	/* Schedule the DPC routine if needed */
	if ((test_bit(ISP_ABORT_NEEDED, &vha->dpc_flags) ||
	    test_bit(LOOP_RESYNC_NEEDED, &vha->dpc_flags) ||
	    test_bit(FCPORT_UPDATE_NEEDED, &vha->dpc_flags) ||
	    start_dpc ||
	    test_bit(RESET_MARKER_NEEDED, &vha->dpc_flags) ||
	    test_bit(BEACON_BLINK_NEEDED, &vha->dpc_flags) ||
	    test_bit(ISP_UNRECOVERABLE, &vha->dpc_flags) ||
	    test_bit(FCOE_CTX_RESET_NEEDED, &vha->dpc_flags) ||
	    test_bit(VP_DPC_NEEDED, &vha->dpc_flags) ||
	    test_bit(RELOGIN_NEEDED, &vha->dpc_flags))) {
		ql_dbg(ql_dbg_timer, vha, 0x600b,
		    "isp_abort_needed=%d loop_resync_needed=%d "
		    "fcport_update_needed=%d start_dpc=%d "
		    "reset_marker_needed=%d",
		    test_bit(ISP_ABORT_NEEDED, &vha->dpc_flags),
		    test_bit(LOOP_RESYNC_NEEDED, &vha->dpc_flags),
		    test_bit(FCPORT_UPDATE_NEEDED, &vha->dpc_flags),
		    start_dpc,
		    test_bit(RESET_MARKER_NEEDED, &vha->dpc_flags));
		ql_dbg(ql_dbg_timer, vha, 0x600c,
		    "beacon_blink_needed=%d isp_unrecoverable=%d "
		    "fcoe_ctx_reset_needed=%d vp_dpc_needed=%d "
		    "relogin_needed=%d.\n",
		    test_bit(BEACON_BLINK_NEEDED, &vha->dpc_flags),
		    test_bit(ISP_UNRECOVERABLE, &vha->dpc_flags),
		    test_bit(FCOE_CTX_RESET_NEEDED, &vha->dpc_flags),
		    test_bit(VP_DPC_NEEDED, &vha->dpc_flags),
		    test_bit(RELOGIN_NEEDED, &vha->dpc_flags));
		qla2xxx_wake_dpc(vha);
	}

	qla2x00_restart_timer(vha, WATCH_INTERVAL);
}

/* Firmware interface routines. */

#define FW_BLOBS	10
#define FW_ISP21XX	0
#define FW_ISP22XX	1
#define FW_ISP2300	2
#define FW_ISP2322	3
#define FW_ISP24XX	4
#define FW_ISP25XX	5
#define FW_ISP81XX	6
#define FW_ISP82XX	7
#define FW_ISP2031	8
#define FW_ISP8031	9

#define FW_FILE_ISP21XX	"ql2100_fw.bin"
#define FW_FILE_ISP22XX	"ql2200_fw.bin"
#define FW_FILE_ISP2300	"ql2300_fw.bin"
#define FW_FILE_ISP2322	"ql2322_fw.bin"
#define FW_FILE_ISP24XX	"ql2400_fw.bin"
#define FW_FILE_ISP25XX	"ql2500_fw.bin"
#define FW_FILE_ISP81XX	"ql8100_fw.bin"
#define FW_FILE_ISP82XX	"ql8200_fw.bin"
#define FW_FILE_ISP2031	"ql2600_fw.bin"
#define FW_FILE_ISP8031	"ql8300_fw.bin"

static DEFINE_MUTEX(qla_fw_lock);

static struct fw_blob qla_fw_blobs[FW_BLOBS] = {
	{ .name = FW_FILE_ISP21XX, .segs = { 0x1000, 0 }, },
	{ .name = FW_FILE_ISP22XX, .segs = { 0x1000, 0 }, },
	{ .name = FW_FILE_ISP2300, .segs = { 0x800, 0 }, },
	{ .name = FW_FILE_ISP2322, .segs = { 0x800, 0x1c000, 0x1e000, 0 }, },
	{ .name = FW_FILE_ISP24XX, },
	{ .name = FW_FILE_ISP25XX, },
	{ .name = FW_FILE_ISP81XX, },
	{ .name = FW_FILE_ISP82XX, },
	{ .name = FW_FILE_ISP2031, },
	{ .name = FW_FILE_ISP8031, },
};

struct fw_blob *
qla2x00_request_firmware(scsi_qla_host_t *vha)
{
	struct qla_hw_data *ha = vha->hw;
	struct fw_blob *blob;

	if (IS_QLA2100(ha)) {
		blob = &qla_fw_blobs[FW_ISP21XX];
	} else if (IS_QLA2200(ha)) {
		blob = &qla_fw_blobs[FW_ISP22XX];
	} else if (IS_QLA2300(ha) || IS_QLA2312(ha) || IS_QLA6312(ha)) {
		blob = &qla_fw_blobs[FW_ISP2300];
	} else if (IS_QLA2322(ha) || IS_QLA6322(ha)) {
		blob = &qla_fw_blobs[FW_ISP2322];
	} else if (IS_QLA24XX_TYPE(ha)) {
		blob = &qla_fw_blobs[FW_ISP24XX];
	} else if (IS_QLA25XX(ha)) {
		blob = &qla_fw_blobs[FW_ISP25XX];
	} else if (IS_QLA81XX(ha)) {
		blob = &qla_fw_blobs[FW_ISP81XX];
	} else if (IS_QLA82XX(ha)) {
		blob = &qla_fw_blobs[FW_ISP82XX];
	} else if (IS_QLA2031(ha)) {
		blob = &qla_fw_blobs[FW_ISP2031];
	} else if (IS_QLA8031(ha)) {
		blob = &qla_fw_blobs[FW_ISP8031];
	} else {
		return NULL;
	}

	mutex_lock(&qla_fw_lock);
	if (blob->fw)
		goto out;

	if (request_firmware(&blob->fw, blob->name, &ha->pdev->dev)) {
		ql_log(ql_log_warn, vha, 0x0063,
		    "Failed to load firmware image (%s).\n", blob->name);
		blob->fw = NULL;
		blob = NULL;
		goto out;
	}

out:
	mutex_unlock(&qla_fw_lock);
	return blob;
}

static void
qla2x00_release_firmware(void)
{
	int idx;

	mutex_lock(&qla_fw_lock);
	for (idx = 0; idx < FW_BLOBS; idx++)
		if (qla_fw_blobs[idx].fw)
			release_firmware(qla_fw_blobs[idx].fw);
	mutex_unlock(&qla_fw_lock);
}

static pci_ers_result_t
qla2xxx_pci_error_detected(struct pci_dev *pdev, pci_channel_state_t state)
{
	scsi_qla_host_t *vha = pci_get_drvdata(pdev);
	struct qla_hw_data *ha = vha->hw;

	ql_dbg(ql_dbg_aer, vha, 0x9000,
	    "PCI error detected, state %x.\n", state);

	switch (state) {
	case pci_channel_io_normal:
		ha->flags.eeh_busy = 0;
		return PCI_ERS_RESULT_CAN_RECOVER;
	case pci_channel_io_frozen:
		ha->flags.eeh_busy = 1;
		/* For ISP82XX complete any pending mailbox cmd */
		if (IS_QLA82XX(ha)) {
			ha->flags.isp82xx_fw_hung = 1;
			ql_dbg(ql_dbg_aer, vha, 0x9001, "Pci channel io frozen\n");
			qla82xx_clear_pending_mbx(vha);
		}
		qla2x00_free_irqs(vha);
		pci_disable_device(pdev);
		/* Return back all IOs */
		qla2x00_abort_all_cmds(vha, DID_RESET << 16);
		return PCI_ERS_RESULT_NEED_RESET;
	case pci_channel_io_perm_failure:
		ha->flags.pci_channel_io_perm_failure = 1;
		qla2x00_abort_all_cmds(vha, DID_NO_CONNECT << 16);
		return PCI_ERS_RESULT_DISCONNECT;
	}
	return PCI_ERS_RESULT_NEED_RESET;
}

static pci_ers_result_t
qla2xxx_pci_mmio_enabled(struct pci_dev *pdev)
{
	int risc_paused = 0;
	uint32_t stat;
	unsigned long flags;
	scsi_qla_host_t *base_vha = pci_get_drvdata(pdev);
	struct qla_hw_data *ha = base_vha->hw;
	struct device_reg_2xxx __iomem *reg = &ha->iobase->isp;
	struct device_reg_24xx __iomem *reg24 = &ha->iobase->isp24;

	if (IS_QLA82XX(ha))
		return PCI_ERS_RESULT_RECOVERED;

	spin_lock_irqsave(&ha->hardware_lock, flags);
	if (IS_QLA2100(ha) || IS_QLA2200(ha)){
		stat = RD_REG_DWORD(&reg->hccr);
		if (stat & HCCR_RISC_PAUSE)
			risc_paused = 1;
	} else if (IS_QLA23XX(ha)) {
		stat = RD_REG_DWORD(&reg->u.isp2300.host_status);
		if (stat & HSR_RISC_PAUSED)
			risc_paused = 1;
	} else if (IS_FWI2_CAPABLE(ha)) {
		stat = RD_REG_DWORD(&reg24->host_status);
		if (stat & HSRX_RISC_PAUSED)
			risc_paused = 1;
	}
	spin_unlock_irqrestore(&ha->hardware_lock, flags);

	if (risc_paused) {
		ql_log(ql_log_info, base_vha, 0x9003,
		    "RISC paused -- mmio_enabled, Dumping firmware.\n");
		ha->isp_ops->fw_dump(base_vha, 0);

		return PCI_ERS_RESULT_NEED_RESET;
	} else
		return PCI_ERS_RESULT_RECOVERED;
}

uint32_t qla82xx_error_recovery(scsi_qla_host_t *base_vha)
{
	uint32_t rval = QLA_FUNCTION_FAILED;
	uint32_t drv_active = 0;
	struct qla_hw_data *ha = base_vha->hw;
	int fn;
	struct pci_dev *other_pdev = NULL;

	ql_dbg(ql_dbg_aer, base_vha, 0x9006,
	    "Entered %s.\n", __func__);

	set_bit(ABORT_ISP_ACTIVE, &base_vha->dpc_flags);

	if (base_vha->flags.online) {
		/* Abort all outstanding commands,
		 * so as to be requeued later */
		qla2x00_abort_isp_cleanup(base_vha);
	}


	fn = PCI_FUNC(ha->pdev->devfn);
	while (fn > 0) {
		fn--;
		ql_dbg(ql_dbg_aer, base_vha, 0x9007,
		    "Finding pci device at function = 0x%x.\n", fn);
		other_pdev =
		    pci_get_domain_bus_and_slot(pci_domain_nr(ha->pdev->bus),
		    ha->pdev->bus->number, PCI_DEVFN(PCI_SLOT(ha->pdev->devfn),
		    fn));

		if (!other_pdev)
			continue;
		if (atomic_read(&other_pdev->enable_cnt)) {
			ql_dbg(ql_dbg_aer, base_vha, 0x9008,
			    "Found PCI func available and enable at 0x%x.\n",
			    fn);
			pci_dev_put(other_pdev);
			break;
		}
		pci_dev_put(other_pdev);
	}

	if (!fn) {
		/* Reset owner */
		ql_dbg(ql_dbg_aer, base_vha, 0x9009,
		    "This devfn is reset owner = 0x%x.\n",
		    ha->pdev->devfn);
		qla82xx_idc_lock(ha);

		qla82xx_wr_32(ha, QLA82XX_CRB_DEV_STATE,
		    QLA82XX_DEV_INITIALIZING);

		qla82xx_wr_32(ha, QLA82XX_CRB_DRV_IDC_VERSION,
		    QLA82XX_IDC_VERSION);

		drv_active = qla82xx_rd_32(ha, QLA82XX_CRB_DRV_ACTIVE);
		ql_dbg(ql_dbg_aer, base_vha, 0x900a,
		    "drv_active = 0x%x.\n", drv_active);

		qla82xx_idc_unlock(ha);
		/* Reset if device is not already reset
		 * drv_active would be 0 if a reset has already been done
		 */
		if (drv_active)
			rval = qla82xx_start_firmware(base_vha);
		else
			rval = QLA_SUCCESS;
		qla82xx_idc_lock(ha);

		if (rval != QLA_SUCCESS) {
			ql_log(ql_log_info, base_vha, 0x900b,
			    "HW State: FAILED.\n");
			qla82xx_clear_drv_active(ha);
			qla82xx_wr_32(ha, QLA82XX_CRB_DEV_STATE,
			    QLA82XX_DEV_FAILED);
		} else {
			ql_log(ql_log_info, base_vha, 0x900c,
			    "HW State: READY.\n");
			qla82xx_wr_32(ha, QLA82XX_CRB_DEV_STATE,
			    QLA82XX_DEV_READY);
			qla82xx_idc_unlock(ha);
			ha->flags.isp82xx_fw_hung = 0;
			rval = qla82xx_restart_isp(base_vha);
			qla82xx_idc_lock(ha);
			/* Clear driver state register */
			qla82xx_wr_32(ha, QLA82XX_CRB_DRV_STATE, 0);
			qla82xx_set_drv_active(base_vha);
		}
		qla82xx_idc_unlock(ha);
	} else {
		ql_dbg(ql_dbg_aer, base_vha, 0x900d,
		    "This devfn is not reset owner = 0x%x.\n",
		    ha->pdev->devfn);
		if ((qla82xx_rd_32(ha, QLA82XX_CRB_DEV_STATE) ==
		    QLA82XX_DEV_READY)) {
			ha->flags.isp82xx_fw_hung = 0;
			rval = qla82xx_restart_isp(base_vha);
			qla82xx_idc_lock(ha);
			qla82xx_set_drv_active(base_vha);
			qla82xx_idc_unlock(ha);
		}
	}
	clear_bit(ABORT_ISP_ACTIVE, &base_vha->dpc_flags);

	return rval;
}

static pci_ers_result_t
qla2xxx_pci_slot_reset(struct pci_dev *pdev)
{
	pci_ers_result_t ret = PCI_ERS_RESULT_DISCONNECT;
	scsi_qla_host_t *base_vha = pci_get_drvdata(pdev);
	struct qla_hw_data *ha = base_vha->hw;
	struct rsp_que *rsp;
	int rc, retries = 10;

	ql_dbg(ql_dbg_aer, base_vha, 0x9004,
	    "Slot Reset.\n");

	/* Workaround: qla2xxx driver which access hardware earlier
	 * needs error state to be pci_channel_io_online.
	 * Otherwise mailbox command timesout.
	 */
	pdev->error_state = pci_channel_io_normal;

	pci_restore_state(pdev);

	/* pci_restore_state() clears the saved_state flag of the device
	 * save restored state which resets saved_state flag
	 */
	pci_save_state(pdev);

	if (ha->mem_only)
		rc = pci_enable_device_mem(pdev);
	else
		rc = pci_enable_device(pdev);

	if (rc) {
		ql_log(ql_log_warn, base_vha, 0x9005,
		    "Can't re-enable PCI device after reset.\n");
		goto exit_slot_reset;
	}

	rsp = ha->rsp_q_map[0];
	if (qla2x00_request_irqs(ha, rsp))
		goto exit_slot_reset;

	if (ha->isp_ops->pci_config(base_vha))
		goto exit_slot_reset;

	if (IS_QLA82XX(ha)) {
		if (qla82xx_error_recovery(base_vha) == QLA_SUCCESS) {
			ret = PCI_ERS_RESULT_RECOVERED;
			goto exit_slot_reset;
		} else
			goto exit_slot_reset;
	}

	while (ha->flags.mbox_busy && retries--)
		msleep(1000);

	set_bit(ABORT_ISP_ACTIVE, &base_vha->dpc_flags);
	if (ha->isp_ops->abort_isp(base_vha) == QLA_SUCCESS)
		ret =  PCI_ERS_RESULT_RECOVERED;
	clear_bit(ABORT_ISP_ACTIVE, &base_vha->dpc_flags);


exit_slot_reset:
	ql_dbg(ql_dbg_aer, base_vha, 0x900e,
	    "slot_reset return %x.\n", ret);

	return ret;
}

static void
qla2xxx_pci_resume(struct pci_dev *pdev)
{
	scsi_qla_host_t *base_vha = pci_get_drvdata(pdev);
	struct qla_hw_data *ha = base_vha->hw;
	int ret;

	ql_dbg(ql_dbg_aer, base_vha, 0x900f,
	    "pci_resume.\n");

	ret = qla2x00_wait_for_hba_online(base_vha);
	if (ret != QLA_SUCCESS) {
		ql_log(ql_log_fatal, base_vha, 0x9002,
		    "The device failed to resume I/O from slot/link_reset.\n");
	}

	pci_cleanup_aer_uncorrect_error_status(pdev);

	ha->flags.eeh_busy = 0;
}

static struct pci_error_handlers qla2xxx_err_handler = {
	.error_detected = qla2xxx_pci_error_detected,
	.mmio_enabled = qla2xxx_pci_mmio_enabled,
	.slot_reset = qla2xxx_pci_slot_reset,
	.resume = qla2xxx_pci_resume,
};

static struct pci_device_id qla2xxx_pci_tbl[] = {
	{ PCI_DEVICE(PCI_VENDOR_ID_QLOGIC, PCI_DEVICE_ID_QLOGIC_ISP2100) },
	{ PCI_DEVICE(PCI_VENDOR_ID_QLOGIC, PCI_DEVICE_ID_QLOGIC_ISP2200) },
	{ PCI_DEVICE(PCI_VENDOR_ID_QLOGIC, PCI_DEVICE_ID_QLOGIC_ISP2300) },
	{ PCI_DEVICE(PCI_VENDOR_ID_QLOGIC, PCI_DEVICE_ID_QLOGIC_ISP2312) },
	{ PCI_DEVICE(PCI_VENDOR_ID_QLOGIC, PCI_DEVICE_ID_QLOGIC_ISP2322) },
	{ PCI_DEVICE(PCI_VENDOR_ID_QLOGIC, PCI_DEVICE_ID_QLOGIC_ISP6312) },
	{ PCI_DEVICE(PCI_VENDOR_ID_QLOGIC, PCI_DEVICE_ID_QLOGIC_ISP6322) },
	{ PCI_DEVICE(PCI_VENDOR_ID_QLOGIC, PCI_DEVICE_ID_QLOGIC_ISP2422) },
	{ PCI_DEVICE(PCI_VENDOR_ID_QLOGIC, PCI_DEVICE_ID_QLOGIC_ISP2432) },
	{ PCI_DEVICE(PCI_VENDOR_ID_QLOGIC, PCI_DEVICE_ID_QLOGIC_ISP8432) },
	{ PCI_DEVICE(PCI_VENDOR_ID_QLOGIC, PCI_DEVICE_ID_QLOGIC_ISP5422) },
	{ PCI_DEVICE(PCI_VENDOR_ID_QLOGIC, PCI_DEVICE_ID_QLOGIC_ISP5432) },
	{ PCI_DEVICE(PCI_VENDOR_ID_QLOGIC, PCI_DEVICE_ID_QLOGIC_ISP2532) },
	{ PCI_DEVICE(PCI_VENDOR_ID_QLOGIC, PCI_DEVICE_ID_QLOGIC_ISP2031) },
	{ PCI_DEVICE(PCI_VENDOR_ID_QLOGIC, PCI_DEVICE_ID_QLOGIC_ISP8001) },
	{ PCI_DEVICE(PCI_VENDOR_ID_QLOGIC, PCI_DEVICE_ID_QLOGIC_ISP8021) },
	{ 0 },
};
MODULE_DEVICE_TABLE(pci, qla2xxx_pci_tbl);

static struct pci_driver qla2xxx_pci_driver = {
	.name		= QLA2XXX_DRIVER_NAME,
	.driver		= {
		.owner		= THIS_MODULE,
	},
	.id_table	= qla2xxx_pci_tbl,
	.probe		= qla2x00_probe_one,
	.remove		= qla2x00_remove_one,
	.shutdown	= qla2x00_shutdown,
	.err_handler	= &qla2xxx_err_handler,
};

static struct file_operations apidev_fops = {
	.owner = THIS_MODULE,
	.llseek = noop_llseek,
};

/**
 * qla2x00_module_init - Module initialization.
 **/
static int __init
qla2x00_module_init(void)
{
	int ret = 0;

	/* Allocate cache for SRBs. */
	srb_cachep = kmem_cache_create("qla2xxx_srbs", sizeof(srb_t), 0,
	    SLAB_HWCACHE_ALIGN, NULL);
	if (srb_cachep == NULL) {
		ql_log(ql_log_fatal, NULL, 0x0001,
		    "Unable to allocate SRB cache...Failing load!.\n");
		return -ENOMEM;
	}

	/* Derive version string. */
	strcpy(qla2x00_version_str, QLA2XXX_VERSION);
	if (ql2xextended_error_logging)
		strcat(qla2x00_version_str, "-debug");

	qla2xxx_transport_template =
	    fc_attach_transport(&qla2xxx_transport_functions);
	if (!qla2xxx_transport_template) {
		kmem_cache_destroy(srb_cachep);
		ql_log(ql_log_fatal, NULL, 0x0002,
		    "fc_attach_transport failed...Failing load!.\n");
		return -ENODEV;
	}

	apidev_major = register_chrdev(0, QLA2XXX_APIDEV, &apidev_fops);
	if (apidev_major < 0) {
		ql_log(ql_log_fatal, NULL, 0x0003,
		    "Unable to register char device %s.\n", QLA2XXX_APIDEV);
	}

	qla2xxx_transport_vport_template =
	    fc_attach_transport(&qla2xxx_transport_vport_functions);
	if (!qla2xxx_transport_vport_template) {
		kmem_cache_destroy(srb_cachep);
		fc_release_transport(qla2xxx_transport_template);
		ql_log(ql_log_fatal, NULL, 0x0004,
		    "fc_attach_transport vport failed...Failing load!.\n");
		return -ENODEV;
	}
	ql_log(ql_log_info, NULL, 0x0005,
	    "QLogic Fibre Channel HBA Driver: %s.\n",
	    qla2x00_version_str);
	ret = pci_register_driver(&qla2xxx_pci_driver);
	if (ret) {
		kmem_cache_destroy(srb_cachep);
		fc_release_transport(qla2xxx_transport_template);
		fc_release_transport(qla2xxx_transport_vport_template);
		ql_log(ql_log_fatal, NULL, 0x0006,
		    "pci_register_driver failed...ret=%d Failing load!.\n",
		    ret);
	}
	return ret;
}

/**
 * qla2x00_module_exit - Module cleanup.
 **/
static void __exit
qla2x00_module_exit(void)
{
	unregister_chrdev(apidev_major, QLA2XXX_APIDEV);
	pci_unregister_driver(&qla2xxx_pci_driver);
	qla2x00_release_firmware();
	kmem_cache_destroy(srb_cachep);
	if (ctx_cachep)
		kmem_cache_destroy(ctx_cachep);
	fc_release_transport(qla2xxx_transport_template);
	fc_release_transport(qla2xxx_transport_vport_template);
}

module_init(qla2x00_module_init);
module_exit(qla2x00_module_exit);

MODULE_AUTHOR("QLogic Corporation");
MODULE_DESCRIPTION("QLogic Fibre Channel HBA Driver");
MODULE_LICENSE("GPL");
MODULE_VERSION(QLA2XXX_VERSION);
MODULE_FIRMWARE(FW_FILE_ISP21XX);
MODULE_FIRMWARE(FW_FILE_ISP22XX);
MODULE_FIRMWARE(FW_FILE_ISP2300);
MODULE_FIRMWARE(FW_FILE_ISP2322);
MODULE_FIRMWARE(FW_FILE_ISP24XX);
MODULE_FIRMWARE(FW_FILE_ISP25XX);<|MERGE_RESOLUTION|>--- conflicted
+++ resolved
@@ -576,7 +576,6 @@
 		    scsi_prot_sg_count(cmd), cmd->sc_data_direction);
 		sp->flags &= ~SRB_CRC_PROT_DMA_VALID;
 	}
-<<<<<<< HEAD
 
 	if (sp->flags & SRB_CRC_CTX_DSD_VALID) {
 		/* List assured to be having elements */
@@ -613,44 +612,6 @@
 	srb_t *sp = (srb_t *)ptr;
 	struct scsi_cmnd *cmd = GET_CMD_SP(sp);
 
-=======
-
-	if (sp->flags & SRB_CRC_CTX_DSD_VALID) {
-		/* List assured to be having elements */
-		qla2x00_clean_dsd_pool(ha, sp);
-		sp->flags &= ~SRB_CRC_CTX_DSD_VALID;
-	}
-
-	if (sp->flags & SRB_CRC_CTX_DMA_VALID) {
-		dma_pool_free(ha->dl_dma_pool, ctx,
-		    ((struct crc_context *)ctx)->crc_ctx_dma);
-		sp->flags &= ~SRB_CRC_CTX_DMA_VALID;
-	}
-
-	if (sp->flags & SRB_FCP_CMND_DMA_VALID) {
-		struct ct6_dsd *ctx1 = (struct ct6_dsd *)ctx;
-
-		dma_pool_free(ha->fcp_cmnd_dma_pool, ctx1->fcp_cmnd,
-			ctx1->fcp_cmnd_dma);
-		list_splice(&ctx1->dsd_list, &ha->gbl_dsd_list);
-		ha->gbl_dsd_inuse -= ctx1->dsd_use_cnt;
-		ha->gbl_dsd_avail += ctx1->dsd_use_cnt;
-		mempool_free(ctx1, ha->ctx_mempool);
-		ctx1 = NULL;
-	}
-
-	CMD_SP(cmd) = NULL;
-	mempool_free(sp, ha->srb_mempool);
-}
-
-static void
-qla2x00_sp_compl(void *data, void *ptr, int res)
-{
-	struct qla_hw_data *ha = (struct qla_hw_data *)data;
-	srb_t *sp = (srb_t *)ptr;
-	struct scsi_cmnd *cmd = GET_CMD_SP(sp);
-
->>>>>>> 711e1bfb
 	cmd->result = res;
 
 	if (atomic_read(&sp->ref_count) == 0) {
