/*
 * Copyright(c) 2007 Intel Corporation. All rights reserved.
 *
 * This program is free software; you can redistribute it and/or modify it
 * under the terms and conditions of the GNU General Public License,
 * version 2, as published by the Free Software Foundation.
 *
 * This program is distributed in the hope it will be useful, but WITHOUT
 * ANY WARRANTY; without even the implied warranty of MERCHANTABILITY or
 * FITNESS FOR A PARTICULAR PURPOSE.  See the GNU General Public License for
 * more details.
 *
 * You should have received a copy of the GNU General Public License along with
 * this program; if not, write to the Free Software Foundation, Inc.,
 * 51 Franklin St - Fifth Floor, Boston, MA 02110-1301 USA.
 *
 * Maintained at www.Open-FCoE.org
 */

/*
 * PORT LOCKING NOTES
 *
 * These comments only apply to the 'port code' which consists of the lport,
 * disc and rport blocks.
 *
 * MOTIVATION
 *
 * The lport, disc and rport blocks all have mutexes that are used to protect
 * those objects. The main motivation for these locks is to prevent from
 * having an lport reset just before we send a frame. In that scenario the
 * lport's FID would get set to zero and then we'd send a frame with an
 * invalid SID. We also need to ensure that states don't change unexpectedly
 * while processing another state.
 *
 * HIERARCHY
 *
 * The following hierarchy defines the locking rules. A greater lock
 * may be held before acquiring a lesser lock, but a lesser lock should never
 * be held while attempting to acquire a greater lock. Here is the hierarchy-
 *
 * lport > disc, lport > rport, disc > rport
 *
 * CALLBACKS
 *
 * The callbacks cause complications with this scheme. There is a callback
 * from the rport (to either lport or disc) and a callback from disc
 * (to the lport).
 *
 * As rports exit the rport state machine a callback is made to the owner of
 * the rport to notify success or failure. Since the callback is likely to
 * cause the lport or disc to grab its lock we cannot hold the rport lock
 * while making the callback. To ensure that the rport is not free'd while
 * processing the callback the rport callbacks are serialized through a
 * single-threaded workqueue. An rport would never be free'd while in a
 * callback handler because no other rport work in this queue can be executed
 * at the same time.
 *
 * When discovery succeeds or fails a callback is made to the lport as
 * notification. Currently, successful discovery causes the lport to take no
 * action. A failure will cause the lport to reset. There is likely a circular
 * locking problem with this implementation.
 */

/*
 * LPORT LOCKING
 *
 * The critical sections protected by the lport's mutex are quite broad and
 * may be improved upon in the future. The lport code and its locking doesn't
 * influence the I/O path, so excessive locking doesn't penalize I/O
 * performance.
 *
 * The strategy is to lock whenever processing a request or response. Note
 * that every _enter_* function corresponds to a state change. They generally
 * change the lports state and then send a request out on the wire. We lock
 * before calling any of these functions to protect that state change. This
 * means that the entry points into the lport block manage the locks while
 * the state machine can transition between states (i.e. _enter_* functions)
 * while always staying protected.
 *
 * When handling responses we also hold the lport mutex broadly. When the
 * lport receives the response frame it locks the mutex and then calls the
 * appropriate handler for the particuar response. Generally a response will
 * trigger a state change and so the lock must already be held.
 *
 * Retries also have to consider the locking. The retries occur from a work
 * context and the work function will lock the lport and then retry the state
 * (i.e. _enter_* function).
 */

#include <linux/timer.h>
#include <linux/delay.h>
#include <linux/module.h>
#include <linux/slab.h>
#include <asm/unaligned.h>

#include <scsi/fc/fc_gs.h>

#include <scsi/libfc.h>
#include <scsi/fc_encode.h>
#include <linux/scatterlist.h>

#include "fc_libfc.h"

/* Fabric IDs to use for point-to-point mode, chosen on whims. */
#define FC_LOCAL_PTP_FID_LO   0x010101
#define FC_LOCAL_PTP_FID_HI   0x010102

#define	DNS_DELAY	      3 /* Discovery delay after RSCN (in seconds)*/

static void fc_lport_error(struct fc_lport *, struct fc_frame *);

static void fc_lport_enter_reset(struct fc_lport *);
static void fc_lport_enter_flogi(struct fc_lport *);
static void fc_lport_enter_dns(struct fc_lport *);
static void fc_lport_enter_ns(struct fc_lport *, enum fc_lport_state);
static void fc_lport_enter_scr(struct fc_lport *);
static void fc_lport_enter_ready(struct fc_lport *);
static void fc_lport_enter_logo(struct fc_lport *);
static void fc_lport_enter_fdmi(struct fc_lport *lport);
static void fc_lport_enter_ms(struct fc_lport *, enum fc_lport_state);

static const char *fc_lport_state_names[] = {
	[LPORT_ST_DISABLED] = "disabled",
	[LPORT_ST_FLOGI] =    "FLOGI",
	[LPORT_ST_DNS] =      "dNS",
	[LPORT_ST_RNN_ID] =   "RNN_ID",
	[LPORT_ST_RSNN_NN] =  "RSNN_NN",
	[LPORT_ST_RSPN_ID] =  "RSPN_ID",
	[LPORT_ST_RFT_ID] =   "RFT_ID",
	[LPORT_ST_RFF_ID] =   "RFF_ID",
	[LPORT_ST_FDMI] =     "FDMI",
	[LPORT_ST_RHBA] =     "RHBA",
	[LPORT_ST_RPA] =      "RPA",
	[LPORT_ST_DHBA] =     "DHBA",
	[LPORT_ST_DPRT] =     "DPRT",
	[LPORT_ST_SCR] =      "SCR",
	[LPORT_ST_READY] =    "Ready",
	[LPORT_ST_LOGO] =     "LOGO",
	[LPORT_ST_RESET] =    "reset",
};

/**
 * struct fc_bsg_info - FC Passthrough managemet structure
 * @job:      The passthrough job
 * @lport:    The local port to pass through a command
 * @rsp_code: The expected response code
 * @sg:	      job->reply_payload.sg_list
 * @nents:    job->reply_payload.sg_cnt
 * @offset:   The offset into the response data
 */
struct fc_bsg_info {
	struct fc_bsg_job *job;
	struct fc_lport *lport;
	u16 rsp_code;
	struct scatterlist *sg;
	u32 nents;
	size_t offset;
};

/**
 * fc_frame_drop() - Dummy frame handler
 * @lport: The local port the frame was received on
 * @fp:	   The received frame
 */
static int fc_frame_drop(struct fc_lport *lport, struct fc_frame *fp)
{
	fc_frame_free(fp);
	return 0;
}

/**
 * fc_lport_rport_callback() - Event handler for rport events
 * @lport: The lport which is receiving the event
 * @rdata: private remote port data
 * @event: The event that occurred
 *
 * Locking Note: The rport lock should not be held when calling
 *		 this function.
 */
static void fc_lport_rport_callback(struct fc_lport *lport,
				    struct fc_rport_priv *rdata,
				    enum fc_rport_event event)
{
	FC_LPORT_DBG(lport, "Received a %d event for port (%6.6x)\n", event,
		     rdata->ids.port_id);

	mutex_lock(&lport->lp_mutex);
	switch (event) {
	case RPORT_EV_READY:
		if (lport->state == LPORT_ST_DNS) {
			lport->dns_rdata = rdata;
			fc_lport_enter_ns(lport, LPORT_ST_RNN_ID);
		} else if (lport->state == LPORT_ST_FDMI) {
			lport->ms_rdata = rdata;
			fc_lport_enter_ms(lport, LPORT_ST_DHBA);
		} else {
			FC_LPORT_DBG(lport, "Received an READY event "
				     "on port (%6.6x) for the directory "
				     "server, but the lport is not "
				     "in the DNS or FDMI state, it's in the "
				     "%d state", rdata->ids.port_id,
				     lport->state);
			lport->tt.rport_logoff(rdata);
		}
		break;
	case RPORT_EV_LOGO:
	case RPORT_EV_FAILED:
	case RPORT_EV_STOP:
		if (rdata->ids.port_id == FC_FID_DIR_SERV)
			lport->dns_rdata = NULL;
		else if (rdata->ids.port_id == FC_FID_MGMT_SERV)
			lport->ms_rdata = NULL;
		break;
	case RPORT_EV_NONE:
		break;
	}
	mutex_unlock(&lport->lp_mutex);
}

/**
 * fc_lport_state() - Return a string which represents the lport's state
 * @lport: The lport whose state is to converted to a string
 */
static const char *fc_lport_state(struct fc_lport *lport)
{
	const char *cp;

	cp = fc_lport_state_names[lport->state];
	if (!cp)
		cp = "unknown";
	return cp;
}

/**
 * fc_lport_ptp_setup() - Create an rport for point-to-point mode
 * @lport:	 The lport to attach the ptp rport to
 * @remote_fid:	 The FID of the ptp rport
 * @remote_wwpn: The WWPN of the ptp rport
 * @remote_wwnn: The WWNN of the ptp rport
 */
static void fc_lport_ptp_setup(struct fc_lport *lport,
			       u32 remote_fid, u64 remote_wwpn,
			       u64 remote_wwnn)
{
	mutex_lock(&lport->disc.disc_mutex);
	if (lport->ptp_rdata) {
		lport->tt.rport_logoff(lport->ptp_rdata);
		kref_put(&lport->ptp_rdata->kref, lport->tt.rport_destroy);
	}
	lport->ptp_rdata = lport->tt.rport_create(lport, remote_fid);
	kref_get(&lport->ptp_rdata->kref);
	lport->ptp_rdata->ids.port_name = remote_wwpn;
	lport->ptp_rdata->ids.node_name = remote_wwnn;
	mutex_unlock(&lport->disc.disc_mutex);

	lport->tt.rport_login(lport->ptp_rdata);

	fc_lport_enter_ready(lport);
}

/**
 * fc_get_host_port_state() - Return the port state of the given Scsi_Host
 * @shost:  The SCSI host whose port state is to be determined
 */
void fc_get_host_port_state(struct Scsi_Host *shost)
{
	struct fc_lport *lport = shost_priv(shost);

	mutex_lock(&lport->lp_mutex);
	if (!lport->link_up)
		fc_host_port_state(shost) = FC_PORTSTATE_LINKDOWN;
	else
		switch (lport->state) {
		case LPORT_ST_READY:
			fc_host_port_state(shost) = FC_PORTSTATE_ONLINE;
			break;
		default:
			fc_host_port_state(shost) = FC_PORTSTATE_OFFLINE;
		}
	mutex_unlock(&lport->lp_mutex);
}
EXPORT_SYMBOL(fc_get_host_port_state);

/**
 * fc_get_host_speed() - Return the speed of the given Scsi_Host
 * @shost: The SCSI host whose port speed is to be determined
 */
void fc_get_host_speed(struct Scsi_Host *shost)
{
	struct fc_lport *lport = shost_priv(shost);

	fc_host_speed(shost) = lport->link_speed;
}
EXPORT_SYMBOL(fc_get_host_speed);

/**
 * fc_get_host_stats() - Return the Scsi_Host's statistics
 * @shost: The SCSI host whose statistics are to be returned
 */
struct fc_host_statistics *fc_get_host_stats(struct Scsi_Host *shost)
{
	struct fc_host_statistics *fcoe_stats;
	struct fc_lport *lport = shost_priv(shost);
	struct timespec v0, v1;
	unsigned int cpu;
	u64 fcp_in_bytes = 0;
	u64 fcp_out_bytes = 0;

	fcoe_stats = &lport->host_stats;
	memset(fcoe_stats, 0, sizeof(struct fc_host_statistics));

	jiffies_to_timespec(jiffies, &v0);
	jiffies_to_timespec(lport->boot_time, &v1);
	fcoe_stats->seconds_since_last_reset = (v0.tv_sec - v1.tv_sec);

	for_each_possible_cpu(cpu) {
		struct fcoe_dev_stats *stats;

		stats = per_cpu_ptr(lport->dev_stats, cpu);

		fcoe_stats->tx_frames += stats->TxFrames;
		fcoe_stats->tx_words += stats->TxWords;
		fcoe_stats->rx_frames += stats->RxFrames;
		fcoe_stats->rx_words += stats->RxWords;
		fcoe_stats->error_frames += stats->ErrorFrames;
		fcoe_stats->invalid_crc_count += stats->InvalidCRCCount;
		fcoe_stats->fcp_input_requests += stats->InputRequests;
		fcoe_stats->fcp_output_requests += stats->OutputRequests;
		fcoe_stats->fcp_control_requests += stats->ControlRequests;
		fcp_in_bytes += stats->InputBytes;
		fcp_out_bytes += stats->OutputBytes;
		fcoe_stats->link_failure_count += stats->LinkFailureCount;
	}
	fcoe_stats->fcp_input_megabytes = div_u64(fcp_in_bytes, 1000000);
	fcoe_stats->fcp_output_megabytes = div_u64(fcp_out_bytes, 1000000);
	fcoe_stats->lip_count = -1;
	fcoe_stats->nos_count = -1;
	fcoe_stats->loss_of_sync_count = -1;
	fcoe_stats->loss_of_signal_count = -1;
	fcoe_stats->prim_seq_protocol_err_count = -1;
	fcoe_stats->dumped_frames = -1;
	return fcoe_stats;
}
EXPORT_SYMBOL(fc_get_host_stats);

/**
 * fc_lport_flogi_fill() - Fill in FLOGI command for request
 * @lport: The local port the FLOGI is for
 * @flogi: The FLOGI command
 * @op:	   The opcode
 */
static void fc_lport_flogi_fill(struct fc_lport *lport,
				struct fc_els_flogi *flogi,
				unsigned int op)
{
	struct fc_els_csp *sp;
	struct fc_els_cssp *cp;

	memset(flogi, 0, sizeof(*flogi));
	flogi->fl_cmd = (u8) op;
	put_unaligned_be64(lport->wwpn, &flogi->fl_wwpn);
	put_unaligned_be64(lport->wwnn, &flogi->fl_wwnn);
	sp = &flogi->fl_csp;
	sp->sp_hi_ver = 0x20;
	sp->sp_lo_ver = 0x20;
	sp->sp_bb_cred = htons(10);	/* this gets set by gateway */
	sp->sp_bb_data = htons((u16) lport->mfs);
	cp = &flogi->fl_cssp[3 - 1];	/* class 3 parameters */
	cp->cp_class = htons(FC_CPC_VALID | FC_CPC_SEQ);
	if (op != ELS_FLOGI) {
		sp->sp_features = htons(FC_SP_FT_CIRO);
		sp->sp_tot_seq = htons(255);	/* seq. we accept */
		sp->sp_rel_off = htons(0x1f);
		sp->sp_e_d_tov = htonl(lport->e_d_tov);

		cp->cp_rdfs = htons((u16) lport->mfs);
		cp->cp_con_seq = htons(255);
		cp->cp_open_seq = 1;
	}
}

/**
 * fc_lport_add_fc4_type() - Add a supported FC-4 type to a local port
 * @lport: The local port to add a new FC-4 type to
 * @type:  The new FC-4 type
 */
static void fc_lport_add_fc4_type(struct fc_lport *lport, enum fc_fh_type type)
{
	__be32 *mp;

	mp = &lport->fcts.ff_type_map[type / FC_NS_BPW];
	*mp = htonl(ntohl(*mp) | 1UL << (type % FC_NS_BPW));
}

/**
 * fc_lport_recv_rlir_req() - Handle received Registered Link Incident Report.
 * @lport: Fibre Channel local port receiving the RLIR
 * @fp:	   The RLIR request frame
 *
 * Locking Note: The lport lock is expected to be held before calling
 * this function.
 */
static void fc_lport_recv_rlir_req(struct fc_lport *lport, struct fc_frame *fp)
{
	FC_LPORT_DBG(lport, "Received RLIR request while in state %s\n",
		     fc_lport_state(lport));

	lport->tt.seq_els_rsp_send(fp, ELS_LS_ACC, NULL);
	fc_frame_free(fp);
}

/**
 * fc_lport_recv_echo_req() - Handle received ECHO request
 * @lport: The local port receiving the ECHO
 * @fp:	   ECHO request frame
 *
 * Locking Note: The lport lock is expected to be held before calling
 * this function.
 */
static void fc_lport_recv_echo_req(struct fc_lport *lport,
				   struct fc_frame *in_fp)
{
	struct fc_frame *fp;
	unsigned int len;
	void *pp;
	void *dp;

	FC_LPORT_DBG(lport, "Received ECHO request while in state %s\n",
		     fc_lport_state(lport));

	len = fr_len(in_fp) - sizeof(struct fc_frame_header);
	pp = fc_frame_payload_get(in_fp, len);

	if (len < sizeof(__be32))
		len = sizeof(__be32);

	fp = fc_frame_alloc(lport, len);
	if (fp) {
		dp = fc_frame_payload_get(fp, len);
		memcpy(dp, pp, len);
		*((__be32 *)dp) = htonl(ELS_LS_ACC << 24);
		fc_fill_reply_hdr(fp, in_fp, FC_RCTL_ELS_REP, 0);
		lport->tt.frame_send(lport, fp);
	}
	fc_frame_free(in_fp);
}

/**
 * fc_lport_recv_rnid_req() - Handle received Request Node ID data request
 * @lport: The local port receiving the RNID
 * @fp:	   The RNID request frame
 *
 * Locking Note: The lport lock is expected to be held before calling
 * this function.
 */
static void fc_lport_recv_rnid_req(struct fc_lport *lport,
				   struct fc_frame *in_fp)
{
	struct fc_frame *fp;
	struct fc_els_rnid *req;
	struct {
		struct fc_els_rnid_resp rnid;
		struct fc_els_rnid_cid cid;
		struct fc_els_rnid_gen gen;
	} *rp;
	struct fc_seq_els_data rjt_data;
	u8 fmt;
	size_t len;

	FC_LPORT_DBG(lport, "Received RNID request while in state %s\n",
		     fc_lport_state(lport));

	req = fc_frame_payload_get(in_fp, sizeof(*req));
	if (!req) {
		rjt_data.reason = ELS_RJT_LOGIC;
		rjt_data.explan = ELS_EXPL_NONE;
		lport->tt.seq_els_rsp_send(in_fp, ELS_LS_RJT, &rjt_data);
	} else {
		fmt = req->rnid_fmt;
		len = sizeof(*rp);
		if (fmt != ELS_RNIDF_GEN ||
		    ntohl(lport->rnid_gen.rnid_atype) == 0) {
			fmt = ELS_RNIDF_NONE;	/* nothing to provide */
			len -= sizeof(rp->gen);
		}
		fp = fc_frame_alloc(lport, len);
		if (fp) {
			rp = fc_frame_payload_get(fp, len);
			memset(rp, 0, len);
			rp->rnid.rnid_cmd = ELS_LS_ACC;
			rp->rnid.rnid_fmt = fmt;
			rp->rnid.rnid_cid_len = sizeof(rp->cid);
			rp->cid.rnid_wwpn = htonll(lport->wwpn);
			rp->cid.rnid_wwnn = htonll(lport->wwnn);
			if (fmt == ELS_RNIDF_GEN) {
				rp->rnid.rnid_sid_len = sizeof(rp->gen);
				memcpy(&rp->gen, &lport->rnid_gen,
				       sizeof(rp->gen));
			}
			fc_fill_reply_hdr(fp, in_fp, FC_RCTL_ELS_REP, 0);
			lport->tt.frame_send(lport, fp);
		}
	}
	fc_frame_free(in_fp);
}

/**
 * fc_lport_recv_logo_req() - Handle received fabric LOGO request
 * @lport: The local port receiving the LOGO
 * @fp:	   The LOGO request frame
 *
 * Locking Note: The lport lock is exected to be held before calling
 * this function.
 */
static void fc_lport_recv_logo_req(struct fc_lport *lport, struct fc_frame *fp)
{
	lport->tt.seq_els_rsp_send(fp, ELS_LS_ACC, NULL);
	fc_lport_enter_reset(lport);
	fc_frame_free(fp);
}

/**
 * fc_fabric_login() - Start the lport state machine
 * @lport: The local port that should log into the fabric
 *
 * Locking Note: This function should not be called
 *		 with the lport lock held.
 */
int fc_fabric_login(struct fc_lport *lport)
{
	int rc = -1;

	mutex_lock(&lport->lp_mutex);
	if (lport->state == LPORT_ST_DISABLED ||
	    lport->state == LPORT_ST_LOGO) {
		fc_lport_state_enter(lport, LPORT_ST_RESET);
		fc_lport_enter_reset(lport);
		rc = 0;
	}
	mutex_unlock(&lport->lp_mutex);

	return rc;
}
EXPORT_SYMBOL(fc_fabric_login);

/**
 * __fc_linkup() - Handler for transport linkup events
 * @lport: The lport whose link is up
 *
 * Locking: must be called with the lp_mutex held
 */
void __fc_linkup(struct fc_lport *lport)
{
	if (!lport->link_up) {
		lport->link_up = 1;

		if (lport->state == LPORT_ST_RESET)
			fc_lport_enter_flogi(lport);
	}
}

/**
 * fc_linkup() - Handler for transport linkup events
 * @lport: The local port whose link is up
 */
void fc_linkup(struct fc_lport *lport)
{
	printk(KERN_INFO "host%d: libfc: Link up on port (%6.6x)\n",
	       lport->host->host_no, lport->port_id);

	mutex_lock(&lport->lp_mutex);
	__fc_linkup(lport);
	mutex_unlock(&lport->lp_mutex);
}
EXPORT_SYMBOL(fc_linkup);

/**
 * __fc_linkdown() - Handler for transport linkdown events
 * @lport: The lport whose link is down
 *
 * Locking: must be called with the lp_mutex held
 */
void __fc_linkdown(struct fc_lport *lport)
{
	if (lport->link_up) {
		lport->link_up = 0;
		fc_lport_enter_reset(lport);
		lport->tt.fcp_cleanup(lport);
	}
}

/**
 * fc_linkdown() - Handler for transport linkdown events
 * @lport: The local port whose link is down
 */
void fc_linkdown(struct fc_lport *lport)
{
	printk(KERN_INFO "host%d: libfc: Link down on port (%6.6x)\n",
	       lport->host->host_no, lport->port_id);

	mutex_lock(&lport->lp_mutex);
	__fc_linkdown(lport);
	mutex_unlock(&lport->lp_mutex);
}
EXPORT_SYMBOL(fc_linkdown);

/**
 * fc_fabric_logoff() - Logout of the fabric
 * @lport: The local port to logoff the fabric
 *
 * Return value:
 *	0 for success, -1 for failure
 */
int fc_fabric_logoff(struct fc_lport *lport)
{
	lport->tt.disc_stop_final(lport);
	mutex_lock(&lport->lp_mutex);
	if (lport->dns_rdata)
		lport->tt.rport_logoff(lport->dns_rdata);
	mutex_unlock(&lport->lp_mutex);
	lport->tt.rport_flush_queue();
	mutex_lock(&lport->lp_mutex);
	fc_lport_enter_logo(lport);
	mutex_unlock(&lport->lp_mutex);
	cancel_delayed_work_sync(&lport->retry_work);
	return 0;
}
EXPORT_SYMBOL(fc_fabric_logoff);

/**
 * fc_lport_destroy() - Unregister a fc_lport
 * @lport: The local port to unregister
 *
 * Note:
 * exit routine for fc_lport instance
 * clean-up all the allocated memory
 * and free up other system resources.
 *
 */
int fc_lport_destroy(struct fc_lport *lport)
{
	mutex_lock(&lport->lp_mutex);
	lport->state = LPORT_ST_DISABLED;
	lport->link_up = 0;
	lport->tt.frame_send = fc_frame_drop;
	mutex_unlock(&lport->lp_mutex);

	lport->tt.fcp_abort_io(lport);
	lport->tt.disc_stop_final(lport);
	lport->tt.exch_mgr_reset(lport, 0, 0);
	fc_fc4_del_lport(lport);
	return 0;
}
EXPORT_SYMBOL(fc_lport_destroy);

/**
 * fc_set_mfs() - Set the maximum frame size for a local port
 * @lport: The local port to set the MFS for
 * @mfs:   The new MFS
 */
int fc_set_mfs(struct fc_lport *lport, u32 mfs)
{
	unsigned int old_mfs;
	int rc = -EINVAL;

	mutex_lock(&lport->lp_mutex);

	old_mfs = lport->mfs;

	if (mfs >= FC_MIN_MAX_FRAME) {
		mfs &= ~3;
		if (mfs > FC_MAX_FRAME)
			mfs = FC_MAX_FRAME;
		mfs -= sizeof(struct fc_frame_header);
		lport->mfs = mfs;
		rc = 0;
	}

	if (!rc && mfs < old_mfs)
		fc_lport_enter_reset(lport);

	mutex_unlock(&lport->lp_mutex);

	return rc;
}
EXPORT_SYMBOL(fc_set_mfs);

/**
 * fc_lport_disc_callback() - Callback for discovery events
 * @lport: The local port receiving the event
 * @event: The discovery event
 */
static void fc_lport_disc_callback(struct fc_lport *lport,
				   enum fc_disc_event event)
{
	switch (event) {
	case DISC_EV_SUCCESS:
		FC_LPORT_DBG(lport, "Discovery succeeded\n");
		break;
	case DISC_EV_FAILED:
		printk(KERN_ERR "host%d: libfc: "
		       "Discovery failed for port (%6.6x)\n",
		       lport->host->host_no, lport->port_id);
		mutex_lock(&lport->lp_mutex);
		fc_lport_enter_reset(lport);
		mutex_unlock(&lport->lp_mutex);
		break;
	case DISC_EV_NONE:
		WARN_ON(1);
		break;
	}
}

/**
 * fc_rport_enter_ready() - Enter the ready state and start discovery
 * @lport: The local port that is ready
 *
 * Locking Note: The lport lock is expected to be held before calling
 * this routine.
 */
static void fc_lport_enter_ready(struct fc_lport *lport)
{
	FC_LPORT_DBG(lport, "Entered READY from state %s\n",
		     fc_lport_state(lport));

	fc_lport_state_enter(lport, LPORT_ST_READY);
	if (lport->vport)
		fc_vport_set_state(lport->vport, FC_VPORT_ACTIVE);
	fc_vports_linkchange(lport);

	if (!lport->ptp_rdata)
		lport->tt.disc_start(fc_lport_disc_callback, lport);
}

/**
 * fc_lport_set_port_id() - set the local port Port ID
 * @lport: The local port which will have its Port ID set.
 * @port_id: The new port ID.
 * @fp: The frame containing the incoming request, or NULL.
 *
 * Locking Note: The lport lock is expected to be held before calling
 * this function.
 */
static void fc_lport_set_port_id(struct fc_lport *lport, u32 port_id,
				 struct fc_frame *fp)
{
	if (port_id)
		printk(KERN_INFO "host%d: Assigned Port ID %6.6x\n",
		       lport->host->host_no, port_id);

	lport->port_id = port_id;

	/* Update the fc_host */
	fc_host_port_id(lport->host) = port_id;

	if (lport->tt.lport_set_port_id)
		lport->tt.lport_set_port_id(lport, port_id, fp);
}

/**
 * fc_lport_set_port_id() - set the local port Port ID for point-to-multipoint
 * @lport: The local port which will have its Port ID set.
 * @port_id: The new port ID.
 *
 * Called by the lower-level driver when transport sets the local port_id.
 * This is used in VN_port to VN_port mode for FCoE, and causes FLOGI and
 * discovery to be skipped.
 */
void fc_lport_set_local_id(struct fc_lport *lport, u32 port_id)
{
	mutex_lock(&lport->lp_mutex);

	fc_lport_set_port_id(lport, port_id, NULL);

	switch (lport->state) {
	case LPORT_ST_RESET:
	case LPORT_ST_FLOGI:
		if (port_id)
			fc_lport_enter_ready(lport);
		break;
	default:
		break;
	}
	mutex_unlock(&lport->lp_mutex);
}
EXPORT_SYMBOL(fc_lport_set_local_id);

/**
 * fc_lport_recv_flogi_req() - Receive a FLOGI request
 * @lport: The local port that received the request
 * @rx_fp: The FLOGI frame
 *
 * A received FLOGI request indicates a point-to-point connection.
 * Accept it with the common service parameters indicating our N port.
 * Set up to do a PLOGI if we have the higher-number WWPN.
 *
 * Locking Note: The lport lock is expected to be held before calling
 * this function.
 */
static void fc_lport_recv_flogi_req(struct fc_lport *lport,
				    struct fc_frame *rx_fp)
{
	struct fc_frame *fp;
	struct fc_frame_header *fh;
	struct fc_els_flogi *flp;
	struct fc_els_flogi *new_flp;
	u64 remote_wwpn;
	u32 remote_fid;
	u32 local_fid;

	FC_LPORT_DBG(lport, "Received FLOGI request while in state %s\n",
		     fc_lport_state(lport));

	remote_fid = fc_frame_sid(rx_fp);
	flp = fc_frame_payload_get(rx_fp, sizeof(*flp));
	if (!flp)
		goto out;
	remote_wwpn = get_unaligned_be64(&flp->fl_wwpn);
	if (remote_wwpn == lport->wwpn) {
		printk(KERN_WARNING "host%d: libfc: Received FLOGI from port "
		       "with same WWPN %16.16llx\n",
		       lport->host->host_no, remote_wwpn);
		goto out;
	}
	FC_LPORT_DBG(lport, "FLOGI from port WWPN %16.16llx\n", remote_wwpn);

	/*
	 * XXX what is the right thing to do for FIDs?
	 * The originator might expect our S_ID to be 0xfffffe.
	 * But if so, both of us could end up with the same FID.
	 */
	local_fid = FC_LOCAL_PTP_FID_LO;
	if (remote_wwpn < lport->wwpn) {
		local_fid = FC_LOCAL_PTP_FID_HI;
		if (!remote_fid || remote_fid == local_fid)
			remote_fid = FC_LOCAL_PTP_FID_LO;
	} else if (!remote_fid) {
		remote_fid = FC_LOCAL_PTP_FID_HI;
	}

	fc_lport_set_port_id(lport, local_fid, rx_fp);

	fp = fc_frame_alloc(lport, sizeof(*flp));
	if (fp) {
		new_flp = fc_frame_payload_get(fp, sizeof(*flp));
		fc_lport_flogi_fill(lport, new_flp, ELS_FLOGI);
		new_flp->fl_cmd = (u8) ELS_LS_ACC;

		/*
		 * Send the response.  If this fails, the originator should
		 * repeat the sequence.
		 */
		fc_fill_reply_hdr(fp, rx_fp, FC_RCTL_ELS_REP, 0);
		fh = fc_frame_header_get(fp);
		hton24(fh->fh_s_id, local_fid);
		hton24(fh->fh_d_id, remote_fid);
		lport->tt.frame_send(lport, fp);

	} else {
		fc_lport_error(lport, fp);
	}
	fc_lport_ptp_setup(lport, remote_fid, remote_wwpn,
			   get_unaligned_be64(&flp->fl_wwnn));
out:
	fc_frame_free(rx_fp);
}

/**
 * fc_lport_recv_els_req() - The generic lport ELS request handler
 * @lport: The local port that received the request
 * @fp:	   The request frame
 *
 * This function will see if the lport handles the request or
 * if an rport should handle the request.
 *
 * Locking Note: This function should not be called with the lport
 *		 lock held because it will grab the lock.
 */
static void fc_lport_recv_els_req(struct fc_lport *lport,
				  struct fc_frame *fp)
{
	void (*recv)(struct fc_lport *, struct fc_frame *);

	mutex_lock(&lport->lp_mutex);

	/*
	 * Handle special ELS cases like FLOGI, LOGO, and
	 * RSCN here.  These don't require a session.
	 * Even if we had a session, it might not be ready.
	 */
	if (!lport->link_up)
		fc_frame_free(fp);
	else {
		/*
		 * Check opcode.
		 */
		recv = lport->tt.rport_recv_req;
		switch (fc_frame_payload_op(fp)) {
		case ELS_FLOGI:
			if (!lport->point_to_multipoint)
				recv = fc_lport_recv_flogi_req;
			break;
		case ELS_LOGO:
			if (fc_frame_sid(fp) == FC_FID_FLOGI)
				recv = fc_lport_recv_logo_req;
			break;
		case ELS_RSCN:
			recv = lport->tt.disc_recv_req;
			break;
		case ELS_ECHO:
			recv = fc_lport_recv_echo_req;
			break;
		case ELS_RLIR:
			recv = fc_lport_recv_rlir_req;
			break;
		case ELS_RNID:
			recv = fc_lport_recv_rnid_req;
			break;
		}

		recv(lport, fp);
	}
	mutex_unlock(&lport->lp_mutex);
}

static int fc_lport_els_prli(struct fc_rport_priv *rdata, u32 spp_len,
			     const struct fc_els_spp *spp_in,
			     struct fc_els_spp *spp_out)
{
	return FC_SPP_RESP_INVL;
}

struct fc4_prov fc_lport_els_prov = {
	.prli = fc_lport_els_prli,
	.recv = fc_lport_recv_els_req,
};

/**
 * fc_lport_recv_req() - The generic lport request handler
 * @lport: The lport that received the request
 * @fp: The frame the request is in
 *
 * Locking Note: This function should not be called with the lport
 *		 lock held because it may grab the lock.
 */
static void fc_lport_recv_req(struct fc_lport *lport,
			      struct fc_frame *fp)
{
	struct fc_frame_header *fh = fc_frame_header_get(fp);
	struct fc_seq *sp = fr_seq(fp);
	struct fc4_prov *prov;

	/*
	 * Use RCU read lock and module_lock to be sure module doesn't
	 * deregister and get unloaded while we're calling it.
	 * try_module_get() is inlined and accepts a NULL parameter.
	 * Only ELSes and FCP target ops should come through here.
	 * The locking is unfortunate, and a better scheme is being sought.
	 */

	rcu_read_lock();
	if (fh->fh_type >= FC_FC4_PROV_SIZE)
		goto drop;
	prov = rcu_dereference(fc_passive_prov[fh->fh_type]);
	if (!prov || !try_module_get(prov->module))
		goto drop;
	rcu_read_unlock();
	prov->recv(lport, fp);
	module_put(prov->module);
	return;
drop:
	rcu_read_unlock();
	FC_LPORT_DBG(lport, "dropping unexpected frame type %x\n", fh->fh_type);
	fc_frame_free(fp);
	lport->tt.exch_done(sp);
}

/**
 * fc_lport_reset() - Reset a local port
 * @lport: The local port which should be reset
 *
 * Locking Note: This functions should not be called with the
 *		 lport lock held.
 */
int fc_lport_reset(struct fc_lport *lport)
{
	cancel_delayed_work_sync(&lport->retry_work);
	mutex_lock(&lport->lp_mutex);
	fc_lport_enter_reset(lport);
	mutex_unlock(&lport->lp_mutex);
	return 0;
}
EXPORT_SYMBOL(fc_lport_reset);

/**
 * fc_lport_reset_locked() - Reset the local port w/ the lport lock held
 * @lport: The local port to be reset
 *
 * Locking Note: The lport lock is expected to be held before calling
 * this routine.
 */
static void fc_lport_reset_locked(struct fc_lport *lport)
{
	if (lport->dns_rdata)
		lport->tt.rport_logoff(lport->dns_rdata);

	if (lport->ptp_rdata) {
		lport->tt.rport_logoff(lport->ptp_rdata);
		kref_put(&lport->ptp_rdata->kref, lport->tt.rport_destroy);
		lport->ptp_rdata = NULL;
	}

	lport->tt.disc_stop(lport);

	lport->tt.exch_mgr_reset(lport, 0, 0);
	fc_host_fabric_name(lport->host) = 0;

	if (lport->port_id && (!lport->point_to_multipoint || !lport->link_up))
		fc_lport_set_port_id(lport, 0, NULL);
}

/**
 * fc_lport_enter_reset() - Reset the local port
 * @lport: The local port to be reset
 *
 * Locking Note: The lport lock is expected to be held before calling
 * this routine.
 */
static void fc_lport_enter_reset(struct fc_lport *lport)
{
	FC_LPORT_DBG(lport, "Entered RESET state from %s state\n",
		     fc_lport_state(lport));

	if (lport->state == LPORT_ST_DISABLED || lport->state == LPORT_ST_LOGO)
		return;

	if (lport->vport) {
		if (lport->link_up)
			fc_vport_set_state(lport->vport, FC_VPORT_INITIALIZING);
		else
			fc_vport_set_state(lport->vport, FC_VPORT_LINKDOWN);
	}
	fc_lport_state_enter(lport, LPORT_ST_RESET);
	fc_host_post_event(lport->host, fc_get_event_number(),
			   FCH_EVT_LIPRESET, 0);
	fc_vports_linkchange(lport);
	fc_lport_reset_locked(lport);
	if (lport->link_up)
		fc_lport_enter_flogi(lport);
}

/**
 * fc_lport_enter_disabled() - Disable the local port
 * @lport: The local port to be reset
 *
 * Locking Note: The lport lock is expected to be held before calling
 * this routine.
 */
static void fc_lport_enter_disabled(struct fc_lport *lport)
{
	FC_LPORT_DBG(lport, "Entered disabled state from %s state\n",
		     fc_lport_state(lport));

	fc_lport_state_enter(lport, LPORT_ST_DISABLED);
	fc_vports_linkchange(lport);
	fc_lport_reset_locked(lport);
}

/**
 * fc_lport_error() - Handler for any errors
 * @lport: The local port that the error was on
 * @fp:	   The error code encoded in a frame pointer
 *
 * If the error was caused by a resource allocation failure
 * then wait for half a second and retry, otherwise retry
 * after the e_d_tov time.
 */
static void fc_lport_error(struct fc_lport *lport, struct fc_frame *fp)
{
	unsigned long delay = 0;
	FC_LPORT_DBG(lport, "Error %ld in state %s, retries %d\n",
		     PTR_ERR(fp), fc_lport_state(lport),
		     lport->retry_count);

	if (PTR_ERR(fp) == -FC_EX_CLOSED)
		return;

	/*
	 * Memory allocation failure, or the exchange timed out
	 * or we received LS_RJT.
	 * Retry after delay
	 */
	if (lport->retry_count < lport->max_retry_count) {
		lport->retry_count++;
		if (!fp)
			delay = msecs_to_jiffies(500);
		else
			delay =	msecs_to_jiffies(lport->e_d_tov);

		schedule_delayed_work(&lport->retry_work, delay);
	} else
		fc_lport_enter_reset(lport);
}

/**
 * fc_lport_ns_resp() - Handle response to a name server
 *			registration exchange
 * @sp:	    current sequence in exchange
 * @fp:	    response frame
 * @lp_arg: Fibre Channel host port instance
 *
 * Locking Note: This function will be called without the lport lock
 * held, but it will lock, call an _enter_* function or fc_lport_error()
 * and then unlock the lport.
 */
static void fc_lport_ns_resp(struct fc_seq *sp, struct fc_frame *fp,
			     void *lp_arg)
{
	struct fc_lport *lport = lp_arg;
	struct fc_frame_header *fh;
	struct fc_ct_hdr *ct;

	FC_LPORT_DBG(lport, "Received a ns %s\n", fc_els_resp_type(fp));

	if (fp == ERR_PTR(-FC_EX_CLOSED))
		return;

	mutex_lock(&lport->lp_mutex);

	if (lport->state < LPORT_ST_RNN_ID || lport->state > LPORT_ST_RFF_ID) {
		FC_LPORT_DBG(lport, "Received a name server response, "
			     "but in state %s\n", fc_lport_state(lport));
		if (IS_ERR(fp))
			goto err;
		goto out;
	}

	if (IS_ERR(fp)) {
		fc_lport_error(lport, fp);
		goto err;
	}

	fh = fc_frame_header_get(fp);
	ct = fc_frame_payload_get(fp, sizeof(*ct));

	if (fh && ct && fh->fh_type == FC_TYPE_CT &&
	    ct->ct_fs_type == FC_FST_DIR &&
	    ct->ct_fs_subtype == FC_NS_SUBTYPE &&
	    ntohs(ct->ct_cmd) == FC_FS_ACC)
		switch (lport->state) {
		case LPORT_ST_RNN_ID:
			fc_lport_enter_ns(lport, LPORT_ST_RSNN_NN);
			break;
		case LPORT_ST_RSNN_NN:
			fc_lport_enter_ns(lport, LPORT_ST_RSPN_ID);
			break;
		case LPORT_ST_RSPN_ID:
			fc_lport_enter_ns(lport, LPORT_ST_RFT_ID);
			break;
		case LPORT_ST_RFT_ID:
			fc_lport_enter_ns(lport, LPORT_ST_RFF_ID);
			break;
		case LPORT_ST_RFF_ID:
			if (lport->fdmi_enabled)
				fc_lport_enter_fdmi(lport);
			else
				fc_lport_enter_scr(lport);
			break;
		default:
			/* should have already been caught by state checks */
			break;
		}
	else
		fc_lport_error(lport, fp);
out:
	fc_frame_free(fp);
err:
	mutex_unlock(&lport->lp_mutex);
}

/**
 * fc_lport_ms_resp() - Handle response to a management server
 *			exchange
 * @sp:	    current sequence in exchange
 * @fp:	    response frame
 * @lp_arg: Fibre Channel host port instance
 *
 * Locking Note: This function will be called without the lport lock
 * held, but it will lock, call an _enter_* function or fc_lport_error()
 * and then unlock the lport.
 */
static void fc_lport_ms_resp(struct fc_seq *sp, struct fc_frame *fp,
			     void *lp_arg)
{
	struct fc_lport *lport = lp_arg;
	struct fc_frame_header *fh;
	struct fc_ct_hdr *ct;

	FC_LPORT_DBG(lport, "Received a ms %s\n", fc_els_resp_type(fp));

	if (fp == ERR_PTR(-FC_EX_CLOSED))
		return;

	mutex_lock(&lport->lp_mutex);

	if (lport->state < LPORT_ST_RHBA || lport->state > LPORT_ST_DPRT) {
		FC_LPORT_DBG(lport, "Received a management server response, "
			     "but in state %s\n", fc_lport_state(lport));
		if (IS_ERR(fp))
			goto err;
		goto out;
	}

	if (IS_ERR(fp)) {
		fc_lport_error(lport, fp);
		goto err;
	}

	fh = fc_frame_header_get(fp);
	ct = fc_frame_payload_get(fp, sizeof(*ct));

	if (fh && ct && fh->fh_type == FC_TYPE_CT &&
	    ct->ct_fs_type == FC_FST_MGMT &&
	    ct->ct_fs_subtype == FC_FDMI_SUBTYPE) {
		FC_LPORT_DBG(lport, "Received a management server response, "
				    "reason=%d explain=%d\n",
				    ct->ct_reason,
				    ct->ct_explan);

		switch (lport->state) {
		case LPORT_ST_RHBA:
			if (ntohs(ct->ct_cmd) == FC_FS_ACC)
				fc_lport_enter_ms(lport, LPORT_ST_RPA);
			else /* Error Skip RPA */
				fc_lport_enter_scr(lport);
			break;
		case LPORT_ST_RPA:
			fc_lport_enter_scr(lport);
			break;
		case LPORT_ST_DPRT:
			fc_lport_enter_ms(lport, LPORT_ST_RHBA);
			break;
		case LPORT_ST_DHBA:
			fc_lport_enter_ms(lport, LPORT_ST_DPRT);
			break;
		default:
			/* should have already been caught by state checks */
			break;
		}
	} else {
		/* Invalid Frame? */
		fc_lport_error(lport, fp);
	}
out:
	fc_frame_free(fp);
err:
	mutex_unlock(&lport->lp_mutex);
}

/**
 * fc_lport_scr_resp() - Handle response to State Change Register (SCR) request
 * @sp:	    current sequence in SCR exchange
 * @fp:	    response frame
 * @lp_arg: Fibre Channel lport port instance that sent the registration request
 *
 * Locking Note: This function will be called without the lport lock
 * held, but it will lock, call an _enter_* function or fc_lport_error
 * and then unlock the lport.
 */
static void fc_lport_scr_resp(struct fc_seq *sp, struct fc_frame *fp,
			      void *lp_arg)
{
	struct fc_lport *lport = lp_arg;
	u8 op;

	FC_LPORT_DBG(lport, "Received a SCR %s\n", fc_els_resp_type(fp));

	if (fp == ERR_PTR(-FC_EX_CLOSED))
		return;

	mutex_lock(&lport->lp_mutex);

	if (lport->state != LPORT_ST_SCR) {
		FC_LPORT_DBG(lport, "Received a SCR response, but in state "
			     "%s\n", fc_lport_state(lport));
		if (IS_ERR(fp))
			goto err;
		goto out;
	}

	if (IS_ERR(fp)) {
		fc_lport_error(lport, fp);
		goto err;
	}

	op = fc_frame_payload_op(fp);
	if (op == ELS_LS_ACC)
		fc_lport_enter_ready(lport);
	else
		fc_lport_error(lport, fp);

out:
	fc_frame_free(fp);
err:
	mutex_unlock(&lport->lp_mutex);
}

/**
 * fc_lport_enter_scr() - Send a SCR (State Change Register) request
 * @lport: The local port to register for state changes
 *
 * Locking Note: The lport lock is expected to be held before calling
 * this routine.
 */
static void fc_lport_enter_scr(struct fc_lport *lport)
{
	struct fc_frame *fp;

	FC_LPORT_DBG(lport, "Entered SCR state from %s state\n",
		     fc_lport_state(lport));

	fc_lport_state_enter(lport, LPORT_ST_SCR);

	fp = fc_frame_alloc(lport, sizeof(struct fc_els_scr));
	if (!fp) {
		fc_lport_error(lport, fp);
		return;
	}

	if (!lport->tt.elsct_send(lport, FC_FID_FCTRL, fp, ELS_SCR,
				  fc_lport_scr_resp, lport,
				  2 * lport->r_a_tov))
		fc_lport_error(lport, NULL);
}

/**
 * fc_lport_enter_ns() - register some object with the name server
 * @lport: Fibre Channel local port to register
 *
 * Locking Note: The lport lock is expected to be held before calling
 * this routine.
 */
static void fc_lport_enter_ns(struct fc_lport *lport, enum fc_lport_state state)
{
	struct fc_frame *fp;
	enum fc_ns_req cmd;
	int size = sizeof(struct fc_ct_hdr);
	size_t len;

	FC_LPORT_DBG(lport, "Entered %s state from %s state\n",
		     fc_lport_state_names[state],
		     fc_lport_state(lport));

	fc_lport_state_enter(lport, state);

	switch (state) {
	case LPORT_ST_RNN_ID:
		cmd = FC_NS_RNN_ID;
		size += sizeof(struct fc_ns_rn_id);
		break;
	case LPORT_ST_RSNN_NN:
		len = strnlen(fc_host_symbolic_name(lport->host), 255);
		/* if there is no symbolic name, skip to RFT_ID */
		if (!len)
			return fc_lport_enter_ns(lport, LPORT_ST_RFT_ID);
		cmd = FC_NS_RSNN_NN;
		size += sizeof(struct fc_ns_rsnn) + len;
		break;
	case LPORT_ST_RSPN_ID:
		len = strnlen(fc_host_symbolic_name(lport->host), 255);
		/* if there is no symbolic name, skip to RFT_ID */
		if (!len)
			return fc_lport_enter_ns(lport, LPORT_ST_RFT_ID);
		cmd = FC_NS_RSPN_ID;
		size += sizeof(struct fc_ns_rspn) + len;
		break;
	case LPORT_ST_RFT_ID:
		cmd = FC_NS_RFT_ID;
		size += sizeof(struct fc_ns_rft);
		break;
	case LPORT_ST_RFF_ID:
		cmd = FC_NS_RFF_ID;
		size += sizeof(struct fc_ns_rff_id);
		break;
	default:
		fc_lport_error(lport, NULL);
		return;
	}

	fp = fc_frame_alloc(lport, size);
	if (!fp) {
		fc_lport_error(lport, fp);
		return;
	}

	if (!lport->tt.elsct_send(lport, FC_FID_DIR_SERV, fp, cmd,
				  fc_lport_ns_resp,
				  lport, 3 * lport->r_a_tov))
		fc_lport_error(lport, fp);
}

static struct fc_rport_operations fc_lport_rport_ops = {
	.event_callback = fc_lport_rport_callback,
};

/**
 * fc_rport_enter_dns() - Create a fc_rport for the name server
 * @lport: The local port requesting a remote port for the name server
 *
 * Locking Note: The lport lock is expected to be held before calling
 * this routine.
 */
static void fc_lport_enter_dns(struct fc_lport *lport)
{
	struct fc_rport_priv *rdata;

	FC_LPORT_DBG(lport, "Entered DNS state from %s state\n",
		     fc_lport_state(lport));

	fc_lport_state_enter(lport, LPORT_ST_DNS);

	mutex_lock(&lport->disc.disc_mutex);
	rdata = lport->tt.rport_create(lport, FC_FID_DIR_SERV);
	mutex_unlock(&lport->disc.disc_mutex);
	if (!rdata)
		goto err;

	rdata->ops = &fc_lport_rport_ops;
	lport->tt.rport_login(rdata);
	return;

err:
	fc_lport_error(lport, NULL);
}

/**
 * fc_lport_enter_ms() - management server commands
 * @lport: Fibre Channel local port to register
 *
 * Locking Note: The lport lock is expected to be held before calling
 * this routine.
 */
static void fc_lport_enter_ms(struct fc_lport *lport, enum fc_lport_state state)
{
	struct fc_frame *fp;
	enum fc_fdmi_req cmd;
	int size = sizeof(struct fc_ct_hdr);
	size_t len;
	int numattrs;

	FC_LPORT_DBG(lport, "Entered %s state from %s state\n",
		     fc_lport_state_names[state],
		     fc_lport_state(lport));

	fc_lport_state_enter(lport, state);

	switch (state) {
	case LPORT_ST_RHBA:
		cmd = FC_FDMI_RHBA;
		/* Number of HBA Attributes */
		numattrs = 10;
		len = sizeof(struct fc_fdmi_rhba);
		len -= sizeof(struct fc_fdmi_attr_entry);
		len += (numattrs * FC_FDMI_ATTR_ENTRY_HEADER_LEN);
		len += FC_FDMI_HBA_ATTR_NODENAME_LEN;
		len += FC_FDMI_HBA_ATTR_MANUFACTURER_LEN;
		len += FC_FDMI_HBA_ATTR_SERIALNUMBER_LEN;
		len += FC_FDMI_HBA_ATTR_MODEL_LEN;
		len += FC_FDMI_HBA_ATTR_MODELDESCR_LEN;
		len += FC_FDMI_HBA_ATTR_HARDWAREVERSION_LEN;
		len += FC_FDMI_HBA_ATTR_DRIVERVERSION_LEN;
		len += FC_FDMI_HBA_ATTR_OPTIONROMVERSION_LEN;
		len += FC_FDMI_HBA_ATTR_FIRMWAREVERSION_LEN;
		len += FC_FDMI_HBA_ATTR_OSNAMEVERSION_LEN;

		size += len;
		break;
	case LPORT_ST_RPA:
		cmd = FC_FDMI_RPA;
		/* Number of Port Attributes */
		numattrs = 6;
		len = sizeof(struct fc_fdmi_rpa);
		len -= sizeof(struct fc_fdmi_attr_entry);
		len += (numattrs * FC_FDMI_ATTR_ENTRY_HEADER_LEN);
		len += FC_FDMI_PORT_ATTR_FC4TYPES_LEN;
		len += FC_FDMI_PORT_ATTR_SUPPORTEDSPEED_LEN;
		len += FC_FDMI_PORT_ATTR_CURRENTPORTSPEED_LEN;
		len += FC_FDMI_PORT_ATTR_MAXFRAMESIZE_LEN;
		len += FC_FDMI_PORT_ATTR_OSDEVICENAME_LEN;
		len += FC_FDMI_PORT_ATTR_HOSTNAME_LEN;

		size += len;
		break;
	case LPORT_ST_DPRT:
		cmd = FC_FDMI_DPRT;
		len = sizeof(struct fc_fdmi_dprt);
		size += len;
		break;
	case LPORT_ST_DHBA:
		cmd = FC_FDMI_DHBA;
		len = sizeof(struct fc_fdmi_dhba);
		size += len;
		break;
	default:
		fc_lport_error(lport, NULL);
		return;
	}

	FC_LPORT_DBG(lport, "Cmd=0x%x Len %d size %d\n",
			     cmd, (int)len, size);
	fp = fc_frame_alloc(lport, size);
	if (!fp) {
		fc_lport_error(lport, fp);
		return;
	}

	if (!lport->tt.elsct_send(lport, FC_FID_MGMT_SERV, fp, cmd,
				  fc_lport_ms_resp,
				  lport, 3 * lport->r_a_tov))
		fc_lport_error(lport, fp);
}

/**
 * fc_rport_enter_fdmi() - Create a fc_rport for the management server
 * @lport: The local port requesting a remote port for the management server
 *
 * Locking Note: The lport lock is expected to be held before calling
 * this routine.
 */
static void fc_lport_enter_fdmi(struct fc_lport *lport)
{
	struct fc_rport_priv *rdata;

	FC_LPORT_DBG(lport, "Entered FDMI state from %s state\n",
		     fc_lport_state(lport));

	fc_lport_state_enter(lport, LPORT_ST_FDMI);

	mutex_lock(&lport->disc.disc_mutex);
	rdata = lport->tt.rport_create(lport, FC_FID_MGMT_SERV);
	mutex_unlock(&lport->disc.disc_mutex);
	if (!rdata)
		goto err;

	rdata->ops = &fc_lport_rport_ops;
	lport->tt.rport_login(rdata);
	return;

err:
	fc_lport_error(lport, NULL);
}

/**
 * fc_lport_timeout() - Handler for the retry_work timer
 * @work: The work struct of the local port
 */
static void fc_lport_timeout(struct work_struct *work)
{
	struct fc_lport *lport =
		container_of(work, struct fc_lport,
			     retry_work.work);

	mutex_lock(&lport->lp_mutex);

	switch (lport->state) {
	case LPORT_ST_DISABLED:
		WARN_ON(1);
		break;
	case LPORT_ST_READY:
		break;
	case LPORT_ST_RESET:
		break;
	case LPORT_ST_FLOGI:
		fc_lport_enter_flogi(lport);
		break;
	case LPORT_ST_DNS:
		fc_lport_enter_dns(lport);
		break;
	case LPORT_ST_RNN_ID:
	case LPORT_ST_RSNN_NN:
	case LPORT_ST_RSPN_ID:
	case LPORT_ST_RFT_ID:
	case LPORT_ST_RFF_ID:
		fc_lport_enter_ns(lport, lport->state);
		break;
	case LPORT_ST_FDMI:
		fc_lport_enter_fdmi(lport);
		break;
	case LPORT_ST_RHBA:
	case LPORT_ST_RPA:
	case LPORT_ST_DHBA:
	case LPORT_ST_DPRT:
		fc_lport_enter_ms(lport, lport->state);
		break;
	case LPORT_ST_SCR:
		fc_lport_enter_scr(lport);
		break;
	case LPORT_ST_LOGO:
		fc_lport_enter_logo(lport);
		break;
	}

	mutex_unlock(&lport->lp_mutex);
}

/**
 * fc_lport_logo_resp() - Handle response to LOGO request
 * @sp:	    The sequence that the LOGO was on
 * @fp:	    The LOGO frame
 * @lp_arg: The lport port that received the LOGO request
 *
 * Locking Note: This function will be called without the lport lock
 * held, but it will lock, call an _enter_* function or fc_lport_error()
 * and then unlock the lport.
 */
void fc_lport_logo_resp(struct fc_seq *sp, struct fc_frame *fp,
			void *lp_arg)
{
	struct fc_lport *lport = lp_arg;
	u8 op;

	FC_LPORT_DBG(lport, "Received a LOGO %s\n", fc_els_resp_type(fp));

	if (fp == ERR_PTR(-FC_EX_CLOSED))
		return;

	mutex_lock(&lport->lp_mutex);

	if (lport->state != LPORT_ST_LOGO) {
		FC_LPORT_DBG(lport, "Received a LOGO response, but in state "
			     "%s\n", fc_lport_state(lport));
		if (IS_ERR(fp))
			goto err;
		goto out;
	}

	if (IS_ERR(fp)) {
		fc_lport_error(lport, fp);
		goto err;
	}

	op = fc_frame_payload_op(fp);
	if (op == ELS_LS_ACC)
		fc_lport_enter_disabled(lport);
	else
		fc_lport_error(lport, fp);

out:
	fc_frame_free(fp);
err:
	mutex_unlock(&lport->lp_mutex);
}
EXPORT_SYMBOL(fc_lport_logo_resp);

/**
 * fc_rport_enter_logo() - Logout of the fabric
 * @lport: The local port to be logged out
 *
 * Locking Note: The lport lock is expected to be held before calling
 * this routine.
 */
static void fc_lport_enter_logo(struct fc_lport *lport)
{
	struct fc_frame *fp;
	struct fc_els_logo *logo;

	FC_LPORT_DBG(lport, "Entered LOGO state from %s state\n",
		     fc_lport_state(lport));

	fc_lport_state_enter(lport, LPORT_ST_LOGO);
	fc_vports_linkchange(lport);

	fp = fc_frame_alloc(lport, sizeof(*logo));
	if (!fp) {
		fc_lport_error(lport, fp);
		return;
	}

	if (!lport->tt.elsct_send(lport, FC_FID_FLOGI, fp, ELS_LOGO,
				  fc_lport_logo_resp, lport,
				  2 * lport->r_a_tov))
		fc_lport_error(lport, NULL);
}

/**
 * fc_lport_flogi_resp() - Handle response to FLOGI request
 * @sp:	    The sequence that the FLOGI was on
 * @fp:	    The FLOGI response frame
 * @lp_arg: The lport port that received the FLOGI response
 *
 * Locking Note: This function will be called without the lport lock
 * held, but it will lock, call an _enter_* function or fc_lport_error()
 * and then unlock the lport.
 */
void fc_lport_flogi_resp(struct fc_seq *sp, struct fc_frame *fp,
			 void *lp_arg)
{
	struct fc_lport *lport = lp_arg;
	struct fc_frame_header *fh;
	struct fc_els_flogi *flp;
	u32 did;
	u16 csp_flags;
	unsigned int r_a_tov;
	unsigned int e_d_tov;
	u16 mfs;

	FC_LPORT_DBG(lport, "Received a FLOGI %s\n", fc_els_resp_type(fp));

	if (fp == ERR_PTR(-FC_EX_CLOSED))
		return;

	mutex_lock(&lport->lp_mutex);

	if (lport->state != LPORT_ST_FLOGI) {
		FC_LPORT_DBG(lport, "Received a FLOGI response, but in state "
			     "%s\n", fc_lport_state(lport));
		if (IS_ERR(fp))
			goto err;
		goto out;
	}

	if (IS_ERR(fp)) {
		fc_lport_error(lport, fp);
		goto err;
	}

	fh = fc_frame_header_get(fp);
	did = fc_frame_did(fp);
	if (fh->fh_r_ctl != FC_RCTL_ELS_REP || did == 0 ||
	    fc_frame_payload_op(fp) != ELS_LS_ACC) {
		FC_LPORT_DBG(lport, "FLOGI not accepted or bad response\n");
		fc_lport_error(lport, fp);
		goto err;
	}

	flp = fc_frame_payload_get(fp, sizeof(*flp));
	if (!flp) {
		FC_LPORT_DBG(lport, "FLOGI bad response\n");
		fc_lport_error(lport, fp);
		goto err;
	}

	mfs = ntohs(flp->fl_csp.sp_bb_data) &
		FC_SP_BB_DATA_MASK;
<<<<<<< HEAD
	if (mfs >= FC_SP_MIN_MAX_PAYLOAD &&
	    mfs <= lport->mfs) {
		lport->mfs = mfs;
		fc_host_maxframe_size(lport->host) = mfs;
	} else {
		FC_LPORT_DBG(lport, "FLOGI bad mfs:%hu response, "
			     "lport->mfs:%hu\n", mfs, lport->mfs);
		fc_lport_error(lport, fp);
		goto err;
=======

	if (mfs < FC_SP_MIN_MAX_PAYLOAD || mfs > FC_SP_MAX_MAX_PAYLOAD) {
		FC_LPORT_DBG(lport, "FLOGI bad mfs:%hu response, "
			     "lport->mfs:%hu\n", mfs, lport->mfs);
		fc_lport_error(lport, fp);
		goto err;
	}

	if (mfs <= lport->mfs) {
		lport->mfs = mfs;
		fc_host_maxframe_size(lport->host) = mfs;
>>>>>>> 711e1bfb
	}

	csp_flags = ntohs(flp->fl_csp.sp_features);
	r_a_tov = ntohl(flp->fl_csp.sp_r_a_tov);
	e_d_tov = ntohl(flp->fl_csp.sp_e_d_tov);
	if (csp_flags & FC_SP_FT_EDTR)
		e_d_tov /= 1000000;

	lport->npiv_enabled = !!(csp_flags & FC_SP_FT_NPIV_ACC);

	if ((csp_flags & FC_SP_FT_FPORT) == 0) {
		if (e_d_tov > lport->e_d_tov)
			lport->e_d_tov = e_d_tov;
		lport->r_a_tov = 2 * e_d_tov;
		fc_lport_set_port_id(lport, did, fp);
		printk(KERN_INFO "host%d: libfc: "
		       "Port (%6.6x) entered "
		       "point-to-point mode\n",
		       lport->host->host_no, did);
		fc_lport_ptp_setup(lport, fc_frame_sid(fp),
				   get_unaligned_be64(
					   &flp->fl_wwpn),
				   get_unaligned_be64(
					   &flp->fl_wwnn));
	} else {
		lport->e_d_tov = e_d_tov;
		lport->r_a_tov = r_a_tov;
		fc_host_fabric_name(lport->host) =
			get_unaligned_be64(&flp->fl_wwnn);
		fc_lport_set_port_id(lport, did, fp);
		fc_lport_enter_dns(lport);
	}

out:
	fc_frame_free(fp);
err:
	mutex_unlock(&lport->lp_mutex);
}
EXPORT_SYMBOL(fc_lport_flogi_resp);

/**
 * fc_rport_enter_flogi() - Send a FLOGI request to the fabric manager
 * @lport: Fibre Channel local port to be logged in to the fabric
 *
 * Locking Note: The lport lock is expected to be held before calling
 * this routine.
 */
static void fc_lport_enter_flogi(struct fc_lport *lport)
{
	struct fc_frame *fp;

	FC_LPORT_DBG(lport, "Entered FLOGI state from %s state\n",
		     fc_lport_state(lport));

	fc_lport_state_enter(lport, LPORT_ST_FLOGI);

	if (lport->point_to_multipoint) {
		if (lport->port_id)
			fc_lport_enter_ready(lport);
		return;
	}

	fp = fc_frame_alloc(lport, sizeof(struct fc_els_flogi));
	if (!fp)
		return fc_lport_error(lport, fp);

	if (!lport->tt.elsct_send(lport, FC_FID_FLOGI, fp,
				  lport->vport ? ELS_FDISC : ELS_FLOGI,
				  fc_lport_flogi_resp, lport,
				  lport->vport ? 2 * lport->r_a_tov :
				  lport->e_d_tov))
		fc_lport_error(lport, NULL);
}

/**
 * fc_lport_config() - Configure a fc_lport
 * @lport: The local port to be configured
 */
int fc_lport_config(struct fc_lport *lport)
{
	INIT_DELAYED_WORK(&lport->retry_work, fc_lport_timeout);
	mutex_init(&lport->lp_mutex);

	fc_lport_state_enter(lport, LPORT_ST_DISABLED);

	fc_lport_add_fc4_type(lport, FC_TYPE_FCP);
	fc_lport_add_fc4_type(lport, FC_TYPE_CT);
	fc_fc4_conf_lport_params(lport, FC_TYPE_FCP);

	return 0;
}
EXPORT_SYMBOL(fc_lport_config);

/**
 * fc_lport_init() - Initialize the lport layer for a local port
 * @lport: The local port to initialize the exchange layer for
 */
int fc_lport_init(struct fc_lport *lport)
{
	if (!lport->tt.lport_recv)
		lport->tt.lport_recv = fc_lport_recv_req;

	if (!lport->tt.lport_reset)
		lport->tt.lport_reset = fc_lport_reset;

	fc_host_port_type(lport->host) = FC_PORTTYPE_NPORT;
	fc_host_node_name(lport->host) = lport->wwnn;
	fc_host_port_name(lport->host) = lport->wwpn;
	fc_host_supported_classes(lport->host) = FC_COS_CLASS3;
	memset(fc_host_supported_fc4s(lport->host), 0,
	       sizeof(fc_host_supported_fc4s(lport->host)));
	fc_host_supported_fc4s(lport->host)[2] = 1;
	fc_host_supported_fc4s(lport->host)[7] = 1;

	/* This value is also unchanging */
	memset(fc_host_active_fc4s(lport->host), 0,
	       sizeof(fc_host_active_fc4s(lport->host)));
	fc_host_active_fc4s(lport->host)[2] = 1;
	fc_host_active_fc4s(lport->host)[7] = 1;
	fc_host_maxframe_size(lport->host) = lport->mfs;
	fc_host_supported_speeds(lport->host) = 0;
	if (lport->link_supported_speeds & FC_PORTSPEED_1GBIT)
		fc_host_supported_speeds(lport->host) |= FC_PORTSPEED_1GBIT;
	if (lport->link_supported_speeds & FC_PORTSPEED_10GBIT)
		fc_host_supported_speeds(lport->host) |= FC_PORTSPEED_10GBIT;
	fc_fc4_add_lport(lport);

	return 0;
}
EXPORT_SYMBOL(fc_lport_init);

/**
 * fc_lport_bsg_resp() - The common response handler for FC Passthrough requests
 * @sp:	      The sequence for the FC Passthrough response
 * @fp:	      The response frame
 * @info_arg: The BSG info that the response is for
 */
static void fc_lport_bsg_resp(struct fc_seq *sp, struct fc_frame *fp,
			      void *info_arg)
{
	struct fc_bsg_info *info = info_arg;
	struct fc_bsg_job *job = info->job;
	struct fc_lport *lport = info->lport;
	struct fc_frame_header *fh;
	size_t len;
	void *buf;

	if (IS_ERR(fp)) {
		job->reply->result = (PTR_ERR(fp) == -FC_EX_CLOSED) ?
			-ECONNABORTED : -ETIMEDOUT;
		job->reply_len = sizeof(uint32_t);
		job->state_flags |= FC_RQST_STATE_DONE;
		job->job_done(job);
		kfree(info);
		return;
	}

	mutex_lock(&lport->lp_mutex);
	fh = fc_frame_header_get(fp);
	len = fr_len(fp) - sizeof(*fh);
	buf = fc_frame_payload_get(fp, 0);

	if (fr_sof(fp) == FC_SOF_I3 && !ntohs(fh->fh_seq_cnt)) {
		/* Get the response code from the first frame payload */
		unsigned short cmd = (info->rsp_code == FC_FS_ACC) ?
			ntohs(((struct fc_ct_hdr *)buf)->ct_cmd) :
			(unsigned short)fc_frame_payload_op(fp);

		/* Save the reply status of the job */
		job->reply->reply_data.ctels_reply.status =
			(cmd == info->rsp_code) ?
			FC_CTELS_STATUS_OK : FC_CTELS_STATUS_REJECT;
	}

	job->reply->reply_payload_rcv_len +=
		fc_copy_buffer_to_sglist(buf, len, info->sg, &info->nents,
					 &info->offset, NULL);

	if (fr_eof(fp) == FC_EOF_T &&
	    (ntoh24(fh->fh_f_ctl) & (FC_FC_LAST_SEQ | FC_FC_END_SEQ)) ==
	    (FC_FC_LAST_SEQ | FC_FC_END_SEQ)) {
		if (job->reply->reply_payload_rcv_len >
		    job->reply_payload.payload_len)
			job->reply->reply_payload_rcv_len =
				job->reply_payload.payload_len;
		job->reply->result = 0;
		job->state_flags |= FC_RQST_STATE_DONE;
		job->job_done(job);
		kfree(info);
	}
	fc_frame_free(fp);
	mutex_unlock(&lport->lp_mutex);
}

/**
 * fc_lport_els_request() - Send ELS passthrough request
 * @job:   The BSG Passthrough job
 * @lport: The local port sending the request
 * @did:   The destination port id
 *
 * Locking Note: The lport lock is expected to be held before calling
 * this routine.
 */
static int fc_lport_els_request(struct fc_bsg_job *job,
				struct fc_lport *lport,
				u32 did, u32 tov)
{
	struct fc_bsg_info *info;
	struct fc_frame *fp;
	struct fc_frame_header *fh;
	char *pp;
	int len;

	fp = fc_frame_alloc(lport, job->request_payload.payload_len);
	if (!fp)
		return -ENOMEM;

	len = job->request_payload.payload_len;
	pp = fc_frame_payload_get(fp, len);

	sg_copy_to_buffer(job->request_payload.sg_list,
			  job->request_payload.sg_cnt,
			  pp, len);

	fh = fc_frame_header_get(fp);
	fh->fh_r_ctl = FC_RCTL_ELS_REQ;
	hton24(fh->fh_d_id, did);
	hton24(fh->fh_s_id, lport->port_id);
	fh->fh_type = FC_TYPE_ELS;
	hton24(fh->fh_f_ctl, FC_FCTL_REQ);
	fh->fh_cs_ctl = 0;
	fh->fh_df_ctl = 0;
	fh->fh_parm_offset = 0;

	info = kzalloc(sizeof(struct fc_bsg_info), GFP_KERNEL);
	if (!info) {
		fc_frame_free(fp);
		return -ENOMEM;
	}

	info->job = job;
	info->lport = lport;
	info->rsp_code = ELS_LS_ACC;
	info->nents = job->reply_payload.sg_cnt;
	info->sg = job->reply_payload.sg_list;

	if (!lport->tt.exch_seq_send(lport, fp, fc_lport_bsg_resp,
				     NULL, info, tov)) {
		kfree(info);
		return -ECOMM;
	}
	return 0;
}

/**
 * fc_lport_ct_request() - Send CT Passthrough request
 * @job:   The BSG Passthrough job
 * @lport: The local port sending the request
 * @did:   The destination FC-ID
 * @tov:   The timeout period to wait for the response
 *
 * Locking Note: The lport lock is expected to be held before calling
 * this routine.
 */
static int fc_lport_ct_request(struct fc_bsg_job *job,
			       struct fc_lport *lport, u32 did, u32 tov)
{
	struct fc_bsg_info *info;
	struct fc_frame *fp;
	struct fc_frame_header *fh;
	struct fc_ct_req *ct;
	size_t len;

	fp = fc_frame_alloc(lport, sizeof(struct fc_ct_hdr) +
			    job->request_payload.payload_len);
	if (!fp)
		return -ENOMEM;

	len = job->request_payload.payload_len;
	ct = fc_frame_payload_get(fp, len);

	sg_copy_to_buffer(job->request_payload.sg_list,
			  job->request_payload.sg_cnt,
			  ct, len);

	fh = fc_frame_header_get(fp);
	fh->fh_r_ctl = FC_RCTL_DD_UNSOL_CTL;
	hton24(fh->fh_d_id, did);
	hton24(fh->fh_s_id, lport->port_id);
	fh->fh_type = FC_TYPE_CT;
	hton24(fh->fh_f_ctl, FC_FCTL_REQ);
	fh->fh_cs_ctl = 0;
	fh->fh_df_ctl = 0;
	fh->fh_parm_offset = 0;

	info = kzalloc(sizeof(struct fc_bsg_info), GFP_KERNEL);
	if (!info) {
		fc_frame_free(fp);
		return -ENOMEM;
	}

	info->job = job;
	info->lport = lport;
	info->rsp_code = FC_FS_ACC;
	info->nents = job->reply_payload.sg_cnt;
	info->sg = job->reply_payload.sg_list;

	if (!lport->tt.exch_seq_send(lport, fp, fc_lport_bsg_resp,
				     NULL, info, tov)) {
		kfree(info);
		return -ECOMM;
	}
	return 0;
}

/**
 * fc_lport_bsg_request() - The common entry point for sending
 *			    FC Passthrough requests
 * @job: The BSG passthrough job
 */
int fc_lport_bsg_request(struct fc_bsg_job *job)
{
	struct request *rsp = job->req->next_rq;
	struct Scsi_Host *shost = job->shost;
	struct fc_lport *lport = shost_priv(shost);
	struct fc_rport *rport;
	struct fc_rport_priv *rdata;
	int rc = -EINVAL;
	u32 did;

	job->reply->reply_payload_rcv_len = 0;
	if (rsp)
		rsp->resid_len = job->reply_payload.payload_len;

	mutex_lock(&lport->lp_mutex);

	switch (job->request->msgcode) {
	case FC_BSG_RPT_ELS:
		rport = job->rport;
		if (!rport)
			break;

		rdata = rport->dd_data;
		rc = fc_lport_els_request(job, lport, rport->port_id,
					  rdata->e_d_tov);
		break;

	case FC_BSG_RPT_CT:
		rport = job->rport;
		if (!rport)
			break;

		rdata = rport->dd_data;
		rc = fc_lport_ct_request(job, lport, rport->port_id,
					 rdata->e_d_tov);
		break;

	case FC_BSG_HST_CT:
		did = ntoh24(job->request->rqst_data.h_ct.port_id);
		if (did == FC_FID_DIR_SERV)
			rdata = lport->dns_rdata;
		else
			rdata = lport->tt.rport_lookup(lport, did);

		if (!rdata)
			break;

		rc = fc_lport_ct_request(job, lport, did, rdata->e_d_tov);
		break;

	case FC_BSG_HST_ELS_NOLOGIN:
		did = ntoh24(job->request->rqst_data.h_els.port_id);
		rc = fc_lport_els_request(job, lport, did, lport->e_d_tov);
		break;
	}

	mutex_unlock(&lport->lp_mutex);
	return rc;
}
EXPORT_SYMBOL(fc_lport_bsg_request);<|MERGE_RESOLUTION|>--- conflicted
+++ resolved
@@ -1742,17 +1742,6 @@
 
 	mfs = ntohs(flp->fl_csp.sp_bb_data) &
 		FC_SP_BB_DATA_MASK;
-<<<<<<< HEAD
-	if (mfs >= FC_SP_MIN_MAX_PAYLOAD &&
-	    mfs <= lport->mfs) {
-		lport->mfs = mfs;
-		fc_host_maxframe_size(lport->host) = mfs;
-	} else {
-		FC_LPORT_DBG(lport, "FLOGI bad mfs:%hu response, "
-			     "lport->mfs:%hu\n", mfs, lport->mfs);
-		fc_lport_error(lport, fp);
-		goto err;
-=======
 
 	if (mfs < FC_SP_MIN_MAX_PAYLOAD || mfs > FC_SP_MAX_MAX_PAYLOAD) {
 		FC_LPORT_DBG(lport, "FLOGI bad mfs:%hu response, "
@@ -1764,7 +1753,6 @@
 	if (mfs <= lport->mfs) {
 		lport->mfs = mfs;
 		fc_host_maxframe_size(lport->host) = mfs;
->>>>>>> 711e1bfb
 	}
 
 	csp_flags = ntohs(flp->fl_csp.sp_features);
