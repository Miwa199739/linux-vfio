--- conflicted
+++ resolved
@@ -1385,10 +1385,6 @@
 			neigh_event_send(neigh, NULL);
 		}
 	}
-<<<<<<< HEAD
-
-=======
->>>>>>> e816b57a
 out:
 	rcu_read_unlock();
 
