--- conflicted
+++ resolved
@@ -66,11 +66,7 @@
 
 #define T4_EQ_ENTRY_SIZE 64
 
-<<<<<<< HEAD
-#define T4_SQ_NUM_SLOTS 4
-=======
 #define T4_SQ_NUM_SLOTS 5
->>>>>>> 45f53cc9
 #define T4_SQ_NUM_BYTES (T4_EQ_ENTRY_SIZE * T4_SQ_NUM_SLOTS)
 #define T4_MAX_SEND_SGE ((T4_SQ_NUM_BYTES - sizeof(struct fw_ri_send_wr) - \
 			sizeof(struct fw_ri_isgl)) / sizeof(struct fw_ri_sge))
@@ -311,10 +307,7 @@
 	u16 cidx;
 	u16 pidx;
 	u16 wq_pidx;
-<<<<<<< HEAD
-=======
 	u16 flags;
->>>>>>> 45f53cc9
 };
 
 struct t4_swrqe {
