--- conflicted
+++ resolved
@@ -452,10 +452,7 @@
 };
 #endif
 
-<<<<<<< HEAD
-=======
 #if defined(CONFIG_ARCH_EXYNOS4) || defined(CONFIG_ARCH_EXYNOS5)
->>>>>>> 711e1bfb
 static struct samsung_gpio_cfg exynos_gpio_cfg = {
 	.set_pull	= exynos_gpio_setpull,
 	.get_pull	= exynos_gpio_getpull,
@@ -2550,171 +2547,6 @@
 #endif
 
 #ifdef CONFIG_ARCH_EXYNOS5
-<<<<<<< HEAD
-static struct samsung_gpio_chip exynos5_gpios_1[] = {
-	{
-		.chip	= {
-			.base	= EXYNOS5_GPA0(0),
-			.ngpio	= EXYNOS5_GPIO_A0_NR,
-			.label	= "GPA0",
-		},
-	}, {
-		.chip	= {
-			.base	= EXYNOS5_GPA1(0),
-			.ngpio	= EXYNOS5_GPIO_A1_NR,
-			.label	= "GPA1",
-		},
-	}, {
-		.chip	= {
-			.base	= EXYNOS5_GPA2(0),
-			.ngpio	= EXYNOS5_GPIO_A2_NR,
-			.label	= "GPA2",
-		},
-	}, {
-		.chip	= {
-			.base	= EXYNOS5_GPB0(0),
-			.ngpio	= EXYNOS5_GPIO_B0_NR,
-			.label	= "GPB0",
-		},
-	}, {
-		.chip	= {
-			.base	= EXYNOS5_GPB1(0),
-			.ngpio	= EXYNOS5_GPIO_B1_NR,
-			.label	= "GPB1",
-		},
-	}, {
-		.chip	= {
-			.base	= EXYNOS5_GPB2(0),
-			.ngpio	= EXYNOS5_GPIO_B2_NR,
-			.label	= "GPB2",
-		},
-	}, {
-		.chip	= {
-			.base	= EXYNOS5_GPB3(0),
-			.ngpio	= EXYNOS5_GPIO_B3_NR,
-			.label	= "GPB3",
-		},
-	}, {
-		.chip	= {
-			.base	= EXYNOS5_GPC0(0),
-			.ngpio	= EXYNOS5_GPIO_C0_NR,
-			.label	= "GPC0",
-		},
-	}, {
-		.chip	= {
-			.base	= EXYNOS5_GPC1(0),
-			.ngpio	= EXYNOS5_GPIO_C1_NR,
-			.label	= "GPC1",
-		},
-	}, {
-		.chip	= {
-			.base	= EXYNOS5_GPC2(0),
-			.ngpio	= EXYNOS5_GPIO_C2_NR,
-			.label	= "GPC2",
-		},
-	}, {
-		.chip	= {
-			.base	= EXYNOS5_GPC3(0),
-			.ngpio	= EXYNOS5_GPIO_C3_NR,
-			.label	= "GPC3",
-		},
-	}, {
-		.chip	= {
-			.base	= EXYNOS5_GPD0(0),
-			.ngpio	= EXYNOS5_GPIO_D0_NR,
-			.label	= "GPD0",
-		},
-	}, {
-		.chip	= {
-			.base	= EXYNOS5_GPD1(0),
-			.ngpio	= EXYNOS5_GPIO_D1_NR,
-			.label	= "GPD1",
-		},
-	}, {
-		.chip	= {
-			.base	= EXYNOS5_GPY0(0),
-			.ngpio	= EXYNOS5_GPIO_Y0_NR,
-			.label	= "GPY0",
-		},
-	}, {
-		.chip	= {
-			.base	= EXYNOS5_GPY1(0),
-			.ngpio	= EXYNOS5_GPIO_Y1_NR,
-			.label	= "GPY1",
-		},
-	}, {
-		.chip	= {
-			.base	= EXYNOS5_GPY2(0),
-			.ngpio	= EXYNOS5_GPIO_Y2_NR,
-			.label	= "GPY2",
-		},
-	}, {
-		.chip	= {
-			.base	= EXYNOS5_GPY3(0),
-			.ngpio	= EXYNOS5_GPIO_Y3_NR,
-			.label	= "GPY3",
-		},
-	}, {
-		.chip	= {
-			.base	= EXYNOS5_GPY4(0),
-			.ngpio	= EXYNOS5_GPIO_Y4_NR,
-			.label	= "GPY4",
-		},
-	}, {
-		.chip	= {
-			.base	= EXYNOS5_GPY5(0),
-			.ngpio	= EXYNOS5_GPIO_Y5_NR,
-			.label	= "GPY5",
-		},
-	}, {
-		.chip	= {
-			.base	= EXYNOS5_GPY6(0),
-			.ngpio	= EXYNOS5_GPIO_Y6_NR,
-			.label	= "GPY6",
-		},
-	}, {
-		.config	= &samsung_gpio_cfgs[9],
-		.irq_base = IRQ_EINT(0),
-		.chip	= {
-			.base	= EXYNOS5_GPX0(0),
-			.ngpio	= EXYNOS5_GPIO_X0_NR,
-			.label	= "GPX0",
-			.to_irq	= samsung_gpiolib_to_irq,
-		},
-	}, {
-		.config	= &samsung_gpio_cfgs[9],
-		.irq_base = IRQ_EINT(8),
-		.chip	= {
-			.base	= EXYNOS5_GPX1(0),
-			.ngpio	= EXYNOS5_GPIO_X1_NR,
-			.label	= "GPX1",
-			.to_irq	= samsung_gpiolib_to_irq,
-		},
-	}, {
-		.config	= &samsung_gpio_cfgs[9],
-		.irq_base = IRQ_EINT(16),
-		.chip	= {
-			.base	= EXYNOS5_GPX2(0),
-			.ngpio	= EXYNOS5_GPIO_X2_NR,
-			.label	= "GPX2",
-			.to_irq	= samsung_gpiolib_to_irq,
-		},
-	}, {
-		.config	= &samsung_gpio_cfgs[9],
-		.irq_base = IRQ_EINT(24),
-		.chip	= {
-			.base	= EXYNOS5_GPX3(0),
-			.ngpio	= EXYNOS5_GPIO_X3_NR,
-			.label	= "GPX3",
-			.to_irq	= samsung_gpiolib_to_irq,
-		},
-	},
-};
-#endif
-
-#ifdef CONFIG_ARCH_EXYNOS5
-=======
->>>>>>> 711e1bfb
 static struct samsung_gpio_chip exynos5_gpios_2[] = {
 	{
 		.chip	= {
@@ -2889,13 +2721,9 @@
 {
 	struct samsung_gpio_chip *chip;
 	int i, nr_chips;
-<<<<<<< HEAD
-	void __iomem *gpio_base1, *gpio_base2, *gpio_base3, *gpio_base4;
-=======
 #if defined(CONFIG_CPU_EXYNOS4210) || defined(CONFIG_SOC_EXYNOS5250)
 	void __iomem *gpio_base1, *gpio_base2, *gpio_base3, *gpio_base4;
 #endif
->>>>>>> 711e1bfb
 	int group = 0;
 
 	samsung_gpiolib_set_cfg(samsung_gpio_cfgs, ARRAY_SIZE(samsung_gpio_cfgs));
@@ -3147,10 +2975,7 @@
 
 	return 0;
 
-<<<<<<< HEAD
-=======
 #if defined(CONFIG_CPU_EXYNOS4210) || defined(CONFIG_SOC_EXYNOS5250)
->>>>>>> 711e1bfb
 err_ioremap4:
 	iounmap(gpio_base3);
 err_ioremap3:
@@ -3159,10 +2984,7 @@
 	iounmap(gpio_base1);
 err_ioremap1:
 	return -ENOMEM;
-<<<<<<< HEAD
-=======
-#endif
->>>>>>> 711e1bfb
+#endif
 }
 core_initcall(samsung_gpiolib_init);
 
