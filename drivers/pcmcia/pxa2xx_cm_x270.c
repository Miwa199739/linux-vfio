--- conflicted
+++ resolved
@@ -15,11 +15,6 @@
 #include <linux/delay.h>
 #include <linux/gpio.h>
 #include <linux/export.h>
-<<<<<<< HEAD
-
-#include <asm/mach-types.h>
-=======
->>>>>>> dcd6c922
 
 #include "soc_common.h"
 
