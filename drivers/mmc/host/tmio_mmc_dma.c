--- conflicted
+++ resolved
@@ -88,11 +88,7 @@
 
 	ret = dma_map_sg(chan->device->dev, sg, host->sg_len, DMA_FROM_DEVICE);
 	if (ret > 0)
-<<<<<<< HEAD
-		desc = chan->device->device_prep_slave_sg(chan, sg, ret,
-=======
 		desc = dmaengine_prep_slave_sg(chan, sg, ret,
->>>>>>> e816b57a
 			DMA_DEV_TO_MEM, DMA_CTRL_ACK);
 
 	if (desc) {
@@ -173,11 +169,7 @@
 
 	ret = dma_map_sg(chan->device->dev, sg, host->sg_len, DMA_TO_DEVICE);
 	if (ret > 0)
-<<<<<<< HEAD
-		desc = chan->device->device_prep_slave_sg(chan, sg, ret,
-=======
 		desc = dmaengine_prep_slave_sg(chan, sg, ret,
->>>>>>> e816b57a
 			DMA_MEM_TO_DEV, DMA_CTRL_ACK);
 
 	if (desc) {
