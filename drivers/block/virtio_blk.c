//#define DEBUG
#include <linux/spinlock.h>
#include <linux/slab.h>
#include <linux/blkdev.h>
#include <linux/hdreg.h>
#include <linux/module.h>
#include <linux/mutex.h>
#include <linux/virtio.h>
#include <linux/virtio_blk.h>
#include <linux/scatterlist.h>
#include <linux/string_helpers.h>
#include <scsi/scsi_cmnd.h>
#include <linux/idr.h>

#define PART_BITS 4

static int major;
static DEFINE_IDA(vd_index_ida);

struct workqueue_struct *virtblk_wq;

struct virtio_blk
{
	spinlock_t lock;

	struct virtio_device *vdev;
	struct virtqueue *vq;

	/* The disk structure for the kernel. */
	struct gendisk *disk;

	/* Request tracking. */
	struct list_head reqs;

	mempool_t *pool;

	/* Process context for config space updates */
	struct work_struct config_work;

	/* Lock for config space updates */
	struct mutex config_lock;

	/* enable config space updates */
	bool config_enable;

	/* What host tells us, plus 2 for header & tailer. */
	unsigned int sg_elems;

	/* Ida index - used to track minor number allocations. */
	int index;

	/* Scatterlist: can be too big for stack. */
	struct scatterlist sg[/*sg_elems*/];
};

struct virtblk_req
{
	struct list_head list;
	struct request *req;
	struct virtio_blk_outhdr out_hdr;
	struct virtio_scsi_inhdr in_hdr;
	u8 status;
};

static void blk_done(struct virtqueue *vq)
{
	struct virtio_blk *vblk = vq->vdev->priv;
	struct virtblk_req *vbr;
	unsigned int len;
	unsigned long flags;

	spin_lock_irqsave(&vblk->lock, flags);
	while ((vbr = virtqueue_get_buf(vblk->vq, &len)) != NULL) {
		int error;

		switch (vbr->status) {
		case VIRTIO_BLK_S_OK:
			error = 0;
			break;
		case VIRTIO_BLK_S_UNSUPP:
			error = -ENOTTY;
			break;
		default:
			error = -EIO;
			break;
		}

		switch (vbr->req->cmd_type) {
		case REQ_TYPE_BLOCK_PC:
			vbr->req->resid_len = vbr->in_hdr.residual;
			vbr->req->sense_len = vbr->in_hdr.sense_len;
			vbr->req->errors = vbr->in_hdr.errors;
			break;
		case REQ_TYPE_SPECIAL:
			vbr->req->errors = (error != 0);
			break;
		default:
			break;
		}

		__blk_end_request_all(vbr->req, error);
		list_del(&vbr->list);
		mempool_free(vbr, vblk->pool);
	}
	/* In case queue is stopped waiting for more buffers. */
	blk_start_queue(vblk->disk->queue);
	spin_unlock_irqrestore(&vblk->lock, flags);
}

static bool do_req(struct request_queue *q, struct virtio_blk *vblk,
		   struct request *req)
{
	unsigned long num, out = 0, in = 0;
	struct virtblk_req *vbr;

	vbr = mempool_alloc(vblk->pool, GFP_ATOMIC);
	if (!vbr)
		/* When another request finishes we'll try again. */
		return false;

	vbr->req = req;

	if (req->cmd_flags & REQ_FLUSH) {
		vbr->out_hdr.type = VIRTIO_BLK_T_FLUSH;
		vbr->out_hdr.sector = 0;
		vbr->out_hdr.ioprio = req_get_ioprio(vbr->req);
	} else {
		switch (req->cmd_type) {
		case REQ_TYPE_FS:
			vbr->out_hdr.type = 0;
			vbr->out_hdr.sector = blk_rq_pos(vbr->req);
			vbr->out_hdr.ioprio = req_get_ioprio(vbr->req);
			break;
		case REQ_TYPE_BLOCK_PC:
			vbr->out_hdr.type = VIRTIO_BLK_T_SCSI_CMD;
			vbr->out_hdr.sector = 0;
			vbr->out_hdr.ioprio = req_get_ioprio(vbr->req);
			break;
		case REQ_TYPE_SPECIAL:
			vbr->out_hdr.type = VIRTIO_BLK_T_GET_ID;
			vbr->out_hdr.sector = 0;
			vbr->out_hdr.ioprio = req_get_ioprio(vbr->req);
			break;
		default:
			/* We don't put anything else in the queue. */
			BUG();
		}
	}

	sg_set_buf(&vblk->sg[out++], &vbr->out_hdr, sizeof(vbr->out_hdr));

	/*
	 * If this is a packet command we need a couple of additional headers.
	 * Behind the normal outhdr we put a segment with the scsi command
	 * block, and before the normal inhdr we put the sense data and the
	 * inhdr with additional status information before the normal inhdr.
	 */
	if (vbr->req->cmd_type == REQ_TYPE_BLOCK_PC)
		sg_set_buf(&vblk->sg[out++], vbr->req->cmd, vbr->req->cmd_len);

	num = blk_rq_map_sg(q, vbr->req, vblk->sg + out);

	if (vbr->req->cmd_type == REQ_TYPE_BLOCK_PC) {
		sg_set_buf(&vblk->sg[num + out + in++], vbr->req->sense, SCSI_SENSE_BUFFERSIZE);
		sg_set_buf(&vblk->sg[num + out + in++], &vbr->in_hdr,
			   sizeof(vbr->in_hdr));
	}

	sg_set_buf(&vblk->sg[num + out + in++], &vbr->status,
		   sizeof(vbr->status));

	if (num) {
		if (rq_data_dir(vbr->req) == WRITE) {
			vbr->out_hdr.type |= VIRTIO_BLK_T_OUT;
			out += num;
		} else {
			vbr->out_hdr.type |= VIRTIO_BLK_T_IN;
			in += num;
		}
	}

	if (virtqueue_add_buf(vblk->vq, vblk->sg, out, in, vbr, GFP_ATOMIC)<0) {
		mempool_free(vbr, vblk->pool);
		return false;
	}

	list_add_tail(&vbr->list, &vblk->reqs);
	return true;
}

static void do_virtblk_request(struct request_queue *q)
{
	struct virtio_blk *vblk = q->queuedata;
	struct request *req;
	unsigned int issued = 0;

	while ((req = blk_peek_request(q)) != NULL) {
		BUG_ON(req->nr_phys_segments + 2 > vblk->sg_elems);

		/* If this request fails, stop queue and wait for something to
		   finish to restart it. */
		if (!do_req(q, vblk, req)) {
			blk_stop_queue(q);
			break;
		}
		blk_start_request(req);
		issued++;
	}

	if (issued)
		virtqueue_kick(vblk->vq);
}

/* return id (s/n) string for *disk to *id_str
 */
static int virtblk_get_id(struct gendisk *disk, char *id_str)
{
	struct virtio_blk *vblk = disk->private_data;
	struct request *req;
	struct bio *bio;
	int err;

	bio = bio_map_kern(vblk->disk->queue, id_str, VIRTIO_BLK_ID_BYTES,
			   GFP_KERNEL);
	if (IS_ERR(bio))
		return PTR_ERR(bio);

	req = blk_make_request(vblk->disk->queue, bio, GFP_KERNEL);
	if (IS_ERR(req)) {
		bio_put(bio);
		return PTR_ERR(req);
	}

	req->cmd_type = REQ_TYPE_SPECIAL;
	err = blk_execute_rq(vblk->disk->queue, vblk->disk, req, false);
	blk_put_request(req);

	return err;
}

static int virtblk_ioctl(struct block_device *bdev, fmode_t mode,
			     unsigned int cmd, unsigned long data)
{
	struct gendisk *disk = bdev->bd_disk;
	struct virtio_blk *vblk = disk->private_data;

	/*
	 * Only allow the generic SCSI ioctls if the host can support it.
	 */
	if (!virtio_has_feature(vblk->vdev, VIRTIO_BLK_F_SCSI))
		return -ENOTTY;

	return scsi_cmd_blk_ioctl(bdev, mode, cmd,
				  (void __user *)data);
}

/* We provide getgeo only to please some old bootloader/partitioning tools */
static int virtblk_getgeo(struct block_device *bd, struct hd_geometry *geo)
{
	struct virtio_blk *vblk = bd->bd_disk->private_data;
	struct virtio_blk_geometry vgeo;
	int err;

	/* see if the host passed in geometry config */
	err = virtio_config_val(vblk->vdev, VIRTIO_BLK_F_GEOMETRY,
				offsetof(struct virtio_blk_config, geometry),
				&vgeo);

	if (!err) {
		geo->heads = vgeo.heads;
		geo->sectors = vgeo.sectors;
		geo->cylinders = vgeo.cylinders;
	} else {
		/* some standard values, similar to sd */
		geo->heads = 1 << 6;
		geo->sectors = 1 << 5;
		geo->cylinders = get_capacity(bd->bd_disk) >> 11;
	}
	return 0;
}

static const struct block_device_operations virtblk_fops = {
	.ioctl  = virtblk_ioctl,
	.owner  = THIS_MODULE,
	.getgeo = virtblk_getgeo,
};

static int index_to_minor(int index)
{
	return index << PART_BITS;
}

static int minor_to_index(int minor)
{
	return minor >> PART_BITS;
}

static ssize_t virtblk_serial_show(struct device *dev,
				struct device_attribute *attr, char *buf)
{
	struct gendisk *disk = dev_to_disk(dev);
	int err;

	/* sysfs gives us a PAGE_SIZE buffer */
	BUILD_BUG_ON(PAGE_SIZE < VIRTIO_BLK_ID_BYTES);

	buf[VIRTIO_BLK_ID_BYTES] = '\0';
	err = virtblk_get_id(disk, buf);
	if (!err)
		return strlen(buf);

	if (err == -EIO) /* Unsupported? Make it empty. */
		return 0;

	return err;
}
DEVICE_ATTR(serial, S_IRUGO, virtblk_serial_show, NULL);

static void virtblk_config_changed_work(struct work_struct *work)
{
	struct virtio_blk *vblk =
		container_of(work, struct virtio_blk, config_work);
	struct virtio_device *vdev = vblk->vdev;
	struct request_queue *q = vblk->disk->queue;
	char cap_str_2[10], cap_str_10[10];
	u64 capacity, size;

	mutex_lock(&vblk->config_lock);
	if (!vblk->config_enable)
		goto done;

	/* Host must always specify the capacity. */
	vdev->config->get(vdev, offsetof(struct virtio_blk_config, capacity),
			  &capacity, sizeof(capacity));

	/* If capacity is too big, truncate with warning. */
	if ((sector_t)capacity != capacity) {
		dev_warn(&vdev->dev, "Capacity %llu too large: truncating\n",
			 (unsigned long long)capacity);
		capacity = (sector_t)-1;
	}

	size = capacity * queue_logical_block_size(q);
	string_get_size(size, STRING_UNITS_2, cap_str_2, sizeof(cap_str_2));
	string_get_size(size, STRING_UNITS_10, cap_str_10, sizeof(cap_str_10));

	dev_notice(&vdev->dev,
		  "new size: %llu %d-byte logical blocks (%s/%s)\n",
		  (unsigned long long)capacity,
		  queue_logical_block_size(q),
		  cap_str_10, cap_str_2);

	set_capacity(vblk->disk, capacity);
<<<<<<< HEAD
=======
	revalidate_disk(vblk->disk);
>>>>>>> e816b57a
done:
	mutex_unlock(&vblk->config_lock);
}

static void virtblk_config_changed(struct virtio_device *vdev)
{
	struct virtio_blk *vblk = vdev->priv;

	queue_work(virtblk_wq, &vblk->config_work);
}

static int init_vq(struct virtio_blk *vblk)
{
	int err = 0;

	/* We expect one virtqueue, for output. */
	vblk->vq = virtio_find_single_vq(vblk->vdev, blk_done, "requests");
	if (IS_ERR(vblk->vq))
		err = PTR_ERR(vblk->vq);

	return err;
}

static int __devinit virtblk_probe(struct virtio_device *vdev)
{
	struct virtio_blk *vblk;
	struct request_queue *q;
	int err, index;
	u64 cap;
	u32 v, blk_size, sg_elems, opt_io_size;
	u16 min_io_size;
	u8 physical_block_exp, alignment_offset;

	err = ida_simple_get(&vd_index_ida, 0, minor_to_index(1 << MINORBITS),
			     GFP_KERNEL);
	if (err < 0)
		goto out;
	index = err;

	/* We need to know how many segments before we allocate. */
	err = virtio_config_val(vdev, VIRTIO_BLK_F_SEG_MAX,
				offsetof(struct virtio_blk_config, seg_max),
				&sg_elems);

	/* We need at least one SG element, whatever they say. */
	if (err || !sg_elems)
		sg_elems = 1;

	/* We need an extra sg elements at head and tail. */
	sg_elems += 2;
	vdev->priv = vblk = kmalloc(sizeof(*vblk) +
				    sizeof(vblk->sg[0]) * sg_elems, GFP_KERNEL);
	if (!vblk) {
		err = -ENOMEM;
		goto out_free_index;
	}

	INIT_LIST_HEAD(&vblk->reqs);
	spin_lock_init(&vblk->lock);
	vblk->vdev = vdev;
	vblk->sg_elems = sg_elems;
	sg_init_table(vblk->sg, vblk->sg_elems);
	mutex_init(&vblk->config_lock);
	INIT_WORK(&vblk->config_work, virtblk_config_changed_work);
	vblk->config_enable = true;

	err = init_vq(vblk);
	if (err)
		goto out_free_vblk;

	vblk->pool = mempool_create_kmalloc_pool(1,sizeof(struct virtblk_req));
	if (!vblk->pool) {
		err = -ENOMEM;
		goto out_free_vq;
	}

	/* FIXME: How many partitions?  How long is a piece of string? */
	vblk->disk = alloc_disk(1 << PART_BITS);
	if (!vblk->disk) {
		err = -ENOMEM;
		goto out_mempool;
	}

	q = vblk->disk->queue = blk_init_queue(do_virtblk_request, &vblk->lock);
	if (!q) {
		err = -ENOMEM;
		goto out_put_disk;
	}

	q->queuedata = vblk;

	if (index < 26) {
		sprintf(vblk->disk->disk_name, "vd%c", 'a' + index % 26);
	} else if (index < (26 + 1) * 26) {
		sprintf(vblk->disk->disk_name, "vd%c%c",
			'a' + index / 26 - 1, 'a' + index % 26);
	} else {
		const unsigned int m1 = (index / 26 - 1) / 26 - 1;
		const unsigned int m2 = (index / 26 - 1) % 26;
		const unsigned int m3 =  index % 26;
		sprintf(vblk->disk->disk_name, "vd%c%c%c",
			'a' + m1, 'a' + m2, 'a' + m3);
	}

	vblk->disk->major = major;
	vblk->disk->first_minor = index_to_minor(index);
	vblk->disk->private_data = vblk;
	vblk->disk->fops = &virtblk_fops;
	vblk->disk->driverfs_dev = &vdev->dev;
	vblk->index = index;

	/* configure queue flush support */
	if (virtio_has_feature(vdev, VIRTIO_BLK_F_FLUSH))
		blk_queue_flush(q, REQ_FLUSH);

	/* If disk is read-only in the host, the guest should obey */
	if (virtio_has_feature(vdev, VIRTIO_BLK_F_RO))
		set_disk_ro(vblk->disk, 1);

	/* Host must always specify the capacity. */
	vdev->config->get(vdev, offsetof(struct virtio_blk_config, capacity),
			  &cap, sizeof(cap));

	/* If capacity is too big, truncate with warning. */
	if ((sector_t)cap != cap) {
		dev_warn(&vdev->dev, "Capacity %llu too large: truncating\n",
			 (unsigned long long)cap);
		cap = (sector_t)-1;
	}
	set_capacity(vblk->disk, cap);

	/* We can handle whatever the host told us to handle. */
	blk_queue_max_segments(q, vblk->sg_elems-2);

	/* No need to bounce any requests */
	blk_queue_bounce_limit(q, BLK_BOUNCE_ANY);

	/* No real sector limit. */
	blk_queue_max_hw_sectors(q, -1U);

	/* Host can optionally specify maximum segment size and number of
	 * segments. */
	err = virtio_config_val(vdev, VIRTIO_BLK_F_SIZE_MAX,
				offsetof(struct virtio_blk_config, size_max),
				&v);
	if (!err)
		blk_queue_max_segment_size(q, v);
	else
		blk_queue_max_segment_size(q, -1U);

	/* Host can optionally specify the block size of the device */
	err = virtio_config_val(vdev, VIRTIO_BLK_F_BLK_SIZE,
				offsetof(struct virtio_blk_config, blk_size),
				&blk_size);
	if (!err)
		blk_queue_logical_block_size(q, blk_size);
	else
		blk_size = queue_logical_block_size(q);

	/* Use topology information if available */
	err = virtio_config_val(vdev, VIRTIO_BLK_F_TOPOLOGY,
			offsetof(struct virtio_blk_config, physical_block_exp),
			&physical_block_exp);
	if (!err && physical_block_exp)
		blk_queue_physical_block_size(q,
				blk_size * (1 << physical_block_exp));

	err = virtio_config_val(vdev, VIRTIO_BLK_F_TOPOLOGY,
			offsetof(struct virtio_blk_config, alignment_offset),
			&alignment_offset);
	if (!err && alignment_offset)
		blk_queue_alignment_offset(q, blk_size * alignment_offset);

	err = virtio_config_val(vdev, VIRTIO_BLK_F_TOPOLOGY,
			offsetof(struct virtio_blk_config, min_io_size),
			&min_io_size);
	if (!err && min_io_size)
		blk_queue_io_min(q, blk_size * min_io_size);

	err = virtio_config_val(vdev, VIRTIO_BLK_F_TOPOLOGY,
			offsetof(struct virtio_blk_config, opt_io_size),
			&opt_io_size);
	if (!err && opt_io_size)
		blk_queue_io_opt(q, blk_size * opt_io_size);


	add_disk(vblk->disk);
	err = device_create_file(disk_to_dev(vblk->disk), &dev_attr_serial);
	if (err)
		goto out_del_disk;

	return 0;

out_del_disk:
	del_gendisk(vblk->disk);
	blk_cleanup_queue(vblk->disk->queue);
out_put_disk:
	put_disk(vblk->disk);
out_mempool:
	mempool_destroy(vblk->pool);
out_free_vq:
	vdev->config->del_vqs(vdev);
out_free_vblk:
	kfree(vblk);
out_free_index:
	ida_simple_remove(&vd_index_ida, index);
out:
	return err;
}

static void __devexit virtblk_remove(struct virtio_device *vdev)
{
	struct virtio_blk *vblk = vdev->priv;
	int index = vblk->index;

	/* Prevent config work handler from accessing the device. */
	mutex_lock(&vblk->config_lock);
	vblk->config_enable = false;
	mutex_unlock(&vblk->config_lock);

	/* Nothing should be pending. */
	BUG_ON(!list_empty(&vblk->reqs));

	/* Stop all the virtqueues. */
	vdev->config->reset(vdev);

	flush_work(&vblk->config_work);

	del_gendisk(vblk->disk);
	blk_cleanup_queue(vblk->disk->queue);
	put_disk(vblk->disk);
	mempool_destroy(vblk->pool);
	vdev->config->del_vqs(vdev);
	kfree(vblk);
	ida_simple_remove(&vd_index_ida, index);
}

#ifdef CONFIG_PM
static int virtblk_freeze(struct virtio_device *vdev)
{
	struct virtio_blk *vblk = vdev->priv;

	/* Ensure we don't receive any more interrupts */
	vdev->config->reset(vdev);

	/* Prevent config work handler from accessing the device. */
	mutex_lock(&vblk->config_lock);
	vblk->config_enable = false;
	mutex_unlock(&vblk->config_lock);

	flush_work(&vblk->config_work);

	spin_lock_irq(vblk->disk->queue->queue_lock);
	blk_stop_queue(vblk->disk->queue);
	spin_unlock_irq(vblk->disk->queue->queue_lock);
	blk_sync_queue(vblk->disk->queue);

	vdev->config->del_vqs(vdev);
	return 0;
}

static int virtblk_restore(struct virtio_device *vdev)
{
	struct virtio_blk *vblk = vdev->priv;
	int ret;

	vblk->config_enable = true;
	ret = init_vq(vdev->priv);
	if (!ret) {
		spin_lock_irq(vblk->disk->queue->queue_lock);
		blk_start_queue(vblk->disk->queue);
		spin_unlock_irq(vblk->disk->queue->queue_lock);
	}
	return ret;
}
#endif

static const struct virtio_device_id id_table[] = {
	{ VIRTIO_ID_BLOCK, VIRTIO_DEV_ANY_ID },
	{ 0 },
};

static unsigned int features[] = {
	VIRTIO_BLK_F_SEG_MAX, VIRTIO_BLK_F_SIZE_MAX, VIRTIO_BLK_F_GEOMETRY,
	VIRTIO_BLK_F_RO, VIRTIO_BLK_F_BLK_SIZE, VIRTIO_BLK_F_SCSI,
	VIRTIO_BLK_F_FLUSH, VIRTIO_BLK_F_TOPOLOGY
};

/*
 * virtio_blk causes spurious section mismatch warning by
 * simultaneously referring to a __devinit and a __devexit function.
 * Use __refdata to avoid this warning.
 */
static struct virtio_driver __refdata virtio_blk = {
	.feature_table		= features,
	.feature_table_size	= ARRAY_SIZE(features),
	.driver.name		= KBUILD_MODNAME,
	.driver.owner		= THIS_MODULE,
	.id_table		= id_table,
	.probe			= virtblk_probe,
	.remove			= __devexit_p(virtblk_remove),
	.config_changed		= virtblk_config_changed,
#ifdef CONFIG_PM
	.freeze			= virtblk_freeze,
	.restore		= virtblk_restore,
#endif
};

static int __init init(void)
{
	int error;

	virtblk_wq = alloc_workqueue("virtio-blk", 0, 0);
	if (!virtblk_wq)
		return -ENOMEM;

	major = register_blkdev(0, "virtblk");
	if (major < 0) {
		error = major;
		goto out_destroy_workqueue;
	}

	error = register_virtio_driver(&virtio_blk);
	if (error)
		goto out_unregister_blkdev;
	return 0;

out_unregister_blkdev:
	unregister_blkdev(major, "virtblk");
out_destroy_workqueue:
	destroy_workqueue(virtblk_wq);
	return error;
}

static void __exit fini(void)
{
	unregister_blkdev(major, "virtblk");
	unregister_virtio_driver(&virtio_blk);
	destroy_workqueue(virtblk_wq);
}
module_init(init);
module_exit(fini);

MODULE_DEVICE_TABLE(virtio, id_table);
MODULE_DESCRIPTION("Virtio block driver");
MODULE_LICENSE("GPL");<|MERGE_RESOLUTION|>--- conflicted
+++ resolved
@@ -351,10 +351,7 @@
 		  cap_str_10, cap_str_2);
 
 	set_capacity(vblk->disk, capacity);
-<<<<<<< HEAD
-=======
 	revalidate_disk(vblk->disk);
->>>>>>> e816b57a
 done:
 	mutex_unlock(&vblk->config_lock);
 }
