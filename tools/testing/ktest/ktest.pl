#!/usr/bin/perl -w
#
# Copyright 2010 - Steven Rostedt <srostedt@redhat.com>, Red Hat Inc.
# Licensed under the terms of the GNU GPL License version 2
#

use strict;
use IPC::Open2;
use Fcntl qw(F_GETFL F_SETFL O_NONBLOCK);
use File::Path qw(mkpath);
use File::Copy qw(cp);
use FileHandle;

my $VERSION = "0.2";

$| = 1;

my %opt;
my %repeat_tests;
my %repeats;

#default opts
my %default = (
    "NUM_TESTS"			=> 1,
    "TEST_TYPE"			=> "build",
    "BUILD_TYPE"		=> "randconfig",
    "MAKE_CMD"			=> "make",
    "TIMEOUT"			=> 120,
    "TMP_DIR"			=> "/tmp/ktest/\${MACHINE}",
    "SLEEP_TIME"		=> 60,	# sleep time between tests
    "BUILD_NOCLEAN"		=> 0,
    "REBOOT_ON_ERROR"		=> 0,
    "POWEROFF_ON_ERROR"		=> 0,
    "REBOOT_ON_SUCCESS"		=> 1,
    "POWEROFF_ON_SUCCESS"	=> 0,
    "BUILD_OPTIONS"		=> "",
    "BISECT_SLEEP_TIME"		=> 60,   # sleep time between bisects
    "PATCHCHECK_SLEEP_TIME"	=> 60, # sleep time between patch checks
    "CLEAR_LOG"			=> 0,
    "BISECT_MANUAL"		=> 0,
    "BISECT_SKIP"		=> 1,
    "SUCCESS_LINE"		=> "login:",
    "DETECT_TRIPLE_FAULT"	=> 1,
    "NO_INSTALL"		=> 0,
    "BOOTED_TIMEOUT"		=> 1,
    "DIE_ON_FAILURE"		=> 1,
    "SSH_EXEC"			=> "ssh \$SSH_USER\@\$MACHINE \$SSH_COMMAND",
    "SCP_TO_TARGET"		=> "scp \$SRC_FILE \$SSH_USER\@\$MACHINE:\$DST_FILE",
    "SCP_TO_TARGET_INSTALL"	=> "\${SCP_TO_TARGET}",
    "REBOOT"			=> "ssh \$SSH_USER\@\$MACHINE reboot",
    "STOP_AFTER_SUCCESS"	=> 10,
    "STOP_AFTER_FAILURE"	=> 60,
    "STOP_TEST_AFTER"		=> 600,

# required, and we will ask users if they don't have them but we keep the default
# value something that is common.
    "REBOOT_TYPE"		=> "grub",
    "LOCALVERSION"		=> "-test",
    "SSH_USER"			=> "root",
    "BUILD_TARGET"	 	=> "arch/x86/boot/bzImage",
    "TARGET_IMAGE"		=> "/boot/vmlinuz-test",

    "LOG_FILE"			=> undef,
    "IGNORE_UNUSED"		=> 0,
);

my $ktest_config;
my $version;
my $machine;
my $ssh_user;
my $tmpdir;
my $builddir;
my $outputdir;
my $output_config;
my $test_type;
my $build_type;
my $build_options;
my $pre_build;
my $post_build;
my $pre_build_die;
my $post_build_die;
my $reboot_type;
my $reboot_script;
my $power_cycle;
my $reboot;
my $reboot_on_error;
my $switch_to_good;
my $switch_to_test;
my $poweroff_on_error;
my $reboot_on_success;
my $die_on_failure;
my $powercycle_after_reboot;
my $poweroff_after_halt;
my $ssh_exec;
my $scp_to_target;
my $scp_to_target_install;
my $power_off;
my $grub_menu;
my $grub_number;
my $target;
my $make;
my $post_install;
my $no_install;
my $noclean;
my $minconfig;
my $start_minconfig;
my $start_minconfig_defined;
my $output_minconfig;
my $ignore_config;
my $ignore_errors;
my $addconfig;
my $in_bisect = 0;
my $bisect_bad_commit = "";
my $reverse_bisect;
my $bisect_manual;
my $bisect_skip;
my $config_bisect_good;
my $bisect_ret_good;
my $bisect_ret_bad;
my $bisect_ret_skip;
my $bisect_ret_abort;
my $bisect_ret_default;
my $in_patchcheck = 0;
my $run_test;
my $redirect;
my $buildlog;
my $testlog;
my $dmesg;
my $monitor_fp;
my $monitor_pid;
my $monitor_cnt = 0;
my $sleep_time;
my $bisect_sleep_time;
my $patchcheck_sleep_time;
my $ignore_warnings;
my $store_failures;
my $store_successes;
my $test_name;
my $timeout;
my $booted_timeout;
my $detect_triplefault;
my $console;
my $reboot_success_line;
my $success_line;
my $stop_after_success;
my $stop_after_failure;
my $stop_test_after;
my $build_target;
my $target_image;
my $checkout;
my $localversion;
my $iteration = 0;
my $successes = 0;

my $bisect_good;
my $bisect_bad;
my $bisect_type;
my $bisect_start;
my $bisect_replay;
my $bisect_files;
my $bisect_reverse;
my $bisect_check;

my $config_bisect;
my $config_bisect_type;

my $patchcheck_type;
my $patchcheck_start;
my $patchcheck_end;

# set when a test is something other that just building or install
# which would require more options.
my $buildonly = 1;

# set when creating a new config
my $newconfig = 0;

my %entered_configs;
my %config_help;
my %variable;
my %force_config;

# do not force reboots on config problems
my $no_reboot = 1;

# reboot on success
my $reboot_success = 0;

my %option_map = (
    "MACHINE"			=> \$machine,
    "SSH_USER"			=> \$ssh_user,
    "TMP_DIR"			=> \$tmpdir,
    "OUTPUT_DIR"		=> \$outputdir,
    "BUILD_DIR"			=> \$builddir,
    "TEST_TYPE"			=> \$test_type,
    "BUILD_TYPE"		=> \$build_type,
    "BUILD_OPTIONS"		=> \$build_options,
    "PRE_BUILD"			=> \$pre_build,
    "POST_BUILD"		=> \$post_build,
    "PRE_BUILD_DIE"		=> \$pre_build_die,
    "POST_BUILD_DIE"		=> \$post_build_die,
    "POWER_CYCLE"		=> \$power_cycle,
    "REBOOT"			=> \$reboot,
    "BUILD_NOCLEAN"		=> \$noclean,
    "MIN_CONFIG"		=> \$minconfig,
    "OUTPUT_MIN_CONFIG"		=> \$output_minconfig,
    "START_MIN_CONFIG"		=> \$start_minconfig,
    "IGNORE_CONFIG"		=> \$ignore_config,
    "TEST"			=> \$run_test,
    "ADD_CONFIG"		=> \$addconfig,
    "REBOOT_TYPE"		=> \$reboot_type,
    "GRUB_MENU"			=> \$grub_menu,
    "POST_INSTALL"		=> \$post_install,
    "NO_INSTALL"		=> \$no_install,
    "REBOOT_SCRIPT"		=> \$reboot_script,
    "REBOOT_ON_ERROR"		=> \$reboot_on_error,
    "SWITCH_TO_GOOD"		=> \$switch_to_good,
    "SWITCH_TO_TEST"		=> \$switch_to_test,
    "POWEROFF_ON_ERROR"		=> \$poweroff_on_error,
    "REBOOT_ON_SUCCESS"		=> \$reboot_on_success,
    "DIE_ON_FAILURE"		=> \$die_on_failure,
    "POWER_OFF"			=> \$power_off,
    "POWERCYCLE_AFTER_REBOOT"	=> \$powercycle_after_reboot,
    "POWEROFF_AFTER_HALT"	=> \$poweroff_after_halt,
    "SLEEP_TIME"		=> \$sleep_time,
    "BISECT_SLEEP_TIME"		=> \$bisect_sleep_time,
    "PATCHCHECK_SLEEP_TIME"	=> \$patchcheck_sleep_time,
    "IGNORE_WARNINGS"		=> \$ignore_warnings,
    "IGNORE_ERRORS"		=> \$ignore_errors,
    "BISECT_MANUAL"		=> \$bisect_manual,
    "BISECT_SKIP"		=> \$bisect_skip,
    "CONFIG_BISECT_GOOD"	=> \$config_bisect_good,
    "BISECT_RET_GOOD"		=> \$bisect_ret_good,
    "BISECT_RET_BAD"		=> \$bisect_ret_bad,
    "BISECT_RET_SKIP"		=> \$bisect_ret_skip,
    "BISECT_RET_ABORT"		=> \$bisect_ret_abort,
    "BISECT_RET_DEFAULT"	=> \$bisect_ret_default,
    "STORE_FAILURES"		=> \$store_failures,
    "STORE_SUCCESSES"		=> \$store_successes,
    "TEST_NAME"			=> \$test_name,
    "TIMEOUT"			=> \$timeout,
    "BOOTED_TIMEOUT"		=> \$booted_timeout,
    "CONSOLE"			=> \$console,
    "DETECT_TRIPLE_FAULT"	=> \$detect_triplefault,
    "SUCCESS_LINE"		=> \$success_line,
    "REBOOT_SUCCESS_LINE"	=> \$reboot_success_line,
    "STOP_AFTER_SUCCESS"	=> \$stop_after_success,
    "STOP_AFTER_FAILURE"	=> \$stop_after_failure,
    "STOP_TEST_AFTER"		=> \$stop_test_after,
    "BUILD_TARGET"		=> \$build_target,
    "SSH_EXEC"			=> \$ssh_exec,
    "SCP_TO_TARGET"		=> \$scp_to_target,
    "SCP_TO_TARGET_INSTALL"	=> \$scp_to_target_install,
    "CHECKOUT"			=> \$checkout,
    "TARGET_IMAGE"		=> \$target_image,
    "LOCALVERSION"		=> \$localversion,

    "BISECT_GOOD"		=> \$bisect_good,
    "BISECT_BAD"		=> \$bisect_bad,
    "BISECT_TYPE"		=> \$bisect_type,
    "BISECT_START"		=> \$bisect_start,
    "BISECT_REPLAY"		=> \$bisect_replay,
    "BISECT_FILES"		=> \$bisect_files,
    "BISECT_REVERSE"		=> \$bisect_reverse,
    "BISECT_CHECK"		=> \$bisect_check,

    "CONFIG_BISECT"		=> \$config_bisect,
    "CONFIG_BISECT_TYPE"	=> \$config_bisect_type,

    "PATCHCHECK_TYPE"		=> \$patchcheck_type,
    "PATCHCHECK_START"		=> \$patchcheck_start,
    "PATCHCHECK_END"		=> \$patchcheck_end,
);

# Options may be used by other options, record them.
my %used_options;

# default variables that can be used
chomp ($variable{"PWD"} = `pwd`);

$config_help{"MACHINE"} = << "EOF"
 The machine hostname that you will test.
 For build only tests, it is still needed to differentiate log files.
EOF
    ;
$config_help{"SSH_USER"} = << "EOF"
 The box is expected to have ssh on normal bootup, provide the user
  (most likely root, since you need privileged operations)
EOF
    ;
$config_help{"BUILD_DIR"} = << "EOF"
 The directory that contains the Linux source code (full path).
 You can use \${PWD} that will be the path where ktest.pl is run, or use
 \${THIS_DIR} which is assigned \${PWD} but may be changed later.
EOF
    ;
$config_help{"OUTPUT_DIR"} = << "EOF"
 The directory that the objects will be built (full path).
 (can not be same as BUILD_DIR)
 You can use \${PWD} that will be the path where ktest.pl is run, or use
 \${THIS_DIR} which is assigned \${PWD} but may be changed later.
EOF
    ;
$config_help{"BUILD_TARGET"} = << "EOF"
 The location of the compiled file to copy to the target.
 (relative to OUTPUT_DIR)
EOF
    ;
$config_help{"BUILD_OPTIONS"} = << "EOF"
 Options to add to \"make\" when building.
 i.e.  -j20
EOF
    ;
$config_help{"TARGET_IMAGE"} = << "EOF"
 The place to put your image on the test machine.
EOF
    ;
$config_help{"POWER_CYCLE"} = << "EOF"
 A script or command to reboot the box.

 Here is a digital loggers power switch example
 POWER_CYCLE = wget --no-proxy -O /dev/null -q  --auth-no-challenge 'http://admin:admin\@power/outlet?5=CCL'

 Here is an example to reboot a virtual box on the current host
 with the name "Guest".
 POWER_CYCLE = virsh destroy Guest; sleep 5; virsh start Guest
EOF
    ;
$config_help{"CONSOLE"} = << "EOF"
 The script or command that reads the console

  If you use ttywatch server, something like the following would work.
CONSOLE = nc -d localhost 3001

 For a virtual machine with guest name "Guest".
CONSOLE =  virsh console Guest
EOF
    ;
$config_help{"LOCALVERSION"} = << "EOF"
 Required version ending to differentiate the test
 from other linux builds on the system.
EOF
    ;
$config_help{"REBOOT_TYPE"} = << "EOF"
 Way to reboot the box to the test kernel.
 Only valid options so far are "grub" and "script".

 If you specify grub, it will assume grub version 1
 and will search in /boot/grub/menu.lst for the title \$GRUB_MENU
 and select that target to reboot to the kernel. If this is not
 your setup, then specify "script" and have a command or script
 specified in REBOOT_SCRIPT to boot to the target.

 The entry in /boot/grub/menu.lst must be entered in manually.
 The test will not modify that file.
EOF
    ;
$config_help{"GRUB_MENU"} = << "EOF"
 The grub title name for the test kernel to boot
 (Only mandatory if REBOOT_TYPE = grub)

 Note, ktest.pl will not update the grub menu.lst, you need to
 manually add an option for the test. ktest.pl will search
 the grub menu.lst for this option to find what kernel to
 reboot into.

 For example, if in the /boot/grub/menu.lst the test kernel title has:
 title Test Kernel
 kernel vmlinuz-test
 GRUB_MENU = Test Kernel
EOF
    ;
$config_help{"REBOOT_SCRIPT"} = << "EOF"
 A script to reboot the target into the test kernel
 (Only mandatory if REBOOT_TYPE = script)
EOF
    ;

sub read_prompt {
    my ($cancel, $prompt) = @_;

    my $ans;

    for (;;) {
	if ($cancel) {
	    print "$prompt [y/n/C] ";
	} else {
	    print "$prompt [Y/n] ";
	}
	$ans = <STDIN>;
	chomp $ans;
	if ($ans =~ /^\s*$/) {
	    if ($cancel) {
		$ans = "c";
	    } else {
		$ans = "y";
	    }
	}
	last if ($ans =~ /^y$/i || $ans =~ /^n$/i);
	if ($cancel) {
	    last if ($ans =~ /^c$/i);
	    print "Please answer either 'y', 'n' or 'c'.\n";
	} else {
	    print "Please answer either 'y' or 'n'.\n";
	}
    }
    if ($ans =~ /^c/i) {
	exit;
    }
    if ($ans !~ /^y$/i) {
	return 0;
    }
    return 1;
}

sub read_yn {
    my ($prompt) = @_;

    return read_prompt 0, $prompt;
}

sub read_ync {
    my ($prompt) = @_;

    return read_prompt 1, $prompt;
}

sub get_ktest_config {
    my ($config) = @_;
    my $ans;

    return if (defined($opt{$config}));

    if (defined($config_help{$config})) {
	print "\n";
	print $config_help{$config};
    }

    for (;;) {
	print "$config = ";
	if (defined($default{$config}) && length($default{$config})) {
	    print "\[$default{$config}\] ";
	}
	$ans = <STDIN>;
	$ans =~ s/^\s*(.*\S)\s*$/$1/;
	if ($ans =~ /^\s*$/) {
	    if ($default{$config}) {
		$ans = $default{$config};
	    } else {
		print "Your answer can not be blank\n";
		next;
	    }
	}
	$entered_configs{$config} = ${ans};
	last;
    }
}

sub get_ktest_configs {
    get_ktest_config("MACHINE");
    get_ktest_config("BUILD_DIR");
    get_ktest_config("OUTPUT_DIR");

    if ($newconfig) {
	get_ktest_config("BUILD_OPTIONS");
    }

    # options required for other than just building a kernel
    if (!$buildonly) {
	get_ktest_config("POWER_CYCLE");
	get_ktest_config("CONSOLE");
    }

    # options required for install and more
    if ($buildonly != 1) {
	get_ktest_config("SSH_USER");
	get_ktest_config("BUILD_TARGET");
	get_ktest_config("TARGET_IMAGE");
    }

    get_ktest_config("LOCALVERSION");

    return if ($buildonly);

    my $rtype = $opt{"REBOOT_TYPE"};

    if (!defined($rtype)) {
	if (!defined($opt{"GRUB_MENU"})) {
	    get_ktest_config("REBOOT_TYPE");
	    $rtype = $entered_configs{"REBOOT_TYPE"};
	} else {
	    $rtype = "grub";
	}
    }

    if ($rtype eq "grub") {
	get_ktest_config("GRUB_MENU");
    }
}

sub process_variables {
    my ($value, $remove_undef) = @_;
    my $retval = "";

    # We want to check for '\', and it is just easier
    # to check the previous characet of '$' and not need
    # to worry if '$' is the first character. By adding
    # a space to $value, we can just check [^\\]\$ and
    # it will still work.
    $value = " $value";

    while ($value =~ /(.*?[^\\])\$\{(.*?)\}(.*)/) {
	my $begin = $1;
	my $var = $2;
	my $end = $3;
	# append beginning of value to retval
	$retval = "$retval$begin";
	if (defined($variable{$var})) {
	    $retval = "$retval$variable{$var}";
	} elsif (defined($remove_undef) && $remove_undef) {
	    # for if statements, any variable that is not defined,
	    # we simple convert to 0
	    $retval = "${retval}0";
	} else {
	    # put back the origin piece.
	    $retval = "$retval\$\{$var\}";
	    # This could be an option that is used later, save
	    # it so we don't warn if this option is not one of
	    # ktests options.
	    $used_options{$var} = 1;
	}
	$value = $end;
    }
    $retval = "$retval$value";

    # remove the space added in the beginning
    $retval =~ s/ //;

    return "$retval"
}

sub set_value {
    my ($lvalue, $rvalue, $override, $overrides, $name) = @_;

    my $prvalue = process_variables($rvalue);

    if ($buildonly && $lvalue =~ /^TEST_TYPE(\[.*\])?$/ && $prvalue ne "build") {
	# Note if a test is something other than build, then we
	# will need other manditory options.
	if ($prvalue ne "install") {
	    $buildonly = 0;
	} else {
	    # install still limits some manditory options.
	    $buildonly = 2;
	}
    }

    if (defined($opt{$lvalue})) {
	if (!$override || defined(${$overrides}{$lvalue})) {
	    my $extra = "";
	    if ($override) {
		$extra = "In the same override section!\n";
	    }
	    die "$name: $.: Option $lvalue defined more than once!\n$extra";
	}
	${$overrides}{$lvalue} = $prvalue;
    }
    if ($rvalue =~ /^\s*$/) {
	delete $opt{$lvalue};
    } else {
	$opt{$lvalue} = $prvalue;
    }
}

sub set_variable {
    my ($lvalue, $rvalue) = @_;

    if ($rvalue =~ /^\s*$/) {
	delete $variable{$lvalue};
    } else {
	$rvalue = process_variables($rvalue);
	$variable{$lvalue} = $rvalue;
    }
}

sub process_compare {
    my ($lval, $cmp, $rval) = @_;

    # remove whitespace

    $lval =~ s/^\s*//;
    $lval =~ s/\s*$//;

    $rval =~ s/^\s*//;
    $rval =~ s/\s*$//;

    if ($cmp eq "==") {
	return $lval eq $rval;
    } elsif ($cmp eq "!=") {
	return $lval ne $rval;
    }

    my $statement = "$lval $cmp $rval";
    my $ret = eval $statement;

    # $@ stores error of eval
    if ($@) {
	return -1;
    }

    return $ret;
}

sub value_defined {
    my ($val) = @_;

    return defined($variable{$2}) ||
	defined($opt{$2});
}

my $d = 0;
sub process_expression {
    my ($name, $val) = @_;

    my $c = $d++;

    while ($val =~ s/\(([^\(]*?)\)/\&\&\&\&VAL\&\&\&\&/) {
	my $express = $1;

	if (process_expression($name, $express)) {
	    $val =~ s/\&\&\&\&VAL\&\&\&\&/ 1 /;
	} else {
	    $val =~ s/\&\&\&\&VAL\&\&\&\&/ 0 /;
	}
    }

    $d--;
    my $OR = "\\|\\|";
    my $AND = "\\&\\&";

    while ($val =~ s/^(.*?)($OR|$AND)//) {
	my $express = $1;
	my $op = $2;

	if (process_expression($name, $express)) {
	    if ($op eq "||") {
		return 1;
	    }
	} else {
	    if ($op eq "&&") {
		return 0;
	    }
	}
    }

    if ($val =~ /(.*)(==|\!=|>=|<=|>|<)(.*)/) {
	my $ret = process_compare($1, $2, $3);
	if ($ret < 0) {
	    die "$name: $.: Unable to process comparison\n";
	}
	return $ret;
    }

    if ($val =~ /^\s*(NOT\s*)?DEFINED\s+(\S+)\s*$/) {
	if (defined $1) {
	    return !value_defined($2);
	} else {
	    return value_defined($2);
	}
    }

    if ($val =~ /^\s*0\s*$/) {
	return 0;
    } elsif ($val =~ /^\s*\d+\s*$/) {
	return 1;
    }

    die ("$name: $.: Undefined content $val in if statement\n");
}

sub process_if {
    my ($name, $value) = @_;

    # Convert variables and replace undefined ones with 0
    my $val = process_variables($value, 1);
    my $ret = process_expression $name, $val;

    return $ret;
}

sub __read_config {
    my ($config, $current_test_num) = @_;

    my $in;
    open($in, $config) || die "can't read file $config";

    my $name = $config;
    $name =~ s,.*/(.*),$1,;

    my $test_num = $$current_test_num;
    my $default = 1;
    my $repeat = 1;
    my $num_tests_set = 0;
    my $skip = 0;
    my $rest;
    my $line;
    my $test_case = 0;
    my $if = 0;
    my $if_set = 0;
    my $override = 0;

    my %overrides;

    while (<$in>) {

	# ignore blank lines and comments
	next if (/^\s*$/ || /\s*\#/);

	if (/^\s*(TEST_START|DEFAULTS)\b(.*)/) {

	    my $type = $1;
	    $rest = $2;
	    $line = $2;

	    my $old_test_num;
	    my $old_repeat;
	    $override = 0;

	    if ($type eq "TEST_START") {

		if ($num_tests_set) {
		    die "$name: $.: Can not specify both NUM_TESTS and TEST_START\n";
		}

		$old_test_num = $test_num;
		$old_repeat = $repeat;

		$test_num += $repeat;
		$default = 0;
		$repeat = 1;
	    } else {
		$default = 1;
	    }

	    # If SKIP is anywhere in the line, the command will be skipped
	    if ($rest =~ s/\s+SKIP\b//) {
		$skip = 1;
	    } else {
		$test_case = 1;
		$skip = 0;
	    }

	    if ($rest =~ s/\sELSE\b//) {
		if (!$if) {
		    die "$name: $.: ELSE found with out matching IF section\n$_";
		}
		$if = 0;

		if ($if_set) {
		    $skip = 1;
		} else {
		    $skip = 0;
		}
	    }

	    if ($rest =~ s/\sIF\s+(.*)//) {
		if (process_if($name, $1)) {
		    $if_set = 1;
		} else {
		    $skip = 1;
		}
		$if = 1;
	    } else {
		$if = 0;
		$if_set = 0;
	    }

	    if (!$skip) {
		if ($type eq "TEST_START") {
		    if ($rest =~ s/\s+ITERATE\s+(\d+)//) {
			$repeat = $1;
			$repeat_tests{"$test_num"} = $repeat;
		    }
		} elsif ($rest =~ s/\sOVERRIDE\b//) {
		    # DEFAULT only
		    $override = 1;
		    # Clear previous overrides
		    %overrides = ();
		}
	    }

	    if (!$skip && $rest !~ /^\s*$/) {
		die "$name: $.: Gargbage found after $type\n$_";
	    }

	    if ($skip && $type eq "TEST_START") {
		$test_num = $old_test_num;
		$repeat = $old_repeat;
	    }

	} elsif (/^\s*ELSE\b(.*)$/) {
	    if (!$if) {
		die "$name: $.: ELSE found with out matching IF section\n$_";
	    }
	    $rest = $1;
	    if ($if_set) {
		$skip = 1;
		$rest = "";
	    } else {
		$skip = 0;

		if ($rest =~ /\sIF\s+(.*)/) {
		    # May be a ELSE IF section.
		    if (!process_if($name, $1)) {
			$skip = 1;
		    }
		    $rest = "";
		} else {
		    $if = 0;
		}
	    }

	    if ($rest !~ /^\s*$/) {
		die "$name: $.: Gargbage found after DEFAULTS\n$_";
	    }

	} elsif (/^\s*INCLUDE\s+(\S+)/) {

	    next if ($skip);

	    if (!$default) {
		die "$name: $.: INCLUDE can only be done in default sections\n$_";
	    }

	    my $file = process_variables($1);

	    if ($file !~ m,^/,) {
		# check the path of the config file first
		if ($config =~ m,(.*)/,) {
		    if (-f "$1/$file") {
			$file = "$1/$file";
		    }
		}
	    }
		
	    if ( ! -r $file ) {
		die "$name: $.: Can't read file $file\n$_";
	    }

	    if (__read_config($file, \$test_num)) {
		$test_case = 1;
	    }

	} elsif (/^\s*([A-Z_\[\]\d]+)\s*=\s*(.*?)\s*$/) {

	    next if ($skip);

	    my $lvalue = $1;
	    my $rvalue = $2;

	    if (!$default &&
		($lvalue eq "NUM_TESTS" ||
		 $lvalue eq "LOG_FILE" ||
		 $lvalue eq "CLEAR_LOG")) {
		die "$name: $.: $lvalue must be set in DEFAULTS section\n";
	    }

	    if ($lvalue eq "NUM_TESTS") {
		if ($test_num) {
		    die "$name: $.: Can not specify both NUM_TESTS and TEST_START\n";
		}
		if (!$default) {
		    die "$name: $.: NUM_TESTS must be set in default section\n";
		}
		$num_tests_set = 1;
	    }

	    if ($default || $lvalue =~ /\[\d+\]$/) {
		set_value($lvalue, $rvalue, $override, \%overrides, $name);
	    } else {
		my $val = "$lvalue\[$test_num\]";
		set_value($val, $rvalue, $override, \%overrides, $name);

		if ($repeat > 1) {
		    $repeats{$val} = $repeat;
		}
	    }
	} elsif (/^\s*([A-Z_\[\]\d]+)\s*:=\s*(.*?)\s*$/) {
	    next if ($skip);

	    my $lvalue = $1;
	    my $rvalue = $2;

	    # process config variables.
	    # Config variables are only active while reading the
	    # config and can be defined anywhere. They also ignore
	    # TEST_START and DEFAULTS, but are skipped if they are in
	    # on of these sections that have SKIP defined.
	    # The save variable can be
	    # defined multiple times and the new one simply overrides
	    # the prevous one.
	    set_variable($lvalue, $rvalue);

	} else {
	    die "$name: $.: Garbage found in config\n$_";
	}
    }

    if ($test_num) {
	$test_num += $repeat - 1;
	$opt{"NUM_TESTS"} = $test_num;
    }

    close($in);

    $$current_test_num = $test_num;

    return $test_case;
}

sub get_test_case {
	print "What test case would you like to run?\n";
	print " (build, install or boot)\n";
	print " Other tests are available but require editing the config file\n";
	my $ans = <STDIN>;
	chomp $ans;
	$default{"TEST_TYPE"} = $ans;
}

sub read_config {
    my ($config) = @_;

    my $test_case;
    my $test_num = 0;

    $test_case = __read_config $config, \$test_num;

    # make sure we have all mandatory configs
    get_ktest_configs;

    # was a test specified?
    if (!$test_case) {
	print "No test case specified.\n";
	get_test_case;
    }

    # set any defaults

    foreach my $default (keys %default) {
	if (!defined($opt{$default})) {
	    $opt{$default} = $default{$default};
	}
    }

    if ($opt{"IGNORE_UNUSED"} == 1) {
	return;
    }

    my %not_used;

    # check if there are any stragglers (typos?)
    foreach my $option (keys %opt) {
	my $op = $option;
	# remove per test labels.
	$op =~ s/\[.*\]//;
	if (!exists($option_map{$op}) &&
	    !exists($default{$op}) &&
	    !exists($used_options{$op})) {
	    $not_used{$op} = 1;
	}
    }

    if (%not_used) {
	my $s = "s are";
	$s = " is" if (keys %not_used == 1);
	print "The following option$s not used; could be a typo:\n";
	foreach my $option (keys %not_used) {
	    print "$option\n";
	}
	print "Set IGRNORE_UNUSED = 1 to have ktest ignore unused variables\n";
	if (!read_yn "Do you want to continue?") {
	    exit -1;
	}
    }
}

sub __eval_option {
    my ($option, $i) = @_;

    # Add space to evaluate the character before $
    $option = " $option";
    my $retval = "";
    my $repeated = 0;
    my $parent = 0;

    foreach my $test (keys %repeat_tests) {
	if ($i >= $test &&
	    $i < $test + $repeat_tests{$test}) {

	    $repeated = 1;
	    $parent = $test;
	    last;
	}
    }

    while ($option =~ /(.*?[^\\])\$\{(.*?)\}(.*)/) {
	my $start = $1;
	my $var = $2;
	my $end = $3;

	# Append beginning of line
	$retval = "$retval$start";

	# If the iteration option OPT[$i] exists, then use that.
	# otherwise see if the default OPT (without [$i]) exists.

	my $o = "$var\[$i\]";
	my $parento = "$var\[$parent\]";

	if (defined($opt{$o})) {
	    $o = $opt{$o};
	    $retval = "$retval$o";
	} elsif ($repeated && defined($opt{$parento})) {
	    $o = $opt{$parento};
	    $retval = "$retval$o";
	} elsif (defined($opt{$var})) {
	    $o = $opt{$var};
	    $retval = "$retval$o";
	} else {
	    $retval = "$retval\$\{$var\}";
	}

	$option = $end;
    }

    $retval = "$retval$option";

    $retval =~ s/^ //;

    return $retval;
}

sub eval_option {
    my ($option, $i) = @_;

    my $prev = "";

    # Since an option can evaluate to another option,
    # keep iterating until we do not evaluate any more
    # options.
    my $r = 0;
    while ($prev ne $option) {
	# Check for recursive evaluations.
	# 100 deep should be more than enough.
	if ($r++ > 100) {
	    die "Over 100 evaluations accurred with $option\n" .
		"Check for recursive variables\n";
	}
	$prev = $option;
	$option = __eval_option($option, $i);
    }

    return $option;
}

sub _logit {
    if (defined($opt{"LOG_FILE"})) {
	open(OUT, ">> $opt{LOG_FILE}") or die "Can't write to $opt{LOG_FILE}";
	print OUT @_;
	close(OUT);
    }
}

sub logit {
    if (defined($opt{"LOG_FILE"})) {
	_logit @_;
    } else {
	print @_;
    }
}

sub doprint {
    print @_;
    _logit @_;
}

sub run_command;
sub start_monitor;
sub end_monitor;
sub wait_for_monitor;

sub reboot {
    my ($time) = @_;

    if (defined($time)) {
	start_monitor;
	# flush out current monitor
	# May contain the reboot success line
	wait_for_monitor 1;
    }

    # try to reboot normally
    if (run_command $reboot) {
	if (defined($powercycle_after_reboot)) {
	    sleep $powercycle_after_reboot;
	    run_command "$power_cycle";
	}
    } else {
	# nope? power cycle it.
	run_command "$power_cycle";
    }

    if (defined($time)) {
	wait_for_monitor($time, $reboot_success_line);
	end_monitor;
    }
}

sub reboot_to_good {
    my ($time) = @_;

    if (defined($switch_to_good)) {
	run_command $switch_to_good;
    }

    reboot $time;
}

sub do_not_reboot {
    my $i = $iteration;

    return $test_type eq "build" || $no_reboot ||
	($test_type eq "patchcheck" && $opt{"PATCHCHECK_TYPE[$i]"} eq "build") ||
	($test_type eq "bisect" && $opt{"BISECT_TYPE[$i]"} eq "build");
}

sub dodie {
    doprint "CRITICAL FAILURE... ", @_, "\n";

    my $i = $iteration;

    if ($reboot_on_error && !do_not_reboot) {

	doprint "REBOOTING\n";
	reboot_to_good;

    } elsif ($poweroff_on_error && defined($power_off)) {
	doprint "POWERING OFF\n";
	`$power_off`;
    }

    if (defined($opt{"LOG_FILE"})) {
	print " See $opt{LOG_FILE} for more info.\n";
    }

    die @_, "\n";
}

sub open_console {
    my ($fp) = @_;

    my $flags;

    my $pid = open($fp, "$console|") or
	dodie "Can't open console $console";

    $flags = fcntl($fp, F_GETFL, 0) or
	dodie "Can't get flags for the socket: $!";
    $flags = fcntl($fp, F_SETFL, $flags | O_NONBLOCK) or
	dodie "Can't set flags for the socket: $!";

    return $pid;
}

sub close_console {
    my ($fp, $pid) = @_;

    doprint "kill child process $pid\n";
    kill 2, $pid;

    print "closing!\n";
    close($fp);
}

sub start_monitor {
    if ($monitor_cnt++) {
	return;
    }
    $monitor_fp = \*MONFD;
    $monitor_pid = open_console $monitor_fp;

    return;

    open(MONFD, "Stop perl from warning about single use of MONFD");
}

sub end_monitor {
    if (--$monitor_cnt) {
	return;
    }
    close_console($monitor_fp, $monitor_pid);
}

sub wait_for_monitor {
    my ($time, $stop) = @_;
    my $full_line = "";
    my $line;
    my $booted = 0;

    doprint "** Wait for monitor to settle down **\n";

    # read the monitor and wait for the system to calm down
    while (!$booted) {
	$line = wait_for_input($monitor_fp, $time);
	last if (!defined($line));
	print "$line";
	$full_line .= $line;

	if (defined($stop) && $full_line =~ /$stop/) {
	    doprint "wait for monitor detected $stop\n";
	    $booted = 1;
	}

	if ($line =~ /\n/) {
	    $full_line = "";
	}
    }
    print "** Monitor flushed **\n";
}

sub save_logs {
	my ($result, $basedir) = @_;
	my @t = localtime;
	my $date = sprintf "%04d%02d%02d%02d%02d%02d",
		1900+$t[5],$t[4],$t[3],$t[2],$t[1],$t[0];

	my $type = $build_type;
	if ($type =~ /useconfig/) {
	    $type = "useconfig";
	}

	my $dir = "$machine-$test_type-$type-$result-$date";

	$dir = "$basedir/$dir";

	if (!-d $dir) {
	    mkpath($dir) or
		die "can't create $dir";
	}

	my %files = (
		"config" => $output_config,
		"buildlog" => $buildlog,
		"dmesg" => $dmesg,
		"testlog" => $testlog,
	);

	while (my ($name, $source) = each(%files)) {
		if (-f "$source") {
			cp "$source", "$dir/$name" or
				die "failed to copy $source";
		}
	}

	doprint "*** Saved info to $dir ***\n";
}

sub fail {

	if ($die_on_failure) {
		dodie @_;
	}

	doprint "FAILED\n";

	my $i = $iteration;

	# no need to reboot for just building.
	if (!do_not_reboot) {
	    doprint "REBOOTING\n";
	    reboot_to_good $sleep_time;
	}

	my $name = "";

	if (defined($test_name)) {
	    $name = " ($test_name)";
	}

	doprint "%%%%%%%%%%%%%%%%%%%%%%%%%%%%%%%%%%%%%\n";
	doprint "%%%%%%%%%%%%%%%%%%%%%%%%%%%%%%%%%%%%%\n";
	doprint "KTEST RESULT: TEST $i$name Failed: ", @_, "\n";
	doprint "%%%%%%%%%%%%%%%%%%%%%%%%%%%%%%%%%%%%%\n";
	doprint "%%%%%%%%%%%%%%%%%%%%%%%%%%%%%%%%%%%%%\n";

	if (defined($store_failures)) {
	    save_logs "fail", $store_failures;
        }

	return 1;
}

sub run_command {
    my ($command) = @_;
    my $dolog = 0;
    my $dord = 0;
    my $pid;

    $command =~ s/\$SSH_USER/$ssh_user/g;
    $command =~ s/\$MACHINE/$machine/g;

    doprint("$command ... ");

    $pid = open(CMD, "$command 2>&1 |") or
	(fail "unable to exec $command" and return 0);

    if (defined($opt{"LOG_FILE"})) {
	open(LOG, ">>$opt{LOG_FILE}") or
	    dodie "failed to write to log";
	$dolog = 1;
    }

    if (defined($redirect)) {
	open (RD, ">$redirect") or
	    dodie "failed to write to redirect $redirect";
	$dord = 1;
    }

    while (<CMD>) {
	print LOG if ($dolog);
	print RD  if ($dord);
    }

    waitpid($pid, 0);
    my $failed = $?;

    close(CMD);
    close(LOG) if ($dolog);
    close(RD)  if ($dord);

    if ($failed) {
	doprint "FAILED!\n";
    } else {
	doprint "SUCCESS\n";
    }

    return !$failed;
}

sub run_ssh {
    my ($cmd) = @_;
    my $cp_exec = $ssh_exec;

    $cp_exec =~ s/\$SSH_COMMAND/$cmd/g;
    return run_command "$cp_exec";
}

sub run_scp {
    my ($src, $dst, $cp_scp) = @_;

    $cp_scp =~ s/\$SRC_FILE/$src/g;
    $cp_scp =~ s/\$DST_FILE/$dst/g;

    return run_command "$cp_scp";
}

sub run_scp_install {
    my ($src, $dst) = @_;

    my $cp_scp = $scp_to_target_install;

    return run_scp($src, $dst, $cp_scp);
}

sub run_scp_mod {
    my ($src, $dst) = @_;

    my $cp_scp = $scp_to_target;

    return run_scp($src, $dst, $cp_scp);
}

sub get_grub_index {

    if ($reboot_type ne "grub") {
	return;
    }
    return if (defined($grub_number));

    doprint "Find grub menu ... ";
    $grub_number = -1;

    my $ssh_grub = $ssh_exec;
    $ssh_grub =~ s,\$SSH_COMMAND,cat /boot/grub/menu.lst,g;

    open(IN, "$ssh_grub |")
	or die "unable to get menu.lst";

    my $found = 0;

    while (<IN>) {
	if (/^\s*title\s+$grub_menu\s*$/) {
	    $grub_number++;
	    $found = 1;
	    last;
	} elsif (/^\s*title\s/) {
	    $grub_number++;
	}
    }
    close(IN);

    die "Could not find '$grub_menu' in /boot/grub/menu on $machine"
	if (!$found);
    doprint "$grub_number\n";
}

sub wait_for_input
{
    my ($fp, $time) = @_;
    my $rin;
    my $ready;
    my $line;
    my $ch;

    if (!defined($time)) {
	$time = $timeout;
    }

    $rin = '';
    vec($rin, fileno($fp), 1) = 1;
    $ready = select($rin, undef, undef, $time);

    $line = "";

    # try to read one char at a time
    while (sysread $fp, $ch, 1) {
	$line .= $ch;
	last if ($ch eq "\n");
    }

    if (!length($line)) {
	return undef;
    }

    return $line;
}

sub reboot_to {
    if (defined($switch_to_test)) {
	run_command $switch_to_test;
    }

    if ($reboot_type eq "grub") {
	run_ssh "'(echo \"savedefault --default=$grub_number --once\" | grub --batch)'";
    } elsif (defined $reboot_script) {
	run_command "$reboot_script";
    }
    reboot;
}

sub get_sha1 {
    my ($commit) = @_;

    doprint "git rev-list --max-count=1 $commit ... ";
    my $sha1 = `git rev-list --max-count=1 $commit`;
    my $ret = $?;

    logit $sha1;

    if ($ret) {
	doprint "FAILED\n";
	dodie "Failed to get git $commit";
    }

    print "SUCCESS\n";

    chomp $sha1;

    return $sha1;
}

sub monitor {
    my $booted = 0;
    my $bug = 0;
    my $bug_ignored = 0;
    my $skip_call_trace = 0;
    my $loops;

    wait_for_monitor 5;

    my $line;
    my $full_line = "";

    open(DMESG, "> $dmesg") or
	die "unable to write to $dmesg";

    reboot_to;

    my $success_start;
    my $failure_start;
    my $monitor_start = time;
    my $done = 0;
    my $version_found = 0;

    while (!$done) {

	if ($bug && defined($stop_after_failure) &&
	    $stop_after_failure >= 0) {
	    my $time = $stop_after_failure - (time - $failure_start);
	    $line = wait_for_input($monitor_fp, $time);
	    if (!defined($line)) {
		doprint "bug timed out after $booted_timeout seconds\n";
		doprint "Test forced to stop after $stop_after_failure seconds after failure\n";
		last;
	    }
	} elsif ($booted) {
	    $line = wait_for_input($monitor_fp, $booted_timeout);
	    if (!defined($line)) {
		my $s = $booted_timeout == 1 ? "" : "s";
		doprint "Successful boot found: break after $booted_timeout second$s\n";
		last;
	    }
	} else {
	    $line = wait_for_input($monitor_fp);
	    if (!defined($line)) {
		my $s = $timeout == 1 ? "" : "s";
		doprint "Timed out after $timeout second$s\n";
		last;
	    }
	}

	doprint $line;
	print DMESG $line;

	# we are not guaranteed to get a full line
	$full_line .= $line;

	if ($full_line =~ /$success_line/) {
	    $booted = 1;
	    $success_start = time;
	}

	if ($booted && defined($stop_after_success) &&
	    $stop_after_success >= 0) {
	    my $now = time;
	    if ($now - $success_start >= $stop_after_success) {
		doprint "Test forced to stop after $stop_after_success seconds after success\n";
		last;
	    }
	}

	if ($full_line =~ /\[ backtrace testing \]/) {
	    $skip_call_trace = 1;
	}

	if ($full_line =~ /call trace:/i) {
	    if (!$bug && !$skip_call_trace) {
		if ($ignore_errors) {
		    $bug_ignored = 1;
		} else {
		    $bug = 1;
		    $failure_start = time;
		}
	    }
	}

	if ($bug && defined($stop_after_failure) &&
	    $stop_after_failure >= 0) {
	    my $now = time;
	    if ($now - $failure_start >= $stop_after_failure) {
		doprint "Test forced to stop after $stop_after_failure seconds after failure\n";
		last;
	    }
	}

	if ($full_line =~ /\[ end of backtrace testing \]/) {
	    $skip_call_trace = 0;
	}

	if ($full_line =~ /Kernel panic -/) {
	    $failure_start = time;
	    $bug = 1;
	}

	# Detect triple faults by testing the banner
	if ($full_line =~ /\bLinux version (\S+).*\n/) {
	    if ($1 eq $version) {
		$version_found = 1;
	    } elsif ($version_found && $detect_triplefault) {
		# We already booted into the kernel we are testing,
		# but now we booted into another kernel?
		# Consider this a triple fault.
		doprint "Aleady booted in Linux kernel $version, but now\n";
		doprint "we booted into Linux kernel $1.\n";
		doprint "Assuming that this is a triple fault.\n";
		doprint "To disable this: set DETECT_TRIPLE_FAULT to 0\n";
		last;
	    }
	}

	if ($line =~ /\n/) {
	    $full_line = "";
	}

	if ($stop_test_after > 0 && !$booted && !$bug) {
	    if (time - $monitor_start > $stop_test_after) {
		doprint "STOP_TEST_AFTER ($stop_test_after seconds) timed out\n";
		$done = 1;
	    }
	}
    }

    close(DMESG);

    if ($bug) {
	return 0 if ($in_bisect);
	fail "failed - got a bug report" and return 0;
    }

    if (!$booted) {
	return 0 if ($in_bisect);
	fail "failed - never got a boot prompt." and return 0;
    }

    if ($bug_ignored) {
	doprint "WARNING: Call Trace detected but ignored due to IGNORE_ERRORS=1\n";
    }

    return 1;
}

sub eval_kernel_version {
    my ($option) = @_;

    $option =~ s/\$KERNEL_VERSION/$version/g;

    return $option;
}

sub do_post_install {

    return if (!defined($post_install));

    my $cp_post_install = eval_kernel_version $post_install;
    run_command "$cp_post_install" or
	dodie "Failed to run post install";
}

sub install {

    return if ($no_install);

    my $cp_target = eval_kernel_version $target_image;

    run_scp_install "$outputdir/$build_target", "$cp_target" or
	dodie "failed to copy image";

    my $install_mods = 0;

    # should we process modules?
    $install_mods = 0;
    open(IN, "$output_config") or dodie("Can't read config file");
    while (<IN>) {
	if (/CONFIG_MODULES(=y)?/) {
	    $install_mods = 1 if (defined($1));
	    last;
	}
    }
    close(IN);

    if (!$install_mods) {
	do_post_install;
	doprint "No modules needed\n";
	return;
    }

    run_command "$make INSTALL_MOD_STRIP=1 INSTALL_MOD_PATH=$tmpdir modules_install" or
	dodie "Failed to install modules";

    my $modlib = "/lib/modules/$version";
    my $modtar = "ktest-mods.tar.bz2";

    run_ssh "rm -rf $modlib" or
	dodie "failed to remove old mods: $modlib";

    # would be nice if scp -r did not follow symbolic links
    run_command "cd $tmpdir && tar -cjf $modtar lib/modules/$version" or
	dodie "making tarball";

    run_scp_mod "$tmpdir/$modtar", "/tmp" or
	dodie "failed to copy modules";

    unlink "$tmpdir/$modtar";

    run_ssh "'(cd / && tar xjf /tmp/$modtar)'" or
	dodie "failed to tar modules";

    run_ssh "rm -f /tmp/$modtar";

    do_post_install;
}

sub get_version {
    # get the release name
    doprint "$make kernelrelease ... ";
    $version = `$make kernelrelease | tail -1`;
    chomp($version);
    doprint "$version\n";
}

sub start_monitor_and_boot {
    # Make sure the stable kernel has finished booting
    start_monitor;
    wait_for_monitor 5;
    end_monitor;

    get_grub_index;
    get_version;
    install;

    start_monitor;
    return monitor;
}

sub check_buildlog {
    my ($patch) = @_;

    my @files = `git show $patch | diffstat -l`;

    open(IN, "git show $patch |") or
	dodie "failed to show $patch";
    while (<IN>) {
	if (m,^--- a/(.*),) {
	    chomp $1;
	    $files[$#files] = $1;
	}
    }
    close(IN);

    open(IN, $buildlog) or dodie "Can't open $buildlog";
    while (<IN>) {
	if (/^\s*(.*?):.*(warning|error)/) {
	    my $err = $1;
	    foreach my $file (@files) {
		my $fullpath = "$builddir/$file";
		if ($file eq $err || $fullpath eq $err) {
		    fail "$file built with warnings" and return 0;
		}
	    }
	}
    }
    close(IN);

    return 1;
}

sub apply_min_config {
    my $outconfig = "$output_config.new";

    # Read the config file and remove anything that
    # is in the force_config hash (from minconfig and others)
    # then add the force config back.

    doprint "Applying minimum configurations into $output_config.new\n";

    open (OUT, ">$outconfig") or
	dodie "Can't create $outconfig";

    if (-f $output_config) {
	open (IN, $output_config) or
	    dodie "Failed to open $output_config";
	while (<IN>) {
	    if (/^(# )?(CONFIG_[^\s=]*)/) {
		next if (defined($force_config{$2}));
	    }
	    print OUT;
	}
	close IN;
    }
    foreach my $config (keys %force_config) {
	print OUT "$force_config{$config}\n";
    }
    close OUT;

    run_command "mv $outconfig $output_config";
}

sub make_oldconfig {

    my @force_list = keys %force_config;

    if ($#force_list >= 0) {
	apply_min_config;
    }

    if (!run_command "$make oldnoconfig") {
	# Perhaps oldnoconfig doesn't exist in this version of the kernel
	# try a yes '' | oldconfig
	doprint "oldnoconfig failed, trying yes '' | make oldconfig\n";
	run_command "yes '' | $make oldconfig" or
	    dodie "failed make config oldconfig";
    }
}

# read a config file and use this to force new configs.
sub load_force_config {
    my ($config) = @_;

    open(IN, $config) or
	dodie "failed to read $config";
    while (<IN>) {
	chomp;
	if (/^(CONFIG[^\s=]*)(\s*=.*)/) {
	    $force_config{$1} = $_;
	} elsif (/^# (CONFIG_\S*) is not set/) {
	    $force_config{$1} = $_;
	}
    }
    close IN;
}

sub build {
    my ($type) = @_;

    unlink $buildlog;

    # Failed builds should not reboot the target
    my $save_no_reboot = $no_reboot;
    $no_reboot = 1;

    if (defined($pre_build)) {
	my $ret = run_command $pre_build;
	if (!$ret && defined($pre_build_die) &&
	    $pre_build_die) {
	    dodie "failed to pre_build\n";
	}
    }

    if ($type =~ /^useconfig:(.*)/) {
	run_command "cp $1 $output_config" or
	    dodie "could not copy $1 to .config";

	$type = "oldconfig";
    }

    # old config can ask questions
    if ($type eq "oldconfig") {
	$type = "oldnoconfig";

	# allow for empty configs
	run_command "touch $output_config";

	if (!$noclean) {
	    run_command "mv $output_config $outputdir/config_temp" or
		dodie "moving .config";

	    run_command "$make mrproper" or dodie "make mrproper";

	    run_command "mv $outputdir/config_temp $output_config" or
		dodie "moving config_temp";
	}

    } elsif (!$noclean) {
	unlink "$output_config";
	run_command "$make mrproper" or
	    dodie "make mrproper";
    }

    # add something to distinguish this build
    open(OUT, "> $outputdir/localversion") or dodie("Can't make localversion file");
    print OUT "$localversion\n";
    close(OUT);

    if (defined($minconfig)) {
	load_force_config($minconfig);
    }

    if ($type ne "oldnoconfig") {
	run_command "$make $type" or
	    dodie "failed make config";
    }
    # Run old config regardless, to enforce min configurations
    make_oldconfig;

    $redirect = "$buildlog";
    my $build_ret = run_command "$make $build_options";
    undef $redirect;

    if (defined($post_build)) {
	my $ret = run_command $post_build;
	if (!$ret && defined($post_build_die) &&
	    $post_build_die) {
	    dodie "failed to post_build\n";
	}
    }

    if (!$build_ret) {
	# bisect may need this to pass
	if ($in_bisect) {
	    $no_reboot = $save_no_reboot;
	    return 0;
	}
	fail "failed build" and return 0;
    }

    $no_reboot = $save_no_reboot;

    return 1;
}

sub halt {
    if (!run_ssh "halt" or defined($power_off)) {
	if (defined($poweroff_after_halt)) {
	    sleep $poweroff_after_halt;
	    run_command "$power_off";
	}
    } else {
	# nope? the zap it!
	run_command "$power_off";
    }
}

sub success {
    my ($i) = @_;

    $successes++;

    my $name = "";

    if (defined($test_name)) {
	$name = " ($test_name)";
    }

    doprint "\n\n*******************************************\n";
    doprint     "*******************************************\n";
    doprint     "KTEST RESULT: TEST $i$name SUCCESS!!!!         **\n";
    doprint     "*******************************************\n";
    doprint     "*******************************************\n";

    if (defined($store_successes)) {
        save_logs "success", $store_successes;
    }

    if ($i != $opt{"NUM_TESTS"} && !do_not_reboot) {
	doprint "Reboot and wait $sleep_time seconds\n";
	reboot_to_good $sleep_time;
    }
}

sub answer_bisect {
    for (;;) {
	doprint "Pass or fail? [p/f]";
	my $ans = <STDIN>;
	chomp $ans;
	if ($ans eq "p" || $ans eq "P") {
	    return 1;
	} elsif ($ans eq "f" || $ans eq "F") {
	    return 0;
	} else {
	    print "Please answer 'P' or 'F'\n";
	}
    }
}

sub child_run_test {
    my $failed = 0;

    # child should have no power
    $reboot_on_error = 0;
    $poweroff_on_error = 0;
    $die_on_failure = 1;

    $redirect = "$testlog";
    run_command $run_test or $failed = 1;
    undef $redirect;

    exit $failed;
}

my $child_done;

sub child_finished {
    $child_done = 1;
}

sub do_run_test {
    my $child_pid;
    my $child_exit;
    my $line;
    my $full_line;
    my $bug = 0;

    wait_for_monitor 1;

    doprint "run test $run_test\n";

    $child_done = 0;

    $SIG{CHLD} = qw(child_finished);

    $child_pid = fork;

    child_run_test if (!$child_pid);

    $full_line = "";

    do {
	$line = wait_for_input($monitor_fp, 1);
	if (defined($line)) {

	    # we are not guaranteed to get a full line
	    $full_line .= $line;
	    doprint $line;

	    if ($full_line =~ /call trace:/i) {
		$bug = 1;
	    }

	    if ($full_line =~ /Kernel panic -/) {
		$bug = 1;
	    }

	    if ($line =~ /\n/) {
		$full_line = "";
	    }
	}
    } while (!$child_done && !$bug);

    if ($bug) {
	my $failure_start = time;
	my $now;
	do {
	    $line = wait_for_input($monitor_fp, 1);
	    if (defined($line)) {
		doprint $line;
	    }
	    $now = time;
	    if ($now - $failure_start >= $stop_after_failure) {
		last;
	    }
	} while (defined($line));

	doprint "Detected kernel crash!\n";
	# kill the child with extreme prejudice
	kill 9, $child_pid;
    }

    waitpid $child_pid, 0;
    $child_exit = $?;

    if (!$bug && $in_bisect) {
	if (defined($bisect_ret_good)) {
	    if ($child_exit == $bisect_ret_good) {
		return 1;
	    }
	}
	if (defined($bisect_ret_skip)) {
	    if ($child_exit == $bisect_ret_skip) {
		return -1;
	    }
	}
	if (defined($bisect_ret_abort)) {
	    if ($child_exit == $bisect_ret_abort) {
		fail "test abort" and return -2;
	    }
	}
	if (defined($bisect_ret_bad)) {
	    if ($child_exit == $bisect_ret_skip) {
		return 0;
	    }
	}
	if (defined($bisect_ret_default)) {
	    if ($bisect_ret_default eq "good") {
		return 1;
	    } elsif ($bisect_ret_default eq "bad") {
		return 0;
	    } elsif ($bisect_ret_default eq "skip") {
		return -1;
	    } elsif ($bisect_ret_default eq "abort") {
		return -2;
	    } else {
		fail "unknown default action: $bisect_ret_default"
		    and return -2;
	    }
	}
    }

    if ($bug || $child_exit) {
	return 0 if $in_bisect;
	fail "test failed" and return 0;
    }
    return 1;
}

sub run_git_bisect {
    my ($command) = @_;

    doprint "$command ... ";

    my $output = `$command 2>&1`;
    my $ret = $?;

    logit $output;

    if ($ret) {
	doprint "FAILED\n";
	dodie "Failed to git bisect";
    }

    doprint "SUCCESS\n";
    if ($output =~ m/^(Bisecting: .*\(roughly \d+ steps?\))\s+\[([[:xdigit:]]+)\]/) {
	doprint "$1 [$2]\n";
    } elsif ($output =~ m/^([[:xdigit:]]+) is the first bad commit/) {
	$bisect_bad_commit = $1;
	doprint "Found bad commit... $1\n";
	return 0;
    } else {
	# we already logged it, just print it now.
	print $output;
    }

    return 1;
}

sub bisect_reboot {
    doprint "Reboot and sleep $bisect_sleep_time seconds\n";
    reboot_to_good $bisect_sleep_time;
}

# returns 1 on success, 0 on failure, -1 on skip
sub run_bisect_test {
    my ($type, $buildtype) = @_;

    my $failed = 0;
    my $result;
    my $output;
    my $ret;

    $in_bisect = 1;

    build $buildtype or $failed = 1;

    if ($type ne "build") {
	if ($failed && $bisect_skip) {
	    $in_bisect = 0;
	    return -1;
	}
	dodie "Failed on build" if $failed;

	# Now boot the box
	start_monitor_and_boot or $failed = 1;

	if ($type ne "boot") {
	    if ($failed && $bisect_skip) {
		end_monitor;
		bisect_reboot;
		$in_bisect = 0;
		return -1;
	    }
	    dodie "Failed on boot" if $failed;

	    do_run_test or $failed = 1;
	}
	end_monitor;
    }

    if ($failed) {
	$result = 0;
    } else {
	$result = 1;
    }

    # reboot the box to a kernel we can ssh to
    if ($type ne "build") {
	bisect_reboot;
    }
    $in_bisect = 0;

    return $result;
}

sub run_bisect {
    my ($type) = @_;
    my $buildtype = "oldconfig";

    # We should have a minconfig to use?
    if (defined($minconfig)) {
	$buildtype = "useconfig:$minconfig";
    }

    my $ret = run_bisect_test $type, $buildtype;

    if ($bisect_manual) {
	$ret = answer_bisect;
    }

    # Are we looking for where it worked, not failed?
    if ($reverse_bisect && $ret >= 0) {
	$ret = !$ret;
    }

    if ($ret > 0) {
	return "good";
    } elsif ($ret == 0) {
	return  "bad";
    } elsif ($bisect_skip) {
	doprint "HIT A BAD COMMIT ... SKIPPING\n";
	return "skip";
    }
}

sub update_bisect_replay {
    my $tmp_log = "$tmpdir/ktest_bisect_log";
    run_command "git bisect log > $tmp_log" or
	die "can't create bisect log";
    return $tmp_log;
}

sub bisect {
    my ($i) = @_;

    my $result;

    die "BISECT_GOOD[$i] not defined\n"	if (!defined($bisect_good));
    die "BISECT_BAD[$i] not defined\n"	if (!defined($bisect_bad));
    die "BISECT_TYPE[$i] not defined\n"	if (!defined($bisect_type));

    my $good = $bisect_good;
    my $bad = $bisect_bad;
    my $type = $bisect_type;
    my $start = $bisect_start;
    my $replay = $bisect_replay;
    my $start_files = $bisect_files;

    if (defined($start_files)) {
	$start_files = " -- " . $start_files;
    } else {
	$start_files = "";
    }

    # convert to true sha1's
    $good = get_sha1($good);
    $bad = get_sha1($bad);

    if (defined($bisect_reverse) && $bisect_reverse == 1) {
	doprint "Performing a reverse bisect (bad is good, good is bad!)\n";
	$reverse_bisect = 1;
    } else {
	$reverse_bisect = 0;
    }

    # Can't have a test without having a test to run
    if ($type eq "test" && !defined($run_test)) {
	$type = "boot";
    }

    # Check if a bisect was running
    my $bisect_start_file = "$builddir/.git/BISECT_START";

    my $check = $bisect_check;
    my $do_check = defined($check) && $check ne "0";

    if ( -f $bisect_start_file ) {
	print "Bisect in progress found\n";
	if ($do_check) {
	    print " If you say yes, then no checks of good or bad will be done\n";
	}
	if (defined($replay)) {
	    print "** BISECT_REPLAY is defined in config file **";
	    print " Ignore config option and perform new git bisect log?\n";
	    if (read_ync " (yes, no, or cancel) ") {
		$replay = update_bisect_replay;
		$do_check = 0;
	    }
	} elsif (read_yn "read git log and continue?") {
	    $replay = update_bisect_replay;
	    $do_check = 0;
	}
    }

    if ($do_check) {

	# get current HEAD
	my $head = get_sha1("HEAD");

	if ($check ne "good") {
	    doprint "TESTING BISECT BAD [$bad]\n";
	    run_command "git checkout $bad" or
		die "Failed to checkout $bad";

	    $result = run_bisect $type;

	    if ($result ne "bad") {
		fail "Tested BISECT_BAD [$bad] and it succeeded" and return 0;
	    }
	}

	if ($check ne "bad") {
	    doprint "TESTING BISECT GOOD [$good]\n";
	    run_command "git checkout $good" or
		die "Failed to checkout $good";

	    $result = run_bisect $type;

	    if ($result ne "good") {
		fail "Tested BISECT_GOOD [$good] and it failed" and return 0;
	    }
	}

	# checkout where we started
	run_command "git checkout $head" or
	    die "Failed to checkout $head";
    }

    run_command "git bisect start$start_files" or
	dodie "could not start bisect";

    run_command "git bisect good $good" or
	dodie "could not set bisect good to $good";

    run_git_bisect "git bisect bad $bad" or
	dodie "could not set bisect bad to $bad";

    if (defined($replay)) {
	run_command "git bisect replay $replay" or
	    dodie "failed to run replay";
    }

    if (defined($start)) {
	run_command "git checkout $start" or
	    dodie "failed to checkout $start";
    }

    my $test;
    do {
	$result = run_bisect $type;
	$test = run_git_bisect "git bisect $result";
    } while ($test);

    run_command "git bisect log" or
	dodie "could not capture git bisect log";

    run_command "git bisect reset" or
	dodie "could not reset git bisect";

    doprint "Bad commit was [$bisect_bad_commit]\n";

    success $i;
}

my %config_ignore;
my %config_set;

my %config_list;
my %null_config;

my %dependency;

sub assign_configs {
    my ($hash, $config) = @_;

    open (IN, $config)
	or dodie "Failed to read $config";

    while (<IN>) {
	if (/^((CONFIG\S*)=.*)/) {
	    ${$hash}{$2} = $1;
	}
    }

    close(IN);
}

sub process_config_ignore {
    my ($config) = @_;

    assign_configs \%config_ignore, $config;
}

sub read_current_config {
    my ($config_ref) = @_;

    %{$config_ref} = ();
    undef %{$config_ref};

    my @key = keys %{$config_ref};
    if ($#key >= 0) {
	print "did not delete!\n";
	exit;
    }
    open (IN, "$output_config");

    while (<IN>) {
	if (/^(CONFIG\S+)=(.*)/) {
	    ${$config_ref}{$1} = $2;
	}
    }
    close(IN);
}

sub get_dependencies {
    my ($config) = @_;

    my $arr = $dependency{$config};
    if (!defined($arr)) {
	return ();
    }

    my @deps = @{$arr};

    foreach my $dep (@{$arr}) {
	print "ADD DEP $dep\n";
	@deps = (@deps, get_dependencies $dep);
    }

    return @deps;
}

sub create_config {
    my @configs = @_;

    open(OUT, ">$output_config") or dodie "Can not write to $output_config";

    foreach my $config (@configs) {
	print OUT "$config_set{$config}\n";
	my @deps = get_dependencies $config;
	foreach my $dep (@deps) {
	    print OUT "$config_set{$dep}\n";
	}
    }

    foreach my $config (keys %config_ignore) {
	print OUT "$config_ignore{$config}\n";
    }
    close(OUT);

#    exit;
    make_oldconfig;
}

sub compare_configs {
    my (%a, %b) = @_;

    foreach my $item (keys %a) {
	if (!defined($b{$item})) {
	    print "diff $item\n";
	    return 1;
	}
	delete $b{$item};
    }

    my @keys = keys %b;
    if ($#keys) {
	print "diff2 $keys[0]\n";
    }
    return -1 if ($#keys >= 0);

    return 0;
}

sub run_config_bisect_test {
    my ($type) = @_;

    return run_bisect_test $type, "oldconfig";
}

sub process_passed {
    my (%configs) = @_;

    doprint "These configs had no failure: (Enabling them for further compiles)\n";
    # Passed! All these configs are part of a good compile.
    # Add them to the min options.
    foreach my $config (keys %configs) {
	if (defined($config_list{$config})) {
	    doprint " removing $config\n";
	    $config_ignore{$config} = $config_list{$config};
	    delete $config_list{$config};
	}
    }
    doprint "config copied to $outputdir/config_good\n";
    run_command "cp -f $output_config $outputdir/config_good";
}

sub process_failed {
    my ($config) = @_;

    doprint "\n\n***************************************\n";
    doprint "Found bad config: $config\n";
    doprint "***************************************\n\n";
}

sub run_config_bisect {

    my @start_list = keys %config_list;

    if ($#start_list < 0) {
	doprint "No more configs to test!!!\n";
	return -1;
    }

    doprint "***** RUN TEST ***\n";
    my $type = $config_bisect_type;
    my $ret;
    my %current_config;

    my $count = $#start_list + 1;
    doprint "  $count configs to test\n";

    my $half = int($#start_list / 2);

    do {
	my @tophalf = @start_list[0 .. $half];

	create_config @tophalf;
	read_current_config \%current_config;

	$count = $#tophalf + 1;
	doprint "Testing $count configs\n";
	my $found = 0;
	# make sure we test something
	foreach my $config (@tophalf) {
	    if (defined($current_config{$config})) {
		logit " $config\n";
		$found = 1;
	    }
	}
	if (!$found) {
	    # try the other half
	    doprint "Top half produced no set configs, trying bottom half\n";
	    @tophalf = @start_list[$half + 1 .. $#start_list];
	    create_config @tophalf;
	    read_current_config \%current_config;
	    foreach my $config (@tophalf) {
		if (defined($current_config{$config})) {
		    logit " $config\n";
		    $found = 1;
		}
	    }
	    if (!$found) {
		doprint "Failed: Can't make new config with current configs\n";
		foreach my $config (@start_list) {
		    doprint "  CONFIG: $config\n";
		}
		return -1;
	    }
	    $count = $#tophalf + 1;
	    doprint "Testing $count configs\n";
	}

	$ret = run_config_bisect_test $type;
	if ($bisect_manual) {
	    $ret = answer_bisect;
	}
	if ($ret) {
	    process_passed %current_config;
	    return 0;
	}

	doprint "This config had a failure.\n";
	doprint "Removing these configs that were not set in this config:\n";
	doprint "config copied to $outputdir/config_bad\n";
	run_command "cp -f $output_config $outputdir/config_bad";

	# A config exists in this group that was bad.
	foreach my $config (keys %config_list) {
	    if (!defined($current_config{$config})) {
		doprint " removing $config\n";
		delete $config_list{$config};
	    }
	}

	@start_list = @tophalf;

	if ($#start_list == 0) {
	    process_failed $start_list[0];
	    return 1;
	}

	# remove half the configs we are looking at and see if
	# they are good.
	$half = int($#start_list / 2);
    } while ($#start_list > 0);

    # we found a single config, try it again unless we are running manually

    if ($bisect_manual) {
	process_failed $start_list[0];
	return 1;
    }

    my @tophalf = @start_list[0 .. 0];

    $ret = run_config_bisect_test $type;
    if ($ret) {
	process_passed %current_config;
	return 0;
    }

    process_failed $start_list[0];
    return 1;
}

sub config_bisect {
    my ($i) = @_;

    my $start_config = $config_bisect;

    my $tmpconfig = "$tmpdir/use_config";

    if (defined($config_bisect_good)) {
	process_config_ignore $config_bisect_good;
    }

    # Make the file with the bad config and the min config
    if (defined($minconfig)) {
	# read the min config for things to ignore
	run_command "cp $minconfig $tmpconfig" or
	    dodie "failed to copy $minconfig to $tmpconfig";
    } else {
	unlink $tmpconfig;
    }

    if (-f $tmpconfig) {
	load_force_config($tmpconfig);
	process_config_ignore $tmpconfig;
    }

    # now process the start config
    run_command "cp $start_config $output_config" or
	dodie "failed to copy $start_config to $output_config";

    # read directly what we want to check
    my %config_check;
    open (IN, $output_config)
	or dodie "failed to open $output_config";

    while (<IN>) {
	if (/^((CONFIG\S*)=.*)/) {
	    $config_check{$2} = $1;
	}
    }
    close(IN);

    # Now run oldconfig with the minconfig
    make_oldconfig;

    # check to see what we lost (or gained)
    open (IN, $output_config)
	or dodie "Failed to read $start_config";

    my %removed_configs;
    my %added_configs;

    while (<IN>) {
	if (/^((CONFIG\S*)=.*)/) {
	    # save off all options
	    $config_set{$2} = $1;
	    if (defined($config_check{$2})) {
		if (defined($config_ignore{$2})) {
		    $removed_configs{$2} = $1;
		} else {
		    $config_list{$2} = $1;
		}
	    } elsif (!defined($config_ignore{$2})) {
		$added_configs{$2} = $1;
		$config_list{$2} = $1;
	    }
	}
    }
    close(IN);

    my @confs = keys %removed_configs;
    if ($#confs >= 0) {
	doprint "Configs overridden by default configs and removed from check:\n";
	foreach my $config (@confs) {
	    doprint " $config\n";
	}
    }
    @confs = keys %added_configs;
    if ($#confs >= 0) {
	doprint "Configs appearing in make oldconfig and added:\n";
	foreach my $config (@confs) {
	    doprint " $config\n";
	}
    }

    my %config_test;
    my $once = 0;

    # Sometimes kconfig does weird things. We must make sure
    # that the config we autocreate has everything we need
    # to test, otherwise we may miss testing configs, or
    # may not be able to create a new config.
    # Here we create a config with everything set.
    create_config (keys %config_list);
    read_current_config \%config_test;
    foreach my $config (keys %config_list) {
	if (!defined($config_test{$config})) {
	    if (!$once) {
		$once = 1;
		doprint "Configs not produced by kconfig (will not be checked):\n";
	    }
	    doprint "  $config\n";
	    delete $config_list{$config};
	}
    }
    my $ret;
    do {
	$ret = run_config_bisect;
    } while (!$ret);

    return $ret if ($ret < 0);

    success $i;
}

sub patchcheck_reboot {
    doprint "Reboot and sleep $patchcheck_sleep_time seconds\n";
    reboot_to_good $patchcheck_sleep_time;
}

sub patchcheck {
    my ($i) = @_;

    die "PATCHCHECK_START[$i] not defined\n"
	if (!defined($patchcheck_start));
    die "PATCHCHECK_TYPE[$i] not defined\n"
	if (!defined($patchcheck_type));

    my $start = $patchcheck_start;

    my $end = "HEAD";
    if (defined($patchcheck_end)) {
	$end = $patchcheck_end;
    }

    # Get the true sha1's since we can use things like HEAD~3
    $start = get_sha1($start);
    $end = get_sha1($end);

    my $type = $patchcheck_type;

    # Can't have a test without having a test to run
    if ($type eq "test" && !defined($run_test)) {
	$type = "boot";
    }

    open (IN, "git log --pretty=oneline $end|") or
	dodie "could not get git list";

    my @list;

    while (<IN>) {
	chomp;
	$list[$#list+1] = $_;
	last if (/^$start/);
    }
    close(IN);

    if ($list[$#list] !~ /^$start/) {
	fail "SHA1 $start not found";
    }

    # go backwards in the list
    @list = reverse @list;

    my $save_clean = $noclean;
    my %ignored_warnings;

    if (defined($ignore_warnings)) {
	foreach my $sha1 (split /\s+/, $ignore_warnings) {
	    $ignored_warnings{$sha1} = 1;
	}
    }

    $in_patchcheck = 1;
    foreach my $item (@list) {
	my $sha1 = $item;
	$sha1 =~ s/^([[:xdigit:]]+).*/$1/;

	doprint "\nProcessing commit $item\n\n";

	run_command "git checkout $sha1" or
	    die "Failed to checkout $sha1";

	# only clean on the first and last patch
	if ($item eq $list[0] ||
	    $item eq $list[$#list]) {
	    $noclean = $save_clean;
	} else {
	    $noclean = 1;
	}

	if (defined($minconfig)) {
	    build "useconfig:$minconfig" or return 0;
	} else {
	    # ?? no config to use?
	    build "oldconfig" or return 0;
	}


	if (!defined($ignored_warnings{$sha1})) {
	    check_buildlog $sha1 or return 0;
	}

	next if ($type eq "build");

	my $failed = 0;

	start_monitor_and_boot or $failed = 1;

	if (!$failed && $type ne "boot"){
	    do_run_test or $failed = 1;
	}
	end_monitor;
	return 0 if ($failed);

	patchcheck_reboot;

    }
    $in_patchcheck = 0;
    success $i;

    return 1;
}

my %depends;
my %depcount;
my $iflevel = 0;
my @ifdeps;

# prevent recursion
my %read_kconfigs;

sub add_dep {
    # $config depends on $dep
    my ($config, $dep) = @_;

    if (defined($depends{$config})) {
	$depends{$config} .= " " . $dep;
    } else {
	$depends{$config} = $dep;
    }

    # record the number of configs depending on $dep
    if (defined $depcount{$dep}) {
	$depcount{$dep}++;
    } else {
	$depcount{$dep} = 1;
    } 
}

# taken from streamline_config.pl
sub read_kconfig {
    my ($kconfig) = @_;

    my $state = "NONE";
    my $config;
    my @kconfigs;

    my $cont = 0;
    my $line;


    if (! -f $kconfig) {
	doprint "file $kconfig does not exist, skipping\n";
	return;
    }

    open(KIN, "$kconfig")
	or die "Can't open $kconfig";
    while (<KIN>) {
	chomp;

	# Make sure that lines ending with \ continue
	if ($cont) {
	    $_ = $line . " " . $_;
	}

	if (s/\\$//) {
	    $cont = 1;
	    $line = $_;
	    next;
	}

	$cont = 0;

	# collect any Kconfig sources
	if (/^source\s*"(.*)"/) {
	    $kconfigs[$#kconfigs+1] = $1;
	}

	# configs found
	if (/^\s*(menu)?config\s+(\S+)\s*$/) {
	    $state = "NEW";
	    $config = $2;

	    for (my $i = 0; $i < $iflevel; $i++) {
		add_dep $config, $ifdeps[$i];
	    }

	# collect the depends for the config
	} elsif ($state eq "NEW" && /^\s*depends\s+on\s+(.*)$/) {

	    add_dep $config, $1;

	# Get the configs that select this config
	} elsif ($state eq "NEW" && /^\s*select\s+(\S+)/) {

	    # selected by depends on config
	    add_dep $1, $config;

	# Check for if statements
	} elsif (/^if\s+(.*\S)\s*$/) {
	    my $deps = $1;
	    # remove beginning and ending non text
	    $deps =~ s/^[^a-zA-Z0-9_]*//;
	    $deps =~ s/[^a-zA-Z0-9_]*$//;

	    my @deps = split /[^a-zA-Z0-9_]+/, $deps;

	    $ifdeps[$iflevel++] = join ':', @deps;

	} elsif (/^endif/) {

	    $iflevel-- if ($iflevel);

	# stop on "help"
	} elsif (/^\s*help\s*$/) {
	    $state = "NONE";
	}
    }
    close(KIN);

    # read in any configs that were found.
    foreach $kconfig (@kconfigs) {
	if (!defined($read_kconfigs{$kconfig})) {
	    $read_kconfigs{$kconfig} = 1;
	    read_kconfig("$builddir/$kconfig");
	}
    }
}

sub read_depends {
    # find out which arch this is by the kconfig file
    open (IN, $output_config)
	or dodie "Failed to read $output_config";
    my $arch;
    while (<IN>) {
	if (m,Linux/(\S+)\s+\S+\s+Kernel Configuration,) {
	    $arch = $1;
	    last;
	}
    }
    close IN;

    if (!defined($arch)) {
	doprint "Could not find arch from config file\n";
	doprint "no dependencies used\n";
	return;
    }

    # arch is really the subarch, we need to know
    # what directory to look at.
    if ($arch eq "i386" || $arch eq "x86_64") {
	$arch = "x86";
    } elsif ($arch =~ /^tile/) {
	$arch = "tile";
    }

    my $kconfig = "$builddir/arch/$arch/Kconfig";

    if (! -f $kconfig && $arch =~ /\d$/) {
	my $orig = $arch;
 	# some subarchs have numbers, truncate them
	$arch =~ s/\d*$//;
	$kconfig = "$builddir/arch/$arch/Kconfig";
	if (! -f $kconfig) {
	    doprint "No idea what arch dir $orig is for\n";
	    doprint "no dependencies used\n";
	    return;
	}
    }

    read_kconfig($kconfig);
}

sub read_config_list {
    my ($config) = @_;

    open (IN, $config)
	or dodie "Failed to read $config";

    while (<IN>) {
	if (/^((CONFIG\S*)=.*)/) {
	    if (!defined($config_ignore{$2})) {
		$config_list{$2} = $1;
	    }
	}
    }

    close(IN);
}

sub read_output_config {
    my ($config) = @_;

    assign_configs \%config_ignore, $config;
}

sub make_new_config {
    my @configs = @_;

    open (OUT, ">$output_config")
	or dodie "Failed to write $output_config";

    foreach my $config (@configs) {
	print OUT "$config\n";
    }
    close OUT;
}

sub chomp_config {
    my ($config) = @_;

    $config =~ s/CONFIG_//;

    return $config;
}

sub get_depends {
    my ($dep) = @_;

    my $kconfig = chomp_config $dep;

    $dep = $depends{"$kconfig"};

    # the dep string we have saves the dependencies as they
    # were found, including expressions like ! && ||. We
    # want to split this out into just an array of configs.

    my $valid = "A-Za-z_0-9";

    my @configs;

    while ($dep =~ /[$valid]/) {

	if ($dep =~ /^[^$valid]*([$valid]+)/) {
	    my $conf = "CONFIG_" . $1;

	    $configs[$#configs + 1] = $conf;

	    $dep =~ s/^[^$valid]*[$valid]+//;
	} else {
	    die "this should never happen";
	}
    }

    return @configs;
}

my %min_configs;
my %keep_configs;
my %save_configs;
my %processed_configs;
my %nochange_config;

sub test_this_config {
    my ($config) = @_;

    my $found;

    # if we already processed this config, skip it
    if (defined($processed_configs{$config})) {
	return undef;
    }
    $processed_configs{$config} = 1;

    # if this config failed during this round, skip it
    if (defined($nochange_config{$config})) {
	return undef;
    }

    my $kconfig = chomp_config $config;

    # Test dependencies first
    if (defined($depends{"$kconfig"})) {
	my @parents = get_depends $config;
	foreach my $parent (@parents) {
	    # if the parent is in the min config, check it first
	    next if (!defined($min_configs{$parent}));
	    $found = test_this_config($parent);
	    if (defined($found)) {
		return $found;
	    }
	}
    }

    # Remove this config from the list of configs
    # do a make oldnoconfig and then read the resulting
    # .config to make sure it is missing the config that
    # we had before
    my %configs = %min_configs;
    delete $configs{$config};
    make_new_config ((values %configs), (values %keep_configs));
    make_oldconfig;
    undef %configs;
    assign_configs \%configs, $output_config;

    return $config if (!defined($configs{$config}));

    doprint "disabling config $config did not change .config\n";

    $nochange_config{$config} = 1;

    return undef;
}

sub make_min_config {
    my ($i) = @_;

    if (!defined($output_minconfig)) {
	fail "OUTPUT_MIN_CONFIG not defined" and return;
    }

    # If output_minconfig exists, and the start_minconfig
    # came from min_config, than ask if we should use
    # that instead.
    if (-f $output_minconfig && !$start_minconfig_defined) {
	print "$output_minconfig exists\n";
	if (read_yn " Use it as minconfig?") {
	    $start_minconfig = $output_minconfig;
	}
    }

    if (!defined($start_minconfig)) {
	fail "START_MIN_CONFIG or MIN_CONFIG not defined" and return;
    }

    my $temp_config = "$tmpdir/temp_config";

    # First things first. We build an allnoconfig to find
    # out what the defaults are that we can't touch.
    # Some are selections, but we really can't handle selections.

    my $save_minconfig = $minconfig;
    undef $minconfig;

    run_command "$make allnoconfig" or return 0;

    read_depends;

    process_config_ignore $output_config;

    undef %save_configs;
    undef %min_configs;

    if (defined($ignore_config)) {
	# make sure the file exists
	`touch $ignore_config`;
	assign_configs \%save_configs, $ignore_config;
    }

    %keep_configs = %save_configs;

    doprint "Load initial configs from $start_minconfig\n";

    # Look at the current min configs, and save off all the
    # ones that were set via the allnoconfig
    assign_configs \%min_configs, $start_minconfig;

    my @config_keys = keys %min_configs;

    # All configs need a depcount
    foreach my $config (@config_keys) {
	my $kconfig = chomp_config $config;
	if (!defined $depcount{$kconfig}) {
		$depcount{$kconfig} = 0;
	}
    }

    # Remove anything that was set by the make allnoconfig
    # we shouldn't need them as they get set for us anyway.
    foreach my $config (@config_keys) {
	# Remove anything in the ignore_config
	if (defined($keep_configs{$config})) {
	    my $file = $ignore_config;
	    $file =~ s,.*/(.*?)$,$1,;
	    doprint "$config set by $file ... ignored\n";
	    delete $min_configs{$config};
	    next;
	}
	# But make sure the settings are the same. If a min config
	# sets a selection, we do not want to get rid of it if
	# it is not the same as what we have. Just move it into
	# the keep configs.
	if (defined($config_ignore{$config})) {
	    if ($config_ignore{$config} ne $min_configs{$config}) {
		doprint "$config is in allnoconfig as '$config_ignore{$config}'";
		doprint " but it is '$min_configs{$config}' in minconfig .. keeping\n";
		$keep_configs{$config} = $min_configs{$config};
	    } else {
		doprint "$config set by allnoconfig ... ignored\n";
	    }
	    delete $min_configs{$config};
	}
    }

    my $done = 0;
    my $take_two = 0;

    while (!$done) {

	my $config;
	my $found;

	# Now disable each config one by one and do a make oldconfig
	# till we find a config that changes our list.

	my @test_configs = keys %min_configs;

	# Sort keys by who is most dependent on
	@test_configs = sort  { $depcount{chomp_config($b)} <=> $depcount{chomp_config($a)} }
			  @test_configs ;

	# Put configs that did not modify the config at the end.
	my $reset = 1;
	for (my $i = 0; $i < $#test_configs; $i++) {
	    if (!defined($nochange_config{$test_configs[0]})) {
		$reset = 0;
		last;
	    }
	    # This config didn't change the .config last time.
	    # Place it at the end
	    my $config = shift @test_configs;
	    push @test_configs, $config;
	}

	# if every test config has failed to modify the .config file
	# in the past, then reset and start over.
	if ($reset) {
	    undef %nochange_config;
	}

	undef %processed_configs;

	foreach my $config (@test_configs) {

	    $found = test_this_config $config;

	    last if (defined($found));

	    # oh well, try another config
	}

	if (!defined($found)) {
	    # we could have failed due to the nochange_config hash
	    # reset and try again
	    if (!$take_two) {
		undef %nochange_config;
		$take_two = 1;
		next;
	    }
	    doprint "No more configs found that we can disable\n";
	    $done = 1;
	    last;
	}
	$take_two = 0;

	$config = $found;

	doprint "Test with $config disabled\n";

	# set in_bisect to keep build and monitor from dieing
	$in_bisect = 1;

	my $failed = 0;
	build "oldconfig" or $failed = 1;
	if (!$failed) {
		start_monitor_and_boot or $failed = 1;
		end_monitor;
	}

	$in_bisect = 0;

	if ($failed) {
	    doprint "$min_configs{$config} is needed to boot the box... keeping\n";
	    # this config is needed, add it to the ignore list.
	    $keep_configs{$config} = $min_configs{$config};
	    $save_configs{$config} = $min_configs{$config};
	    delete $min_configs{$config};

	    # update new ignore configs
	    if (defined($ignore_config)) {
		open (OUT, ">$temp_config")
		    or die "Can't write to $temp_config";
		foreach my $config (keys %save_configs) {
		    print OUT "$save_configs{$config}\n";
		}
		close OUT;
		run_command "mv $temp_config $ignore_config" or
		    dodie "failed to copy update to $ignore_config";
	    }

	} else {
	    # We booted without this config, remove it from the minconfigs.
	    doprint "$config is not needed, disabling\n";

	    delete $min_configs{$config};

	    # Also disable anything that is not enabled in this config
	    my %configs;
	    assign_configs \%configs, $output_config;
	    my @config_keys = keys %min_configs;
	    foreach my $config (@config_keys) {
		if (!defined($configs{$config})) {
		    doprint "$config is not set, disabling\n";
		    delete $min_configs{$config};
		}
	    }

	    # Save off all the current mandidory configs
	    open (OUT, ">$temp_config")
		or die "Can't write to $temp_config";
	    foreach my $config (keys %keep_configs) {
		print OUT "$keep_configs{$config}\n";
	    }
	    foreach my $config (keys %min_configs) {
		print OUT "$min_configs{$config}\n";
	    }
	    close OUT;

	    run_command "mv $temp_config $output_minconfig" or
		dodie "failed to copy update to $output_minconfig";
	}

	doprint "Reboot and wait $sleep_time seconds\n";
	reboot_to_good $sleep_time;
    }

    success $i;
    return 1;
}

$#ARGV < 1 or die "ktest.pl version: $VERSION\n   usage: ktest.pl config-file\n";

if ($#ARGV == 0) {
    $ktest_config = $ARGV[0];
    if (! -f $ktest_config) {
	print "$ktest_config does not exist.\n";
	if (!read_yn "Create it?") {
	    exit 0;
	}
    }
} else {
    $ktest_config = "ktest.conf";
}

if (! -f $ktest_config) {
    $newconfig = 1;
    get_test_case;
    open(OUT, ">$ktest_config") or die "Can not create $ktest_config";
    print OUT << "EOF"
# Generated by ktest.pl
#

# PWD is a ktest.pl variable that will result in the process working
# directory that ktest.pl is executed in.

# THIS_DIR is automatically assigned the PWD of the path that generated
# the config file. It is best to use this variable when assigning other
# directory paths within this directory. This allows you to easily
# move the test cases to other locations or to other machines.
#
THIS_DIR := $variable{"PWD"}

# Define each test with TEST_START
# The config options below it will override the defaults
TEST_START
TEST_TYPE = $default{"TEST_TYPE"}

DEFAULTS
EOF
;
    close(OUT);
}
read_config $ktest_config;

if (defined($opt{"LOG_FILE"})) {
    $opt{"LOG_FILE"} = eval_option($opt{"LOG_FILE"}, -1);
}

# Append any configs entered in manually to the config file.
my @new_configs = keys %entered_configs;
if ($#new_configs >= 0) {
    print "\nAppending entered in configs to $ktest_config\n";
    open(OUT, ">>$ktest_config") or die "Can not append to $ktest_config";
    foreach my $config (@new_configs) {
	print OUT "$config = $entered_configs{$config}\n";
	$opt{$config} = process_variables($entered_configs{$config});
    }
}

if ($opt{"CLEAR_LOG"} && defined($opt{"LOG_FILE"})) {
    unlink $opt{"LOG_FILE"};
}

doprint "\n\nSTARTING AUTOMATED TESTS\n\n";

for (my $i = 0, my $repeat = 1; $i <= $opt{"NUM_TESTS"}; $i += $repeat) {

    if (!$i) {
	doprint "DEFAULT OPTIONS:\n";
    } else {
	doprint "\nTEST $i OPTIONS";
	if (defined($repeat_tests{$i})) {
	    $repeat = $repeat_tests{$i};
	    doprint " ITERATE $repeat";
	}
	doprint "\n";
    }

    foreach my $option (sort keys %opt) {

	if ($option =~ /\[(\d+)\]$/) {
	    next if ($i != $1);
	} else {
	    next if ($i);
	}

	doprint "$option = $opt{$option}\n";
    }
}

sub __set_test_option {
    my ($name, $i) = @_;

    my $option = "$name\[$i\]";

    if (defined($opt{$option})) {
	return $opt{$option};
    }

    foreach my $test (keys %repeat_tests) {
	if ($i >= $test &&
	    $i < $test + $repeat_tests{$test}) {
	    $option = "$name\[$test\]";
	    if (defined($opt{$option})) {
		return $opt{$option};
	    }
	}
    }

    if (defined($opt{$name})) {
	return $opt{$name};
    }

    return undef;
}

sub set_test_option {
    my ($name, $i) = @_;

    my $option = __set_test_option($name, $i);
    return $option if (!defined($option));

    return eval_option($option, $i);
}

# First we need to do is the builds
for (my $i = 1; $i <= $opt{"NUM_TESTS"}; $i++) {

    # Do not reboot on failing test options
    $no_reboot = 1;
    $reboot_success = 0;

    $iteration = $i;

    my $makecmd = set_test_option("MAKE_CMD", $i);

    # Load all the options into their mapped variable names
    foreach my $opt (keys %option_map) {
	${$option_map{$opt}} = set_test_option($opt, $i);
    }

    $start_minconfig_defined = 1;

    if (!defined($start_minconfig)) {
	$start_minconfig_defined = 0;
	$start_minconfig = $minconfig;
    }

    chdir $builddir || die "can't change directory to $builddir";

    foreach my $dir ($tmpdir, $outputdir) {
	if (!-d $dir) {
	    mkpath($dir) or
		die "can't create $dir";
	}
    }

    $ENV{"SSH_USER"} = $ssh_user;
    $ENV{"MACHINE"} = $machine;

    $buildlog = "$tmpdir/buildlog-$machine";
    $testlog = "$tmpdir/testlog-$machine";
    $dmesg = "$tmpdir/dmesg-$machine";
    $make = "$makecmd O=$outputdir";
    $output_config = "$outputdir/.config";

    if (!$buildonly) {
	$target = "$ssh_user\@$machine";
	if ($reboot_type eq "grub") {
	    dodie "GRUB_MENU not defined" if (!defined($grub_menu));
	}
    }

    my $run_type = $build_type;
    if ($test_type eq "patchcheck") {
	$run_type = $patchcheck_type;
    } elsif ($test_type eq "bisect") {
	$run_type = $bisect_type;
    } elsif ($test_type eq "config_bisect") {
	$run_type = $config_bisect_type;
    }

    if ($test_type eq "make_min_config") {
	$run_type = "";
    }

    # mistake in config file?
    if (!defined($run_type)) {
	$run_type = "ERROR";
    }

    my $installme = "";
    $installme = " no_install" if ($no_install);

    doprint "\n\n";
    doprint "RUNNING TEST $i of $opt{NUM_TESTS} with option $test_type $run_type$installme\n\n";

    unlink $dmesg;
    unlink $buildlog;
    unlink $testlog;

    if (defined($addconfig)) {
	my $min = $minconfig;
	if (!defined($minconfig)) {
	    $min = "";
	}
	run_command "cat $addconfig $min > $tmpdir/add_config" or
	    dodie "Failed to create temp config";
	$minconfig = "$tmpdir/add_config";
    }

    if (defined($checkout)) {
	run_command "git checkout $checkout" or
	    die "failed to checkout $checkout";
    }

<<<<<<< HEAD
    # A test may opt to not reboot the box
    if ($reboot_on_success) {
	$no_reboot = 0;
=======
    $no_reboot = 0;

    # A test may opt to not reboot the box
    if ($reboot_on_success) {
	$reboot_success = 1;
>>>>>>> 711e1bfb
    }

    if ($test_type eq "bisect") {
	bisect $i;
	next;
    } elsif ($test_type eq "config_bisect") {
	config_bisect $i;
	next;
    } elsif ($test_type eq "patchcheck") {
	patchcheck $i;
	next;
    } elsif ($test_type eq "make_min_config") {
	make_min_config $i;
	next;
    }

    if ($build_type ne "nobuild") {
	build $build_type or next;
    }

    if ($test_type eq "install") {
	get_version;
	install;
	success $i;
	next;
    }

    if ($test_type ne "build") {
	my $failed = 0;
	start_monitor_and_boot or $failed = 1;

	if (!$failed && $test_type ne "boot" && defined($run_test)) {
	    do_run_test or $failed = 1;
	}
	end_monitor;
	next if ($failed);
    }

    success $i;
}

if ($opt{"POWEROFF_ON_SUCCESS"}) {
    halt;
} elsif ($opt{"REBOOT_ON_SUCCESS"} && !do_not_reboot && $reboot_success) {
    reboot_to_good;
} elsif (defined($switch_to_good)) {
    # still need to get to the good kernel
    run_command $switch_to_good;
}


doprint "\n    $successes of $opt{NUM_TESTS} tests were successful\n\n";

exit 0;<|MERGE_RESOLUTION|>--- conflicted
+++ resolved
@@ -3558,17 +3558,11 @@
 	    die "failed to checkout $checkout";
     }
 
-<<<<<<< HEAD
-    # A test may opt to not reboot the box
-    if ($reboot_on_success) {
-	$no_reboot = 0;
-=======
     $no_reboot = 0;
 
     # A test may opt to not reboot the box
     if ($reboot_on_success) {
 	$reboot_success = 1;
->>>>>>> 711e1bfb
     }
 
     if ($test_type eq "bisect") {
