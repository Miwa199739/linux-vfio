--- conflicted
+++ resolved
@@ -443,11 +443,7 @@
 				struct machine *machine)
 {
 	struct addr_location al;
-<<<<<<< HEAD
-	struct thread *thread = machine__findnew_thread(machine, event->ip.pid);
-=======
 	struct thread *thread = machine__findnew_thread(machine, event->ip.tid);
->>>>>>> 0db49b72
 
 	if (thread == NULL) {
 		pr_debug("problem processing %d event, skipping it.\n",
