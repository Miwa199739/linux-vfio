--- conflicted
+++ resolved
@@ -776,25 +776,15 @@
 	return ret;
 }
 
-<<<<<<< HEAD
-static size_t hist_entry_callchain__fprintf(struct hist_entry *he,
-					    u64 total_samples, int left_margin,
-					    FILE *fp)
-=======
 static size_t callchain__fprintf_flat(FILE *fp, struct rb_root *self,
 				      u64 total_samples)
->>>>>>> e816b57a
 {
 	size_t ret = 0;
 	u32 entries_printed = 0;
 	struct rb_node *rb_node;
 	struct callchain_node *chain;
 
-<<<<<<< HEAD
-	rb_node = rb_first(&he->sorted_chain);
-=======
 	rb_node = rb_first(self);
->>>>>>> e816b57a
 	while (rb_node) {
 		double percent;
 
