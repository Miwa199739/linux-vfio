--- conflicted
+++ resolved
@@ -57,13 +57,10 @@
 void perf_evlist__munmap(struct perf_evlist *evlist);
 
 void perf_evlist__disable(struct perf_evlist *evlist);
-<<<<<<< HEAD
-=======
 void perf_evlist__enable(struct perf_evlist *evlist);
 
 void perf_evlist__set_selected(struct perf_evlist *evlist,
 			       struct perf_evsel *evsel);
->>>>>>> 0dacb764
 
 static inline void perf_evlist__set_maps(struct perf_evlist *evlist,
 					 struct cpu_map *cpus,
