--- conflicted
+++ resolved
@@ -8,23 +8,6 @@
 struct perf_evlist;
 struct perf_evsel;
 struct perf_session;
-<<<<<<< HEAD
-
-struct sym_entry {
-	struct rb_node		rb_node;
-	struct list_head	node;
-	unsigned long		snap_count;
-	double			weight;
-	struct map		*map;
-	unsigned long		count[0];
-};
-
-static inline struct symbol *sym_entry__symbol(struct sym_entry *self)
-{
-       return ((void *)self) + symbol_conf.priv_size;
-}
-=======
->>>>>>> b835c0f4
 
 struct perf_top {
 	struct perf_evlist *evlist;
@@ -36,7 +19,6 @@
 	u64		   kernel_samples, us_samples;
 	u64		   exact_samples;
 	u64		   guest_us_samples, guest_kernel_samples;
-	u64		   total_lost_warned;
 	int		   print_entries, count_filter, delay_secs;
 	int		   freq;
 	pid_t		   target_pid, target_tid;
