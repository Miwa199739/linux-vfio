--- conflicted
+++ resolved
@@ -311,7 +311,6 @@
 			      union perf_event *event __used,
 			      struct perf_sample *sample __used,
 			      struct machine *machine __used)
-<<<<<<< HEAD
 {
 	dump_printf(": unhandled!\n");
 	return 0;
@@ -320,44 +319,22 @@
 static int process_finished_round_stub(struct perf_tool *tool __used,
 				       union perf_event *event __used,
 				       struct perf_session *perf_session __used)
-=======
->>>>>>> 0db49b72
 {
 	dump_printf(": unhandled!\n");
 	return 0;
 }
 
-<<<<<<< HEAD
 static int process_event_type_stub(struct perf_tool *tool __used,
 				   union perf_event *event __used)
-=======
-static int process_finished_round_stub(struct perf_tool *tool __used,
-				       union perf_event *event __used,
-				       struct perf_session *perf_session __used)
->>>>>>> 0db49b72
 {
 	dump_printf(": unhandled!\n");
 	return 0;
 }
 
-<<<<<<< HEAD
 static int process_finished_round(struct perf_tool *tool,
 				  union perf_event *event,
 				  struct perf_session *session);
 
-=======
-static int process_event_type_stub(struct perf_tool *tool __used,
-				   union perf_event *event __used)
-{
-	dump_printf(": unhandled!\n");
-	return 0;
-}
-
-static int process_finished_round(struct perf_tool *tool,
-				  union perf_event *event,
-				  struct perf_session *session);
-
->>>>>>> 0db49b72
 static void perf_tool__fill_defaults(struct perf_tool *tool)
 {
 	if (tool->sample == NULL)
@@ -1038,12 +1015,7 @@
 		}
 	}
 
-<<<<<<< HEAD
-	if (size == 0 ||
-	    (skip = perf_session__process_event(self, &event, tool, head)) < 0) {
-=======
 	if ((skip = perf_session__process_event(self, &event, tool, head)) < 0) {
->>>>>>> 0db49b72
 		dump_printf("%#" PRIx64 " [%#x]: skipping unknown header type: %d\n",
 			    head, event.header.size, event.header.type);
 		/*
