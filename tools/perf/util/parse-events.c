--- conflicted
+++ resolved
@@ -686,11 +686,7 @@
 
 int parse_events_modifier(struct list_head *list, char *str)
 {
-<<<<<<< HEAD
-	const char *str = *strp;
-=======
 	struct perf_evsel *evsel;
->>>>>>> e816b57a
 	int exclude = 0, exclude_GH = 0;
 	int eu = 0, ek = 0, eh = 0, eH = 0, eG = 0, precise = 0;
 
@@ -739,14 +735,6 @@
 	if (precise > 3)
 		return -EINVAL;
 
-<<<<<<< HEAD
-	attr->exclude_user   = eu;
-	attr->exclude_kernel = ek;
-	attr->exclude_hv     = eh;
-	attr->precise_ip     = precise;
-	attr->exclude_host   = eH;
-	attr->exclude_guest  = eG;
-=======
 	list_for_each_entry(evsel, list, node) {
 		evsel->attr.exclude_user   = eu;
 		evsel->attr.exclude_kernel = ek;
@@ -755,7 +743,6 @@
 		evsel->attr.exclude_host   = eH;
 		evsel->attr.exclude_guest  = eG;
 	}
->>>>>>> e816b57a
 
 	return 0;
 }
@@ -790,50 +777,6 @@
 	return ret;
 }
 
-<<<<<<< HEAD
-int parse_events(struct perf_evlist *evlist , const char *str, int unset __used)
-{
-	struct perf_event_attr attr;
-	enum event_result ret;
-	const char *ostr;
-
-	for (;;) {
-		ostr = str;
-		memset(&attr, 0, sizeof(attr));
-		event_attr_init(&attr);
-		ret = parse_event_symbols(evlist, &str, &attr);
-		if (ret == EVT_FAILED)
-			return -1;
-
-		if (!(*str == 0 || *str == ',' || isspace(*str)))
-			return -1;
-
-		if (ret != EVT_HANDLED_ALL) {
-			struct perf_evsel *evsel;
-			evsel = perf_evsel__new(&attr, evlist->nr_entries);
-			if (evsel == NULL)
-				return -1;
-			perf_evlist__add(evlist, evsel);
-
-			evsel->name = calloc(str - ostr + 1, 1);
-			if (!evsel->name)
-				return -1;
-			strncpy(evsel->name, ostr, str - ostr);
-		}
-
-		if (*str == 0)
-			break;
-		if (*str == ',')
-			++str;
-		while (isspace(*str))
-			++str;
-	}
-
-	return 0;
-}
-
-=======
->>>>>>> e816b57a
 int parse_events_option(const struct option *opt, const char *str,
 			int unset __used)
 {
