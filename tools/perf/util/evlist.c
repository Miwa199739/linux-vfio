--- conflicted
+++ resolved
@@ -563,11 +563,8 @@
         /* 512 kiB: default amount of unprivileged mlocked memory */
         if (pages == UINT_MAX)
                 pages = (512 * 1024) / page_size;
-<<<<<<< HEAD
-=======
 	else if (!is_power_of_2(pages))
 		return -EINVAL;
->>>>>>> 0db49b72
 
 	mask = pages * page_size - 1;
 
