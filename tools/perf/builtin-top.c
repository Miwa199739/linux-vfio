/*
 * builtin-top.c
 *
 * Builtin top command: Display a continuously updated profile of
 * any workload, CPU or specific PID.
 *
 * Copyright (C) 2008, Red Hat Inc, Ingo Molnar <mingo@redhat.com>
 *		 2011, Red Hat Inc, Arnaldo Carvalho de Melo <acme@redhat.com>
 *
 * Improvements and fixes by:
 *
 *   Arjan van de Ven <arjan@linux.intel.com>
 *   Yanmin Zhang <yanmin.zhang@intel.com>
 *   Wu Fengguang <fengguang.wu@intel.com>
 *   Mike Galbraith <efault@gmx.de>
 *   Paul Mackerras <paulus@samba.org>
 *
 * Released under the GPL v2. (and only v2, not any later version)
 */
#include "builtin.h"

#include "perf.h"

#include "util/annotate.h"
#include "util/cache.h"
#include "util/color.h"
#include "util/evlist.h"
#include "util/evsel.h"
#include "util/session.h"
#include "util/symbol.h"
#include "util/thread.h"
#include "util/thread_map.h"
#include "util/top.h"
#include "util/util.h"
#include <linux/rbtree.h>
#include "util/parse-options.h"
#include "util/parse-events.h"
#include "util/cpumap.h"
#include "util/xyarray.h"
#include "util/sort.h"

#include "util/debug.h"

#include <assert.h>
#include <elf.h>
#include <fcntl.h>

#include <stdio.h>
#include <termios.h>
#include <unistd.h>
#include <inttypes.h>

#include <errno.h>
#include <time.h>
#include <sched.h>

#include <sys/syscall.h>
#include <sys/ioctl.h>
#include <sys/poll.h>
#include <sys/prctl.h>
#include <sys/wait.h>
#include <sys/uio.h>
#include <sys/utsname.h>
#include <sys/mman.h>

#include <linux/unistd.h>
#include <linux/types.h>

void get_term_dimensions(struct winsize *ws)
{
	char *s = getenv("LINES");

	if (s != NULL) {
		ws->ws_row = atoi(s);
		s = getenv("COLUMNS");
		if (s != NULL) {
			ws->ws_col = atoi(s);
			if (ws->ws_row && ws->ws_col)
				return;
		}
	}
#ifdef TIOCGWINSZ
	if (ioctl(1, TIOCGWINSZ, ws) == 0 &&
	    ws->ws_row && ws->ws_col)
		return;
#endif
	ws->ws_row = 25;
	ws->ws_col = 80;
}

static void perf_top__update_print_entries(struct perf_top *top)
{
	if (top->print_entries > 9)
		top->print_entries -= 9;
}

static void perf_top__sig_winch(int sig __used, siginfo_t *info __used, void *arg)
{
	struct perf_top *top = arg;

	get_term_dimensions(&top->winsize);
	if (!top->print_entries
	    || (top->print_entries+4) > top->winsize.ws_row) {
		top->print_entries = top->winsize.ws_row;
	} else {
		top->print_entries += 4;
		top->winsize.ws_row = top->print_entries;
	}
	perf_top__update_print_entries(top);
}

static int perf_top__parse_source(struct perf_top *top, struct hist_entry *he)
{
	struct symbol *sym;
	struct annotation *notes;
	struct map *map;
	int err = -1;

	if (!he || !he->ms.sym)
		return -1;

	sym = he->ms.sym;
	map = he->ms.map;

	/*
	 * We can't annotate with just /proc/kallsyms
	 */
	if (map->dso->symtab_type == SYMTAB__KALLSYMS) {
		pr_err("Can't annotate %s: No vmlinux file was found in the "
		       "path\n", sym->name);
		sleep(1);
		return -1;
	}

	notes = symbol__annotation(sym);
	if (notes->src != NULL) {
		pthread_mutex_lock(&notes->lock);
		goto out_assign;
	}

	pthread_mutex_lock(&notes->lock);

	if (symbol__alloc_hist(sym) < 0) {
		pthread_mutex_unlock(&notes->lock);
		pr_err("Not enough memory for annotating '%s' symbol!\n",
		       sym->name);
		sleep(1);
		return err;
	}

	err = symbol__annotate(sym, map, 0);
	if (err == 0) {
out_assign:
		top->sym_filter_entry = he;
	}

	pthread_mutex_unlock(&notes->lock);
	return err;
}

static void __zero_source_counters(struct hist_entry *he)
{
	struct symbol *sym = he->ms.sym;
	symbol__annotate_zero_histograms(sym);
}

static void ui__warn_map_erange(struct map *map, struct symbol *sym, u64 ip)
{
	struct utsname uts;
	int err = uname(&uts);

	ui__warning("Out of bounds address found:\n\n"
		    "Addr:   %" PRIx64 "\n"
		    "DSO:    %s %c\n"
		    "Map:    %" PRIx64 "-%" PRIx64 "\n"
		    "Symbol: %" PRIx64 "-%" PRIx64 " %c %s\n"
		    "Arch:   %s\n"
		    "Kernel: %s\n"
		    "Tools:  %s\n\n"
		    "Not all samples will be on the annotation output.\n\n"
		    "Please report to linux-kernel@vger.kernel.org\n",
		    ip, map->dso->long_name, dso__symtab_origin(map->dso),
		    map->start, map->end, sym->start, sym->end,
		    sym->binding == STB_GLOBAL ? 'g' :
		    sym->binding == STB_LOCAL  ? 'l' : 'w', sym->name,
		    err ? "[unknown]" : uts.machine,
		    err ? "[unknown]" : uts.release, perf_version_string);
	if (use_browser <= 0)
		sleep(5);
	
	map->erange_warned = true;
}

static void perf_top__record_precise_ip(struct perf_top *top,
					struct hist_entry *he,
					int counter, u64 ip)
{
	struct annotation *notes;
	struct symbol *sym;
	int err;

	if (he == NULL || he->ms.sym == NULL ||
	    ((top->sym_filter_entry == NULL ||
	      top->sym_filter_entry->ms.sym != he->ms.sym) && use_browser != 1))
		return;

	sym = he->ms.sym;
	notes = symbol__annotation(sym);

	if (pthread_mutex_trylock(&notes->lock))
		return;

	if (notes->src == NULL && symbol__alloc_hist(sym) < 0) {
		pthread_mutex_unlock(&notes->lock);
		pr_err("Not enough memory for annotating '%s' symbol!\n",
		       sym->name);
		sleep(1);
		return;
	}

	ip = he->ms.map->map_ip(he->ms.map, ip);
	err = symbol__inc_addr_samples(sym, he->ms.map, counter, ip);

	pthread_mutex_unlock(&notes->lock);

	if (err == -ERANGE && !he->ms.map->erange_warned)
		ui__warn_map_erange(he->ms.map, sym, ip);
}

static void perf_top__show_details(struct perf_top *top)
{
	struct hist_entry *he = top->sym_filter_entry;
	struct annotation *notes;
	struct symbol *symbol;
	int more;

	if (!he)
		return;

	symbol = he->ms.sym;
	notes = symbol__annotation(symbol);

	pthread_mutex_lock(&notes->lock);

	if (notes->src == NULL)
		goto out_unlock;

	printf("Showing %s for %s\n", event_name(top->sym_evsel), symbol->name);
	printf("  Events  Pcnt (>=%d%%)\n", top->sym_pcnt_filter);

	more = symbol__annotate_printf(symbol, he->ms.map, top->sym_evsel->idx,
				       0, top->sym_pcnt_filter, top->print_entries, 4);
	if (top->zero)
		symbol__annotate_zero_histogram(symbol, top->sym_evsel->idx);
	else
		symbol__annotate_decay_histogram(symbol, top->sym_evsel->idx);
	if (more != 0)
		printf("%d lines not displayed, maybe increase display entries [e]\n", more);
out_unlock:
	pthread_mutex_unlock(&notes->lock);
}

static const char		CONSOLE_CLEAR[] = "[H[2J";

static struct hist_entry *perf_evsel__add_hist_entry(struct perf_evsel *evsel,
						     struct addr_location *al,
						     struct perf_sample *sample)
{
	struct hist_entry *he;

	he = __hists__add_entry(&evsel->hists, al, NULL, sample->period);
	if (he == NULL)
		return NULL;

	hists__inc_nr_events(&evsel->hists, PERF_RECORD_SAMPLE);
	return he;
}

static void perf_top__print_sym_table(struct perf_top *top)
{
	char bf[160];
	int printed = 0;
	const int win_width = top->winsize.ws_col - 1;

	puts(CONSOLE_CLEAR);

	perf_top__header_snprintf(top, bf, sizeof(bf));
	printf("%s\n", bf);

	perf_top__reset_sample_counters(top);

	printf("%-*.*s\n", win_width, win_width, graph_dotted_line);

	if (top->sym_evsel->hists.stats.nr_lost_warned !=
	    top->sym_evsel->hists.stats.nr_events[PERF_RECORD_LOST]) {
		top->sym_evsel->hists.stats.nr_lost_warned =
			top->sym_evsel->hists.stats.nr_events[PERF_RECORD_LOST];
		color_fprintf(stdout, PERF_COLOR_RED,
			      "WARNING: LOST %d chunks, Check IO/CPU overload",
			      top->sym_evsel->hists.stats.nr_lost_warned);
		++printed;
	}

	if (top->sym_filter_entry) {
		perf_top__show_details(top);
		return;
	}

	hists__collapse_resort_threaded(&top->sym_evsel->hists);
	hists__output_resort_threaded(&top->sym_evsel->hists);
	hists__decay_entries_threaded(&top->sym_evsel->hists,
				      top->hide_user_symbols,
				      top->hide_kernel_symbols);
	hists__output_recalc_col_len(&top->sym_evsel->hists,
				     top->winsize.ws_row - 3);
	putchar('\n');
	hists__fprintf(&top->sym_evsel->hists, NULL, false, false,
		       top->winsize.ws_row - 4 - printed, win_width, stdout);
}

static void prompt_integer(int *target, const char *msg)
{
	char *buf = malloc(0), *p;
	size_t dummy = 0;
	int tmp;

	fprintf(stdout, "\n%s: ", msg);
	if (getline(&buf, &dummy, stdin) < 0)
		return;

	p = strchr(buf, '\n');
	if (p)
		*p = 0;

	p = buf;
	while(*p) {
		if (!isdigit(*p))
			goto out_free;
		p++;
	}
	tmp = strtoul(buf, NULL, 10);
	*target = tmp;
out_free:
	free(buf);
}

static void prompt_percent(int *target, const char *msg)
{
	int tmp = 0;

	prompt_integer(&tmp, msg);
	if (tmp >= 0 && tmp <= 100)
		*target = tmp;
}

static void perf_top__prompt_symbol(struct perf_top *top, const char *msg)
{
	char *buf = malloc(0), *p;
	struct hist_entry *syme = top->sym_filter_entry, *n, *found = NULL;
	struct rb_node *next;
	size_t dummy = 0;

	/* zero counters of active symbol */
	if (syme) {
		__zero_source_counters(syme);
		top->sym_filter_entry = NULL;
	}

	fprintf(stdout, "\n%s: ", msg);
	if (getline(&buf, &dummy, stdin) < 0)
		goto out_free;

	p = strchr(buf, '\n');
	if (p)
		*p = 0;

	next = rb_first(&top->sym_evsel->hists.entries);
	while (next) {
		n = rb_entry(next, struct hist_entry, rb_node);
		if (n->ms.sym && !strcmp(buf, n->ms.sym->name)) {
			found = n;
			break;
		}
		next = rb_next(&n->rb_node);
	}

	if (!found) {
		fprintf(stderr, "Sorry, %s is not active.\n", buf);
		sleep(1);
	} else
		perf_top__parse_source(top, found);

out_free:
	free(buf);
}

static void perf_top__print_mapped_keys(struct perf_top *top)
{
	char *name = NULL;

	if (top->sym_filter_entry) {
		struct symbol *sym = top->sym_filter_entry->ms.sym;
		name = sym->name;
	}

	fprintf(stdout, "\nMapped keys:\n");
	fprintf(stdout, "\t[d]     display refresh delay.             \t(%d)\n", top->delay_secs);
	fprintf(stdout, "\t[e]     display entries (lines).           \t(%d)\n", top->print_entries);

	if (top->evlist->nr_entries > 1)
		fprintf(stdout, "\t[E]     active event counter.              \t(%s)\n", event_name(top->sym_evsel));

	fprintf(stdout, "\t[f]     profile display filter (count).    \t(%d)\n", top->count_filter);

	fprintf(stdout, "\t[F]     annotate display filter (percent). \t(%d%%)\n", top->sym_pcnt_filter);
	fprintf(stdout, "\t[s]     annotate symbol.                   \t(%s)\n", name?: "NULL");
	fprintf(stdout, "\t[S]     stop annotation.\n");

	fprintf(stdout,
		"\t[K]     hide kernel_symbols symbols.     \t(%s)\n",
		top->hide_kernel_symbols ? "yes" : "no");
	fprintf(stdout,
		"\t[U]     hide user symbols.               \t(%s)\n",
		top->hide_user_symbols ? "yes" : "no");
	fprintf(stdout, "\t[z]     toggle sample zeroing.             \t(%d)\n", top->zero ? 1 : 0);
	fprintf(stdout, "\t[qQ]    quit.\n");
}

static int perf_top__key_mapped(struct perf_top *top, int c)
{
	switch (c) {
		case 'd':
		case 'e':
		case 'f':
		case 'z':
		case 'q':
		case 'Q':
		case 'K':
		case 'U':
		case 'F':
		case 's':
		case 'S':
			return 1;
		case 'E':
			return top->evlist->nr_entries > 1 ? 1 : 0;
		default:
			break;
	}

	return 0;
}

static void perf_top__handle_keypress(struct perf_top *top, int c)
{
	if (!perf_top__key_mapped(top, c)) {
		struct pollfd stdin_poll = { .fd = 0, .events = POLLIN };
		struct termios tc, save;

		perf_top__print_mapped_keys(top);
		fprintf(stdout, "\nEnter selection, or unmapped key to continue: ");
		fflush(stdout);

		tcgetattr(0, &save);
		tc = save;
		tc.c_lflag &= ~(ICANON | ECHO);
		tc.c_cc[VMIN] = 0;
		tc.c_cc[VTIME] = 0;
		tcsetattr(0, TCSANOW, &tc);

		poll(&stdin_poll, 1, -1);
		c = getc(stdin);

		tcsetattr(0, TCSAFLUSH, &save);
		if (!perf_top__key_mapped(top, c))
			return;
	}

	switch (c) {
		case 'd':
			prompt_integer(&top->delay_secs, "Enter display delay");
			if (top->delay_secs < 1)
				top->delay_secs = 1;
			break;
		case 'e':
			prompt_integer(&top->print_entries, "Enter display entries (lines)");
			if (top->print_entries == 0) {
				struct sigaction act = {
					.sa_sigaction = perf_top__sig_winch,
					.sa_flags     = SA_SIGINFO,
				};
				perf_top__sig_winch(SIGWINCH, NULL, top);
				sigaction(SIGWINCH, &act, NULL);
			} else {
				perf_top__sig_winch(SIGWINCH, NULL, top);
				signal(SIGWINCH, SIG_DFL);
			}
			break;
		case 'E':
			if (top->evlist->nr_entries > 1) {
				/* Select 0 as the default event: */
				int counter = 0;

				fprintf(stderr, "\nAvailable events:");

				list_for_each_entry(top->sym_evsel, &top->evlist->entries, node)
					fprintf(stderr, "\n\t%d %s", top->sym_evsel->idx, event_name(top->sym_evsel));

				prompt_integer(&counter, "Enter details event counter");

				if (counter >= top->evlist->nr_entries) {
					top->sym_evsel = list_entry(top->evlist->entries.next, struct perf_evsel, node);
					fprintf(stderr, "Sorry, no such event, using %s.\n", event_name(top->sym_evsel));
					sleep(1);
					break;
				}
				list_for_each_entry(top->sym_evsel, &top->evlist->entries, node)
					if (top->sym_evsel->idx == counter)
						break;
			} else
				top->sym_evsel = list_entry(top->evlist->entries.next, struct perf_evsel, node);
			break;
		case 'f':
			prompt_integer(&top->count_filter, "Enter display event count filter");
			break;
		case 'F':
			prompt_percent(&top->sym_pcnt_filter,
				       "Enter details display event filter (percent)");
			break;
		case 'K':
			top->hide_kernel_symbols = !top->hide_kernel_symbols;
			break;
		case 'q':
		case 'Q':
			printf("exiting.\n");
			if (top->dump_symtab)
				perf_session__fprintf_dsos(top->session, stderr);
			exit(0);
		case 's':
			perf_top__prompt_symbol(top, "Enter details symbol");
			break;
		case 'S':
			if (!top->sym_filter_entry)
				break;
			else {
				struct hist_entry *syme = top->sym_filter_entry;

				top->sym_filter_entry = NULL;
				__zero_source_counters(syme);
			}
			break;
		case 'U':
			top->hide_user_symbols = !top->hide_user_symbols;
			break;
		case 'z':
			top->zero = !top->zero;
			break;
		default:
			break;
	}
}

static void perf_top__sort_new_samples(void *arg)
{
	struct perf_top *t = arg;
	perf_top__reset_sample_counters(t);

	if (t->evlist->selected != NULL)
		t->sym_evsel = t->evlist->selected;

	hists__collapse_resort_threaded(&t->sym_evsel->hists);
	hists__output_resort_threaded(&t->sym_evsel->hists);
	hists__decay_entries_threaded(&t->sym_evsel->hists,
				      t->hide_user_symbols,
				      t->hide_kernel_symbols);
}

static void *display_thread_tui(void *arg)
{
	struct perf_evsel *pos;
	struct perf_top *top = arg;
	const char *help = "For a higher level overview, try: perf top --sort comm,dso";

	perf_top__sort_new_samples(top);

	/*
	 * Initialize the uid_filter_str, in the future the TUI will allow
	 * Zooming in/out UIDs. For now juse use whatever the user passed
	 * via --uid.
	 */
	list_for_each_entry(pos, &top->evlist->entries, node)
		pos->hists.uid_filter_str = top->target.uid_str;

	perf_evlist__tui_browse_hists(top->evlist, help,
				      perf_top__sort_new_samples,
				      top, top->delay_secs);

	exit_browser(0);
	exit(0);
	return NULL;
}

static void *display_thread(void *arg)
{
	struct pollfd stdin_poll = { .fd = 0, .events = POLLIN };
	struct termios tc, save;
	struct perf_top *top = arg;
	int delay_msecs, c;

	tcgetattr(0, &save);
	tc = save;
	tc.c_lflag &= ~(ICANON | ECHO);
	tc.c_cc[VMIN] = 0;
	tc.c_cc[VTIME] = 0;

	pthread__unblock_sigwinch();
repeat:
	delay_msecs = top->delay_secs * 1000;
	tcsetattr(0, TCSANOW, &tc);
	/* trash return*/
	getc(stdin);

	while (1) {
		perf_top__print_sym_table(top);
		/*
		 * Either timeout expired or we got an EINTR due to SIGWINCH,
		 * refresh screen in both cases.
		 */
		switch (poll(&stdin_poll, 1, delay_msecs)) {
		case 0:
			continue;
		case -1:
			if (errno == EINTR)
				continue;
			/* Fall trhu */
		default:
			goto process_hotkey;
		}
	}
process_hotkey:
	c = getc(stdin);
	tcsetattr(0, TCSAFLUSH, &save);

	perf_top__handle_keypress(top, c);
	goto repeat;

	return NULL;
}

/* Tag samples to be skipped. */
static const char *skip_symbols[] = {
	"intel_idle",
	"default_idle",
	"native_safe_halt",
	"cpu_idle",
	"enter_idle",
	"exit_idle",
	"mwait_idle",
	"mwait_idle_with_hints",
	"poll_idle",
	"ppc64_runlatch_off",
	"pseries_dedicated_idle_sleep",
	NULL
};

static int symbol_filter(struct map *map __used, struct symbol *sym)
{
	const char *name = sym->name;
	int i;

	/*
	 * ppc64 uses function descriptors and appends a '.' to the
	 * start of every instruction address. Remove it.
	 */
	if (name[0] == '.')
		name++;

	if (!strcmp(name, "_text") ||
	    !strcmp(name, "_etext") ||
	    !strcmp(name, "_sinittext") ||
	    !strncmp("init_module", name, 11) ||
	    !strncmp("cleanup_module", name, 14) ||
	    strstr(name, "_text_start") ||
	    strstr(name, "_text_end"))
		return 1;

	for (i = 0; skip_symbols[i]; i++) {
		if (!strcmp(skip_symbols[i], name)) {
			sym->ignore = true;
			break;
		}
	}

	return 0;
}

static void perf_event__process_sample(struct perf_tool *tool,
				       const union perf_event *event,
				       struct perf_evsel *evsel,
				       struct perf_sample *sample,
				       struct machine *machine)
{
	struct perf_top *top = container_of(tool, struct perf_top, tool);
	struct symbol *parent = NULL;
	u64 ip = event->ip.ip;
	struct addr_location al;
	int err;

	if (!machine && perf_guest) {
		pr_err("Can't find guest [%d]'s kernel information\n",
			event->ip.pid);
		return;
	}

	if (!machine) {
		pr_err("%u unprocessable samples recorded.",
		       top->session->hists.stats.nr_unprocessable_samples++);
		return;
	}

	if (event->header.misc & PERF_RECORD_MISC_EXACT_IP)
		top->exact_samples++;

	if (perf_event__preprocess_sample(event, machine, &al, sample,
					  symbol_filter) < 0 ||
	    al.filtered)
		return;

	if (!top->kptr_restrict_warned &&
	    symbol_conf.kptr_restrict &&
	    al.cpumode == PERF_RECORD_MISC_KERNEL) {
		ui__warning(
"Kernel address maps (/proc/{kallsyms,modules}) are restricted.\n\n"
"Check /proc/sys/kernel/kptr_restrict.\n\n"
"Kernel%s samples will not be resolved.\n",
			  !RB_EMPTY_ROOT(&al.map->dso->symbols[MAP__FUNCTION]) ?
			  " modules" : "");
		if (use_browser <= 0)
			sleep(5);
		top->kptr_restrict_warned = true;
	}

	if (al.sym == NULL) {
		const char *msg = "Kernel samples will not be resolved.\n";
		/*
		 * As we do lazy loading of symtabs we only will know if the
		 * specified vmlinux file is invalid when we actually have a
		 * hit in kernel space and then try to load it. So if we get
		 * here and there are _no_ symbols in the DSO backing the
		 * kernel map, bail out.
		 *
		 * We may never get here, for instance, if we use -K/
		 * --hide-kernel-symbols, even if the user specifies an
		 * invalid --vmlinux ;-)
		 */
		if (!top->kptr_restrict_warned && !top->vmlinux_warned &&
		    al.map == machine->vmlinux_maps[MAP__FUNCTION] &&
		    RB_EMPTY_ROOT(&al.map->dso->symbols[MAP__FUNCTION])) {
			if (symbol_conf.vmlinux_name) {
				ui__warning("The %s file can't be used.\n%s",
					    symbol_conf.vmlinux_name, msg);
			} else {
				ui__warning("A vmlinux file was not found.\n%s",
					    msg);
			}

			if (use_browser <= 0)
				sleep(5);
			top->vmlinux_warned = true;
		}
	}

	if (al.sym == NULL || !al.sym->ignore) {
		struct hist_entry *he;

		if ((sort__has_parent || symbol_conf.use_callchain) &&
		    sample->callchain) {
			err = machine__resolve_callchain(machine, evsel, al.thread,
							 sample->callchain, &parent);
			if (err)
				return;
		}

		he = perf_evsel__add_hist_entry(evsel, &al, sample);
		if (he == NULL) {
			pr_err("Problem incrementing symbol period, skipping event\n");
			return;
		}

		if (symbol_conf.use_callchain) {
			err = callchain_append(he->callchain, &evsel->hists.callchain_cursor,
					       sample->period);
			if (err)
				return;
		}

		if (top->sort_has_symbols)
			perf_top__record_precise_ip(top, he, evsel->idx, ip);
	}

	return;
}

static void perf_top__mmap_read_idx(struct perf_top *top, int idx)
{
	struct perf_sample sample;
	struct perf_evsel *evsel;
	struct perf_session *session = top->session;
	union perf_event *event;
	struct machine *machine;
	u8 origin;
	int ret;

	while ((event = perf_evlist__mmap_read(top->evlist, idx)) != NULL) {
		ret = perf_session__parse_sample(session, event, &sample);
		if (ret) {
			pr_err("Can't parse sample, err = %d\n", ret);
			continue;
		}

		evsel = perf_evlist__id2evsel(session->evlist, sample.id);
		assert(evsel != NULL);

		origin = event->header.misc & PERF_RECORD_MISC_CPUMODE_MASK;

		if (event->header.type == PERF_RECORD_SAMPLE)
			++top->samples;

		switch (origin) {
		case PERF_RECORD_MISC_USER:
			++top->us_samples;
			if (top->hide_user_symbols)
				continue;
			machine = perf_session__find_host_machine(session);
			break;
		case PERF_RECORD_MISC_KERNEL:
			++top->kernel_samples;
			if (top->hide_kernel_symbols)
				continue;
			machine = perf_session__find_host_machine(session);
			break;
		case PERF_RECORD_MISC_GUEST_KERNEL:
			++top->guest_kernel_samples;
			machine = perf_session__find_machine(session, event->ip.pid);
			break;
		case PERF_RECORD_MISC_GUEST_USER:
			++top->guest_us_samples;
			/*
			 * TODO: we don't process guest user from host side
			 * except simple counting.
			 */
			/* Fall thru */
		default:
			continue;
		}


		if (event->header.type == PERF_RECORD_SAMPLE) {
			perf_event__process_sample(&top->tool, event, evsel,
						   &sample, machine);
		} else if (event->header.type < PERF_RECORD_MAX) {
			hists__inc_nr_events(&evsel->hists, event->header.type);
			perf_event__process(&top->tool, event, &sample, machine);
		} else
			++session->hists.stats.nr_unknown_events;
	}
}

static void perf_top__mmap_read(struct perf_top *top)
{
	int i;

	for (i = 0; i < top->evlist->nr_mmaps; i++)
		perf_top__mmap_read_idx(top, i);
}

static void perf_top__start_counters(struct perf_top *top)
{
	struct perf_evsel *counter, *first;
	struct perf_evlist *evlist = top->evlist;

	first = list_entry(evlist->entries.next, struct perf_evsel, node);

	list_for_each_entry(counter, &evlist->entries, node) {
		struct perf_event_attr *attr = &counter->attr;
		struct xyarray *group_fd = NULL;

		if (top->group && counter != first)
			group_fd = first->fd;

		attr->sample_type = PERF_SAMPLE_IP | PERF_SAMPLE_TID;

		if (top->freq) {
			attr->sample_type |= PERF_SAMPLE_PERIOD;
			attr->freq	  = 1;
			attr->sample_freq = top->freq;
		}

		if (evlist->nr_entries > 1) {
			attr->sample_type |= PERF_SAMPLE_ID;
			attr->read_format |= PERF_FORMAT_ID;
		}

		if (perf_target__has_cpu(&top->target))
			attr->sample_type |= PERF_SAMPLE_CPU;

		if (symbol_conf.use_callchain)
			attr->sample_type |= PERF_SAMPLE_CALLCHAIN;

		attr->mmap = 1;
		attr->comm = 1;
		attr->inherit = top->inherit;
fallback_missing_features:
		if (top->exclude_guest_missing)
			attr->exclude_guest = attr->exclude_host = 0;
retry_sample_id:
		attr->sample_id_all = top->sample_id_all_missing ? 0 : 1;
try_again:
		if (perf_evsel__open(counter, top->evlist->cpus,
				     top->evlist->threads, top->group,
				     group_fd) < 0) {
			int err = errno;

			if (err == EPERM || err == EACCES) {
				ui__error_paranoid();
				goto out_err;
			} else if (err == EINVAL) {
				if (!top->exclude_guest_missing &&
				    (attr->exclude_guest || attr->exclude_host)) {
					pr_debug("Old kernel, cannot exclude "
						 "guest or host samples.\n");
					top->exclude_guest_missing = true;
					goto fallback_missing_features;
				} else if (!top->sample_id_all_missing) {
					/*
					 * Old kernel, no attr->sample_id_type_all field
					 */
					top->sample_id_all_missing = true;
					goto retry_sample_id;
				}
			}
			/*
			 * If it's cycles then fall back to hrtimer
			 * based cpu-clock-tick sw counter, which
			 * is always available even if no PMU support:
			 */
			if (attr->type == PERF_TYPE_HARDWARE &&
			    attr->config == PERF_COUNT_HW_CPU_CYCLES) {
				if (verbose)
					ui__warning("Cycles event not supported,\n"
						    "trying to fall back to cpu-clock-ticks\n");

				attr->type = PERF_TYPE_SOFTWARE;
				attr->config = PERF_COUNT_SW_CPU_CLOCK;
				if (counter->name) {
					free(counter->name);
<<<<<<< HEAD
					counter->name = strdup(event_name(counter));
=======
					counter->name = NULL;
>>>>>>> f8f5701b
				}
				goto try_again;
			}

			if (err == ENOENT) {
				ui__error("The %s event is not supported.\n",
					    event_name(counter));
				goto out_err;
			} else if (err == EMFILE) {
				ui__error("Too many events are opened.\n"
					    "Try again after reducing the number of events\n");
				goto out_err;
			}

			ui__error("The sys_perf_event_open() syscall "
				    "returned with %d (%s).  /bin/dmesg "
				    "may provide additional information.\n"
				    "No CONFIG_PERF_EVENTS=y kernel support "
				    "configured?\n", err, strerror(err));
			goto out_err;
		}
	}

	if (perf_evlist__mmap(evlist, top->mmap_pages, false) < 0) {
		ui__error("Failed to mmap with %d (%s)\n",
			    errno, strerror(errno));
		goto out_err;
	}

	return;

out_err:
	exit_browser(0);
	exit(0);
}

static int perf_top__setup_sample_type(struct perf_top *top)
{
	if (!top->sort_has_symbols) {
		if (symbol_conf.use_callchain) {
			ui__error("Selected -g but \"sym\" not present in --sort/-s.");
			return -EINVAL;
		}
	} else if (!top->dont_use_callchains && callchain_param.mode != CHAIN_NONE) {
		if (callchain_register_param(&callchain_param) < 0) {
			ui__error("Can't register callchain params.\n");
			return -EINVAL;
		}
	}

	return 0;
}

static int __cmd_top(struct perf_top *top)
{
	pthread_t thread;
	int ret;
	/*
	 * FIXME: perf_session__new should allow passing a O_MMAP, so that all this
	 * mmap reading, etc is encapsulated in it. Use O_WRONLY for now.
	 */
	top->session = perf_session__new(NULL, O_WRONLY, false, false, NULL);
	if (top->session == NULL)
		return -ENOMEM;

	ret = perf_top__setup_sample_type(top);
	if (ret)
		goto out_delete;

	if (perf_target__has_task(&top->target))
		perf_event__synthesize_thread_map(&top->tool, top->evlist->threads,
						  perf_event__process,
						  &top->session->host_machine);
	else
		perf_event__synthesize_threads(&top->tool, perf_event__process,
					       &top->session->host_machine);
	perf_top__start_counters(top);
	top->session->evlist = top->evlist;
	perf_session__update_sample_type(top->session);

	/* Wait for a minimal set of events before starting the snapshot */
	poll(top->evlist->pollfd, top->evlist->nr_fds, 100);

	perf_top__mmap_read(top);

	if (pthread_create(&thread, NULL, (use_browser > 0 ? display_thread_tui :
							    display_thread), top)) {
		ui__error("Could not create display thread.\n");
		exit(-1);
	}

	if (top->realtime_prio) {
		struct sched_param param;

		param.sched_priority = top->realtime_prio;
		if (sched_setscheduler(0, SCHED_FIFO, &param)) {
			ui__error("Could not set realtime priority.\n");
			exit(-1);
		}
	}

	while (1) {
		u64 hits = top->samples;

		perf_top__mmap_read(top);

		if (hits == top->samples)
			ret = poll(top->evlist->pollfd, top->evlist->nr_fds, 100);
	}

out_delete:
	perf_session__delete(top->session);
	top->session = NULL;

	return 0;
}

static int
parse_callchain_opt(const struct option *opt, const char *arg, int unset)
{
	struct perf_top *top = (struct perf_top *)opt->value;
	char *tok, *tok2;
	char *endptr;

	/*
	 * --no-call-graph
	 */
	if (unset) {
		top->dont_use_callchains = true;
		return 0;
	}

	symbol_conf.use_callchain = true;

	if (!arg)
		return 0;

	tok = strtok((char *)arg, ",");
	if (!tok)
		return -1;

	/* get the output mode */
	if (!strncmp(tok, "graph", strlen(arg)))
		callchain_param.mode = CHAIN_GRAPH_ABS;

	else if (!strncmp(tok, "flat", strlen(arg)))
		callchain_param.mode = CHAIN_FLAT;

	else if (!strncmp(tok, "fractal", strlen(arg)))
		callchain_param.mode = CHAIN_GRAPH_REL;

	else if (!strncmp(tok, "none", strlen(arg))) {
		callchain_param.mode = CHAIN_NONE;
		symbol_conf.use_callchain = false;

		return 0;
	} else
		return -1;

	/* get the min percentage */
	tok = strtok(NULL, ",");
	if (!tok)
		goto setup;

	callchain_param.min_percent = strtod(tok, &endptr);
	if (tok == endptr)
		return -1;

	/* get the print limit */
	tok2 = strtok(NULL, ",");
	if (!tok2)
		goto setup;

	if (tok2[0] != 'c') {
		callchain_param.print_limit = strtod(tok2, &endptr);
		tok2 = strtok(NULL, ",");
		if (!tok2)
			goto setup;
	}

	/* get the call chain order */
	if (!strcmp(tok2, "caller"))
		callchain_param.order = ORDER_CALLER;
	else if (!strcmp(tok2, "callee"))
		callchain_param.order = ORDER_CALLEE;
	else
		return -1;
setup:
	if (callchain_register_param(&callchain_param) < 0) {
		fprintf(stderr, "Can't register callchain params\n");
		return -1;
	}
	return 0;
}

static const char * const top_usage[] = {
	"perf top [<options>]",
	NULL
};

int cmd_top(int argc, const char **argv, const char *prefix __used)
{
	struct perf_evsel *pos;
	int status;
	char errbuf[BUFSIZ];
	struct perf_top top = {
		.count_filter	     = 5,
		.delay_secs	     = 2,
		.freq		     = 4000, /* 4 KHz */
		.mmap_pages	     = 128,
		.sym_pcnt_filter     = 5,
		.target		     = {
			.uses_mmap   = true,
		},
	};
	char callchain_default_opt[] = "fractal,0.5,callee";
	const struct option options[] = {
	OPT_CALLBACK('e', "event", &top.evlist, "event",
		     "event selector. use 'perf list' to list available events",
		     parse_events_option),
	OPT_INTEGER('c', "count", &top.default_interval,
		    "event period to sample"),
	OPT_STRING('p', "pid", &top.target.pid, "pid",
		    "profile events on existing process id"),
	OPT_STRING('t', "tid", &top.target.tid, "tid",
		    "profile events on existing thread id"),
	OPT_BOOLEAN('a', "all-cpus", &top.target.system_wide,
			    "system-wide collection from all CPUs"),
	OPT_STRING('C', "cpu", &top.target.cpu_list, "cpu",
		    "list of cpus to monitor"),
	OPT_STRING('k', "vmlinux", &symbol_conf.vmlinux_name,
		   "file", "vmlinux pathname"),
	OPT_BOOLEAN('K', "hide_kernel_symbols", &top.hide_kernel_symbols,
		    "hide kernel symbols"),
	OPT_UINTEGER('m', "mmap-pages", &top.mmap_pages, "number of mmap data pages"),
	OPT_INTEGER('r', "realtime", &top.realtime_prio,
		    "collect data with this RT SCHED_FIFO priority"),
	OPT_INTEGER('d', "delay", &top.delay_secs,
		    "number of seconds to delay between refreshes"),
	OPT_BOOLEAN('D', "dump-symtab", &top.dump_symtab,
			    "dump the symbol table used for profiling"),
	OPT_INTEGER('f', "count-filter", &top.count_filter,
		    "only display functions with more events than this"),
	OPT_BOOLEAN('g', "group", &top.group,
			    "put the counters into a counter group"),
	OPT_BOOLEAN('i', "inherit", &top.inherit,
		    "child tasks inherit counters"),
	OPT_STRING(0, "sym-annotate", &top.sym_filter, "symbol name",
		    "symbol to annotate"),
	OPT_BOOLEAN('z', "zero", &top.zero,
		    "zero history across updates"),
	OPT_INTEGER('F', "freq", &top.freq,
		    "profile at this frequency"),
	OPT_INTEGER('E', "entries", &top.print_entries,
		    "display this many functions"),
	OPT_BOOLEAN('U', "hide_user_symbols", &top.hide_user_symbols,
		    "hide user symbols"),
	OPT_BOOLEAN(0, "tui", &top.use_tui, "Use the TUI interface"),
	OPT_BOOLEAN(0, "stdio", &top.use_stdio, "Use the stdio interface"),
	OPT_INCR('v', "verbose", &verbose,
		    "be more verbose (show counter open errors, etc)"),
	OPT_STRING('s', "sort", &sort_order, "key[,key2...]",
		   "sort by key(s): pid, comm, dso, symbol, parent"),
	OPT_BOOLEAN('n', "show-nr-samples", &symbol_conf.show_nr_samples,
		    "Show a column with the number of samples"),
	OPT_CALLBACK_DEFAULT('G', "call-graph", &top, "output_type,min_percent, call_order",
		     "Display callchains using output_type (graph, flat, fractal, or none), min percent threshold and callchain order. "
		     "Default: fractal,0.5,callee", &parse_callchain_opt,
		     callchain_default_opt),
	OPT_BOOLEAN(0, "show-total-period", &symbol_conf.show_total_period,
		    "Show a column with the sum of periods"),
	OPT_STRING(0, "dsos", &symbol_conf.dso_list_str, "dso[,dso...]",
		   "only consider symbols in these dsos"),
	OPT_STRING(0, "comms", &symbol_conf.comm_list_str, "comm[,comm...]",
		   "only consider symbols in these comms"),
	OPT_STRING(0, "symbols", &symbol_conf.sym_list_str, "symbol[,symbol...]",
		   "only consider these symbols"),
	OPT_BOOLEAN(0, "source", &symbol_conf.annotate_src,
		    "Interleave source code with assembly code (default)"),
	OPT_BOOLEAN(0, "asm-raw", &symbol_conf.annotate_asm_raw,
		    "Display raw encoding of assembly instructions (default)"),
	OPT_STRING('M', "disassembler-style", &disassembler_style, "disassembler style",
		   "Specify disassembler style (e.g. -M intel for intel syntax)"),
	OPT_STRING('u', "uid", &top.target.uid_str, "user", "user to profile"),
	OPT_END()
	};

	top.evlist = perf_evlist__new(NULL, NULL);
	if (top.evlist == NULL)
		return -ENOMEM;

	symbol_conf.exclude_other = false;

	argc = parse_options(argc, argv, options, top_usage, 0);
	if (argc)
		usage_with_options(top_usage, options);

	if (sort_order == default_sort_order)
		sort_order = "dso,symbol";

	setup_sorting(top_usage, options);

	if (top.use_stdio)
		use_browser = 0;
	else if (top.use_tui)
		use_browser = 1;

	setup_browser(false);

	status = perf_target__validate(&top.target);
	if (status) {
		perf_target__strerror(&top.target, status, errbuf, BUFSIZ);
		ui__warning("%s", errbuf);
	}

	status = perf_target__parse_uid(&top.target);
	if (status) {
		int saved_errno = errno;

		perf_target__strerror(&top.target, status, errbuf, BUFSIZ);
<<<<<<< HEAD
		ui__warning("%s", errbuf);
=======
		ui__error("%s", errbuf);
>>>>>>> f8f5701b

		status = -saved_errno;
		goto out_delete_evlist;
	}

	if (perf_target__none(&top.target))
		top.target.system_wide = true;

	if (perf_evlist__create_maps(top.evlist, &top.target) < 0)
		usage_with_options(top_usage, options);

	if (!top.evlist->nr_entries &&
	    perf_evlist__add_default(top.evlist) < 0) {
		ui__error("Not enough memory for event selector list\n");
		return -ENOMEM;
	}

	symbol_conf.nr_events = top.evlist->nr_entries;

	if (top.delay_secs < 1)
		top.delay_secs = 1;

	/*
	 * User specified count overrides default frequency.
	 */
	if (top.default_interval)
		top.freq = 0;
	else if (top.freq) {
		top.default_interval = top.freq;
	} else {
		ui__error("frequency and count are zero, aborting\n");
		exit(EXIT_FAILURE);
	}

	list_for_each_entry(pos, &top.evlist->entries, node) {
		/*
		 * Fill in the ones not specifically initialized via -c:
		 */
		if (!pos->attr.sample_period)
			pos->attr.sample_period = top.default_interval;
	}

	top.sym_evsel = list_entry(top.evlist->entries.next, struct perf_evsel, node);

	symbol_conf.priv_size = sizeof(struct annotation);

	symbol_conf.try_vmlinux_path = (symbol_conf.vmlinux_name == NULL);
	if (symbol__init() < 0)
		return -1;

	sort_entry__setup_elide(&sort_dso, symbol_conf.dso_list, "dso", stdout);
	sort_entry__setup_elide(&sort_comm, symbol_conf.comm_list, "comm", stdout);
	sort_entry__setup_elide(&sort_sym, symbol_conf.sym_list, "symbol", stdout);

	/*
	 * Avoid annotation data structures overhead when symbols aren't on the
	 * sort list.
	 */
	top.sort_has_symbols = sort_sym.list.next != NULL;

	get_term_dimensions(&top.winsize);
	if (top.print_entries == 0) {
		struct sigaction act = {
			.sa_sigaction = perf_top__sig_winch,
			.sa_flags     = SA_SIGINFO,
		};
		perf_top__update_print_entries(&top);
		sigaction(SIGWINCH, &act, NULL);
	}

	status = __cmd_top(&top);

out_delete_evlist:
	perf_evlist__delete(top.evlist);

	return status;
}<|MERGE_RESOLUTION|>--- conflicted
+++ resolved
@@ -953,11 +953,7 @@
 				attr->config = PERF_COUNT_SW_CPU_CLOCK;
 				if (counter->name) {
 					free(counter->name);
-<<<<<<< HEAD
-					counter->name = strdup(event_name(counter));
-=======
 					counter->name = NULL;
->>>>>>> f8f5701b
 				}
 				goto try_again;
 			}
@@ -1278,11 +1274,7 @@
 		int saved_errno = errno;
 
 		perf_target__strerror(&top.target, status, errbuf, BUFSIZ);
-<<<<<<< HEAD
-		ui__warning("%s", errbuf);
-=======
 		ui__error("%s", errbuf);
->>>>>>> f8f5701b
 
 		status = -saved_errno;
 		goto out_delete_evlist;
