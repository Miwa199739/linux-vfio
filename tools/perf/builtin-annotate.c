--- conflicted
+++ resolved
@@ -272,15 +272,9 @@
 	OPT_STRING('c', "cpu", &cpu_list, "cpu", "list of cpus to profile"),
 	OPT_STRING(0, "symfs", &symbol_conf.symfs, "directory",
 		   "Look for files with symbols relative to this directory"),
-<<<<<<< HEAD
-	OPT_BOOLEAN('0', "source", &symbol_conf.annotate_src,
-		    "Interleave source code with assembly code (default)"),
-	OPT_BOOLEAN('0', "asm-raw", &symbol_conf.annotate_asm_raw,
-=======
 	OPT_BOOLEAN(0, "source", &symbol_conf.annotate_src,
 		    "Interleave source code with assembly code (default)"),
 	OPT_BOOLEAN(0, "asm-raw", &symbol_conf.annotate_asm_raw,
->>>>>>> 7588bada
 		    "Display raw encoding of assembly instructions (default)"),
 	OPT_STRING('M', "disassembler-style", &disassembler_style, "disassembler style",
 		   "Specify disassembler style (e.g. -M intel for intel syntax)"),
