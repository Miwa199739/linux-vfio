--- conflicted
+++ resolved
@@ -116,11 +116,7 @@
 int cmd_evlist(int argc, const char **argv, const char *prefix __used)
 {
 	struct perf_attr_details details = { .verbose = false, };
-<<<<<<< HEAD
-	const char *input_name;
-=======
 	const char *input_name = NULL;
->>>>>>> f8f5701b
 	const struct option options[] = {
 		OPT_STRING('i', "input", &input_name, "file",
 			    "Input file name"),
