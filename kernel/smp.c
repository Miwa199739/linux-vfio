/*
 * Generic helpers for smp ipi calls
 *
 * (C) Jens Axboe <jens.axboe@oracle.com> 2008
 */
#include <linux/rcupdate.h>
#include <linux/rculist.h>
#include <linux/kernel.h>
#include <linux/module.h>
#include <linux/percpu.h>
#include <linux/init.h>
#include <linux/gfp.h>
#include <linux/smp.h>
#include <linux/cpu.h>

<<<<<<< HEAD
=======
#ifdef CONFIG_USE_GENERIC_SMP_HELPERS
>>>>>>> 3cbea436
static struct {
	struct list_head	queue;
	raw_spinlock_t		lock;
} call_function __cacheline_aligned_in_smp =
	{
		.queue		= LIST_HEAD_INIT(call_function.queue),
		.lock		= __RAW_SPIN_LOCK_UNLOCKED(call_function.lock),
	};

enum {
	CSD_FLAG_LOCK		= 0x01,
};

struct call_function_data {
	struct call_single_data	csd;
	atomic_t		refs;
	cpumask_var_t		cpumask;
};

static DEFINE_PER_CPU_SHARED_ALIGNED(struct call_function_data, cfd_data);

struct call_single_queue {
	struct list_head	list;
	raw_spinlock_t		lock;
};

static DEFINE_PER_CPU_SHARED_ALIGNED(struct call_single_queue, call_single_queue);

static int
hotplug_cfd(struct notifier_block *nfb, unsigned long action, void *hcpu)
{
	long cpu = (long)hcpu;
	struct call_function_data *cfd = &per_cpu(cfd_data, cpu);

	switch (action) {
	case CPU_UP_PREPARE:
	case CPU_UP_PREPARE_FROZEN:
		if (!zalloc_cpumask_var_node(&cfd->cpumask, GFP_KERNEL,
				cpu_to_node(cpu)))
			return notifier_from_errno(-ENOMEM);
		break;

#ifdef CONFIG_HOTPLUG_CPU
	case CPU_UP_CANCELED:
	case CPU_UP_CANCELED_FROZEN:

	case CPU_DEAD:
	case CPU_DEAD_FROZEN:
		free_cpumask_var(cfd->cpumask);
		break;
#endif
	};

	return NOTIFY_OK;
}

static struct notifier_block __cpuinitdata hotplug_cfd_notifier = {
	.notifier_call		= hotplug_cfd,
};

static int __cpuinit init_call_single_data(void)
{
	void *cpu = (void *)(long)smp_processor_id();
	int i;

	for_each_possible_cpu(i) {
		struct call_single_queue *q = &per_cpu(call_single_queue, i);

		raw_spin_lock_init(&q->lock);
		INIT_LIST_HEAD(&q->list);
	}

	hotplug_cfd(&hotplug_cfd_notifier, CPU_UP_PREPARE, cpu);
	register_cpu_notifier(&hotplug_cfd_notifier);

	return 0;
}
early_initcall(init_call_single_data);

/*
 * csd_lock/csd_unlock used to serialize access to per-cpu csd resources
 *
 * For non-synchronous ipi calls the csd can still be in use by the
 * previous function call. For multi-cpu calls its even more interesting
 * as we'll have to ensure no other cpu is observing our csd.
 */
static void csd_lock_wait(struct call_single_data *data)
{
	while (data->flags & CSD_FLAG_LOCK)
		cpu_relax();
}

static void csd_lock(struct call_single_data *data)
{
	csd_lock_wait(data);
	data->flags = CSD_FLAG_LOCK;

	/*
	 * prevent CPU from reordering the above assignment
	 * to ->flags with any subsequent assignments to other
	 * fields of the specified call_single_data structure:
	 */
	smp_mb();
}

static void csd_unlock(struct call_single_data *data)
{
	WARN_ON(!(data->flags & CSD_FLAG_LOCK));

	/*
	 * ensure we're all done before releasing data:
	 */
	smp_mb();

	data->flags &= ~CSD_FLAG_LOCK;
}

/*
 * Insert a previously allocated call_single_data element
 * for execution on the given CPU. data must already have
 * ->func, ->info, and ->flags set.
 */
static
void generic_exec_single(int cpu, struct call_single_data *data, int wait)
{
	struct call_single_queue *dst = &per_cpu(call_single_queue, cpu);
	unsigned long flags;
	int ipi;

	raw_spin_lock_irqsave(&dst->lock, flags);
	ipi = list_empty(&dst->list);
	list_add_tail(&data->list, &dst->list);
	raw_spin_unlock_irqrestore(&dst->lock, flags);

	/*
	 * The list addition should be visible before sending the IPI
	 * handler locks the list to pull the entry off it because of
	 * normal cache coherency rules implied by spinlocks.
	 *
	 * If IPIs can go out of order to the cache coherency protocol
	 * in an architecture, sufficient synchronisation should be added
	 * to arch code to make it appear to obey cache coherency WRT
	 * locking and barrier primitives. Generic code isn't really
	 * equipped to do the right thing...
	 */
	if (ipi)
		arch_send_call_function_single_ipi(cpu);

	if (wait)
		csd_lock_wait(data);
}

/*
 * Invoked by arch to handle an IPI for call function. Must be called with
 * interrupts disabled.
 */
void generic_smp_call_function_interrupt(void)
{
	struct call_function_data *data;
	int cpu = smp_processor_id();

	/*
	 * Shouldn't receive this interrupt on a cpu that is not yet online.
	 */
	WARN_ON_ONCE(!cpu_online(cpu));

	/*
	 * Ensure entry is visible on call_function_queue after we have
	 * entered the IPI. See comment in smp_call_function_many.
	 * If we don't have this, then we may miss an entry on the list
	 * and never get another IPI to process it.
	 */
	smp_mb();

	/*
	 * It's ok to use list_for_each_rcu() here even though we may
	 * delete 'pos', since list_del_rcu() doesn't clear ->next
	 */
	list_for_each_entry_rcu(data, &call_function.queue, csd.list) {
		int refs;

		if (!cpumask_test_and_clear_cpu(cpu, data->cpumask))
			continue;

		data->csd.func(data->csd.info);

		refs = atomic_dec_return(&data->refs);
		WARN_ON(refs < 0);
		if (!refs) {
			raw_spin_lock(&call_function.lock);
			list_del_rcu(&data->csd.list);
			raw_spin_unlock(&call_function.lock);
		}

		if (refs)
			continue;

		csd_unlock(&data->csd);
	}

}

/*
 * Invoked by arch to handle an IPI for call function single. Must be
 * called from the arch with interrupts disabled.
 */
void generic_smp_call_function_single_interrupt(void)
{
	struct call_single_queue *q = &__get_cpu_var(call_single_queue);
	unsigned int data_flags;
	LIST_HEAD(list);

	/*
	 * Shouldn't receive this interrupt on a cpu that is not yet online.
	 */
	WARN_ON_ONCE(!cpu_online(smp_processor_id()));

	raw_spin_lock(&q->lock);
	list_replace_init(&q->list, &list);
	raw_spin_unlock(&q->lock);

	while (!list_empty(&list)) {
		struct call_single_data *data;

		data = list_entry(list.next, struct call_single_data, list);
		list_del(&data->list);

		/*
		 * 'data' can be invalid after this call if flags == 0
		 * (when called through generic_exec_single()),
		 * so save them away before making the call:
		 */
		data_flags = data->flags;

		data->func(data->info);

		/*
		 * Unlocked CSDs are valid through generic_exec_single():
		 */
		if (data_flags & CSD_FLAG_LOCK)
			csd_unlock(data);
	}
}

static DEFINE_PER_CPU_SHARED_ALIGNED(struct call_single_data, csd_data);

/*
 * smp_call_function_single - Run a function on a specific CPU
 * @func: The function to run. This must be fast and non-blocking.
 * @info: An arbitrary pointer to pass to the function.
 * @wait: If true, wait until function has completed on other CPUs.
 *
 * Returns 0 on success, else a negative status code.
 */
int smp_call_function_single(int cpu, smp_call_func_t func, void *info,
			     int wait)
{
	struct call_single_data d = {
		.flags = 0,
	};
	unsigned long flags;
	int this_cpu;
	int err = 0;

	/*
	 * prevent preemption and reschedule on another processor,
	 * as well as CPU removal
	 */
	this_cpu = get_cpu();

	/*
	 * Can deadlock when called with interrupts disabled.
	 * We allow cpu's that are not yet online though, as no one else can
	 * send smp call function interrupt to this cpu and as such deadlocks
	 * can't happen.
	 */
	WARN_ON_ONCE(cpu_online(this_cpu) && irqs_disabled()
		     && !oops_in_progress);

	if (cpu == this_cpu) {
		local_irq_save(flags);
		func(info);
		local_irq_restore(flags);
	} else {
		if ((unsigned)cpu < nr_cpu_ids && cpu_online(cpu)) {
			struct call_single_data *data = &d;

			if (!wait)
				data = &__get_cpu_var(csd_data);

			csd_lock(data);

			data->func = func;
			data->info = info;
			generic_exec_single(cpu, data, wait);
		} else {
			err = -ENXIO;	/* CPU not online */
		}
	}

	put_cpu();

	return err;
}
EXPORT_SYMBOL(smp_call_function_single);

/*
 * smp_call_function_any - Run a function on any of the given cpus
 * @mask: The mask of cpus it can run on.
 * @func: The function to run. This must be fast and non-blocking.
 * @info: An arbitrary pointer to pass to the function.
 * @wait: If true, wait until function has completed.
 *
 * Returns 0 on success, else a negative status code (if no cpus were online).
 * Note that @wait will be implicitly turned on in case of allocation failures,
 * since we fall back to on-stack allocation.
 *
 * Selection preference:
 *	1) current cpu if in @mask
 *	2) any cpu of current node if in @mask
 *	3) any other online cpu in @mask
 */
int smp_call_function_any(const struct cpumask *mask,
			  smp_call_func_t func, void *info, int wait)
{
	unsigned int cpu;
	const struct cpumask *nodemask;
	int ret;

	/* Try for same CPU (cheapest) */
	cpu = get_cpu();
	if (cpumask_test_cpu(cpu, mask))
		goto call;

	/* Try for same node. */
	nodemask = cpumask_of_node(cpu_to_node(cpu));
	for (cpu = cpumask_first_and(nodemask, mask); cpu < nr_cpu_ids;
	     cpu = cpumask_next_and(cpu, nodemask, mask)) {
		if (cpu_online(cpu))
			goto call;
	}

	/* Any online will do: smp_call_function_single handles nr_cpu_ids. */
	cpu = cpumask_any_and(mask, cpu_online_mask);
call:
	ret = smp_call_function_single(cpu, func, info, wait);
	put_cpu();
	return ret;
}
EXPORT_SYMBOL_GPL(smp_call_function_any);

/**
 * __smp_call_function_single(): Run a function on a specific CPU
 * @cpu: The CPU to run on.
 * @data: Pre-allocated and setup data structure
 * @wait: If true, wait until function has completed on specified CPU.
 *
 * Like smp_call_function_single(), but allow caller to pass in a
 * pre-allocated data structure. Useful for embedding @data inside
 * other structures, for instance.
 */
void __smp_call_function_single(int cpu, struct call_single_data *data,
				int wait)
{
	unsigned int this_cpu;
	unsigned long flags;

	this_cpu = get_cpu();
	/*
	 * Can deadlock when called with interrupts disabled.
	 * We allow cpu's that are not yet online though, as no one else can
	 * send smp call function interrupt to this cpu and as such deadlocks
	 * can't happen.
	 */
	WARN_ON_ONCE(cpu_online(smp_processor_id()) && wait && irqs_disabled()
		     && !oops_in_progress);

	if (cpu == this_cpu) {
		local_irq_save(flags);
		data->func(data->info);
		local_irq_restore(flags);
	} else {
		csd_lock(data);
		generic_exec_single(cpu, data, wait);
	}
	put_cpu();
}

/**
 * smp_call_function_many(): Run a function on a set of other CPUs.
 * @mask: The set of cpus to run on (only runs on online subset).
 * @func: The function to run. This must be fast and non-blocking.
 * @info: An arbitrary pointer to pass to the function.
 * @wait: If true, wait (atomically) until function has completed
 *        on other CPUs.
 *
 * If @wait is true, then returns once @func has returned.
 *
 * You must not call this function with disabled interrupts or from a
 * hardware interrupt handler or from a bottom half handler. Preemption
 * must be disabled when calling this function.
 */
void smp_call_function_many(const struct cpumask *mask,
			    smp_call_func_t func, void *info, bool wait)
{
	struct call_function_data *data;
	unsigned long flags;
	int cpu, next_cpu, this_cpu = smp_processor_id();

	/*
	 * Can deadlock when called with interrupts disabled.
	 * We allow cpu's that are not yet online though, as no one else can
	 * send smp call function interrupt to this cpu and as such deadlocks
	 * can't happen.
	 */
	WARN_ON_ONCE(cpu_online(this_cpu) && irqs_disabled()
		     && !oops_in_progress);

	/* So, what's a CPU they want? Ignoring this one. */
	cpu = cpumask_first_and(mask, cpu_online_mask);
	if (cpu == this_cpu)
		cpu = cpumask_next_and(cpu, mask, cpu_online_mask);

	/* No online cpus?  We're done. */
	if (cpu >= nr_cpu_ids)
		return;

	/* Do we have another CPU which isn't us? */
	next_cpu = cpumask_next_and(cpu, mask, cpu_online_mask);
	if (next_cpu == this_cpu)
		next_cpu = cpumask_next_and(next_cpu, mask, cpu_online_mask);

	/* Fastpath: do that cpu by itself. */
	if (next_cpu >= nr_cpu_ids) {
		smp_call_function_single(cpu, func, info, wait);
		return;
	}

	data = &__get_cpu_var(cfd_data);
	csd_lock(&data->csd);

	data->csd.func = func;
	data->csd.info = info;
	cpumask_and(data->cpumask, mask, cpu_online_mask);
	cpumask_clear_cpu(this_cpu, data->cpumask);
	atomic_set(&data->refs, cpumask_weight(data->cpumask));

	raw_spin_lock_irqsave(&call_function.lock, flags);
	/*
	 * Place entry at the _HEAD_ of the list, so that any cpu still
	 * observing the entry in generic_smp_call_function_interrupt()
	 * will not miss any other list entries:
	 */
	list_add_rcu(&data->csd.list, &call_function.queue);
	raw_spin_unlock_irqrestore(&call_function.lock, flags);

	/*
	 * Make the list addition visible before sending the ipi.
	 * (IPIs must obey or appear to obey normal Linux cache
	 * coherency rules -- see comment in generic_exec_single).
	 */
	smp_mb();

	/* Send a message to all CPUs in the map */
	arch_send_call_function_ipi_mask(data->cpumask);

	/* Optionally wait for the CPUs to complete */
	if (wait)
		csd_lock_wait(&data->csd);
}
EXPORT_SYMBOL(smp_call_function_many);

/**
 * smp_call_function(): Run a function on all other CPUs.
 * @func: The function to run. This must be fast and non-blocking.
 * @info: An arbitrary pointer to pass to the function.
 * @wait: If true, wait (atomically) until function has completed
 *        on other CPUs.
 *
 * Returns 0.
 *
 * If @wait is true, then returns once @func has returned; otherwise
 * it returns just before the target cpu calls @func.
 *
 * You must not call this function with disabled interrupts or from a
 * hardware interrupt handler or from a bottom half handler.
 */
int smp_call_function(smp_call_func_t func, void *info, int wait)
{
	preempt_disable();
	smp_call_function_many(cpu_online_mask, func, info, wait);
	preempt_enable();

	return 0;
}
EXPORT_SYMBOL(smp_call_function);

void ipi_call_lock(void)
{
	raw_spin_lock(&call_function.lock);
}

void ipi_call_unlock(void)
{
	raw_spin_unlock(&call_function.lock);
}

void ipi_call_lock_irq(void)
{
	raw_spin_lock_irq(&call_function.lock);
}

void ipi_call_unlock_irq(void)
{
	raw_spin_unlock_irq(&call_function.lock);
}
#endif /* USE_GENERIC_SMP_HELPERS */

/*
 * Call a function on all processors
 */
int on_each_cpu(void (*func) (void *info), void *info, int wait)
{
	int ret = 0;

	preempt_disable();
	ret = smp_call_function(func, info, wait);
	local_irq_disable();
	func(info);
	local_irq_enable();
	preempt_enable();
	return ret;
}
EXPORT_SYMBOL(on_each_cpu);<|MERGE_RESOLUTION|>--- conflicted
+++ resolved
@@ -13,10 +13,7 @@
 #include <linux/smp.h>
 #include <linux/cpu.h>
 
-<<<<<<< HEAD
-=======
 #ifdef CONFIG_USE_GENERIC_SMP_HELPERS
->>>>>>> 3cbea436
 static struct {
 	struct list_head	queue;
 	raw_spinlock_t		lock;
