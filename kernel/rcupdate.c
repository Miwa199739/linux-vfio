/*
 * Read-Copy Update mechanism for mutual exclusion
 *
 * This program is free software; you can redistribute it and/or modify
 * it under the terms of the GNU General Public License as published by
 * the Free Software Foundation; either version 2 of the License, or
 * (at your option) any later version.
 *
 * This program is distributed in the hope that it will be useful,
 * but WITHOUT ANY WARRANTY; without even the implied warranty of
 * MERCHANTABILITY or FITNESS FOR A PARTICULAR PURPOSE.  See the
 * GNU General Public License for more details.
 *
 * You should have received a copy of the GNU General Public License
 * along with this program; if not, write to the Free Software
 * Foundation, Inc., 59 Temple Place - Suite 330, Boston, MA 02111-1307, USA.
 *
 * Copyright IBM Corporation, 2001
 *
 * Authors: Dipankar Sarma <dipankar@in.ibm.com>
 *	    Manfred Spraul <manfred@colorfullife.com>
 *
 * Based on the original work by Paul McKenney <paulmck@us.ibm.com>
 * and inputs from Rusty Russell, Andrea Arcangeli and Andi Kleen.
 * Papers:
 * http://www.rdrop.com/users/paulmck/paper/rclockpdcsproof.pdf
 * http://lse.sourceforge.net/locking/rclock_OLS.2001.05.01c.sc.pdf (OLS2001)
 *
 * For detailed explanation of Read-Copy Update mechanism see -
 *		http://lse.sourceforge.net/locking/rcupdate.html
 *
 */
#include <linux/types.h>
#include <linux/kernel.h>
#include <linux/init.h>
#include <linux/spinlock.h>
#include <linux/smp.h>
#include <linux/interrupt.h>
#include <linux/sched.h>
#include <linux/atomic.h>
#include <linux/bitops.h>
#include <linux/percpu.h>
#include <linux/notifier.h>
#include <linux/cpu.h>
#include <linux/mutex.h>
#include <linux/export.h>
#include <linux/hardirq.h>

#define CREATE_TRACE_POINTS
#include <trace/events/rcu.h>

#include "rcu.h"

#ifdef CONFIG_PREEMPT_RCU

/*
<<<<<<< HEAD
=======
 * Preemptible RCU implementation for rcu_read_lock().
 * Just increment ->rcu_read_lock_nesting, shared state will be updated
 * if we block.
 */
void __rcu_read_lock(void)
{
	current->rcu_read_lock_nesting++;
	barrier();  /* critical section after entry code. */
}
EXPORT_SYMBOL_GPL(__rcu_read_lock);

/*
 * Preemptible RCU implementation for rcu_read_unlock().
 * Decrement ->rcu_read_lock_nesting.  If the result is zero (outermost
 * rcu_read_unlock()) and ->rcu_read_unlock_special is non-zero, then
 * invoke rcu_read_unlock_special() to clean up after a context switch
 * in an RCU read-side critical section and other special cases.
 */
void __rcu_read_unlock(void)
{
	struct task_struct *t = current;

	if (t->rcu_read_lock_nesting != 1) {
		--t->rcu_read_lock_nesting;
	} else {
		barrier();  /* critical section before exit code. */
		t->rcu_read_lock_nesting = INT_MIN;
		barrier();  /* assign before ->rcu_read_unlock_special load */
		if (unlikely(ACCESS_ONCE(t->rcu_read_unlock_special)))
			rcu_read_unlock_special(t);
		barrier();  /* ->rcu_read_unlock_special load before assign */
		t->rcu_read_lock_nesting = 0;
	}
#ifdef CONFIG_PROVE_LOCKING
	{
		int rrln = ACCESS_ONCE(t->rcu_read_lock_nesting);

		WARN_ON_ONCE(rrln < 0 && rrln > INT_MIN / 2);
	}
#endif /* #ifdef CONFIG_PROVE_LOCKING */
}
EXPORT_SYMBOL_GPL(__rcu_read_unlock);

/*
>>>>>>> 8dea4563
 * Check for a task exiting while in a preemptible-RCU read-side
 * critical section, clean up if so.  No need to issue warnings,
 * as debug_check_no_locks_held() already does this if lockdep
 * is enabled.
 */
void exit_rcu(void)
{
	struct task_struct *t = current;

	if (likely(list_empty(&current->rcu_node_entry)))
		return;
	t->rcu_read_lock_nesting = 1;
	barrier();
	t->rcu_read_unlock_special = RCU_READ_UNLOCK_BLOCKED;
	__rcu_read_unlock();
}

#else /* #ifdef CONFIG_PREEMPT_RCU */

void exit_rcu(void)
{
}

#endif /* #else #ifdef CONFIG_PREEMPT_RCU */

#ifdef CONFIG_DEBUG_LOCK_ALLOC
static struct lock_class_key rcu_lock_key;
struct lockdep_map rcu_lock_map =
	STATIC_LOCKDEP_MAP_INIT("rcu_read_lock", &rcu_lock_key);
EXPORT_SYMBOL_GPL(rcu_lock_map);

static struct lock_class_key rcu_bh_lock_key;
struct lockdep_map rcu_bh_lock_map =
	STATIC_LOCKDEP_MAP_INIT("rcu_read_lock_bh", &rcu_bh_lock_key);
EXPORT_SYMBOL_GPL(rcu_bh_lock_map);

static struct lock_class_key rcu_sched_lock_key;
struct lockdep_map rcu_sched_lock_map =
	STATIC_LOCKDEP_MAP_INIT("rcu_read_lock_sched", &rcu_sched_lock_key);
EXPORT_SYMBOL_GPL(rcu_sched_lock_map);
#endif

#ifdef CONFIG_DEBUG_LOCK_ALLOC

int debug_lockdep_rcu_enabled(void)
{
	return rcu_scheduler_active && debug_locks &&
	       current->lockdep_recursion == 0;
}
EXPORT_SYMBOL_GPL(debug_lockdep_rcu_enabled);

/**
 * rcu_read_lock_bh_held() - might we be in RCU-bh read-side critical section?
 *
 * Check for bottom half being disabled, which covers both the
 * CONFIG_PROVE_RCU and not cases.  Note that if someone uses
 * rcu_read_lock_bh(), but then later enables BH, lockdep (if enabled)
 * will show the situation.  This is useful for debug checks in functions
 * that require that they be called within an RCU read-side critical
 * section.
 *
 * Check debug_lockdep_rcu_enabled() to prevent false positives during boot.
 *
 * Note that rcu_read_lock() is disallowed if the CPU is either idle or
 * offline from an RCU perspective, so check for those as well.
 */
int rcu_read_lock_bh_held(void)
{
	if (!debug_lockdep_rcu_enabled())
		return 1;
	if (rcu_is_cpu_idle())
		return 0;
	if (!rcu_lockdep_current_cpu_online())
		return 0;
	return in_softirq() || irqs_disabled();
}
EXPORT_SYMBOL_GPL(rcu_read_lock_bh_held);

#endif /* #ifdef CONFIG_DEBUG_LOCK_ALLOC */

struct rcu_synchronize {
	struct rcu_head head;
	struct completion completion;
};

/*
 * Awaken the corresponding synchronize_rcu() instance now that a
 * grace period has elapsed.
 */
static void wakeme_after_rcu(struct rcu_head  *head)
{
	struct rcu_synchronize *rcu;

	rcu = container_of(head, struct rcu_synchronize, head);
	complete(&rcu->completion);
}

void wait_rcu_gp(call_rcu_func_t crf)
{
	struct rcu_synchronize rcu;

	init_rcu_head_on_stack(&rcu.head);
	init_completion(&rcu.completion);
	/* Will wake me after RCU finished. */
	crf(&rcu.head, wakeme_after_rcu);
	/* Wait for it. */
	wait_for_completion(&rcu.completion);
	destroy_rcu_head_on_stack(&rcu.head);
}
EXPORT_SYMBOL_GPL(wait_rcu_gp);

#ifdef CONFIG_PROVE_RCU
/*
 * wrapper function to avoid #include problems.
 */
int rcu_my_thread_group_empty(void)
{
	return thread_group_empty(current);
}
EXPORT_SYMBOL_GPL(rcu_my_thread_group_empty);
#endif /* #ifdef CONFIG_PROVE_RCU */

#ifdef CONFIG_DEBUG_OBJECTS_RCU_HEAD
static inline void debug_init_rcu_head(struct rcu_head *head)
{
	debug_object_init(head, &rcuhead_debug_descr);
}

static inline void debug_rcu_head_free(struct rcu_head *head)
{
	debug_object_free(head, &rcuhead_debug_descr);
}

/*
 * fixup_init is called when:
 * - an active object is initialized
 */
static int rcuhead_fixup_init(void *addr, enum debug_obj_state state)
{
	struct rcu_head *head = addr;

	switch (state) {
	case ODEBUG_STATE_ACTIVE:
		/*
		 * Ensure that queued callbacks are all executed.
		 * If we detect that we are nested in a RCU read-side critical
		 * section, we should simply fail, otherwise we would deadlock.
		 * In !PREEMPT configurations, there is no way to tell if we are
		 * in a RCU read-side critical section or not, so we never
		 * attempt any fixup and just print a warning.
		 */
#ifndef CONFIG_PREEMPT
		WARN_ON_ONCE(1);
		return 0;
#endif
		if (rcu_preempt_depth() != 0 || preempt_count() != 0 ||
		    irqs_disabled()) {
			WARN_ON_ONCE(1);
			return 0;
		}
		rcu_barrier();
		rcu_barrier_sched();
		rcu_barrier_bh();
		debug_object_init(head, &rcuhead_debug_descr);
		return 1;
	default:
		return 0;
	}
}

/*
 * fixup_activate is called when:
 * - an active object is activated
 * - an unknown object is activated (might be a statically initialized object)
 * Activation is performed internally by call_rcu().
 */
static int rcuhead_fixup_activate(void *addr, enum debug_obj_state state)
{
	struct rcu_head *head = addr;

	switch (state) {

	case ODEBUG_STATE_NOTAVAILABLE:
		/*
		 * This is not really a fixup. We just make sure that it is
		 * tracked in the object tracker.
		 */
		debug_object_init(head, &rcuhead_debug_descr);
		debug_object_activate(head, &rcuhead_debug_descr);
		return 0;

	case ODEBUG_STATE_ACTIVE:
		/*
		 * Ensure that queued callbacks are all executed.
		 * If we detect that we are nested in a RCU read-side critical
		 * section, we should simply fail, otherwise we would deadlock.
		 * In !PREEMPT configurations, there is no way to tell if we are
		 * in a RCU read-side critical section or not, so we never
		 * attempt any fixup and just print a warning.
		 */
#ifndef CONFIG_PREEMPT
		WARN_ON_ONCE(1);
		return 0;
#endif
		if (rcu_preempt_depth() != 0 || preempt_count() != 0 ||
		    irqs_disabled()) {
			WARN_ON_ONCE(1);
			return 0;
		}
		rcu_barrier();
		rcu_barrier_sched();
		rcu_barrier_bh();
		debug_object_activate(head, &rcuhead_debug_descr);
		return 1;
	default:
		return 0;
	}
}

/*
 * fixup_free is called when:
 * - an active object is freed
 */
static int rcuhead_fixup_free(void *addr, enum debug_obj_state state)
{
	struct rcu_head *head = addr;

	switch (state) {
	case ODEBUG_STATE_ACTIVE:
		/*
		 * Ensure that queued callbacks are all executed.
		 * If we detect that we are nested in a RCU read-side critical
		 * section, we should simply fail, otherwise we would deadlock.
		 * In !PREEMPT configurations, there is no way to tell if we are
		 * in a RCU read-side critical section or not, so we never
		 * attempt any fixup and just print a warning.
		 */
#ifndef CONFIG_PREEMPT
		WARN_ON_ONCE(1);
		return 0;
#endif
		if (rcu_preempt_depth() != 0 || preempt_count() != 0 ||
		    irqs_disabled()) {
			WARN_ON_ONCE(1);
			return 0;
		}
		rcu_barrier();
		rcu_barrier_sched();
		rcu_barrier_bh();
		debug_object_free(head, &rcuhead_debug_descr);
		return 1;
	default:
		return 0;
	}
}

/**
 * init_rcu_head_on_stack() - initialize on-stack rcu_head for debugobjects
 * @head: pointer to rcu_head structure to be initialized
 *
 * This function informs debugobjects of a new rcu_head structure that
 * has been allocated as an auto variable on the stack.  This function
 * is not required for rcu_head structures that are statically defined or
 * that are dynamically allocated on the heap.  This function has no
 * effect for !CONFIG_DEBUG_OBJECTS_RCU_HEAD kernel builds.
 */
void init_rcu_head_on_stack(struct rcu_head *head)
{
	debug_object_init_on_stack(head, &rcuhead_debug_descr);
}
EXPORT_SYMBOL_GPL(init_rcu_head_on_stack);

/**
 * destroy_rcu_head_on_stack() - destroy on-stack rcu_head for debugobjects
 * @head: pointer to rcu_head structure to be initialized
 *
 * This function informs debugobjects that an on-stack rcu_head structure
 * is about to go out of scope.  As with init_rcu_head_on_stack(), this
 * function is not required for rcu_head structures that are statically
 * defined or that are dynamically allocated on the heap.  Also as with
 * init_rcu_head_on_stack(), this function has no effect for
 * !CONFIG_DEBUG_OBJECTS_RCU_HEAD kernel builds.
 */
void destroy_rcu_head_on_stack(struct rcu_head *head)
{
	debug_object_free(head, &rcuhead_debug_descr);
}
EXPORT_SYMBOL_GPL(destroy_rcu_head_on_stack);

struct debug_obj_descr rcuhead_debug_descr = {
	.name = "rcu_head",
	.fixup_init = rcuhead_fixup_init,
	.fixup_activate = rcuhead_fixup_activate,
	.fixup_free = rcuhead_fixup_free,
};
EXPORT_SYMBOL_GPL(rcuhead_debug_descr);
#endif /* #ifdef CONFIG_DEBUG_OBJECTS_RCU_HEAD */

#if defined(CONFIG_TREE_RCU) || defined(CONFIG_TREE_PREEMPT_RCU) || defined(CONFIG_RCU_TRACE)
void do_trace_rcu_torture_read(char *rcutorturename, struct rcu_head *rhp)
{
	trace_rcu_torture_read(rcutorturename, rhp);
}
EXPORT_SYMBOL_GPL(do_trace_rcu_torture_read);
#else
#define do_trace_rcu_torture_read(rcutorturename, rhp) do { } while (0)
#endif<|MERGE_RESOLUTION|>--- conflicted
+++ resolved
@@ -54,8 +54,6 @@
 #ifdef CONFIG_PREEMPT_RCU
 
 /*
-<<<<<<< HEAD
-=======
  * Preemptible RCU implementation for rcu_read_lock().
  * Just increment ->rcu_read_lock_nesting, shared state will be updated
  * if we block.
@@ -100,7 +98,6 @@
 EXPORT_SYMBOL_GPL(__rcu_read_unlock);
 
 /*
->>>>>>> 8dea4563
  * Check for a task exiting while in a preemptible-RCU read-side
  * critical section, clean up if so.  No need to issue warnings,
  * as debug_check_no_locks_held() already does this if lockdep
