--- conflicted
+++ resolved
@@ -3874,11 +3874,7 @@
 			event = rb_reader_event(cpu_buffer);
 			/* Always keep the time extend and data together */
 			size = rb_event_ts_length(event);
-<<<<<<< HEAD
-		} while (len > size);
-=======
 		} while (len >= size);
->>>>>>> 3cbea436
 
 		/* update bpage */
 		local_set(&bpage->commit, pos);
