--- conflicted
+++ resolved
@@ -30,7 +30,6 @@
 #include <linux/gfp.h>
 #include <linux/fs.h>
 #include <linux/kprobes.h>
-#include <linux/seq_file.h>
 #include <linux/writeback.h>
 
 #include <linux/stacktrace.h>
@@ -287,10 +286,7 @@
 	"annotate",
 	"userstacktrace",
 	"sym-userobj",
-<<<<<<< HEAD
 	"printk-msg-only",
-=======
->>>>>>> c3d80000
 	NULL
 };
 
@@ -2457,11 +2453,7 @@
 
 	/* Notify the tracer early; before we stop tracing. */
 	if (iter->trace && iter->trace->open)
-<<<<<<< HEAD
 		iter->trace->open(iter);
-=======
-			iter->trace->open(iter);
->>>>>>> c3d80000
 
 	/* Annotate start of buffers if we had overruns */
 	if (ring_buffer_overruns(iter->tr->buffer))
