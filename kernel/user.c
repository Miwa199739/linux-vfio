/*
 * The "user cache".
 *
 * (C) Copyright 1991-2000 Linus Torvalds
 *
 * We have a per-user structure to keep track of how many
 * processes, files etc the user has claimed, in order to be
 * able to have per-user limits for system resources. 
 */

#include <linux/init.h>
#include <linux/sched.h>
#include <linux/slab.h>
#include <linux/bitops.h>
#include <linux/key.h>
#include <linux/interrupt.h>
#include <linux/module.h>
#include <linux/user_namespace.h>

struct user_namespace init_user_ns = {
	.kref = {
		.refcount	= ATOMIC_INIT(2),
	},
	.creator = &root_user,
};
EXPORT_SYMBOL_GPL(init_user_ns);

/*
 * UID task count cache, to get fast user lookup in "alloc_uid"
 * when changing user ID's (ie setuid() and friends).
 */

#define UIDHASH_MASK		(UIDHASH_SZ - 1)
#define __uidhashfn(uid)	(((uid >> UIDHASH_BITS) + uid) & UIDHASH_MASK)
#define uidhashentry(ns, uid)	((ns)->uidhash_table + __uidhashfn((uid)))

static struct kmem_cache *uid_cachep;

/*
 * The uidhash_lock is mostly taken from process context, but it is
 * occasionally also taken from softirq/tasklet context, when
 * task-structs get RCU-freed. Hence all locking must be softirq-safe.
 * But free_uid() is also called with local interrupts disabled, and running
 * local_bh_enable() with local interrupts disabled is an error - we'll run
 * softirq callbacks, and they can unconditionally enable interrupts, and
 * the caller of free_uid() didn't expect that..
 */
static DEFINE_SPINLOCK(uidhash_lock);

/* root_user.__count is 2, 1 for init task cred, 1 for init_user_ns->creator */
struct user_struct root_user = {
	.__count	= ATOMIC_INIT(2),
	.processes	= ATOMIC_INIT(1),
	.files		= ATOMIC_INIT(0),
	.sigpending	= ATOMIC_INIT(0),
	.locked_shm     = 0,
	.user_ns	= &init_user_ns,
};

/*
 * These routines must be called with the uidhash spinlock held!
 */
static void uid_hash_insert(struct user_struct *up, struct hlist_head *hashent)
{
	hlist_add_head(&up->uidhash_node, hashent);
}

static void uid_hash_remove(struct user_struct *up)
{
	hlist_del_init(&up->uidhash_node);
	put_user_ns(up->user_ns);
}

static struct user_struct *uid_hash_find(uid_t uid, struct hlist_head *hashent)
{
	struct user_struct *user;
	struct hlist_node *h;

	hlist_for_each_entry(user, h, hashent, uidhash_node) {
		if (user->uid == uid) {
			atomic_inc(&user->__count);
			return user;
		}
	}

	return NULL;
}

/* IRQs are disabled and uidhash_lock is held upon function entry.
 * IRQ state (as stored in flags) is restored and uidhash_lock released
 * upon function exit.
 */
static void free_user(struct user_struct *up, unsigned long flags)
	__releases(&uidhash_lock)
{
	uid_hash_remove(up);
	spin_unlock_irqrestore(&uidhash_lock, flags);
	key_put(up->uid_keyring);
	key_put(up->session_keyring);
	kmem_cache_free(uid_cachep, up);
}

/*
 * Locate the user_struct for the passed UID.  If found, take a ref on it.  The
 * caller must undo that ref with free_uid().
 *
 * If the user_struct could not be found, return NULL.
 */
struct user_struct *find_user(uid_t uid)
{
	struct user_struct *ret;
	unsigned long flags;
	struct user_namespace *ns = current_user_ns();

	spin_lock_irqsave(&uidhash_lock, flags);
	ret = uid_hash_find(uid, uidhashentry(ns, uid));
	spin_unlock_irqrestore(&uidhash_lock, flags);
	return ret;
}

void free_uid(struct user_struct *up)
{
	unsigned long flags;

	if (!up)
		return;

	local_irq_save(flags);
	if (atomic_dec_and_lock(&up->__count, &uidhash_lock))
		free_user(up, flags);
	else
		local_irq_restore(flags);
}

struct user_struct *alloc_uid(struct user_namespace *ns, uid_t uid)
{
	struct hlist_head *hashent = uidhashentry(ns, uid);
	struct user_struct *up, *new;

	spin_lock_irq(&uidhash_lock);
	up = uid_hash_find(uid, hashent);
	spin_unlock_irq(&uidhash_lock);

	if (!up) {
		new = kmem_cache_zalloc(uid_cachep, GFP_KERNEL);
		if (!new)
			goto out_unlock;

		new->uid = uid;
		atomic_set(&new->__count, 1);

		new->user_ns = get_user_ns(ns);

		/*
		 * Before adding this, check whether we raced
		 * on adding the same user already..
		 */
		spin_lock_irq(&uidhash_lock);
		up = uid_hash_find(uid, hashent);
		if (up) {
<<<<<<< HEAD
=======
			put_user_ns(ns);
>>>>>>> 3cbea436
			key_put(new->uid_keyring);
			key_put(new->session_keyring);
			kmem_cache_free(uid_cachep, new);
		} else {
			uid_hash_insert(new, hashent);
			up = new;
		}
		spin_unlock_irq(&uidhash_lock);
	}

	return up;

out_unlock:
	return NULL;
}

static int __init uid_cache_init(void)
{
	int n;

	uid_cachep = kmem_cache_create("uid_cache", sizeof(struct user_struct),
			0, SLAB_HWCACHE_ALIGN|SLAB_PANIC, NULL);

	for(n = 0; n < UIDHASH_SZ; ++n)
		INIT_HLIST_HEAD(init_user_ns.uidhash_table + n);

	/* Insert the root user immediately (init already runs as root) */
	spin_lock_irq(&uidhash_lock);
	uid_hash_insert(&root_user, uidhashentry(&init_user_ns, 0));
	spin_unlock_irq(&uidhash_lock);

	return 0;
}

module_init(uid_cache_init);<|MERGE_RESOLUTION|>--- conflicted
+++ resolved
@@ -158,10 +158,7 @@
 		spin_lock_irq(&uidhash_lock);
 		up = uid_hash_find(uid, hashent);
 		if (up) {
-<<<<<<< HEAD
-=======
 			put_user_ns(ns);
->>>>>>> 3cbea436
 			key_put(new->uid_keyring);
 			key_put(new->session_keyring);
 			kmem_cache_free(uid_cachep, new);
