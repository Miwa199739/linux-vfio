--- conflicted
+++ resolved
@@ -1215,11 +1215,7 @@
 	unsigned long state;
 	int retval, status, traced;
 	pid_t pid = task_pid_vnr(p);
-<<<<<<< HEAD
-	uid_t uid = from_kuid_munged(current_user_ns(), __task_cred(p)->uid);
-=======
 	uid_t uid = from_kuid_munged(current_user_ns(), task_uid(p));
->>>>>>> f8f5701b
 	struct siginfo __user *infop;
 
 	if (!likely(wo->wo_flags & WEXITED))
