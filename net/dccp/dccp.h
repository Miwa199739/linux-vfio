--- conflicted
+++ resolved
@@ -477,10 +477,6 @@
 extern int dccp_insert_option_elapsed_time(struct sk_buff *skb, u32 elapsed);
 extern u32 dccp_timestamp(void);
 extern void dccp_timestamping_init(void);
-<<<<<<< HEAD
-extern int dccp_insert_option_timestamp(struct sk_buff *skb);
-=======
->>>>>>> 45f53cc9
 extern int dccp_insert_option(struct sk_buff *skb, unsigned char option,
 			      const void *value, unsigned char len);
 
