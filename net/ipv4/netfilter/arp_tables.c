--- conflicted
+++ resolved
@@ -1420,12 +1420,9 @@
 		if (ret != 0)
 			break;
 		++i;
-<<<<<<< HEAD
-=======
 		if (strcmp(arpt_get_target(iter1)->u.user.name,
 		    XT_ERROR_TARGET) == 0)
 			++newinfo->stacksize;
->>>>>>> 062c1825
 	}
 	if (ret) {
 		/*
