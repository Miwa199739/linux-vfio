/*
 * INET		An implementation of the TCP/IP protocol suite for the LINUX
 *		operating system.  INET is implemented using the  BSD Socket
 *		interface as the means of communication with the user level.
 *
 *		Implementation of the Transmission Control Protocol(TCP).
 *
 * Authors:	Ross Biro
 *		Fred N. van Kempen, <waltje@uWalt.NL.Mugnet.ORG>
 *		Mark Evans, <evansmp@uhura.aston.ac.uk>
 *		Corey Minyard <wf-rch!minyard@relay.EU.net>
 *		Florian La Roche, <flla@stud.uni-sb.de>
 *		Charles Hedrick, <hedrick@klinzhai.rutgers.edu>
 *		Linus Torvalds, <torvalds@cs.helsinki.fi>
 *		Alan Cox, <gw4pts@gw4pts.ampr.org>
 *		Matthew Dillon, <dillon@apollo.west.oic.com>
 *		Arnt Gulbrandsen, <agulbra@nvg.unit.no>
 *		Jorge Cwik, <jorge@laser.satlink.net>
 *
 * Fixes:
 *		Alan Cox	:	Numerous verify_area() calls
 *		Alan Cox	:	Set the ACK bit on a reset
 *		Alan Cox	:	Stopped it crashing if it closed while
 *					sk->inuse=1 and was trying to connect
 *					(tcp_err()).
 *		Alan Cox	:	All icmp error handling was broken
 *					pointers passed where wrong and the
 *					socket was looked up backwards. Nobody
 *					tested any icmp error code obviously.
 *		Alan Cox	:	tcp_err() now handled properly. It
 *					wakes people on errors. poll
 *					behaves and the icmp error race
 *					has gone by moving it into sock.c
 *		Alan Cox	:	tcp_send_reset() fixed to work for
 *					everything not just packets for
 *					unknown sockets.
 *		Alan Cox	:	tcp option processing.
 *		Alan Cox	:	Reset tweaked (still not 100%) [Had
 *					syn rule wrong]
 *		Herp Rosmanith  :	More reset fixes
 *		Alan Cox	:	No longer acks invalid rst frames.
 *					Acking any kind of RST is right out.
 *		Alan Cox	:	Sets an ignore me flag on an rst
 *					receive otherwise odd bits of prattle
 *					escape still
 *		Alan Cox	:	Fixed another acking RST frame bug.
 *					Should stop LAN workplace lockups.
 *		Alan Cox	: 	Some tidyups using the new skb list
 *					facilities
 *		Alan Cox	:	sk->keepopen now seems to work
 *		Alan Cox	:	Pulls options out correctly on accepts
 *		Alan Cox	:	Fixed assorted sk->rqueue->next errors
 *		Alan Cox	:	PSH doesn't end a TCP read. Switched a
 *					bit to skb ops.
 *		Alan Cox	:	Tidied tcp_data to avoid a potential
 *					nasty.
 *		Alan Cox	:	Added some better commenting, as the
 *					tcp is hard to follow
 *		Alan Cox	:	Removed incorrect check for 20 * psh
 *	Michael O'Reilly	:	ack < copied bug fix.
 *	Johannes Stille		:	Misc tcp fixes (not all in yet).
 *		Alan Cox	:	FIN with no memory -> CRASH
 *		Alan Cox	:	Added socket option proto entries.
 *					Also added awareness of them to accept.
 *		Alan Cox	:	Added TCP options (SOL_TCP)
 *		Alan Cox	:	Switched wakeup calls to callbacks,
 *					so the kernel can layer network
 *					sockets.
 *		Alan Cox	:	Use ip_tos/ip_ttl settings.
 *		Alan Cox	:	Handle FIN (more) properly (we hope).
 *		Alan Cox	:	RST frames sent on unsynchronised
 *					state ack error.
 *		Alan Cox	:	Put in missing check for SYN bit.
 *		Alan Cox	:	Added tcp_select_window() aka NET2E
 *					window non shrink trick.
 *		Alan Cox	:	Added a couple of small NET2E timer
 *					fixes
 *		Charles Hedrick :	TCP fixes
 *		Toomas Tamm	:	TCP window fixes
 *		Alan Cox	:	Small URG fix to rlogin ^C ack fight
 *		Charles Hedrick	:	Rewrote most of it to actually work
 *		Linus		:	Rewrote tcp_read() and URG handling
 *					completely
 *		Gerhard Koerting:	Fixed some missing timer handling
 *		Matthew Dillon  :	Reworked TCP machine states as per RFC
 *		Gerhard Koerting:	PC/TCP workarounds
 *		Adam Caldwell	:	Assorted timer/timing errors
 *		Matthew Dillon	:	Fixed another RST bug
 *		Alan Cox	:	Move to kernel side addressing changes.
 *		Alan Cox	:	Beginning work on TCP fastpathing
 *					(not yet usable)
 *		Arnt Gulbrandsen:	Turbocharged tcp_check() routine.
 *		Alan Cox	:	TCP fast path debugging
 *		Alan Cox	:	Window clamping
 *		Michael Riepe	:	Bug in tcp_check()
 *		Matt Dillon	:	More TCP improvements and RST bug fixes
 *		Matt Dillon	:	Yet more small nasties remove from the
 *					TCP code (Be very nice to this man if
 *					tcp finally works 100%) 8)
 *		Alan Cox	:	BSD accept semantics.
 *		Alan Cox	:	Reset on closedown bug.
 *	Peter De Schrijver	:	ENOTCONN check missing in tcp_sendto().
 *		Michael Pall	:	Handle poll() after URG properly in
 *					all cases.
 *		Michael Pall	:	Undo the last fix in tcp_read_urg()
 *					(multi URG PUSH broke rlogin).
 *		Michael Pall	:	Fix the multi URG PUSH problem in
 *					tcp_readable(), poll() after URG
 *					works now.
 *		Michael Pall	:	recv(...,MSG_OOB) never blocks in the
 *					BSD api.
 *		Alan Cox	:	Changed the semantics of sk->socket to
 *					fix a race and a signal problem with
 *					accept() and async I/O.
 *		Alan Cox	:	Relaxed the rules on tcp_sendto().
 *		Yury Shevchuk	:	Really fixed accept() blocking problem.
 *		Craig I. Hagan  :	Allow for BSD compatible TIME_WAIT for
 *					clients/servers which listen in on
 *					fixed ports.
 *		Alan Cox	:	Cleaned the above up and shrank it to
 *					a sensible code size.
 *		Alan Cox	:	Self connect lockup fix.
 *		Alan Cox	:	No connect to multicast.
 *		Ross Biro	:	Close unaccepted children on master
 *					socket close.
 *		Alan Cox	:	Reset tracing code.
 *		Alan Cox	:	Spurious resets on shutdown.
 *		Alan Cox	:	Giant 15 minute/60 second timer error
 *		Alan Cox	:	Small whoops in polling before an
 *					accept.
 *		Alan Cox	:	Kept the state trace facility since
 *					it's handy for debugging.
 *		Alan Cox	:	More reset handler fixes.
 *		Alan Cox	:	Started rewriting the code based on
 *					the RFC's for other useful protocol
 *					references see: Comer, KA9Q NOS, and
 *					for a reference on the difference
 *					between specifications and how BSD
 *					works see the 4.4lite source.
 *		A.N.Kuznetsov	:	Don't time wait on completion of tidy
 *					close.
 *		Linus Torvalds	:	Fin/Shutdown & copied_seq changes.
 *		Linus Torvalds	:	Fixed BSD port reuse to work first syn
 *		Alan Cox	:	Reimplemented timers as per the RFC
 *					and using multiple timers for sanity.
 *		Alan Cox	:	Small bug fixes, and a lot of new
 *					comments.
 *		Alan Cox	:	Fixed dual reader crash by locking
 *					the buffers (much like datagram.c)
 *		Alan Cox	:	Fixed stuck sockets in probe. A probe
 *					now gets fed up of retrying without
 *					(even a no space) answer.
 *		Alan Cox	:	Extracted closing code better
 *		Alan Cox	:	Fixed the closing state machine to
 *					resemble the RFC.
 *		Alan Cox	:	More 'per spec' fixes.
 *		Jorge Cwik	:	Even faster checksumming.
 *		Alan Cox	:	tcp_data() doesn't ack illegal PSH
 *					only frames. At least one pc tcp stack
 *					generates them.
 *		Alan Cox	:	Cache last socket.
 *		Alan Cox	:	Per route irtt.
 *		Matt Day	:	poll()->select() match BSD precisely on error
 *		Alan Cox	:	New buffers
 *		Marc Tamsky	:	Various sk->prot->retransmits and
 *					sk->retransmits misupdating fixed.
 *					Fixed tcp_write_timeout: stuck close,
 *					and TCP syn retries gets used now.
 *		Mark Yarvis	:	In tcp_read_wakeup(), don't send an
 *					ack if state is TCP_CLOSED.
 *		Alan Cox	:	Look up device on a retransmit - routes may
 *					change. Doesn't yet cope with MSS shrink right
 *					but it's a start!
 *		Marc Tamsky	:	Closing in closing fixes.
 *		Mike Shaver	:	RFC1122 verifications.
 *		Alan Cox	:	rcv_saddr errors.
 *		Alan Cox	:	Block double connect().
 *		Alan Cox	:	Small hooks for enSKIP.
 *		Alexey Kuznetsov:	Path MTU discovery.
 *		Alan Cox	:	Support soft errors.
 *		Alan Cox	:	Fix MTU discovery pathological case
 *					when the remote claims no mtu!
 *		Marc Tamsky	:	TCP_CLOSE fix.
 *		Colin (G3TNE)	:	Send a reset on syn ack replies in
 *					window but wrong (fixes NT lpd problems)
 *		Pedro Roque	:	Better TCP window handling, delayed ack.
 *		Joerg Reuter	:	No modification of locked buffers in
 *					tcp_do_retransmit()
 *		Eric Schenk	:	Changed receiver side silly window
 *					avoidance algorithm to BSD style
 *					algorithm. This doubles throughput
 *					against machines running Solaris,
 *					and seems to result in general
 *					improvement.
 *	Stefan Magdalinski	:	adjusted tcp_readable() to fix FIONREAD
 *	Willy Konynenberg	:	Transparent proxying support.
 *	Mike McLagan		:	Routing by source
 *		Keith Owens	:	Do proper merging with partial SKB's in
 *					tcp_do_sendmsg to avoid burstiness.
 *		Eric Schenk	:	Fix fast close down bug with
 *					shutdown() followed by close().
 *		Andi Kleen 	:	Make poll agree with SIGIO
 *	Salvatore Sanfilippo	:	Support SO_LINGER with linger == 1 and
 *					lingertime == 0 (RFC 793 ABORT Call)
 *	Hirokazu Takahashi	:	Use copy_from_user() instead of
 *					csum_and_copy_from_user() if possible.
 *
 *		This program is free software; you can redistribute it and/or
 *		modify it under the terms of the GNU General Public License
 *		as published by the Free Software Foundation; either version
 *		2 of the License, or(at your option) any later version.
 *
 * Description of States:
 *
 *	TCP_SYN_SENT		sent a connection request, waiting for ack
 *
 *	TCP_SYN_RECV		received a connection request, sent ack,
 *				waiting for final ack in three-way handshake.
 *
 *	TCP_ESTABLISHED		connection established
 *
 *	TCP_FIN_WAIT1		our side has shutdown, waiting to complete
 *				transmission of remaining buffered data
 *
 *	TCP_FIN_WAIT2		all buffered data sent, waiting for remote
 *				to shutdown
 *
 *	TCP_CLOSING		both sides have shutdown but we still have
 *				data we have to finish sending
 *
 *	TCP_TIME_WAIT		timeout to catch resent junk before entering
 *				closed, can only be entered from FIN_WAIT2
 *				or CLOSING.  Required because the other end
 *				may not have gotten our last ACK causing it
 *				to retransmit the data packet (which we ignore)
 *
 *	TCP_CLOSE_WAIT		remote side has shutdown and is waiting for
 *				us to finish writing our data and to shutdown
 *				(we have to close() to move on to LAST_ACK)
 *
 *	TCP_LAST_ACK		out side has shutdown after remote has
 *				shutdown.  There may still be data in our
 *				buffer that we have to finish sending
 *
 *	TCP_CLOSE		socket is finished
 */

#define pr_fmt(fmt) "TCP: " fmt

#include <linux/kernel.h>
#include <linux/module.h>
#include <linux/types.h>
#include <linux/fcntl.h>
#include <linux/poll.h>
#include <linux/init.h>
#include <linux/fs.h>
#include <linux/skbuff.h>
#include <linux/scatterlist.h>
#include <linux/splice.h>
#include <linux/net.h>
#include <linux/socket.h>
#include <linux/random.h>
#include <linux/bootmem.h>
#include <linux/highmem.h>
#include <linux/swap.h>
#include <linux/cache.h>
#include <linux/err.h>
#include <linux/crypto.h>
#include <linux/time.h>
#include <linux/slab.h>

#include <net/icmp.h>
#include <net/tcp.h>
#include <net/xfrm.h>
#include <net/ip.h>
#include <net/netdma.h>
#include <net/sock.h>

#include <asm/uaccess.h>
#include <asm/ioctls.h>

int sysctl_tcp_fin_timeout __read_mostly = TCP_FIN_TIMEOUT;

struct percpu_counter tcp_orphan_count;
EXPORT_SYMBOL_GPL(tcp_orphan_count);

int sysctl_tcp_wmem[3] __read_mostly;
int sysctl_tcp_rmem[3] __read_mostly;

EXPORT_SYMBOL(sysctl_tcp_rmem);
EXPORT_SYMBOL(sysctl_tcp_wmem);

atomic_long_t tcp_memory_allocated;	/* Current allocated memory. */
EXPORT_SYMBOL(tcp_memory_allocated);

/*
 * Current number of TCP sockets.
 */
struct percpu_counter tcp_sockets_allocated;
EXPORT_SYMBOL(tcp_sockets_allocated);

/*
 * TCP splice context
 */
struct tcp_splice_state {
	struct pipe_inode_info *pipe;
	size_t len;
	unsigned int flags;
};

/*
 * Pressure flag: try to collapse.
 * Technical note: it is used by multiple contexts non atomically.
 * All the __sk_mem_schedule() is of this nature: accounting
 * is strict, actions are advisory and have some latency.
 */
int tcp_memory_pressure __read_mostly;
EXPORT_SYMBOL(tcp_memory_pressure);

void tcp_enter_memory_pressure(struct sock *sk)
{
	if (!tcp_memory_pressure) {
		NET_INC_STATS(sock_net(sk), LINUX_MIB_TCPMEMORYPRESSURES);
		tcp_memory_pressure = 1;
	}
}
EXPORT_SYMBOL(tcp_enter_memory_pressure);

/* Convert seconds to retransmits based on initial and max timeout */
static u8 secs_to_retrans(int seconds, int timeout, int rto_max)
{
	u8 res = 0;

	if (seconds > 0) {
		int period = timeout;

		res = 1;
		while (seconds > period && res < 255) {
			res++;
			timeout <<= 1;
			if (timeout > rto_max)
				timeout = rto_max;
			period += timeout;
		}
	}
	return res;
}

/* Convert retransmits to seconds based on initial and max timeout */
static int retrans_to_secs(u8 retrans, int timeout, int rto_max)
{
	int period = 0;

	if (retrans > 0) {
		period = timeout;
		while (--retrans) {
			timeout <<= 1;
			if (timeout > rto_max)
				timeout = rto_max;
			period += timeout;
		}
	}
	return period;
}

/*
 *	Wait for a TCP event.
 *
 *	Note that we don't need to lock the socket, as the upper poll layers
 *	take care of normal races (between the test and the event) and we don't
 *	go look at any of the socket buffers directly.
 */
unsigned int tcp_poll(struct file *file, struct socket *sock, poll_table *wait)
{
	unsigned int mask;
	struct sock *sk = sock->sk;
	const struct tcp_sock *tp = tcp_sk(sk);

	sock_poll_wait(file, sk_sleep(sk), wait);
	if (sk->sk_state == TCP_LISTEN)
		return inet_csk_listen_poll(sk);

	/* Socket is not locked. We are protected from async events
	 * by poll logic and correct handling of state changes
	 * made by other threads is impossible in any case.
	 */

	mask = 0;

	/*
	 * POLLHUP is certainly not done right. But poll() doesn't
	 * have a notion of HUP in just one direction, and for a
	 * socket the read side is more interesting.
	 *
	 * Some poll() documentation says that POLLHUP is incompatible
	 * with the POLLOUT/POLLWR flags, so somebody should check this
	 * all. But careful, it tends to be safer to return too many
	 * bits than too few, and you can easily break real applications
	 * if you don't tell them that something has hung up!
	 *
	 * Check-me.
	 *
	 * Check number 1. POLLHUP is _UNMASKABLE_ event (see UNIX98 and
	 * our fs/select.c). It means that after we received EOF,
	 * poll always returns immediately, making impossible poll() on write()
	 * in state CLOSE_WAIT. One solution is evident --- to set POLLHUP
	 * if and only if shutdown has been made in both directions.
	 * Actually, it is interesting to look how Solaris and DUX
	 * solve this dilemma. I would prefer, if POLLHUP were maskable,
	 * then we could set it on SND_SHUTDOWN. BTW examples given
	 * in Stevens' books assume exactly this behaviour, it explains
	 * why POLLHUP is incompatible with POLLOUT.	--ANK
	 *
	 * NOTE. Check for TCP_CLOSE is added. The goal is to prevent
	 * blocking on fresh not-connected or disconnected socket. --ANK
	 */
	if (sk->sk_shutdown == SHUTDOWN_MASK || sk->sk_state == TCP_CLOSE)
		mask |= POLLHUP;
	if (sk->sk_shutdown & RCV_SHUTDOWN)
		mask |= POLLIN | POLLRDNORM | POLLRDHUP;

	/* Connected? */
	if ((1 << sk->sk_state) & ~(TCPF_SYN_SENT | TCPF_SYN_RECV)) {
		int target = sock_rcvlowat(sk, 0, INT_MAX);

		if (tp->urg_seq == tp->copied_seq &&
		    !sock_flag(sk, SOCK_URGINLINE) &&
		    tp->urg_data)
			target++;

		/* Potential race condition. If read of tp below will
		 * escape above sk->sk_state, we can be illegally awaken
		 * in SYN_* states. */
		if (tp->rcv_nxt - tp->copied_seq >= target)
			mask |= POLLIN | POLLRDNORM;

		if (!(sk->sk_shutdown & SEND_SHUTDOWN)) {
			if (sk_stream_wspace(sk) >= sk_stream_min_wspace(sk)) {
				mask |= POLLOUT | POLLWRNORM;
			} else {  /* send SIGIO later */
				set_bit(SOCK_ASYNC_NOSPACE,
					&sk->sk_socket->flags);
				set_bit(SOCK_NOSPACE, &sk->sk_socket->flags);

				/* Race breaker. If space is freed after
				 * wspace test but before the flags are set,
				 * IO signal will be lost.
				 */
				if (sk_stream_wspace(sk) >= sk_stream_min_wspace(sk))
					mask |= POLLOUT | POLLWRNORM;
			}
		} else
			mask |= POLLOUT | POLLWRNORM;

		if (tp->urg_data & TCP_URG_VALID)
			mask |= POLLPRI;
	}
	/* This barrier is coupled with smp_wmb() in tcp_reset() */
	smp_rmb();
	if (sk->sk_err)
		mask |= POLLERR;

	return mask;
}
EXPORT_SYMBOL(tcp_poll);

int tcp_ioctl(struct sock *sk, int cmd, unsigned long arg)
{
	struct tcp_sock *tp = tcp_sk(sk);
	int answ;

	switch (cmd) {
	case SIOCINQ:
		if (sk->sk_state == TCP_LISTEN)
			return -EINVAL;

		lock_sock(sk);
		if ((1 << sk->sk_state) & (TCPF_SYN_SENT | TCPF_SYN_RECV))
			answ = 0;
		else if (sock_flag(sk, SOCK_URGINLINE) ||
			 !tp->urg_data ||
			 before(tp->urg_seq, tp->copied_seq) ||
			 !before(tp->urg_seq, tp->rcv_nxt)) {
			struct sk_buff *skb;

			answ = tp->rcv_nxt - tp->copied_seq;

			/* Subtract 1, if FIN is in queue. */
			skb = skb_peek_tail(&sk->sk_receive_queue);
			if (answ && skb)
				answ -= tcp_hdr(skb)->fin;
		} else
			answ = tp->urg_seq - tp->copied_seq;
		release_sock(sk);
		break;
	case SIOCATMARK:
		answ = tp->urg_data && tp->urg_seq == tp->copied_seq;
		break;
	case SIOCOUTQ:
		if (sk->sk_state == TCP_LISTEN)
			return -EINVAL;

		if ((1 << sk->sk_state) & (TCPF_SYN_SENT | TCPF_SYN_RECV))
			answ = 0;
		else
			answ = tp->write_seq - tp->snd_una;
		break;
	case SIOCOUTQNSD:
		if (sk->sk_state == TCP_LISTEN)
			return -EINVAL;

		if ((1 << sk->sk_state) & (TCPF_SYN_SENT | TCPF_SYN_RECV))
			answ = 0;
		else
			answ = tp->write_seq - tp->snd_nxt;
		break;
	default:
		return -ENOIOCTLCMD;
	}

	return put_user(answ, (int __user *)arg);
}
EXPORT_SYMBOL(tcp_ioctl);

static inline void tcp_mark_push(struct tcp_sock *tp, struct sk_buff *skb)
{
	TCP_SKB_CB(skb)->tcp_flags |= TCPHDR_PSH;
	tp->pushed_seq = tp->write_seq;
}

static inline int forced_push(const struct tcp_sock *tp)
{
	return after(tp->write_seq, tp->pushed_seq + (tp->max_window >> 1));
}

static inline void skb_entail(struct sock *sk, struct sk_buff *skb)
{
	struct tcp_sock *tp = tcp_sk(sk);
	struct tcp_skb_cb *tcb = TCP_SKB_CB(skb);

	skb->csum    = 0;
	tcb->seq     = tcb->end_seq = tp->write_seq;
	tcb->tcp_flags = TCPHDR_ACK;
	tcb->sacked  = 0;
	skb_header_release(skb);
	tcp_add_write_queue_tail(sk, skb);
	sk->sk_wmem_queued += skb->truesize;
	sk_mem_charge(sk, skb->truesize);
	if (tp->nonagle & TCP_NAGLE_PUSH)
		tp->nonagle &= ~TCP_NAGLE_PUSH;
}

static inline void tcp_mark_urg(struct tcp_sock *tp, int flags)
{
	if (flags & MSG_OOB)
		tp->snd_up = tp->write_seq;
}

static inline void tcp_push(struct sock *sk, int flags, int mss_now,
			    int nonagle)
{
	if (tcp_send_head(sk)) {
		struct tcp_sock *tp = tcp_sk(sk);

		if (!(flags & MSG_MORE) || forced_push(tp))
			tcp_mark_push(tp, tcp_write_queue_tail(sk));

		tcp_mark_urg(tp, flags);
		__tcp_push_pending_frames(sk, mss_now,
					  (flags & MSG_MORE) ? TCP_NAGLE_CORK : nonagle);
	}
}

static int tcp_splice_data_recv(read_descriptor_t *rd_desc, struct sk_buff *skb,
				unsigned int offset, size_t len)
{
	struct tcp_splice_state *tss = rd_desc->arg.data;
	int ret;

	ret = skb_splice_bits(skb, offset, tss->pipe, min(rd_desc->count, len),
			      tss->flags);
	if (ret > 0)
		rd_desc->count -= ret;
	return ret;
}

static int __tcp_splice_read(struct sock *sk, struct tcp_splice_state *tss)
{
	/* Store TCP splice context information in read_descriptor_t. */
	read_descriptor_t rd_desc = {
		.arg.data = tss,
		.count	  = tss->len,
	};

	return tcp_read_sock(sk, &rd_desc, tcp_splice_data_recv);
}

/**
 *  tcp_splice_read - splice data from TCP socket to a pipe
 * @sock:	socket to splice from
 * @ppos:	position (not valid)
 * @pipe:	pipe to splice to
 * @len:	number of bytes to splice
 * @flags:	splice modifier flags
 *
 * Description:
 *    Will read pages from given socket and fill them into a pipe.
 *
 **/
ssize_t tcp_splice_read(struct socket *sock, loff_t *ppos,
			struct pipe_inode_info *pipe, size_t len,
			unsigned int flags)
{
	struct sock *sk = sock->sk;
	struct tcp_splice_state tss = {
		.pipe = pipe,
		.len = len,
		.flags = flags,
	};
	long timeo;
	ssize_t spliced;
	int ret;

	sock_rps_record_flow(sk);
	/*
	 * We can't seek on a socket input
	 */
	if (unlikely(*ppos))
		return -ESPIPE;

	ret = spliced = 0;

	lock_sock(sk);

	timeo = sock_rcvtimeo(sk, sock->file->f_flags & O_NONBLOCK);
	while (tss.len) {
		ret = __tcp_splice_read(sk, &tss);
		if (ret < 0)
			break;
		else if (!ret) {
			if (spliced)
				break;
			if (sock_flag(sk, SOCK_DONE))
				break;
			if (sk->sk_err) {
				ret = sock_error(sk);
				break;
			}
			if (sk->sk_shutdown & RCV_SHUTDOWN)
				break;
			if (sk->sk_state == TCP_CLOSE) {
				/*
				 * This occurs when user tries to read
				 * from never connected socket.
				 */
				if (!sock_flag(sk, SOCK_DONE))
					ret = -ENOTCONN;
				break;
			}
			if (!timeo) {
				ret = -EAGAIN;
				break;
			}
			sk_wait_data(sk, &timeo);
			if (signal_pending(current)) {
				ret = sock_intr_errno(timeo);
				break;
			}
			continue;
		}
		tss.len -= ret;
		spliced += ret;

		if (!timeo)
			break;
		release_sock(sk);
		lock_sock(sk);

		if (sk->sk_err || sk->sk_state == TCP_CLOSE ||
		    (sk->sk_shutdown & RCV_SHUTDOWN) ||
		    signal_pending(current))
			break;
	}

	release_sock(sk);

	if (spliced)
		return spliced;

	return ret;
}
EXPORT_SYMBOL(tcp_splice_read);

struct sk_buff *sk_stream_alloc_skb(struct sock *sk, int size, gfp_t gfp)
{
	struct sk_buff *skb;

	/* The TCP header must be at least 32-bit aligned.  */
	size = ALIGN(size, 4);

	skb = alloc_skb_fclone(size + sk->sk_prot->max_header, gfp);
	if (skb) {
		if (sk_wmem_schedule(sk, skb->truesize)) {
			skb_reserve(skb, sk->sk_prot->max_header);
			/*
			 * Make sure that we have exactly size bytes
			 * available to the caller, no more, no less.
			 */
			skb->avail_size = size;
			return skb;
		}
		__kfree_skb(skb);
	} else {
		sk->sk_prot->enter_memory_pressure(sk);
		sk_stream_moderate_sndbuf(sk);
	}
	return NULL;
}

static unsigned int tcp_xmit_size_goal(struct sock *sk, u32 mss_now,
				       int large_allowed)
{
	struct tcp_sock *tp = tcp_sk(sk);
	u32 xmit_size_goal, old_size_goal;

	xmit_size_goal = mss_now;

	if (large_allowed && sk_can_gso(sk)) {
		xmit_size_goal = ((sk->sk_gso_max_size - 1) -
				  inet_csk(sk)->icsk_af_ops->net_header_len -
				  inet_csk(sk)->icsk_ext_hdr_len -
				  tp->tcp_header_len);

		xmit_size_goal = tcp_bound_to_half_wnd(tp, xmit_size_goal);

		/* We try hard to avoid divides here */
		old_size_goal = tp->xmit_size_goal_segs * mss_now;

		if (likely(old_size_goal <= xmit_size_goal &&
			   old_size_goal + mss_now > xmit_size_goal)) {
			xmit_size_goal = old_size_goal;
		} else {
			tp->xmit_size_goal_segs = xmit_size_goal / mss_now;
			xmit_size_goal = tp->xmit_size_goal_segs * mss_now;
		}
	}

	return max(xmit_size_goal, mss_now);
}

static int tcp_send_mss(struct sock *sk, int *size_goal, int flags)
{
	int mss_now;

	mss_now = tcp_current_mss(sk);
	*size_goal = tcp_xmit_size_goal(sk, mss_now, !(flags & MSG_OOB));

	return mss_now;
}

static ssize_t do_tcp_sendpages(struct sock *sk, struct page **pages, int poffset,
			 size_t psize, int flags)
{
	struct tcp_sock *tp = tcp_sk(sk);
	int mss_now, size_goal;
	int err;
	ssize_t copied;
	long timeo = sock_sndtimeo(sk, flags & MSG_DONTWAIT);

	/* Wait for a connection to finish. */
	if ((1 << sk->sk_state) & ~(TCPF_ESTABLISHED | TCPF_CLOSE_WAIT))
		if ((err = sk_stream_wait_connect(sk, &timeo)) != 0)
			goto out_err;

	clear_bit(SOCK_ASYNC_NOSPACE, &sk->sk_socket->flags);

	mss_now = tcp_send_mss(sk, &size_goal, flags);
	copied = 0;

	err = -EPIPE;
	if (sk->sk_err || (sk->sk_shutdown & SEND_SHUTDOWN))
		goto out_err;

	while (psize > 0) {
		struct sk_buff *skb = tcp_write_queue_tail(sk);
		struct page *page = pages[poffset / PAGE_SIZE];
		int copy, i, can_coalesce;
		int offset = poffset % PAGE_SIZE;
		int size = min_t(size_t, psize, PAGE_SIZE - offset);

		if (!tcp_send_head(sk) || (copy = size_goal - skb->len) <= 0) {
new_segment:
			if (!sk_stream_memory_free(sk))
				goto wait_for_sndbuf;

			skb = sk_stream_alloc_skb(sk, 0, sk->sk_allocation);
			if (!skb)
				goto wait_for_memory;

			skb_entail(sk, skb);
			copy = size_goal;
		}

		if (copy > size)
			copy = size;

		i = skb_shinfo(skb)->nr_frags;
		can_coalesce = skb_can_coalesce(skb, i, page, offset);
		if (!can_coalesce && i >= MAX_SKB_FRAGS) {
			tcp_mark_push(tp, skb);
			goto new_segment;
		}
		if (!sk_wmem_schedule(sk, copy))
			goto wait_for_memory;

		if (can_coalesce) {
			skb_frag_size_add(&skb_shinfo(skb)->frags[i - 1], copy);
		} else {
			get_page(page);
			skb_fill_page_desc(skb, i, page, offset, copy);
		}

		skb->len += copy;
		skb->data_len += copy;
		skb->truesize += copy;
		sk->sk_wmem_queued += copy;
		sk_mem_charge(sk, copy);
		skb->ip_summed = CHECKSUM_PARTIAL;
		tp->write_seq += copy;
		TCP_SKB_CB(skb)->end_seq += copy;
		skb_shinfo(skb)->gso_segs = 0;

		if (!copied)
			TCP_SKB_CB(skb)->tcp_flags &= ~TCPHDR_PSH;

		copied += copy;
		poffset += copy;
		if (!(psize -= copy))
			goto out;

		if (skb->len < size_goal || (flags & MSG_OOB))
			continue;

		if (forced_push(tp)) {
			tcp_mark_push(tp, skb);
			__tcp_push_pending_frames(sk, mss_now, TCP_NAGLE_PUSH);
		} else if (skb == tcp_send_head(sk))
			tcp_push_one(sk, mss_now);
		continue;

wait_for_sndbuf:
		set_bit(SOCK_NOSPACE, &sk->sk_socket->flags);
wait_for_memory:
		if (copied)
			tcp_push(sk, flags & ~MSG_MORE, mss_now, TCP_NAGLE_PUSH);

		if ((err = sk_stream_wait_memory(sk, &timeo)) != 0)
			goto do_error;

		mss_now = tcp_send_mss(sk, &size_goal, flags);
	}

out:
	if (copied && !(flags & MSG_SENDPAGE_NOTLAST))
		tcp_push(sk, flags, mss_now, tp->nonagle);
	return copied;

do_error:
	if (copied)
		goto out;
out_err:
	return sk_stream_error(sk, flags, err);
}

int tcp_sendpage(struct sock *sk, struct page *page, int offset,
		 size_t size, int flags)
{
	ssize_t res;

	if (!(sk->sk_route_caps & NETIF_F_SG) ||
	    !(sk->sk_route_caps & NETIF_F_ALL_CSUM))
		return sock_no_sendpage(sk->sk_socket, page, offset, size,
					flags);

	lock_sock(sk);
	res = do_tcp_sendpages(sk, &page, offset, size, flags);
	release_sock(sk);
	return res;
}
EXPORT_SYMBOL(tcp_sendpage);

static inline int select_size(const struct sock *sk, bool sg)
{
	const struct tcp_sock *tp = tcp_sk(sk);
	int tmp = tp->mss_cache;

	if (sg) {
		if (sk_can_gso(sk)) {
			/* Small frames wont use a full page:
			 * Payload will immediately follow tcp header.
			 */
			tmp = SKB_WITH_OVERHEAD(2048 - MAX_TCP_HEADER);
		} else {
			int pgbreak = SKB_MAX_HEAD(MAX_TCP_HEADER);

			if (tmp >= pgbreak &&
			    tmp <= pgbreak + (MAX_SKB_FRAGS - 1) * PAGE_SIZE)
				tmp = pgbreak;
		}
	}

	return tmp;
}

int tcp_sendmsg(struct kiocb *iocb, struct sock *sk, struct msghdr *msg,
		size_t size)
{
	struct iovec *iov;
	struct tcp_sock *tp = tcp_sk(sk);
	struct sk_buff *skb;
	int iovlen, flags, err, copied;
	int mss_now, size_goal;
	bool sg;
	long timeo;

	lock_sock(sk);

	flags = msg->msg_flags;
	timeo = sock_sndtimeo(sk, flags & MSG_DONTWAIT);

	/* Wait for a connection to finish. */
	if ((1 << sk->sk_state) & ~(TCPF_ESTABLISHED | TCPF_CLOSE_WAIT))
		if ((err = sk_stream_wait_connect(sk, &timeo)) != 0)
			goto out_err;

	/* This should be in poll */
	clear_bit(SOCK_ASYNC_NOSPACE, &sk->sk_socket->flags);

	mss_now = tcp_send_mss(sk, &size_goal, flags);

	/* Ok commence sending. */
	iovlen = msg->msg_iovlen;
	iov = msg->msg_iov;
	copied = 0;

	err = -EPIPE;
	if (sk->sk_err || (sk->sk_shutdown & SEND_SHUTDOWN))
		goto out_err;

	sg = !!(sk->sk_route_caps & NETIF_F_SG);

	while (--iovlen >= 0) {
		size_t seglen = iov->iov_len;
		unsigned char __user *from = iov->iov_base;

		iov++;

		while (seglen > 0) {
			int copy = 0;
			int max = size_goal;

			skb = tcp_write_queue_tail(sk);
			if (tcp_send_head(sk)) {
				if (skb->ip_summed == CHECKSUM_NONE)
					max = mss_now;
				copy = max - skb->len;
			}

			if (copy <= 0) {
new_segment:
				/* Allocate new segment. If the interface is SG,
				 * allocate skb fitting to single page.
				 */
				if (!sk_stream_memory_free(sk))
					goto wait_for_sndbuf;

				skb = sk_stream_alloc_skb(sk,
							  select_size(sk, sg),
							  sk->sk_allocation);
				if (!skb)
					goto wait_for_memory;

				/*
				 * Check whether we can use HW checksum.
				 */
				if (sk->sk_route_caps & NETIF_F_ALL_CSUM)
					skb->ip_summed = CHECKSUM_PARTIAL;

				skb_entail(sk, skb);
				copy = size_goal;
				max = size_goal;
			}

			/* Try to append data to the end of skb. */
			if (copy > seglen)
				copy = seglen;

			/* Where to copy to? */
			if (skb_availroom(skb) > 0) {
				/* We have some space in skb head. Superb! */
				copy = min_t(int, copy, skb_availroom(skb));
				err = skb_add_data_nocache(sk, skb, from, copy);
				if (err)
					goto do_fault;
			} else {
				int merge = 0;
				int i = skb_shinfo(skb)->nr_frags;
				struct page *page = sk->sk_sndmsg_page;
				int off;

				if (page && page_count(page) == 1)
					sk->sk_sndmsg_off = 0;

				off = sk->sk_sndmsg_off;

				if (skb_can_coalesce(skb, i, page, off) &&
				    off != PAGE_SIZE) {
					/* We can extend the last page
					 * fragment. */
					merge = 1;
				} else if (i == MAX_SKB_FRAGS || !sg) {
					/* Need to add new fragment and cannot
					 * do this because interface is non-SG,
					 * or because all the page slots are
					 * busy. */
					tcp_mark_push(tp, skb);
					goto new_segment;
				} else if (page) {
					if (off == PAGE_SIZE) {
						put_page(page);
						sk->sk_sndmsg_page = page = NULL;
						off = 0;
					}
				} else
					off = 0;

				if (copy > PAGE_SIZE - off)
					copy = PAGE_SIZE - off;

				if (!sk_wmem_schedule(sk, copy))
					goto wait_for_memory;

				if (!page) {
					/* Allocate new cache page. */
					if (!(page = sk_stream_alloc_page(sk)))
						goto wait_for_memory;
				}

				/* Time to copy data. We are close to
				 * the end! */
				err = skb_copy_to_page_nocache(sk, from, skb,
							       page, off, copy);
				if (err) {
					/* If this page was new, give it to the
					 * socket so it does not get leaked.
					 */
					if (!sk->sk_sndmsg_page) {
						sk->sk_sndmsg_page = page;
						sk->sk_sndmsg_off = 0;
					}
					goto do_error;
				}

				/* Update the skb. */
				if (merge) {
					skb_frag_size_add(&skb_shinfo(skb)->frags[i - 1], copy);
				} else {
					skb_fill_page_desc(skb, i, page, off, copy);
					if (sk->sk_sndmsg_page) {
						get_page(page);
					} else if (off + copy < PAGE_SIZE) {
						get_page(page);
						sk->sk_sndmsg_page = page;
					}
				}

				sk->sk_sndmsg_off = off + copy;
			}

			if (!copied)
				TCP_SKB_CB(skb)->tcp_flags &= ~TCPHDR_PSH;

			tp->write_seq += copy;
			TCP_SKB_CB(skb)->end_seq += copy;
			skb_shinfo(skb)->gso_segs = 0;

			from += copy;
			copied += copy;
			if ((seglen -= copy) == 0 && iovlen == 0)
				goto out;

			if (skb->len < max || (flags & MSG_OOB))
				continue;

			if (forced_push(tp)) {
				tcp_mark_push(tp, skb);
				__tcp_push_pending_frames(sk, mss_now, TCP_NAGLE_PUSH);
			} else if (skb == tcp_send_head(sk))
				tcp_push_one(sk, mss_now);
			continue;

wait_for_sndbuf:
			set_bit(SOCK_NOSPACE, &sk->sk_socket->flags);
wait_for_memory:
			if (copied)
				tcp_push(sk, flags & ~MSG_MORE, mss_now, TCP_NAGLE_PUSH);

			if ((err = sk_stream_wait_memory(sk, &timeo)) != 0)
				goto do_error;

			mss_now = tcp_send_mss(sk, &size_goal, flags);
		}
	}

out:
	if (copied)
		tcp_push(sk, flags, mss_now, tp->nonagle);
	release_sock(sk);
	return copied;

do_fault:
	if (!skb->len) {
		tcp_unlink_write_queue(skb, sk);
		/* It is the one place in all of TCP, except connection
		 * reset, where we can be unlinking the send_head.
		 */
		tcp_check_send_head(sk, skb);
		sk_wmem_free_skb(sk, skb);
	}

do_error:
	if (copied)
		goto out;
out_err:
	err = sk_stream_error(sk, flags, err);
	release_sock(sk);
	return err;
}
EXPORT_SYMBOL(tcp_sendmsg);

/*
 *	Handle reading urgent data. BSD has very simple semantics for
 *	this, no blocking and very strange errors 8)
 */

static int tcp_recv_urg(struct sock *sk, struct msghdr *msg, int len, int flags)
{
	struct tcp_sock *tp = tcp_sk(sk);

	/* No URG data to read. */
	if (sock_flag(sk, SOCK_URGINLINE) || !tp->urg_data ||
	    tp->urg_data == TCP_URG_READ)
		return -EINVAL;	/* Yes this is right ! */

	if (sk->sk_state == TCP_CLOSE && !sock_flag(sk, SOCK_DONE))
		return -ENOTCONN;

	if (tp->urg_data & TCP_URG_VALID) {
		int err = 0;
		char c = tp->urg_data;

		if (!(flags & MSG_PEEK))
			tp->urg_data = TCP_URG_READ;

		/* Read urgent data. */
		msg->msg_flags |= MSG_OOB;

		if (len > 0) {
			if (!(flags & MSG_TRUNC))
				err = memcpy_toiovec(msg->msg_iov, &c, 1);
			len = 1;
		} else
			msg->msg_flags |= MSG_TRUNC;

		return err ? -EFAULT : len;
	}

	if (sk->sk_state == TCP_CLOSE || (sk->sk_shutdown & RCV_SHUTDOWN))
		return 0;

	/* Fixed the recv(..., MSG_OOB) behaviour.  BSD docs and
	 * the available implementations agree in this case:
	 * this call should never block, independent of the
	 * blocking state of the socket.
	 * Mike <pall@rz.uni-karlsruhe.de>
	 */
	return -EAGAIN;
}

/* Clean up the receive buffer for full frames taken by the user,
 * then send an ACK if necessary.  COPIED is the number of bytes
 * tcp_recvmsg has given to the user so far, it speeds up the
 * calculation of whether or not we must ACK for the sake of
 * a window update.
 */
void tcp_cleanup_rbuf(struct sock *sk, int copied)
{
	struct tcp_sock *tp = tcp_sk(sk);
	int time_to_ack = 0;

	struct sk_buff *skb = skb_peek(&sk->sk_receive_queue);

	WARN(skb && !before(tp->copied_seq, TCP_SKB_CB(skb)->end_seq),
	     "cleanup rbuf bug: copied %X seq %X rcvnxt %X\n",
	     tp->copied_seq, TCP_SKB_CB(skb)->end_seq, tp->rcv_nxt);

	if (inet_csk_ack_scheduled(sk)) {
		const struct inet_connection_sock *icsk = inet_csk(sk);
		   /* Delayed ACKs frequently hit locked sockets during bulk
		    * receive. */
		if (icsk->icsk_ack.blocked ||
		    /* Once-per-two-segments ACK was not sent by tcp_input.c */
		    tp->rcv_nxt - tp->rcv_wup > icsk->icsk_ack.rcv_mss ||
		    /*
		     * If this read emptied read buffer, we send ACK, if
		     * connection is not bidirectional, user drained
		     * receive buffer and there was a small segment
		     * in queue.
		     */
		    (copied > 0 &&
		     ((icsk->icsk_ack.pending & ICSK_ACK_PUSHED2) ||
		      ((icsk->icsk_ack.pending & ICSK_ACK_PUSHED) &&
		       !icsk->icsk_ack.pingpong)) &&
		      !atomic_read(&sk->sk_rmem_alloc)))
			time_to_ack = 1;
	}

	/* We send an ACK if we can now advertise a non-zero window
	 * which has been raised "significantly".
	 *
	 * Even if window raised up to infinity, do not send window open ACK
	 * in states, where we will not receive more. It is useless.
	 */
	if (copied > 0 && !time_to_ack && !(sk->sk_shutdown & RCV_SHUTDOWN)) {
		__u32 rcv_window_now = tcp_receive_window(tp);

		/* Optimize, __tcp_select_window() is not cheap. */
		if (2*rcv_window_now <= tp->window_clamp) {
			__u32 new_window = __tcp_select_window(sk);

			/* Send ACK now, if this read freed lots of space
			 * in our buffer. Certainly, new_window is new window.
			 * We can advertise it now, if it is not less than current one.
			 * "Lots" means "at least twice" here.
			 */
			if (new_window && new_window >= 2 * rcv_window_now)
				time_to_ack = 1;
		}
	}
	if (time_to_ack)
		tcp_send_ack(sk);
}

static void tcp_prequeue_process(struct sock *sk)
{
	struct sk_buff *skb;
	struct tcp_sock *tp = tcp_sk(sk);

	NET_INC_STATS_USER(sock_net(sk), LINUX_MIB_TCPPREQUEUED);

	/* RX process wants to run with disabled BHs, though it is not
	 * necessary */
	local_bh_disable();
	while ((skb = __skb_dequeue(&tp->ucopy.prequeue)) != NULL)
		sk_backlog_rcv(sk, skb);
	local_bh_enable();

	/* Clear memory counter. */
	tp->ucopy.memory = 0;
}

#ifdef CONFIG_NET_DMA
static void tcp_service_net_dma(struct sock *sk, bool wait)
{
	dma_cookie_t done, used;
	dma_cookie_t last_issued;
	struct tcp_sock *tp = tcp_sk(sk);

	if (!tp->ucopy.dma_chan)
		return;

	last_issued = tp->ucopy.dma_cookie;
	dma_async_memcpy_issue_pending(tp->ucopy.dma_chan);

	do {
		if (dma_async_memcpy_complete(tp->ucopy.dma_chan,
					      last_issued, &done,
					      &used) == DMA_SUCCESS) {
			/* Safe to free early-copied skbs now */
			__skb_queue_purge(&sk->sk_async_wait_queue);
			break;
		} else {
			struct sk_buff *skb;
			while ((skb = skb_peek(&sk->sk_async_wait_queue)) &&
			       (dma_async_is_complete(skb->dma_cookie, done,
						      used) == DMA_SUCCESS)) {
				__skb_dequeue(&sk->sk_async_wait_queue);
				kfree_skb(skb);
			}
		}
	} while (wait);
}
#endif

static inline struct sk_buff *tcp_recv_skb(struct sock *sk, u32 seq, u32 *off)
{
	struct sk_buff *skb;
	u32 offset;

	skb_queue_walk(&sk->sk_receive_queue, skb) {
		offset = seq - TCP_SKB_CB(skb)->seq;
		if (tcp_hdr(skb)->syn)
			offset--;
		if (offset < skb->len || tcp_hdr(skb)->fin) {
			*off = offset;
			return skb;
		}
	}
	return NULL;
}

/*
 * This routine provides an alternative to tcp_recvmsg() for routines
 * that would like to handle copying from skbuffs directly in 'sendfile'
 * fashion.
 * Note:
 *	- It is assumed that the socket was locked by the caller.
 *	- The routine does not block.
 *	- At present, there is no support for reading OOB data
 *	  or for 'peeking' the socket using this routine
 *	  (although both would be easy to implement).
 */
int tcp_read_sock(struct sock *sk, read_descriptor_t *desc,
		  sk_read_actor_t recv_actor)
{
	struct sk_buff *skb;
	struct tcp_sock *tp = tcp_sk(sk);
	u32 seq = tp->copied_seq;
	u32 offset;
	int copied = 0;

	if (sk->sk_state == TCP_LISTEN)
		return -ENOTCONN;
	while ((skb = tcp_recv_skb(sk, seq, &offset)) != NULL) {
		if (offset < skb->len) {
			int used;
			size_t len;

			len = skb->len - offset;
			/* Stop reading if we hit a patch of urgent data */
			if (tp->urg_data) {
				u32 urg_offset = tp->urg_seq - seq;
				if (urg_offset < len)
					len = urg_offset;
				if (!len)
					break;
			}
			used = recv_actor(desc, skb, offset, len);
			if (used < 0) {
				if (!copied)
					copied = used;
				break;
			} else if (used <= len) {
				seq += used;
				copied += used;
				offset += used;
			}
			/*
			 * If recv_actor drops the lock (e.g. TCP splice
			 * receive) the skb pointer might be invalid when
			 * getting here: tcp_collapse might have deleted it
			 * while aggregating skbs from the socket queue.
			 */
			skb = tcp_recv_skb(sk, seq-1, &offset);
			if (!skb || (offset+1 != skb->len))
				break;
		}
		if (tcp_hdr(skb)->fin) {
			sk_eat_skb(sk, skb, 0);
			++seq;
			break;
		}
		sk_eat_skb(sk, skb, 0);
		if (!desc->count)
			break;
		tp->copied_seq = seq;
	}
	tp->copied_seq = seq;

	tcp_rcv_space_adjust(sk);

	/* Clean up data we have read: This will do ACK frames. */
	if (copied > 0)
		tcp_cleanup_rbuf(sk, copied);
	return copied;
}
EXPORT_SYMBOL(tcp_read_sock);

/*
 *	This routine copies from a sock struct into the user buffer.
 *
 *	Technical note: in 2.3 we work on _locked_ socket, so that
 *	tricks with *seq access order and skb->users are not required.
 *	Probably, code can be easily improved even more.
 */

int tcp_recvmsg(struct kiocb *iocb, struct sock *sk, struct msghdr *msg,
		size_t len, int nonblock, int flags, int *addr_len)
{
	struct tcp_sock *tp = tcp_sk(sk);
	int copied = 0;
	u32 peek_seq;
	u32 *seq;
	unsigned long used;
	int err;
	int target;		/* Read at least this many bytes */
	long timeo;
	struct task_struct *user_recv = NULL;
	int copied_early = 0;
	struct sk_buff *skb;
	u32 urg_hole = 0;

	lock_sock(sk);

	err = -ENOTCONN;
	if (sk->sk_state == TCP_LISTEN)
		goto out;

	timeo = sock_rcvtimeo(sk, nonblock);

	/* Urgent data needs to be handled specially. */
	if (flags & MSG_OOB)
		goto recv_urg;

	seq = &tp->copied_seq;
	if (flags & MSG_PEEK) {
		peek_seq = tp->copied_seq;
		seq = &peek_seq;
	}

	target = sock_rcvlowat(sk, flags & MSG_WAITALL, len);

#ifdef CONFIG_NET_DMA
	tp->ucopy.dma_chan = NULL;
	preempt_disable();
	skb = skb_peek_tail(&sk->sk_receive_queue);
	{
		int available = 0;

		if (skb)
			available = TCP_SKB_CB(skb)->seq + skb->len - (*seq);
		if ((available < target) &&
		    (len > sysctl_tcp_dma_copybreak) && !(flags & MSG_PEEK) &&
		    !sysctl_tcp_low_latency &&
		    net_dma_find_channel()) {
			preempt_enable_no_resched();
			tp->ucopy.pinned_list =
					dma_pin_iovec_pages(msg->msg_iov, len);
		} else {
			preempt_enable_no_resched();
		}
	}
#endif

	do {
		u32 offset;

		/* Are we at urgent data? Stop if we have read anything or have SIGURG pending. */
		if (tp->urg_data && tp->urg_seq == *seq) {
			if (copied)
				break;
			if (signal_pending(current)) {
				copied = timeo ? sock_intr_errno(timeo) : -EAGAIN;
				break;
			}
		}

		/* Next get a buffer. */

		skb_queue_walk(&sk->sk_receive_queue, skb) {
			/* Now that we have two receive queues this
			 * shouldn't happen.
			 */
			if (WARN(before(*seq, TCP_SKB_CB(skb)->seq),
				 "recvmsg bug: copied %X seq %X rcvnxt %X fl %X\n",
				 *seq, TCP_SKB_CB(skb)->seq, tp->rcv_nxt,
				 flags))
				break;

			offset = *seq - TCP_SKB_CB(skb)->seq;
			if (tcp_hdr(skb)->syn)
				offset--;
			if (offset < skb->len)
				goto found_ok_skb;
			if (tcp_hdr(skb)->fin)
				goto found_fin_ok;
			WARN(!(flags & MSG_PEEK),
			     "recvmsg bug 2: copied %X seq %X rcvnxt %X fl %X\n",
			     *seq, TCP_SKB_CB(skb)->seq, tp->rcv_nxt, flags);
		}

		/* Well, if we have backlog, try to process it now yet. */

		if (copied >= target && !sk->sk_backlog.tail)
			break;

		if (copied) {
			if (sk->sk_err ||
			    sk->sk_state == TCP_CLOSE ||
			    (sk->sk_shutdown & RCV_SHUTDOWN) ||
			    !timeo ||
			    signal_pending(current))
				break;
		} else {
			if (sock_flag(sk, SOCK_DONE))
				break;

			if (sk->sk_err) {
				copied = sock_error(sk);
				break;
			}

			if (sk->sk_shutdown & RCV_SHUTDOWN)
				break;

			if (sk->sk_state == TCP_CLOSE) {
				if (!sock_flag(sk, SOCK_DONE)) {
					/* This occurs when user tries to read
					 * from never connected socket.
					 */
					copied = -ENOTCONN;
					break;
				}
				break;
			}

			if (!timeo) {
				copied = -EAGAIN;
				break;
			}

			if (signal_pending(current)) {
				copied = sock_intr_errno(timeo);
				break;
			}
		}

		tcp_cleanup_rbuf(sk, copied);

		if (!sysctl_tcp_low_latency && tp->ucopy.task == user_recv) {
			/* Install new reader */
			if (!user_recv && !(flags & (MSG_TRUNC | MSG_PEEK))) {
				user_recv = current;
				tp->ucopy.task = user_recv;
				tp->ucopy.iov = msg->msg_iov;
			}

			tp->ucopy.len = len;

			WARN_ON(tp->copied_seq != tp->rcv_nxt &&
				!(flags & (MSG_PEEK | MSG_TRUNC)));

			/* Ugly... If prequeue is not empty, we have to
			 * process it before releasing socket, otherwise
			 * order will be broken at second iteration.
			 * More elegant solution is required!!!
			 *
			 * Look: we have the following (pseudo)queues:
			 *
			 * 1. packets in flight
			 * 2. backlog
			 * 3. prequeue
			 * 4. receive_queue
			 *
			 * Each queue can be processed only if the next ones
			 * are empty. At this point we have empty receive_queue.
			 * But prequeue _can_ be not empty after 2nd iteration,
			 * when we jumped to start of loop because backlog
			 * processing added something to receive_queue.
			 * We cannot release_sock(), because backlog contains
			 * packets arrived _after_ prequeued ones.
			 *
			 * Shortly, algorithm is clear --- to process all
			 * the queues in order. We could make it more directly,
			 * requeueing packets from backlog to prequeue, if
			 * is not empty. It is more elegant, but eats cycles,
			 * unfortunately.
			 */
			if (!skb_queue_empty(&tp->ucopy.prequeue))
				goto do_prequeue;

			/* __ Set realtime policy in scheduler __ */
		}

#ifdef CONFIG_NET_DMA
		if (tp->ucopy.dma_chan)
			dma_async_memcpy_issue_pending(tp->ucopy.dma_chan);
#endif
		if (copied >= target) {
			/* Do not sleep, just process backlog. */
			release_sock(sk);
			lock_sock(sk);
		} else
			sk_wait_data(sk, &timeo);

#ifdef CONFIG_NET_DMA
		tcp_service_net_dma(sk, false);  /* Don't block */
		tp->ucopy.wakeup = 0;
#endif

		if (user_recv) {
			int chunk;

			/* __ Restore normal policy in scheduler __ */

			if ((chunk = len - tp->ucopy.len) != 0) {
				NET_ADD_STATS_USER(sock_net(sk), LINUX_MIB_TCPDIRECTCOPYFROMBACKLOG, chunk);
				len -= chunk;
				copied += chunk;
			}

			if (tp->rcv_nxt == tp->copied_seq &&
			    !skb_queue_empty(&tp->ucopy.prequeue)) {
do_prequeue:
				tcp_prequeue_process(sk);

				if ((chunk = len - tp->ucopy.len) != 0) {
					NET_ADD_STATS_USER(sock_net(sk), LINUX_MIB_TCPDIRECTCOPYFROMPREQUEUE, chunk);
					len -= chunk;
					copied += chunk;
				}
			}
		}
		if ((flags & MSG_PEEK) &&
		    (peek_seq - copied - urg_hole != tp->copied_seq)) {
			if (net_ratelimit())
				printk(KERN_DEBUG "TCP(%s:%d): Application bug, race in MSG_PEEK.\n",
				       current->comm, task_pid_nr(current));
			peek_seq = tp->copied_seq;
		}
		continue;

	found_ok_skb:
		/* Ok so how much can we use? */
		used = skb->len - offset;
		if (len < used)
			used = len;

		/* Do we have urgent data here? */
		if (tp->urg_data) {
			u32 urg_offset = tp->urg_seq - *seq;
			if (urg_offset < used) {
				if (!urg_offset) {
					if (!sock_flag(sk, SOCK_URGINLINE)) {
						++*seq;
						urg_hole++;
						offset++;
						used--;
						if (!used)
							goto skip_copy;
					}
				} else
					used = urg_offset;
			}
		}

		if (!(flags & MSG_TRUNC)) {
#ifdef CONFIG_NET_DMA
			if (!tp->ucopy.dma_chan && tp->ucopy.pinned_list)
				tp->ucopy.dma_chan = net_dma_find_channel();

			if (tp->ucopy.dma_chan) {
				tp->ucopy.dma_cookie = dma_skb_copy_datagram_iovec(
					tp->ucopy.dma_chan, skb, offset,
					msg->msg_iov, used,
					tp->ucopy.pinned_list);

				if (tp->ucopy.dma_cookie < 0) {

					pr_alert("%s: dma_cookie < 0\n",
						 __func__);

					/* Exception. Bailout! */
					if (!copied)
						copied = -EFAULT;
					break;
				}

				dma_async_memcpy_issue_pending(tp->ucopy.dma_chan);

				if ((offset + used) == skb->len)
					copied_early = 1;

			} else
#endif
			{
				err = skb_copy_datagram_iovec(skb, offset,
						msg->msg_iov, used);
				if (err) {
					/* Exception. Bailout! */
					if (!copied)
						copied = -EFAULT;
					break;
				}
			}
		}

		*seq += used;
		copied += used;
		len -= used;

		tcp_rcv_space_adjust(sk);

skip_copy:
		if (tp->urg_data && after(tp->copied_seq, tp->urg_seq)) {
			tp->urg_data = 0;
			tcp_fast_path_check(sk);
		}
		if (used + offset < skb->len)
			continue;

		if (tcp_hdr(skb)->fin)
			goto found_fin_ok;
		if (!(flags & MSG_PEEK)) {
			sk_eat_skb(sk, skb, copied_early);
			copied_early = 0;
		}
		continue;

	found_fin_ok:
		/* Process the FIN. */
		++*seq;
		if (!(flags & MSG_PEEK)) {
			sk_eat_skb(sk, skb, copied_early);
			copied_early = 0;
		}
		break;
	} while (len > 0);

	if (user_recv) {
		if (!skb_queue_empty(&tp->ucopy.prequeue)) {
			int chunk;

			tp->ucopy.len = copied > 0 ? len : 0;

			tcp_prequeue_process(sk);

			if (copied > 0 && (chunk = len - tp->ucopy.len) != 0) {
				NET_ADD_STATS_USER(sock_net(sk), LINUX_MIB_TCPDIRECTCOPYFROMPREQUEUE, chunk);
				len -= chunk;
				copied += chunk;
			}
		}

		tp->ucopy.task = NULL;
		tp->ucopy.len = 0;
	}

#ifdef CONFIG_NET_DMA
	tcp_service_net_dma(sk, true);  /* Wait for queue to drain */
	tp->ucopy.dma_chan = NULL;

	if (tp->ucopy.pinned_list) {
		dma_unpin_iovec_pages(tp->ucopy.pinned_list);
		tp->ucopy.pinned_list = NULL;
	}
#endif

	/* According to UNIX98, msg_name/msg_namelen are ignored
	 * on connected socket. I was just happy when found this 8) --ANK
	 */

	/* Clean up data we have read: This will do ACK frames. */
	tcp_cleanup_rbuf(sk, copied);

	release_sock(sk);
	return copied;

out:
	release_sock(sk);
	return err;

recv_urg:
	err = tcp_recv_urg(sk, msg, len, flags);
	goto out;
}
EXPORT_SYMBOL(tcp_recvmsg);

void tcp_set_state(struct sock *sk, int state)
{
	int oldstate = sk->sk_state;

	switch (state) {
	case TCP_ESTABLISHED:
		if (oldstate != TCP_ESTABLISHED)
			TCP_INC_STATS(sock_net(sk), TCP_MIB_CURRESTAB);
		break;

	case TCP_CLOSE:
		if (oldstate == TCP_CLOSE_WAIT || oldstate == TCP_ESTABLISHED)
			TCP_INC_STATS(sock_net(sk), TCP_MIB_ESTABRESETS);

		sk->sk_prot->unhash(sk);
		if (inet_csk(sk)->icsk_bind_hash &&
		    !(sk->sk_userlocks & SOCK_BINDPORT_LOCK))
			inet_put_port(sk);
		/* fall through */
	default:
		if (oldstate == TCP_ESTABLISHED)
			TCP_DEC_STATS(sock_net(sk), TCP_MIB_CURRESTAB);
	}

	/* Change state AFTER socket is unhashed to avoid closed
	 * socket sitting in hash tables.
	 */
	sk->sk_state = state;

#ifdef STATE_TRACE
	SOCK_DEBUG(sk, "TCP sk=%p, State %s -> %s\n", sk, statename[oldstate], statename[state]);
#endif
}
EXPORT_SYMBOL_GPL(tcp_set_state);

/*
 *	State processing on a close. This implements the state shift for
 *	sending our FIN frame. Note that we only send a FIN for some
 *	states. A shutdown() may have already sent the FIN, or we may be
 *	closed.
 */

static const unsigned char new_state[16] = {
  /* current state:        new state:      action:	*/
  /* (Invalid)		*/ TCP_CLOSE,
  /* TCP_ESTABLISHED	*/ TCP_FIN_WAIT1 | TCP_ACTION_FIN,
  /* TCP_SYN_SENT	*/ TCP_CLOSE,
  /* TCP_SYN_RECV	*/ TCP_FIN_WAIT1 | TCP_ACTION_FIN,
  /* TCP_FIN_WAIT1	*/ TCP_FIN_WAIT1,
  /* TCP_FIN_WAIT2	*/ TCP_FIN_WAIT2,
  /* TCP_TIME_WAIT	*/ TCP_CLOSE,
  /* TCP_CLOSE		*/ TCP_CLOSE,
  /* TCP_CLOSE_WAIT	*/ TCP_LAST_ACK  | TCP_ACTION_FIN,
  /* TCP_LAST_ACK	*/ TCP_LAST_ACK,
  /* TCP_LISTEN		*/ TCP_CLOSE,
  /* TCP_CLOSING	*/ TCP_CLOSING,
};

static int tcp_close_state(struct sock *sk)
{
	int next = (int)new_state[sk->sk_state];
	int ns = next & TCP_STATE_MASK;

	tcp_set_state(sk, ns);

	return next & TCP_ACTION_FIN;
}

/*
 *	Shutdown the sending side of a connection. Much like close except
 *	that we don't receive shut down or sock_set_flag(sk, SOCK_DEAD).
 */

void tcp_shutdown(struct sock *sk, int how)
{
	/*	We need to grab some memory, and put together a FIN,
	 *	and then put it into the queue to be sent.
	 *		Tim MacKenzie(tym@dibbler.cs.monash.edu.au) 4 Dec '92.
	 */
	if (!(how & SEND_SHUTDOWN))
		return;

	/* If we've already sent a FIN, or it's a closed state, skip this. */
	if ((1 << sk->sk_state) &
	    (TCPF_ESTABLISHED | TCPF_SYN_SENT |
	     TCPF_SYN_RECV | TCPF_CLOSE_WAIT)) {
		/* Clear out any half completed packets.  FIN if needed. */
		if (tcp_close_state(sk))
			tcp_send_fin(sk);
	}
}
EXPORT_SYMBOL(tcp_shutdown);

bool tcp_check_oom(struct sock *sk, int shift)
{
	bool too_many_orphans, out_of_socket_memory;

	too_many_orphans = tcp_too_many_orphans(sk, shift);
	out_of_socket_memory = tcp_out_of_memory(sk);

	if (too_many_orphans && net_ratelimit())
		pr_info("too many orphaned sockets\n");
	if (out_of_socket_memory && net_ratelimit())
		pr_info("out of memory -- consider tuning tcp_mem\n");
	return too_many_orphans || out_of_socket_memory;
}

void tcp_close(struct sock *sk, long timeout)
{
	struct sk_buff *skb;
	int data_was_unread = 0;
	int state;

	lock_sock(sk);
	sk->sk_shutdown = SHUTDOWN_MASK;

	if (sk->sk_state == TCP_LISTEN) {
		tcp_set_state(sk, TCP_CLOSE);

		/* Special case. */
		inet_csk_listen_stop(sk);

		goto adjudge_to_death;
	}

	/*  We need to flush the recv. buffs.  We do this only on the
	 *  descriptor close, not protocol-sourced closes, because the
	 *  reader process may not have drained the data yet!
	 */
	while ((skb = __skb_dequeue(&sk->sk_receive_queue)) != NULL) {
		u32 len = TCP_SKB_CB(skb)->end_seq - TCP_SKB_CB(skb)->seq -
			  tcp_hdr(skb)->fin;
		data_was_unread += len;
		__kfree_skb(skb);
	}

	sk_mem_reclaim(sk);

	/* If socket has been already reset (e.g. in tcp_reset()) - kill it. */
	if (sk->sk_state == TCP_CLOSE)
		goto adjudge_to_death;

	/* As outlined in RFC 2525, section 2.17, we send a RST here because
	 * data was lost. To witness the awful effects of the old behavior of
	 * always doing a FIN, run an older 2.1.x kernel or 2.0.x, start a bulk
	 * GET in an FTP client, suspend the process, wait for the client to
	 * advertise a zero window, then kill -9 the FTP client, wheee...
	 * Note: timeout is always zero in such a case.
	 */
	if (data_was_unread) {
		/* Unread data was tossed, zap the connection. */
		NET_INC_STATS_USER(sock_net(sk), LINUX_MIB_TCPABORTONCLOSE);
		tcp_set_state(sk, TCP_CLOSE);
		tcp_send_active_reset(sk, sk->sk_allocation);
	} else if (sock_flag(sk, SOCK_LINGER) && !sk->sk_lingertime) {
		/* Check zero linger _after_ checking for unread data. */
		sk->sk_prot->disconnect(sk, 0);
		NET_INC_STATS_USER(sock_net(sk), LINUX_MIB_TCPABORTONDATA);
	} else if (tcp_close_state(sk)) {
		/* We FIN if the application ate all the data before
		 * zapping the connection.
		 */

		/* RED-PEN. Formally speaking, we have broken TCP state
		 * machine. State transitions:
		 *
		 * TCP_ESTABLISHED -> TCP_FIN_WAIT1
		 * TCP_SYN_RECV	-> TCP_FIN_WAIT1 (forget it, it's impossible)
		 * TCP_CLOSE_WAIT -> TCP_LAST_ACK
		 *
		 * are legal only when FIN has been sent (i.e. in window),
		 * rather than queued out of window. Purists blame.
		 *
		 * F.e. "RFC state" is ESTABLISHED,
		 * if Linux state is FIN-WAIT-1, but FIN is still not sent.
		 *
		 * The visible declinations are that sometimes
		 * we enter time-wait state, when it is not required really
		 * (harmless), do not send active resets, when they are
		 * required by specs (TCP_ESTABLISHED, TCP_CLOSE_WAIT, when
		 * they look as CLOSING or LAST_ACK for Linux)
		 * Probably, I missed some more holelets.
		 * 						--ANK
		 */
		tcp_send_fin(sk);
	}

	sk_stream_wait_close(sk, timeout);

adjudge_to_death:
	state = sk->sk_state;
	sock_hold(sk);
	sock_orphan(sk);

	/* It is the last release_sock in its life. It will remove backlog. */
	release_sock(sk);


	/* Now socket is owned by kernel and we acquire BH lock
	   to finish close. No need to check for user refs.
	 */
	local_bh_disable();
	bh_lock_sock(sk);
	WARN_ON(sock_owned_by_user(sk));

	percpu_counter_inc(sk->sk_prot->orphan_count);

	/* Have we already been destroyed by a softirq or backlog? */
	if (state != TCP_CLOSE && sk->sk_state == TCP_CLOSE)
		goto out;

	/*	This is a (useful) BSD violating of the RFC. There is a
	 *	problem with TCP as specified in that the other end could
	 *	keep a socket open forever with no application left this end.
	 *	We use a 3 minute timeout (about the same as BSD) then kill
	 *	our end. If they send after that then tough - BUT: long enough
	 *	that we won't make the old 4*rto = almost no time - whoops
	 *	reset mistake.
	 *
	 *	Nope, it was not mistake. It is really desired behaviour
	 *	f.e. on http servers, when such sockets are useless, but
	 *	consume significant resources. Let's do it with special
	 *	linger2	option.					--ANK
	 */

	if (sk->sk_state == TCP_FIN_WAIT2) {
		struct tcp_sock *tp = tcp_sk(sk);
		if (tp->linger2 < 0) {
			tcp_set_state(sk, TCP_CLOSE);
			tcp_send_active_reset(sk, GFP_ATOMIC);
			NET_INC_STATS_BH(sock_net(sk),
					LINUX_MIB_TCPABORTONLINGER);
		} else {
			const int tmo = tcp_fin_time(sk);

			if (tmo > TCP_TIMEWAIT_LEN) {
				inet_csk_reset_keepalive_timer(sk,
						tmo - TCP_TIMEWAIT_LEN);
			} else {
				tcp_time_wait(sk, TCP_FIN_WAIT2, tmo);
				goto out;
			}
		}
	}
	if (sk->sk_state != TCP_CLOSE) {
		sk_mem_reclaim(sk);
		if (tcp_check_oom(sk, 0)) {
			tcp_set_state(sk, TCP_CLOSE);
			tcp_send_active_reset(sk, GFP_ATOMIC);
			NET_INC_STATS_BH(sock_net(sk),
					LINUX_MIB_TCPABORTONMEMORY);
		}
	}

	if (sk->sk_state == TCP_CLOSE)
		inet_csk_destroy_sock(sk);
	/* Otherwise, socket is reprieved until protocol close. */

out:
	bh_unlock_sock(sk);
	local_bh_enable();
	sock_put(sk);
}
EXPORT_SYMBOL(tcp_close);

/* These states need RST on ABORT according to RFC793 */

static inline int tcp_need_reset(int state)
{
	return (1 << state) &
	       (TCPF_ESTABLISHED | TCPF_CLOSE_WAIT | TCPF_FIN_WAIT1 |
		TCPF_FIN_WAIT2 | TCPF_SYN_RECV);
}

int tcp_disconnect(struct sock *sk, int flags)
{
	struct inet_sock *inet = inet_sk(sk);
	struct inet_connection_sock *icsk = inet_csk(sk);
	struct tcp_sock *tp = tcp_sk(sk);
	int err = 0;
	int old_state = sk->sk_state;

	if (old_state != TCP_CLOSE)
		tcp_set_state(sk, TCP_CLOSE);

	/* ABORT function of RFC793 */
	if (old_state == TCP_LISTEN) {
		inet_csk_listen_stop(sk);
	} else if (tcp_need_reset(old_state) ||
		   (tp->snd_nxt != tp->write_seq &&
		    (1 << old_state) & (TCPF_CLOSING | TCPF_LAST_ACK))) {
		/* The last check adjusts for discrepancy of Linux wrt. RFC
		 * states
		 */
		tcp_send_active_reset(sk, gfp_any());
		sk->sk_err = ECONNRESET;
	} else if (old_state == TCP_SYN_SENT)
		sk->sk_err = ECONNRESET;

	tcp_clear_xmit_timers(sk);
	__skb_queue_purge(&sk->sk_receive_queue);
	tcp_write_queue_purge(sk);
	__skb_queue_purge(&tp->out_of_order_queue);
#ifdef CONFIG_NET_DMA
	__skb_queue_purge(&sk->sk_async_wait_queue);
#endif

	inet->inet_dport = 0;

	if (!(sk->sk_userlocks & SOCK_BINDADDR_LOCK))
		inet_reset_saddr(sk);

	sk->sk_shutdown = 0;
	sock_reset_flag(sk, SOCK_DONE);
	tp->srtt = 0;
	if ((tp->write_seq += tp->max_window + 2) == 0)
		tp->write_seq = 1;
	icsk->icsk_backoff = 0;
	tp->snd_cwnd = 2;
	icsk->icsk_probes_out = 0;
	tp->packets_out = 0;
	tp->snd_ssthresh = TCP_INFINITE_SSTHRESH;
	tp->snd_cwnd_cnt = 0;
	tp->bytes_acked = 0;
	tp->window_clamp = 0;
	tcp_set_ca_state(sk, TCP_CA_Open);
	tcp_clear_retrans(tp);
	inet_csk_delack_init(sk);
	tcp_init_send_head(sk);
	memset(&tp->rx_opt, 0, sizeof(tp->rx_opt));
	__sk_dst_reset(sk);

	WARN_ON(inet->inet_num && !icsk->icsk_bind_hash);

	sk->sk_error_report(sk);
	return err;
}
EXPORT_SYMBOL(tcp_disconnect);

/*
 *	Socket option code for TCP.
 */
static int do_tcp_setsockopt(struct sock *sk, int level,
		int optname, char __user *optval, unsigned int optlen)
{
	struct tcp_sock *tp = tcp_sk(sk);
	struct inet_connection_sock *icsk = inet_csk(sk);
	int val;
	int err = 0;

	/* These are data/string values, all the others are ints */
	switch (optname) {
	case TCP_CONGESTION: {
		char name[TCP_CA_NAME_MAX];

		if (optlen < 1)
			return -EINVAL;

		val = strncpy_from_user(name, optval,
					min_t(long, TCP_CA_NAME_MAX-1, optlen));
		if (val < 0)
			return -EFAULT;
		name[val] = 0;

		lock_sock(sk);
		err = tcp_set_congestion_control(sk, name);
		release_sock(sk);
		return err;
	}
	case TCP_COOKIE_TRANSACTIONS: {
		struct tcp_cookie_transactions ctd;
		struct tcp_cookie_values *cvp = NULL;

		if (sizeof(ctd) > optlen)
			return -EINVAL;
		if (copy_from_user(&ctd, optval, sizeof(ctd)))
			return -EFAULT;

		if (ctd.tcpct_used > sizeof(ctd.tcpct_value) ||
		    ctd.tcpct_s_data_desired > TCP_MSS_DESIRED)
			return -EINVAL;

		if (ctd.tcpct_cookie_desired == 0) {
			/* default to global value */
		} else if ((0x1 & ctd.tcpct_cookie_desired) ||
			   ctd.tcpct_cookie_desired > TCP_COOKIE_MAX ||
			   ctd.tcpct_cookie_desired < TCP_COOKIE_MIN) {
			return -EINVAL;
		}

		if (TCP_COOKIE_OUT_NEVER & ctd.tcpct_flags) {
			/* Supercedes all other values */
			lock_sock(sk);
			if (tp->cookie_values != NULL) {
				kref_put(&tp->cookie_values->kref,
					 tcp_cookie_values_release);
				tp->cookie_values = NULL;
			}
			tp->rx_opt.cookie_in_always = 0; /* false */
			tp->rx_opt.cookie_out_never = 1; /* true */
			release_sock(sk);
			return err;
		}

		/* Allocate ancillary memory before locking.
		 */
		if (ctd.tcpct_used > 0 ||
		    (tp->cookie_values == NULL &&
		     (sysctl_tcp_cookie_size > 0 ||
		      ctd.tcpct_cookie_desired > 0 ||
		      ctd.tcpct_s_data_desired > 0))) {
			cvp = kzalloc(sizeof(*cvp) + ctd.tcpct_used,
				      GFP_KERNEL);
			if (cvp == NULL)
				return -ENOMEM;

			kref_init(&cvp->kref);
		}
		lock_sock(sk);
		tp->rx_opt.cookie_in_always =
			(TCP_COOKIE_IN_ALWAYS & ctd.tcpct_flags);
		tp->rx_opt.cookie_out_never = 0; /* false */

		if (tp->cookie_values != NULL) {
			if (cvp != NULL) {
				/* Changed values are recorded by a changed
				 * pointer, ensuring the cookie will differ,
				 * without separately hashing each value later.
				 */
				kref_put(&tp->cookie_values->kref,
					 tcp_cookie_values_release);
			} else {
				cvp = tp->cookie_values;
			}
		}

		if (cvp != NULL) {
			cvp->cookie_desired = ctd.tcpct_cookie_desired;

			if (ctd.tcpct_used > 0) {
				memcpy(cvp->s_data_payload, ctd.tcpct_value,
				       ctd.tcpct_used);
				cvp->s_data_desired = ctd.tcpct_used;
				cvp->s_data_constant = 1; /* true */
			} else {
				/* No constant payload data. */
				cvp->s_data_desired = ctd.tcpct_s_data_desired;
				cvp->s_data_constant = 0; /* false */
			}

			tp->cookie_values = cvp;
		}
		release_sock(sk);
		return err;
	}
	default:
		/* fallthru */
		break;
	}

	if (optlen < sizeof(int))
		return -EINVAL;

	if (get_user(val, (int __user *)optval))
		return -EFAULT;

	lock_sock(sk);

	switch (optname) {
	case TCP_MAXSEG:
		/* Values greater than interface MTU won't take effect. However
		 * at the point when this call is done we typically don't yet
		 * know which interface is going to be used */
		if (val < TCP_MIN_MSS || val > MAX_TCP_WINDOW) {
			err = -EINVAL;
			break;
		}
		tp->rx_opt.user_mss = val;
		break;

	case TCP_NODELAY:
		if (val) {
			/* TCP_NODELAY is weaker than TCP_CORK, so that
			 * this option on corked socket is remembered, but
			 * it is not activated until cork is cleared.
			 *
			 * However, when TCP_NODELAY is set we make
			 * an explicit push, which overrides even TCP_CORK
			 * for currently queued segments.
			 */
			tp->nonagle |= TCP_NAGLE_OFF|TCP_NAGLE_PUSH;
			tcp_push_pending_frames(sk);
		} else {
			tp->nonagle &= ~TCP_NAGLE_OFF;
		}
		break;

	case TCP_THIN_LINEAR_TIMEOUTS:
		if (val < 0 || val > 1)
			err = -EINVAL;
		else
			tp->thin_lto = val;
		break;

	case TCP_THIN_DUPACK:
		if (val < 0 || val > 1)
			err = -EINVAL;
		else
			tp->thin_dupack = val;
		break;

	case TCP_CORK:
		/* When set indicates to always queue non-full frames.
		 * Later the user clears this option and we transmit
		 * any pending partial frames in the queue.  This is
		 * meant to be used alongside sendfile() to get properly
		 * filled frames when the user (for example) must write
		 * out headers with a write() call first and then use
		 * sendfile to send out the data parts.
		 *
		 * TCP_CORK can be set together with TCP_NODELAY and it is
		 * stronger than TCP_NODELAY.
		 */
		if (val) {
			tp->nonagle |= TCP_NAGLE_CORK;
		} else {
			tp->nonagle &= ~TCP_NAGLE_CORK;
			if (tp->nonagle&TCP_NAGLE_OFF)
				tp->nonagle |= TCP_NAGLE_PUSH;
			tcp_push_pending_frames(sk);
		}
		break;

	case TCP_KEEPIDLE:
		if (val < 1 || val > MAX_TCP_KEEPIDLE)
			err = -EINVAL;
		else {
			tp->keepalive_time = val * HZ;
			if (sock_flag(sk, SOCK_KEEPOPEN) &&
			    !((1 << sk->sk_state) &
			      (TCPF_CLOSE | TCPF_LISTEN))) {
				u32 elapsed = keepalive_time_elapsed(tp);
				if (tp->keepalive_time > elapsed)
					elapsed = tp->keepalive_time - elapsed;
				else
					elapsed = 0;
				inet_csk_reset_keepalive_timer(sk, elapsed);
			}
		}
		break;
	case TCP_KEEPINTVL:
		if (val < 1 || val > MAX_TCP_KEEPINTVL)
			err = -EINVAL;
		else
			tp->keepalive_intvl = val * HZ;
		break;
	case TCP_KEEPCNT:
		if (val < 1 || val > MAX_TCP_KEEPCNT)
			err = -EINVAL;
		else
			tp->keepalive_probes = val;
		break;
	case TCP_SYNCNT:
		if (val < 1 || val > MAX_TCP_SYNCNT)
			err = -EINVAL;
		else
			icsk->icsk_syn_retries = val;
		break;

	case TCP_LINGER2:
		if (val < 0)
			tp->linger2 = -1;
		else if (val > sysctl_tcp_fin_timeout / HZ)
			tp->linger2 = 0;
		else
			tp->linger2 = val * HZ;
		break;

	case TCP_DEFER_ACCEPT:
		/* Translate value in seconds to number of retransmits */
		icsk->icsk_accept_queue.rskq_defer_accept =
			secs_to_retrans(val, TCP_TIMEOUT_INIT / HZ,
					TCP_RTO_MAX / HZ);
		break;

	case TCP_WINDOW_CLAMP:
		if (!val) {
			if (sk->sk_state != TCP_CLOSE) {
				err = -EINVAL;
				break;
			}
			tp->window_clamp = 0;
		} else
			tp->window_clamp = val < SOCK_MIN_RCVBUF / 2 ?
						SOCK_MIN_RCVBUF / 2 : val;
		break;

	case TCP_QUICKACK:
		if (!val) {
			icsk->icsk_ack.pingpong = 1;
		} else {
			icsk->icsk_ack.pingpong = 0;
			if ((1 << sk->sk_state) &
			    (TCPF_ESTABLISHED | TCPF_CLOSE_WAIT) &&
			    inet_csk_ack_scheduled(sk)) {
				icsk->icsk_ack.pending |= ICSK_ACK_PUSHED;
				tcp_cleanup_rbuf(sk, 1);
				if (!(val & 1))
					icsk->icsk_ack.pingpong = 1;
			}
		}
		break;

#ifdef CONFIG_TCP_MD5SIG
	case TCP_MD5SIG:
		/* Read the IP->Key mappings from userspace */
		err = tp->af_specific->md5_parse(sk, optval, optlen);
		break;
#endif
	case TCP_USER_TIMEOUT:
		/* Cap the max timeout in ms TCP will retry/retrans
		 * before giving up and aborting (ETIMEDOUT) a connection.
		 */
		icsk->icsk_user_timeout = msecs_to_jiffies(val);
		break;
	default:
		err = -ENOPROTOOPT;
		break;
	}

	release_sock(sk);
	return err;
}

int tcp_setsockopt(struct sock *sk, int level, int optname, char __user *optval,
		   unsigned int optlen)
{
	const struct inet_connection_sock *icsk = inet_csk(sk);

	if (level != SOL_TCP)
		return icsk->icsk_af_ops->setsockopt(sk, level, optname,
						     optval, optlen);
	return do_tcp_setsockopt(sk, level, optname, optval, optlen);
}
EXPORT_SYMBOL(tcp_setsockopt);

#ifdef CONFIG_COMPAT
int compat_tcp_setsockopt(struct sock *sk, int level, int optname,
			  char __user *optval, unsigned int optlen)
{
	if (level != SOL_TCP)
		return inet_csk_compat_setsockopt(sk, level, optname,
						  optval, optlen);
	return do_tcp_setsockopt(sk, level, optname, optval, optlen);
}
EXPORT_SYMBOL(compat_tcp_setsockopt);
#endif

/* Return information about state of tcp endpoint in API format. */
void tcp_get_info(const struct sock *sk, struct tcp_info *info)
{
	const struct tcp_sock *tp = tcp_sk(sk);
	const struct inet_connection_sock *icsk = inet_csk(sk);
	u32 now = tcp_time_stamp;

	memset(info, 0, sizeof(*info));

	info->tcpi_state = sk->sk_state;
	info->tcpi_ca_state = icsk->icsk_ca_state;
	info->tcpi_retransmits = icsk->icsk_retransmits;
	info->tcpi_probes = icsk->icsk_probes_out;
	info->tcpi_backoff = icsk->icsk_backoff;

	if (tp->rx_opt.tstamp_ok)
		info->tcpi_options |= TCPI_OPT_TIMESTAMPS;
	if (tcp_is_sack(tp))
		info->tcpi_options |= TCPI_OPT_SACK;
	if (tp->rx_opt.wscale_ok) {
		info->tcpi_options |= TCPI_OPT_WSCALE;
		info->tcpi_snd_wscale = tp->rx_opt.snd_wscale;
		info->tcpi_rcv_wscale = tp->rx_opt.rcv_wscale;
	}

	if (tp->ecn_flags & TCP_ECN_OK)
		info->tcpi_options |= TCPI_OPT_ECN;
	if (tp->ecn_flags & TCP_ECN_SEEN)
		info->tcpi_options |= TCPI_OPT_ECN_SEEN;

	info->tcpi_rto = jiffies_to_usecs(icsk->icsk_rto);
	info->tcpi_ato = jiffies_to_usecs(icsk->icsk_ack.ato);
	info->tcpi_snd_mss = tp->mss_cache;
	info->tcpi_rcv_mss = icsk->icsk_ack.rcv_mss;

	if (sk->sk_state == TCP_LISTEN) {
		info->tcpi_unacked = sk->sk_ack_backlog;
		info->tcpi_sacked = sk->sk_max_ack_backlog;
	} else {
		info->tcpi_unacked = tp->packets_out;
		info->tcpi_sacked = tp->sacked_out;
	}
	info->tcpi_lost = tp->lost_out;
	info->tcpi_retrans = tp->retrans_out;
	info->tcpi_fackets = tp->fackets_out;

	info->tcpi_last_data_sent = jiffies_to_msecs(now - tp->lsndtime);
	info->tcpi_last_data_recv = jiffies_to_msecs(now - icsk->icsk_ack.lrcvtime);
	info->tcpi_last_ack_recv = jiffies_to_msecs(now - tp->rcv_tstamp);

	info->tcpi_pmtu = icsk->icsk_pmtu_cookie;
	info->tcpi_rcv_ssthresh = tp->rcv_ssthresh;
	info->tcpi_rtt = jiffies_to_usecs(tp->srtt)>>3;
	info->tcpi_rttvar = jiffies_to_usecs(tp->mdev)>>2;
	info->tcpi_snd_ssthresh = tp->snd_ssthresh;
	info->tcpi_snd_cwnd = tp->snd_cwnd;
	info->tcpi_advmss = tp->advmss;
	info->tcpi_reordering = tp->reordering;

	info->tcpi_rcv_rtt = jiffies_to_usecs(tp->rcv_rtt_est.rtt)>>3;
	info->tcpi_rcv_space = tp->rcvq_space.space;

	info->tcpi_total_retrans = tp->total_retrans;
}
EXPORT_SYMBOL_GPL(tcp_get_info);

static int do_tcp_getsockopt(struct sock *sk, int level,
		int optname, char __user *optval, int __user *optlen)
{
	struct inet_connection_sock *icsk = inet_csk(sk);
	struct tcp_sock *tp = tcp_sk(sk);
	int val, len;

	if (get_user(len, optlen))
		return -EFAULT;

	len = min_t(unsigned int, len, sizeof(int));

	if (len < 0)
		return -EINVAL;

	switch (optname) {
	case TCP_MAXSEG:
		val = tp->mss_cache;
		if (!val && ((1 << sk->sk_state) & (TCPF_CLOSE | TCPF_LISTEN)))
			val = tp->rx_opt.user_mss;
		break;
	case TCP_NODELAY:
		val = !!(tp->nonagle&TCP_NAGLE_OFF);
		break;
	case TCP_CORK:
		val = !!(tp->nonagle&TCP_NAGLE_CORK);
		break;
	case TCP_KEEPIDLE:
		val = keepalive_time_when(tp) / HZ;
		break;
	case TCP_KEEPINTVL:
		val = keepalive_intvl_when(tp) / HZ;
		break;
	case TCP_KEEPCNT:
		val = keepalive_probes(tp);
		break;
	case TCP_SYNCNT:
		val = icsk->icsk_syn_retries ? : sysctl_tcp_syn_retries;
		break;
	case TCP_LINGER2:
		val = tp->linger2;
		if (val >= 0)
			val = (val ? : sysctl_tcp_fin_timeout) / HZ;
		break;
	case TCP_DEFER_ACCEPT:
		val = retrans_to_secs(icsk->icsk_accept_queue.rskq_defer_accept,
				      TCP_TIMEOUT_INIT / HZ, TCP_RTO_MAX / HZ);
		break;
	case TCP_WINDOW_CLAMP:
		val = tp->window_clamp;
		break;
	case TCP_INFO: {
		struct tcp_info info;

		if (get_user(len, optlen))
			return -EFAULT;

		tcp_get_info(sk, &info);

		len = min_t(unsigned int, len, sizeof(info));
		if (put_user(len, optlen))
			return -EFAULT;
		if (copy_to_user(optval, &info, len))
			return -EFAULT;
		return 0;
	}
	case TCP_QUICKACK:
		val = !icsk->icsk_ack.pingpong;
		break;

	case TCP_CONGESTION:
		if (get_user(len, optlen))
			return -EFAULT;
		len = min_t(unsigned int, len, TCP_CA_NAME_MAX);
		if (put_user(len, optlen))
			return -EFAULT;
		if (copy_to_user(optval, icsk->icsk_ca_ops->name, len))
			return -EFAULT;
		return 0;

	case TCP_COOKIE_TRANSACTIONS: {
		struct tcp_cookie_transactions ctd;
		struct tcp_cookie_values *cvp = tp->cookie_values;

		if (get_user(len, optlen))
			return -EFAULT;
		if (len < sizeof(ctd))
			return -EINVAL;

		memset(&ctd, 0, sizeof(ctd));
		ctd.tcpct_flags = (tp->rx_opt.cookie_in_always ?
				   TCP_COOKIE_IN_ALWAYS : 0)
				| (tp->rx_opt.cookie_out_never ?
				   TCP_COOKIE_OUT_NEVER : 0);

		if (cvp != NULL) {
			ctd.tcpct_flags |= (cvp->s_data_in ?
					    TCP_S_DATA_IN : 0)
					 | (cvp->s_data_out ?
					    TCP_S_DATA_OUT : 0);

			ctd.tcpct_cookie_desired = cvp->cookie_desired;
			ctd.tcpct_s_data_desired = cvp->s_data_desired;

			memcpy(&ctd.tcpct_value[0], &cvp->cookie_pair[0],
			       cvp->cookie_pair_size);
			ctd.tcpct_used = cvp->cookie_pair_size;
		}

		if (put_user(sizeof(ctd), optlen))
			return -EFAULT;
		if (copy_to_user(optval, &ctd, sizeof(ctd)))
			return -EFAULT;
		return 0;
	}
	case TCP_THIN_LINEAR_TIMEOUTS:
		val = tp->thin_lto;
		break;
	case TCP_THIN_DUPACK:
		val = tp->thin_dupack;
		break;

	case TCP_USER_TIMEOUT:
		val = jiffies_to_msecs(icsk->icsk_user_timeout);
		break;
	default:
		return -ENOPROTOOPT;
	}

	if (put_user(len, optlen))
		return -EFAULT;
	if (copy_to_user(optval, &val, len))
		return -EFAULT;
	return 0;
}

int tcp_getsockopt(struct sock *sk, int level, int optname, char __user *optval,
		   int __user *optlen)
{
	struct inet_connection_sock *icsk = inet_csk(sk);

	if (level != SOL_TCP)
		return icsk->icsk_af_ops->getsockopt(sk, level, optname,
						     optval, optlen);
	return do_tcp_getsockopt(sk, level, optname, optval, optlen);
}
EXPORT_SYMBOL(tcp_getsockopt);

#ifdef CONFIG_COMPAT
int compat_tcp_getsockopt(struct sock *sk, int level, int optname,
			  char __user *optval, int __user *optlen)
{
	if (level != SOL_TCP)
		return inet_csk_compat_getsockopt(sk, level, optname,
						  optval, optlen);
	return do_tcp_getsockopt(sk, level, optname, optval, optlen);
}
EXPORT_SYMBOL(compat_tcp_getsockopt);
#endif

struct sk_buff *tcp_tso_segment(struct sk_buff *skb,
	netdev_features_t features)
{
	struct sk_buff *segs = ERR_PTR(-EINVAL);
	struct tcphdr *th;
	unsigned thlen;
	unsigned int seq;
	__be32 delta;
	unsigned int oldlen;
	unsigned int mss;

	if (!pskb_may_pull(skb, sizeof(*th)))
		goto out;

	th = tcp_hdr(skb);
	thlen = th->doff * 4;
	if (thlen < sizeof(*th))
		goto out;

	if (!pskb_may_pull(skb, thlen))
		goto out;

	oldlen = (u16)~skb->len;
	__skb_pull(skb, thlen);

	mss = skb_shinfo(skb)->gso_size;
	if (unlikely(skb->len <= mss))
		goto out;

	if (skb_gso_ok(skb, features | NETIF_F_GSO_ROBUST)) {
		/* Packet is from an untrusted source, reset gso_segs. */
		int type = skb_shinfo(skb)->gso_type;

		if (unlikely(type &
			     ~(SKB_GSO_TCPV4 |
			       SKB_GSO_DODGY |
			       SKB_GSO_TCP_ECN |
			       SKB_GSO_TCPV6 |
			       0) ||
			     !(type & (SKB_GSO_TCPV4 | SKB_GSO_TCPV6))))
			goto out;

		skb_shinfo(skb)->gso_segs = DIV_ROUND_UP(skb->len, mss);

		segs = NULL;
		goto out;
	}

	segs = skb_segment(skb, features);
	if (IS_ERR(segs))
		goto out;

	delta = htonl(oldlen + (thlen + mss));

	skb = segs;
	th = tcp_hdr(skb);
	seq = ntohl(th->seq);

	do {
		th->fin = th->psh = 0;

		th->check = ~csum_fold((__force __wsum)((__force u32)th->check +
				       (__force u32)delta));
		if (skb->ip_summed != CHECKSUM_PARTIAL)
			th->check =
			     csum_fold(csum_partial(skb_transport_header(skb),
						    thlen, skb->csum));

		seq += mss;
		skb = skb->next;
		th = tcp_hdr(skb);

		th->seq = htonl(seq);
		th->cwr = 0;
	} while (skb->next);

	delta = htonl(oldlen + (skb->tail - skb->transport_header) +
		      skb->data_len);
	th->check = ~csum_fold((__force __wsum)((__force u32)th->check +
				(__force u32)delta));
	if (skb->ip_summed != CHECKSUM_PARTIAL)
		th->check = csum_fold(csum_partial(skb_transport_header(skb),
						   thlen, skb->csum));

out:
	return segs;
}
EXPORT_SYMBOL(tcp_tso_segment);

struct sk_buff **tcp_gro_receive(struct sk_buff **head, struct sk_buff *skb)
{
	struct sk_buff **pp = NULL;
	struct sk_buff *p;
	struct tcphdr *th;
	struct tcphdr *th2;
	unsigned int len;
	unsigned int thlen;
	__be32 flags;
	unsigned int mss = 1;
	unsigned int hlen;
	unsigned int off;
	int flush = 1;
	int i;

	off = skb_gro_offset(skb);
	hlen = off + sizeof(*th);
	th = skb_gro_header_fast(skb, off);
	if (skb_gro_header_hard(skb, hlen)) {
		th = skb_gro_header_slow(skb, hlen, off);
		if (unlikely(!th))
			goto out;
	}

	thlen = th->doff * 4;
	if (thlen < sizeof(*th))
		goto out;

	hlen = off + thlen;
	if (skb_gro_header_hard(skb, hlen)) {
		th = skb_gro_header_slow(skb, hlen, off);
		if (unlikely(!th))
			goto out;
	}

	skb_gro_pull(skb, thlen);

	len = skb_gro_len(skb);
	flags = tcp_flag_word(th);

	for (; (p = *head); head = &p->next) {
		if (!NAPI_GRO_CB(p)->same_flow)
			continue;

		th2 = tcp_hdr(p);

		if (*(u32 *)&th->source ^ *(u32 *)&th2->source) {
			NAPI_GRO_CB(p)->same_flow = 0;
			continue;
		}

		goto found;
	}

	goto out_check_final;

found:
	flush = NAPI_GRO_CB(p)->flush;
	flush |= (__force int)(flags & TCP_FLAG_CWR);
	flush |= (__force int)((flags ^ tcp_flag_word(th2)) &
		  ~(TCP_FLAG_CWR | TCP_FLAG_FIN | TCP_FLAG_PSH));
	flush |= (__force int)(th->ack_seq ^ th2->ack_seq);
	for (i = sizeof(*th); i < thlen; i += 4)
		flush |= *(u32 *)((u8 *)th + i) ^
			 *(u32 *)((u8 *)th2 + i);

	mss = skb_shinfo(p)->gso_size;

	flush |= (len - 1) >= mss;
	flush |= (ntohl(th2->seq) + skb_gro_len(p)) ^ ntohl(th->seq);

	if (flush || skb_gro_receive(head, skb)) {
		mss = 1;
		goto out_check_final;
	}

	p = *head;
	th2 = tcp_hdr(p);
	tcp_flag_word(th2) |= flags & (TCP_FLAG_FIN | TCP_FLAG_PSH);

out_check_final:
	flush = len < mss;
	flush |= (__force int)(flags & (TCP_FLAG_URG | TCP_FLAG_PSH |
					TCP_FLAG_RST | TCP_FLAG_SYN |
					TCP_FLAG_FIN));

	if (p && (!NAPI_GRO_CB(skb)->same_flow || flush))
		pp = head;

out:
	NAPI_GRO_CB(skb)->flush |= flush;

	return pp;
}
EXPORT_SYMBOL(tcp_gro_receive);

int tcp_gro_complete(struct sk_buff *skb)
{
	struct tcphdr *th = tcp_hdr(skb);

	skb->csum_start = skb_transport_header(skb) - skb->head;
	skb->csum_offset = offsetof(struct tcphdr, check);
	skb->ip_summed = CHECKSUM_PARTIAL;

	skb_shinfo(skb)->gso_segs = NAPI_GRO_CB(skb)->count;

	if (th->cwr)
		skb_shinfo(skb)->gso_type |= SKB_GSO_TCP_ECN;

	return 0;
}
EXPORT_SYMBOL(tcp_gro_complete);

#ifdef CONFIG_TCP_MD5SIG
static unsigned long tcp_md5sig_users;
static struct tcp_md5sig_pool __percpu *tcp_md5sig_pool;
static DEFINE_SPINLOCK(tcp_md5sig_pool_lock);

static void __tcp_free_md5sig_pool(struct tcp_md5sig_pool __percpu *pool)
{
	int cpu;

	for_each_possible_cpu(cpu) {
		struct tcp_md5sig_pool *p = per_cpu_ptr(pool, cpu);

		if (p->md5_desc.tfm)
			crypto_free_hash(p->md5_desc.tfm);
	}
	free_percpu(pool);
}

void tcp_free_md5sig_pool(void)
{
	struct tcp_md5sig_pool __percpu *pool = NULL;

	spin_lock_bh(&tcp_md5sig_pool_lock);
	if (--tcp_md5sig_users == 0) {
		pool = tcp_md5sig_pool;
		tcp_md5sig_pool = NULL;
	}
	spin_unlock_bh(&tcp_md5sig_pool_lock);
	if (pool)
		__tcp_free_md5sig_pool(pool);
}
EXPORT_SYMBOL(tcp_free_md5sig_pool);

static struct tcp_md5sig_pool __percpu *
__tcp_alloc_md5sig_pool(struct sock *sk)
{
	int cpu;
	struct tcp_md5sig_pool __percpu *pool;

	pool = alloc_percpu(struct tcp_md5sig_pool);
	if (!pool)
		return NULL;

	for_each_possible_cpu(cpu) {
		struct crypto_hash *hash;

		hash = crypto_alloc_hash("md5", 0, CRYPTO_ALG_ASYNC);
		if (!hash || IS_ERR(hash))
			goto out_free;

		per_cpu_ptr(pool, cpu)->md5_desc.tfm = hash;
	}
	return pool;
out_free:
	__tcp_free_md5sig_pool(pool);
	return NULL;
}

struct tcp_md5sig_pool __percpu *tcp_alloc_md5sig_pool(struct sock *sk)
{
	struct tcp_md5sig_pool __percpu *pool;
	int alloc = 0;

retry:
	spin_lock_bh(&tcp_md5sig_pool_lock);
	pool = tcp_md5sig_pool;
	if (tcp_md5sig_users++ == 0) {
		alloc = 1;
		spin_unlock_bh(&tcp_md5sig_pool_lock);
	} else if (!pool) {
		tcp_md5sig_users--;
		spin_unlock_bh(&tcp_md5sig_pool_lock);
		cpu_relax();
		goto retry;
	} else
		spin_unlock_bh(&tcp_md5sig_pool_lock);

	if (alloc) {
		/* we cannot hold spinlock here because this may sleep. */
		struct tcp_md5sig_pool __percpu *p;

		p = __tcp_alloc_md5sig_pool(sk);
		spin_lock_bh(&tcp_md5sig_pool_lock);
		if (!p) {
			tcp_md5sig_users--;
			spin_unlock_bh(&tcp_md5sig_pool_lock);
			return NULL;
		}
		pool = tcp_md5sig_pool;
		if (pool) {
			/* oops, it has already been assigned. */
			spin_unlock_bh(&tcp_md5sig_pool_lock);
			__tcp_free_md5sig_pool(p);
		} else {
			tcp_md5sig_pool = pool = p;
			spin_unlock_bh(&tcp_md5sig_pool_lock);
		}
	}
	return pool;
}
EXPORT_SYMBOL(tcp_alloc_md5sig_pool);


/**
 *	tcp_get_md5sig_pool - get md5sig_pool for this user
 *
 *	We use percpu structure, so if we succeed, we exit with preemption
 *	and BH disabled, to make sure another thread or softirq handling
 *	wont try to get same context.
 */
struct tcp_md5sig_pool *tcp_get_md5sig_pool(void)
{
	struct tcp_md5sig_pool __percpu *p;

	local_bh_disable();

	spin_lock(&tcp_md5sig_pool_lock);
	p = tcp_md5sig_pool;
	if (p)
		tcp_md5sig_users++;
	spin_unlock(&tcp_md5sig_pool_lock);

	if (p)
		return this_cpu_ptr(p);

	local_bh_enable();
	return NULL;
}
EXPORT_SYMBOL(tcp_get_md5sig_pool);

void tcp_put_md5sig_pool(void)
{
	local_bh_enable();
	tcp_free_md5sig_pool();
}
EXPORT_SYMBOL(tcp_put_md5sig_pool);

int tcp_md5_hash_header(struct tcp_md5sig_pool *hp,
			const struct tcphdr *th)
{
	struct scatterlist sg;
	struct tcphdr hdr;
	int err;

	/* We are not allowed to change tcphdr, make a local copy */
	memcpy(&hdr, th, sizeof(hdr));
	hdr.check = 0;

	/* options aren't included in the hash */
	sg_init_one(&sg, &hdr, sizeof(hdr));
	err = crypto_hash_update(&hp->md5_desc, &sg, sizeof(hdr));
	return err;
}
EXPORT_SYMBOL(tcp_md5_hash_header);

int tcp_md5_hash_skb_data(struct tcp_md5sig_pool *hp,
			  const struct sk_buff *skb, unsigned int header_len)
{
	struct scatterlist sg;
	const struct tcphdr *tp = tcp_hdr(skb);
	struct hash_desc *desc = &hp->md5_desc;
	unsigned i;
	const unsigned head_data_len = skb_headlen(skb) > header_len ?
				       skb_headlen(skb) - header_len : 0;
	const struct skb_shared_info *shi = skb_shinfo(skb);
	struct sk_buff *frag_iter;

	sg_init_table(&sg, 1);

	sg_set_buf(&sg, ((u8 *) tp) + header_len, head_data_len);
	if (crypto_hash_update(desc, &sg, head_data_len))
		return 1;

	for (i = 0; i < shi->nr_frags; ++i) {
		const struct skb_frag_struct *f = &shi->frags[i];
		struct page *page = skb_frag_page(f);
		sg_set_page(&sg, page, skb_frag_size(f), f->page_offset);
		if (crypto_hash_update(desc, &sg, skb_frag_size(f)))
			return 1;
	}

	skb_walk_frags(skb, frag_iter)
		if (tcp_md5_hash_skb_data(hp, frag_iter, 0))
			return 1;

	return 0;
}
EXPORT_SYMBOL(tcp_md5_hash_skb_data);

int tcp_md5_hash_key(struct tcp_md5sig_pool *hp, const struct tcp_md5sig_key *key)
{
	struct scatterlist sg;

	sg_init_one(&sg, key->key, key->keylen);
	return crypto_hash_update(&hp->md5_desc, &sg, key->keylen);
}
EXPORT_SYMBOL(tcp_md5_hash_key);

#endif

/**
 * Each Responder maintains up to two secret values concurrently for
 * efficient secret rollover.  Each secret value has 4 states:
 *
 * Generating.  (tcp_secret_generating != tcp_secret_primary)
 *    Generates new Responder-Cookies, but not yet used for primary
 *    verification.  This is a short-term state, typically lasting only
 *    one round trip time (RTT).
 *
 * Primary.  (tcp_secret_generating == tcp_secret_primary)
 *    Used both for generation and primary verification.
 *
 * Retiring.  (tcp_secret_retiring != tcp_secret_secondary)
 *    Used for verification, until the first failure that can be
 *    verified by the newer Generating secret.  At that time, this
 *    cookie's state is changed to Secondary, and the Generating
 *    cookie's state is changed to Primary.  This is a short-term state,
 *    typically lasting only one round trip time (RTT).
 *
 * Secondary.  (tcp_secret_retiring == tcp_secret_secondary)
 *    Used for secondary verification, after primary verification
 *    failures.  This state lasts no more than twice the Maximum Segment
 *    Lifetime (2MSL).  Then, the secret is discarded.
 */
struct tcp_cookie_secret {
	/* The secret is divided into two parts.  The digest part is the
	 * equivalent of previously hashing a secret and saving the state,
	 * and serves as an initialization vector (IV).  The message part
	 * serves as the trailing secret.
	 */
	u32				secrets[COOKIE_WORKSPACE_WORDS];
	unsigned long			expires;
};

#define TCP_SECRET_1MSL (HZ * TCP_PAWS_MSL)
#define TCP_SECRET_2MSL (HZ * TCP_PAWS_MSL * 2)
#define TCP_SECRET_LIFE (HZ * 600)

static struct tcp_cookie_secret tcp_secret_one;
static struct tcp_cookie_secret tcp_secret_two;

/* Essentially a circular list, without dynamic allocation. */
static struct tcp_cookie_secret *tcp_secret_generating;
static struct tcp_cookie_secret *tcp_secret_primary;
static struct tcp_cookie_secret *tcp_secret_retiring;
static struct tcp_cookie_secret *tcp_secret_secondary;

static DEFINE_SPINLOCK(tcp_secret_locker);

/* Select a pseudo-random word in the cookie workspace.
 */
static inline u32 tcp_cookie_work(const u32 *ws, const int n)
{
	return ws[COOKIE_DIGEST_WORDS + ((COOKIE_MESSAGE_WORDS-1) & ws[n])];
}

/* Fill bakery[COOKIE_WORKSPACE_WORDS] with generator, updating as needed.
 * Called in softirq context.
 * Returns: 0 for success.
 */
int tcp_cookie_generator(u32 *bakery)
{
	unsigned long jiffy = jiffies;

	if (unlikely(time_after_eq(jiffy, tcp_secret_generating->expires))) {
		spin_lock_bh(&tcp_secret_locker);
		if (!time_after_eq(jiffy, tcp_secret_generating->expires)) {
			/* refreshed by another */
			memcpy(bakery,
			       &tcp_secret_generating->secrets[0],
			       COOKIE_WORKSPACE_WORDS);
		} else {
			/* still needs refreshing */
			get_random_bytes(bakery, COOKIE_WORKSPACE_WORDS);

			/* The first time, paranoia assumes that the
			 * randomization function isn't as strong.  But,
			 * this secret initialization is delayed until
			 * the last possible moment (packet arrival).
			 * Although that time is observable, it is
			 * unpredictably variable.  Mash in the most
			 * volatile clock bits available, and expire the
			 * secret extra quickly.
			 */
			if (unlikely(tcp_secret_primary->expires ==
				     tcp_secret_secondary->expires)) {
				struct timespec tv;

				getnstimeofday(&tv);
				bakery[COOKIE_DIGEST_WORDS+0] ^=
					(u32)tv.tv_nsec;

				tcp_secret_secondary->expires = jiffy
					+ TCP_SECRET_1MSL
					+ (0x0f & tcp_cookie_work(bakery, 0));
			} else {
				tcp_secret_secondary->expires = jiffy
					+ TCP_SECRET_LIFE
					+ (0xff & tcp_cookie_work(bakery, 1));
				tcp_secret_primary->expires = jiffy
					+ TCP_SECRET_2MSL
					+ (0x1f & tcp_cookie_work(bakery, 2));
			}
			memcpy(&tcp_secret_secondary->secrets[0],
			       bakery, COOKIE_WORKSPACE_WORDS);

			rcu_assign_pointer(tcp_secret_generating,
					   tcp_secret_secondary);
			rcu_assign_pointer(tcp_secret_retiring,
					   tcp_secret_primary);
			/*
			 * Neither call_rcu() nor synchronize_rcu() needed.
			 * Retiring data is not freed.  It is replaced after
			 * further (locked) pointer updates, and a quiet time
			 * (minimum 1MSL, maximum LIFE - 2MSL).
			 */
		}
		spin_unlock_bh(&tcp_secret_locker);
	} else {
		rcu_read_lock_bh();
		memcpy(bakery,
		       &rcu_dereference(tcp_secret_generating)->secrets[0],
		       COOKIE_WORKSPACE_WORDS);
		rcu_read_unlock_bh();
	}
	return 0;
}
EXPORT_SYMBOL(tcp_cookie_generator);

void tcp_done(struct sock *sk)
{
	if (sk->sk_state == TCP_SYN_SENT || sk->sk_state == TCP_SYN_RECV)
		TCP_INC_STATS_BH(sock_net(sk), TCP_MIB_ATTEMPTFAILS);

	tcp_set_state(sk, TCP_CLOSE);
	tcp_clear_xmit_timers(sk);

	sk->sk_shutdown = SHUTDOWN_MASK;

	if (!sock_flag(sk, SOCK_DEAD))
		sk->sk_state_change(sk);
	else
		inet_csk_destroy_sock(sk);
}
EXPORT_SYMBOL_GPL(tcp_done);

extern struct tcp_congestion_ops tcp_reno;

static __initdata unsigned long thash_entries;
static int __init set_thash_entries(char *str)
{
	if (!str)
		return 0;
	thash_entries = simple_strtoul(str, &str, 0);
	return 1;
}
__setup("thash_entries=", set_thash_entries);

void tcp_init_mem(struct net *net)
{
	unsigned long limit = nr_free_buffer_pages() / 8;
	limit = max(limit, 128UL);
	net->ipv4.sysctl_tcp_mem[0] = limit / 4 * 3;
	net->ipv4.sysctl_tcp_mem[1] = limit;
	net->ipv4.sysctl_tcp_mem[2] = net->ipv4.sysctl_tcp_mem[0] * 2;
}

void __init tcp_init(void)
{
	struct sk_buff *skb = NULL;
	unsigned long limit;
	int max_rshare, max_wshare, cnt;
	unsigned int i;
	unsigned long jiffy = jiffies;

	BUILD_BUG_ON(sizeof(struct tcp_skb_cb) > sizeof(skb->cb));

	percpu_counter_init(&tcp_sockets_allocated, 0);
	percpu_counter_init(&tcp_orphan_count, 0);
	tcp_hashinfo.bind_bucket_cachep =
		kmem_cache_create("tcp_bind_bucket",
				  sizeof(struct inet_bind_bucket), 0,
				  SLAB_HWCACHE_ALIGN|SLAB_PANIC, NULL);

	/* Size and allocate the main established and bind bucket
	 * hash tables.
	 *
	 * The methodology is similar to that of the buffer cache.
	 */
	tcp_hashinfo.ehash =
		alloc_large_system_hash("TCP established",
					sizeof(struct inet_ehash_bucket),
					thash_entries,
					(totalram_pages >= 128 * 1024) ?
					13 : 15,
					0,
					NULL,
					&tcp_hashinfo.ehash_mask,
					thash_entries ? 0 : 512 * 1024);
	for (i = 0; i <= tcp_hashinfo.ehash_mask; i++) {
		INIT_HLIST_NULLS_HEAD(&tcp_hashinfo.ehash[i].chain, i);
		INIT_HLIST_NULLS_HEAD(&tcp_hashinfo.ehash[i].twchain, i);
	}
	if (inet_ehash_locks_alloc(&tcp_hashinfo))
		panic("TCP: failed to alloc ehash_locks");
	tcp_hashinfo.bhash =
		alloc_large_system_hash("TCP bind",
					sizeof(struct inet_bind_hashbucket),
					tcp_hashinfo.ehash_mask + 1,
					(totalram_pages >= 128 * 1024) ?
					13 : 15,
					0,
					&tcp_hashinfo.bhash_size,
					NULL,
					64 * 1024);
	tcp_hashinfo.bhash_size = 1U << tcp_hashinfo.bhash_size;
	for (i = 0; i < tcp_hashinfo.bhash_size; i++) {
		spin_lock_init(&tcp_hashinfo.bhash[i].lock);
		INIT_HLIST_HEAD(&tcp_hashinfo.bhash[i].chain);
	}


	cnt = tcp_hashinfo.ehash_mask + 1;

	tcp_death_row.sysctl_max_tw_buckets = cnt / 2;
	sysctl_tcp_max_orphans = cnt / 2;
	sysctl_max_syn_backlog = max(128, cnt / 256);

	tcp_init_mem(&init_net);
	/* Set per-socket limits to no more than 1/128 the pressure threshold */
	limit = nr_free_buffer_pages() << (PAGE_SHIFT - 7);
<<<<<<< HEAD
	max_share = min(4UL*1024*1024, limit);
=======
	max_wshare = min(4UL*1024*1024, limit);
	max_rshare = min(6UL*1024*1024, limit);
>>>>>>> 711e1bfb

	sysctl_tcp_wmem[0] = SK_MEM_QUANTUM;
	sysctl_tcp_wmem[1] = 16*1024;
	sysctl_tcp_wmem[2] = max(64*1024, max_wshare);

	sysctl_tcp_rmem[0] = SK_MEM_QUANTUM;
	sysctl_tcp_rmem[1] = 87380;
	sysctl_tcp_rmem[2] = max(87380, max_rshare);

	pr_info("Hash tables configured (established %u bind %u)\n",
		tcp_hashinfo.ehash_mask + 1, tcp_hashinfo.bhash_size);

	tcp_register_congestion_control(&tcp_reno);

	memset(&tcp_secret_one.secrets[0], 0, sizeof(tcp_secret_one.secrets));
	memset(&tcp_secret_two.secrets[0], 0, sizeof(tcp_secret_two.secrets));
	tcp_secret_one.expires = jiffy; /* past due */
	tcp_secret_two.expires = jiffy; /* past due */
	tcp_secret_generating = &tcp_secret_one;
	tcp_secret_primary = &tcp_secret_one;
	tcp_secret_retiring = &tcp_secret_two;
	tcp_secret_secondary = &tcp_secret_two;
}<|MERGE_RESOLUTION|>--- conflicted
+++ resolved
@@ -3303,12 +3303,8 @@
 	tcp_init_mem(&init_net);
 	/* Set per-socket limits to no more than 1/128 the pressure threshold */
 	limit = nr_free_buffer_pages() << (PAGE_SHIFT - 7);
-<<<<<<< HEAD
-	max_share = min(4UL*1024*1024, limit);
-=======
 	max_wshare = min(4UL*1024*1024, limit);
 	max_rshare = min(6UL*1024*1024, limit);
->>>>>>> 711e1bfb
 
 	sysctl_tcp_wmem[0] = SK_MEM_QUANTUM;
 	sysctl_tcp_wmem[1] = 16*1024;
