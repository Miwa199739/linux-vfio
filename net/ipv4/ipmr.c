--- conflicted
+++ resolved
@@ -215,7 +215,6 @@
 	frh->tos     = 0;
 	return 0;
 }
-<<<<<<< HEAD
 
 static const struct fib_rules_ops __net_initdata ipmr_rules_ops_template = {
 	.family		= RTNL_FAMILY_IPMR,
@@ -257,49 +256,6 @@
 	net->ipv4.mr_rules_ops = ops;
 	return 0;
 
-=======
-
-static const struct fib_rules_ops __net_initdata ipmr_rules_ops_template = {
-	.family		= RTNL_FAMILY_IPMR,
-	.rule_size	= sizeof(struct ipmr_rule),
-	.addr_size	= sizeof(u32),
-	.action		= ipmr_rule_action,
-	.match		= ipmr_rule_match,
-	.configure	= ipmr_rule_configure,
-	.compare	= ipmr_rule_compare,
-	.default_pref	= fib_default_rule_pref,
-	.fill		= ipmr_rule_fill,
-	.nlgroup	= RTNLGRP_IPV4_RULE,
-	.policy		= ipmr_rule_policy,
-	.owner		= THIS_MODULE,
-};
-
-static int __net_init ipmr_rules_init(struct net *net)
-{
-	struct fib_rules_ops *ops;
-	struct mr_table *mrt;
-	int err;
-
-	ops = fib_rules_register(&ipmr_rules_ops_template, net);
-	if (IS_ERR(ops))
-		return PTR_ERR(ops);
-
-	INIT_LIST_HEAD(&net->ipv4.mr_tables);
-
-	mrt = ipmr_new_table(net, RT_TABLE_DEFAULT);
-	if (mrt == NULL) {
-		err = -ENOMEM;
-		goto err1;
-	}
-
-	err = fib_default_rule_add(ops, 0x7fff, RT_TABLE_DEFAULT, 0);
-	if (err < 0)
-		goto err2;
-
-	net->ipv4.mr_rules_ops = ops;
-	return 0;
-
->>>>>>> 772320e8
 err2:
 	kfree(mrt);
 err1:
@@ -486,15 +442,10 @@
 	int err;
 
 	err = ipmr_fib_lookup(net, &fl, &mrt);
-<<<<<<< HEAD
-	if (err < 0)
-		return err;
-=======
 	if (err < 0) {
 		kfree_skb(skb);
 		return err;
 	}
->>>>>>> 772320e8
 
 	read_lock(&mrt_lock);
 	dev->stats.tx_bytes += skb->len;
@@ -1779,15 +1730,10 @@
 		goto dont_forward;
 
 	err = ipmr_fib_lookup(net, &skb_rtable(skb)->fl, &mrt);
-<<<<<<< HEAD
-	if (err < 0)
-		return err;
-=======
 	if (err < 0) {
 		kfree_skb(skb);
 		return err;
 	}
->>>>>>> 772320e8
 
 	if (!local) {
 		    if (IPCB(skb)->opt.router_alert) {
