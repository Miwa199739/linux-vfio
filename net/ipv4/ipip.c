--- conflicted
+++ resolved
@@ -463,19 +463,9 @@
 	{
 		struct flowi fl = {
 			.oif = tunnel->parms.link,
-<<<<<<< HEAD
-			.nl_u = {
-				.ip4_u = {
-					.daddr = dst,
-					.saddr = tiph->saddr,
-					.tos = RT_TOS(tos)
-				}
-			},
-=======
 			.fl4_dst = dst,
 			.fl4_src= tiph->saddr,
 			.fl4_tos = RT_TOS(tos),
->>>>>>> 3cbea436
 			.proto = IPPROTO_IPIP
 		};
 
@@ -595,19 +585,9 @@
 	if (iph->daddr) {
 		struct flowi fl = {
 			.oif = tunnel->parms.link,
-<<<<<<< HEAD
-			.nl_u = {
-				.ip4_u = {
-					.daddr = iph->daddr,
-					.saddr = iph->saddr,
-					.tos = RT_TOS(iph->tos)
-				}
-			},
-=======
 			.fl4_dst = iph->daddr,
 			.fl4_src = iph->saddr,
 			.fl4_tos = RT_TOS(iph->tos),
->>>>>>> 3cbea436
 			.proto = IPPROTO_IPIP
 		};
 		struct rtable *rt;
