/*
   BlueZ - Bluetooth protocol stack for Linux
   Copyright (c) 2000-2001, 2010, Code Aurora Forum. All rights reserved.

   Written 2000,2001 by Maxim Krasnyansky <maxk@qualcomm.com>

   This program is free software; you can redistribute it and/or modify
   it under the terms of the GNU General Public License version 2 as
   published by the Free Software Foundation;

   THE SOFTWARE IS PROVIDED "AS IS", WITHOUT WARRANTY OF ANY KIND, EXPRESS
   OR IMPLIED, INCLUDING BUT NOT LIMITED TO THE WARRANTIES OF MERCHANTABILITY,
   FITNESS FOR A PARTICULAR PURPOSE AND NONINFRINGEMENT OF THIRD PARTY RIGHTS.
   IN NO EVENT SHALL THE COPYRIGHT HOLDER(S) AND AUTHOR(S) BE LIABLE FOR ANY
   CLAIM, OR ANY SPECIAL INDIRECT OR CONSEQUENTIAL DAMAGES, OR ANY DAMAGES
   WHATSOEVER RESULTING FROM LOSS OF USE, DATA OR PROFITS, WHETHER IN AN
   ACTION OF CONTRACT, NEGLIGENCE OR OTHER TORTIOUS ACTION, ARISING OUT OF
   OR IN CONNECTION WITH THE USE OR PERFORMANCE OF THIS SOFTWARE.

   ALL LIABILITY, INCLUDING LIABILITY FOR INFRINGEMENT OF ANY PATENTS,
   COPYRIGHTS, TRADEMARKS OR OTHER RIGHTS, RELATING TO USE OF THIS
   SOFTWARE IS DISCLAIMED.
*/

/* Bluetooth HCI event handling. */

#include <linux/module.h>

#include <linux/types.h>
#include <linux/errno.h>
#include <linux/kernel.h>
#include <linux/slab.h>
#include <linux/poll.h>
#include <linux/fcntl.h>
#include <linux/init.h>
#include <linux/skbuff.h>
#include <linux/interrupt.h>
#include <linux/notifier.h>
#include <net/sock.h>

#include <asm/system.h>
#include <linux/uaccess.h>
#include <asm/unaligned.h>

#include <net/bluetooth/bluetooth.h>
#include <net/bluetooth/hci_core.h>

static bool enable_le;

/* Handle HCI Event packets */

static void hci_cc_inquiry_cancel(struct hci_dev *hdev, struct sk_buff *skb)
{
	__u8 status = *((__u8 *) skb->data);

	BT_DBG("%s status 0x%x", hdev->name, status);

	if (status) {
		hci_dev_lock(hdev);
		mgmt_stop_discovery_failed(hdev, status);
		hci_dev_unlock(hdev);
		return;
	}

	clear_bit(HCI_INQUIRY, &hdev->flags);

<<<<<<< HEAD
	if (test_and_clear_bit(HCI_INQUIRY, &hdev->flags) &&
			test_bit(HCI_MGMT, &hdev->flags))
		mgmt_discovering(hdev->id, 0);
=======
	hci_dev_lock(hdev);
	mgmt_discovering(hdev, 0);
	hci_dev_unlock(hdev);
>>>>>>> dcd6c922

	hci_req_complete(hdev, HCI_OP_INQUIRY_CANCEL, status);

	hci_conn_check_pending(hdev);
}

static void hci_cc_exit_periodic_inq(struct hci_dev *hdev, struct sk_buff *skb)
{
	__u8 status = *((__u8 *) skb->data);

	BT_DBG("%s status 0x%x", hdev->name, status);

	if (status)
		return;

<<<<<<< HEAD
	if (test_and_clear_bit(HCI_INQUIRY, &hdev->flags) &&
				test_bit(HCI_MGMT, &hdev->flags))
		mgmt_discovering(hdev->id, 0);

=======
>>>>>>> dcd6c922
	hci_conn_check_pending(hdev);
}

static void hci_cc_remote_name_req_cancel(struct hci_dev *hdev, struct sk_buff *skb)
{
	BT_DBG("%s", hdev->name);
}

static void hci_cc_role_discovery(struct hci_dev *hdev, struct sk_buff *skb)
{
	struct hci_rp_role_discovery *rp = (void *) skb->data;
	struct hci_conn *conn;

	BT_DBG("%s status 0x%x", hdev->name, rp->status);

	if (rp->status)
		return;

	hci_dev_lock(hdev);

	conn = hci_conn_hash_lookup_handle(hdev, __le16_to_cpu(rp->handle));
	if (conn) {
		if (rp->role)
			conn->link_mode &= ~HCI_LM_MASTER;
		else
			conn->link_mode |= HCI_LM_MASTER;
	}

	hci_dev_unlock(hdev);
}

static void hci_cc_read_link_policy(struct hci_dev *hdev, struct sk_buff *skb)
{
	struct hci_rp_read_link_policy *rp = (void *) skb->data;
	struct hci_conn *conn;

	BT_DBG("%s status 0x%x", hdev->name, rp->status);

	if (rp->status)
		return;

	hci_dev_lock(hdev);

	conn = hci_conn_hash_lookup_handle(hdev, __le16_to_cpu(rp->handle));
	if (conn)
		conn->link_policy = __le16_to_cpu(rp->policy);

	hci_dev_unlock(hdev);
}

static void hci_cc_write_link_policy(struct hci_dev *hdev, struct sk_buff *skb)
{
	struct hci_rp_write_link_policy *rp = (void *) skb->data;
	struct hci_conn *conn;
	void *sent;

	BT_DBG("%s status 0x%x", hdev->name, rp->status);

	if (rp->status)
		return;

	sent = hci_sent_cmd_data(hdev, HCI_OP_WRITE_LINK_POLICY);
	if (!sent)
		return;

	hci_dev_lock(hdev);

	conn = hci_conn_hash_lookup_handle(hdev, __le16_to_cpu(rp->handle));
	if (conn)
		conn->link_policy = get_unaligned_le16(sent + 2);

	hci_dev_unlock(hdev);
}

static void hci_cc_read_def_link_policy(struct hci_dev *hdev, struct sk_buff *skb)
{
	struct hci_rp_read_def_link_policy *rp = (void *) skb->data;

	BT_DBG("%s status 0x%x", hdev->name, rp->status);

	if (rp->status)
		return;

	hdev->link_policy = __le16_to_cpu(rp->policy);
}

static void hci_cc_write_def_link_policy(struct hci_dev *hdev, struct sk_buff *skb)
{
	__u8 status = *((__u8 *) skb->data);
	void *sent;

	BT_DBG("%s status 0x%x", hdev->name, status);

	sent = hci_sent_cmd_data(hdev, HCI_OP_WRITE_DEF_LINK_POLICY);
	if (!sent)
		return;

	if (!status)
		hdev->link_policy = get_unaligned_le16(sent);

	hci_req_complete(hdev, HCI_OP_WRITE_DEF_LINK_POLICY, status);
}

static void hci_cc_reset(struct hci_dev *hdev, struct sk_buff *skb)
{
	__u8 status = *((__u8 *) skb->data);

	BT_DBG("%s status 0x%x", hdev->name, status);

	clear_bit(HCI_RESET, &hdev->flags);

	hci_req_complete(hdev, HCI_OP_RESET, status);

	hdev->dev_flags = 0;
}

static void hci_cc_write_local_name(struct hci_dev *hdev, struct sk_buff *skb)
{
	__u8 status = *((__u8 *) skb->data);
	void *sent;

	BT_DBG("%s status 0x%x", hdev->name, status);

	sent = hci_sent_cmd_data(hdev, HCI_OP_WRITE_LOCAL_NAME);
	if (!sent)
		return;

	hci_dev_lock(hdev);

	if (test_bit(HCI_MGMT, &hdev->flags))
		mgmt_set_local_name_complete(hdev, sent, status);

	if (status == 0)
		memcpy(hdev->dev_name, sent, HCI_MAX_NAME_LENGTH);

	hci_dev_unlock(hdev);
}

static void hci_cc_read_local_name(struct hci_dev *hdev, struct sk_buff *skb)
{
	struct hci_rp_read_local_name *rp = (void *) skb->data;

	BT_DBG("%s status 0x%x", hdev->name, rp->status);

	if (rp->status)
		return;

	memcpy(hdev->dev_name, rp->name, HCI_MAX_NAME_LENGTH);
}

static void hci_cc_write_auth_enable(struct hci_dev *hdev, struct sk_buff *skb)
{
	__u8 status = *((__u8 *) skb->data);
	void *sent;

	BT_DBG("%s status 0x%x", hdev->name, status);

	sent = hci_sent_cmd_data(hdev, HCI_OP_WRITE_AUTH_ENABLE);
	if (!sent)
		return;

	if (!status) {
		__u8 param = *((__u8 *) sent);

		if (param == AUTH_ENABLED)
			set_bit(HCI_AUTH, &hdev->flags);
		else
			clear_bit(HCI_AUTH, &hdev->flags);
	}

	hci_req_complete(hdev, HCI_OP_WRITE_AUTH_ENABLE, status);
}

static void hci_cc_write_encrypt_mode(struct hci_dev *hdev, struct sk_buff *skb)
{
	__u8 status = *((__u8 *) skb->data);
	void *sent;

	BT_DBG("%s status 0x%x", hdev->name, status);

	sent = hci_sent_cmd_data(hdev, HCI_OP_WRITE_ENCRYPT_MODE);
	if (!sent)
		return;

	if (!status) {
		__u8 param = *((__u8 *) sent);

		if (param)
			set_bit(HCI_ENCRYPT, &hdev->flags);
		else
			clear_bit(HCI_ENCRYPT, &hdev->flags);
	}

	hci_req_complete(hdev, HCI_OP_WRITE_ENCRYPT_MODE, status);
}

static void hci_cc_write_scan_enable(struct hci_dev *hdev, struct sk_buff *skb)
{
	__u8 param, status = *((__u8 *) skb->data);
	int old_pscan, old_iscan;
	void *sent;

	BT_DBG("%s status 0x%x", hdev->name, status);

	sent = hci_sent_cmd_data(hdev, HCI_OP_WRITE_SCAN_ENABLE);
	if (!sent)
		return;

	param = *((__u8 *) sent);

	hci_dev_lock(hdev);

	if (status != 0) {
		mgmt_write_scan_failed(hdev, param, status);
		hdev->discov_timeout = 0;
		goto done;
	}

	old_pscan = test_and_clear_bit(HCI_PSCAN, &hdev->flags);
	old_iscan = test_and_clear_bit(HCI_ISCAN, &hdev->flags);

	if (param & SCAN_INQUIRY) {
		set_bit(HCI_ISCAN, &hdev->flags);
		if (!old_iscan)
			mgmt_discoverable(hdev, 1);
		if (hdev->discov_timeout > 0) {
			int to = msecs_to_jiffies(hdev->discov_timeout * 1000);
			queue_delayed_work(hdev->workqueue, &hdev->discov_off,
									to);
		}
	} else if (old_iscan)
		mgmt_discoverable(hdev, 0);

	if (param & SCAN_PAGE) {
		set_bit(HCI_PSCAN, &hdev->flags);
		if (!old_pscan)
			mgmt_connectable(hdev, 1);
	} else if (old_pscan)
		mgmt_connectable(hdev, 0);

done:
	hci_dev_unlock(hdev);
	hci_req_complete(hdev, HCI_OP_WRITE_SCAN_ENABLE, status);
}

static void hci_cc_read_class_of_dev(struct hci_dev *hdev, struct sk_buff *skb)
{
	struct hci_rp_read_class_of_dev *rp = (void *) skb->data;

	BT_DBG("%s status 0x%x", hdev->name, rp->status);

	if (rp->status)
		return;

	memcpy(hdev->dev_class, rp->dev_class, 3);

	BT_DBG("%s class 0x%.2x%.2x%.2x", hdev->name,
		hdev->dev_class[2], hdev->dev_class[1], hdev->dev_class[0]);
}

static void hci_cc_write_class_of_dev(struct hci_dev *hdev, struct sk_buff *skb)
{
	__u8 status = *((__u8 *) skb->data);
	void *sent;

	BT_DBG("%s status 0x%x", hdev->name, status);

	if (status)
		return;

	sent = hci_sent_cmd_data(hdev, HCI_OP_WRITE_CLASS_OF_DEV);
	if (!sent)
		return;

	memcpy(hdev->dev_class, sent, 3);
}

static void hci_cc_read_voice_setting(struct hci_dev *hdev, struct sk_buff *skb)
{
	struct hci_rp_read_voice_setting *rp = (void *) skb->data;
	__u16 setting;

	BT_DBG("%s status 0x%x", hdev->name, rp->status);

	if (rp->status)
		return;

	setting = __le16_to_cpu(rp->voice_setting);

	if (hdev->voice_setting == setting)
		return;

	hdev->voice_setting = setting;

	BT_DBG("%s voice setting 0x%04x", hdev->name, setting);

	if (hdev->notify)
		hdev->notify(hdev, HCI_NOTIFY_VOICE_SETTING);
}

static void hci_cc_write_voice_setting(struct hci_dev *hdev, struct sk_buff *skb)
{
	__u8 status = *((__u8 *) skb->data);
	__u16 setting;
	void *sent;

	BT_DBG("%s status 0x%x", hdev->name, status);

	if (status)
		return;

	sent = hci_sent_cmd_data(hdev, HCI_OP_WRITE_VOICE_SETTING);
	if (!sent)
		return;

	setting = get_unaligned_le16(sent);

	if (hdev->voice_setting == setting)
		return;

	hdev->voice_setting = setting;

	BT_DBG("%s voice setting 0x%04x", hdev->name, setting);

	if (hdev->notify)
		hdev->notify(hdev, HCI_NOTIFY_VOICE_SETTING);
}

static void hci_cc_host_buffer_size(struct hci_dev *hdev, struct sk_buff *skb)
{
	__u8 status = *((__u8 *) skb->data);

	BT_DBG("%s status 0x%x", hdev->name, status);

	hci_req_complete(hdev, HCI_OP_HOST_BUFFER_SIZE, status);
}

static void hci_cc_read_ssp_mode(struct hci_dev *hdev, struct sk_buff *skb)
{
	struct hci_rp_read_ssp_mode *rp = (void *) skb->data;

	BT_DBG("%s status 0x%x", hdev->name, rp->status);

	if (rp->status)
		return;

	hdev->ssp_mode = rp->mode;
}

static void hci_cc_write_ssp_mode(struct hci_dev *hdev, struct sk_buff *skb)
{
	__u8 status = *((__u8 *) skb->data);
	void *sent;

	BT_DBG("%s status 0x%x", hdev->name, status);

	if (status)
		return;

	sent = hci_sent_cmd_data(hdev, HCI_OP_WRITE_SSP_MODE);
	if (!sent)
		return;

	hdev->ssp_mode = *((__u8 *) sent);
}

static u8 hci_get_inquiry_mode(struct hci_dev *hdev)
{
	if (hdev->features[6] & LMP_EXT_INQ)
		return 2;

	if (hdev->features[3] & LMP_RSSI_INQ)
		return 1;

	if (hdev->manufacturer == 11 && hdev->hci_rev == 0x00 &&
						hdev->lmp_subver == 0x0757)
		return 1;

	if (hdev->manufacturer == 15) {
		if (hdev->hci_rev == 0x03 && hdev->lmp_subver == 0x6963)
			return 1;
		if (hdev->hci_rev == 0x09 && hdev->lmp_subver == 0x6963)
			return 1;
		if (hdev->hci_rev == 0x00 && hdev->lmp_subver == 0x6965)
			return 1;
	}

	if (hdev->manufacturer == 31 && hdev->hci_rev == 0x2005 &&
						hdev->lmp_subver == 0x1805)
		return 1;

	return 0;
}

static void hci_setup_inquiry_mode(struct hci_dev *hdev)
{
	u8 mode;

	mode = hci_get_inquiry_mode(hdev);

	hci_send_cmd(hdev, HCI_OP_WRITE_INQUIRY_MODE, 1, &mode);
}

static void hci_setup_event_mask(struct hci_dev *hdev)
{
	/* The second byte is 0xff instead of 0x9f (two reserved bits
	 * disabled) since a Broadcom 1.2 dongle doesn't respond to the
	 * command otherwise */
	u8 events[8] = { 0xff, 0xff, 0xfb, 0xff, 0x00, 0x00, 0x00, 0x00 };

	/* CSR 1.1 dongles does not accept any bitfield so don't try to set
	 * any event mask for pre 1.2 devices */
	if (hdev->hci_ver < BLUETOOTH_VER_1_2)
		return;

	events[4] |= 0x01; /* Flow Specification Complete */
	events[4] |= 0x02; /* Inquiry Result with RSSI */
	events[4] |= 0x04; /* Read Remote Extended Features Complete */
	events[5] |= 0x08; /* Synchronous Connection Complete */
	events[5] |= 0x10; /* Synchronous Connection Changed */

	if (hdev->features[3] & LMP_RSSI_INQ)
		events[4] |= 0x04; /* Inquiry Result with RSSI */

	if (hdev->features[5] & LMP_SNIFF_SUBR)
		events[5] |= 0x20; /* Sniff Subrating */

	if (hdev->features[5] & LMP_PAUSE_ENC)
		events[5] |= 0x80; /* Encryption Key Refresh Complete */

	if (hdev->features[6] & LMP_EXT_INQ)
		events[5] |= 0x40; /* Extended Inquiry Result */

	if (hdev->features[6] & LMP_NO_FLUSH)
		events[7] |= 0x01; /* Enhanced Flush Complete */

	if (hdev->features[7] & LMP_LSTO)
		events[6] |= 0x80; /* Link Supervision Timeout Changed */

	if (hdev->features[6] & LMP_SIMPLE_PAIR) {
		events[6] |= 0x01;	/* IO Capability Request */
		events[6] |= 0x02;	/* IO Capability Response */
		events[6] |= 0x04;	/* User Confirmation Request */
		events[6] |= 0x08;	/* User Passkey Request */
		events[6] |= 0x10;	/* Remote OOB Data Request */
		events[6] |= 0x20;	/* Simple Pairing Complete */
		events[7] |= 0x04;	/* User Passkey Notification */
		events[7] |= 0x08;	/* Keypress Notification */
		events[7] |= 0x10;	/* Remote Host Supported
					 * Features Notification */
	}

	if (hdev->features[4] & LMP_LE)
		events[7] |= 0x20;	/* LE Meta-Event */

	hci_send_cmd(hdev, HCI_OP_SET_EVENT_MASK, sizeof(events), events);
}

static void hci_set_le_support(struct hci_dev *hdev)
{
	struct hci_cp_write_le_host_supported cp;

	memset(&cp, 0, sizeof(cp));

	if (enable_le) {
		cp.le = 1;
		cp.simul = !!(hdev->features[6] & LMP_SIMUL_LE_BR);
	}

	hci_send_cmd(hdev, HCI_OP_WRITE_LE_HOST_SUPPORTED, sizeof(cp), &cp);
}

static void hci_setup(struct hci_dev *hdev)
{
	if (hdev->dev_type != HCI_BREDR)
		return;

	hci_setup_event_mask(hdev);

	if (hdev->hci_ver > BLUETOOTH_VER_1_1)
		hci_send_cmd(hdev, HCI_OP_READ_LOCAL_COMMANDS, 0, NULL);

	if (hdev->features[6] & LMP_SIMPLE_PAIR) {
		u8 mode = 0x01;
		hci_send_cmd(hdev, HCI_OP_WRITE_SSP_MODE, sizeof(mode), &mode);
	}

	if (hdev->features[3] & LMP_RSSI_INQ)
		hci_setup_inquiry_mode(hdev);

	if (hdev->features[7] & LMP_INQ_TX_PWR)
		hci_send_cmd(hdev, HCI_OP_READ_INQ_RSP_TX_POWER, 0, NULL);

	if (hdev->features[7] & LMP_EXTFEATURES) {
		struct hci_cp_read_local_ext_features cp;

		cp.page = 0x01;
		hci_send_cmd(hdev, HCI_OP_READ_LOCAL_EXT_FEATURES,
							sizeof(cp), &cp);
	}

	if (hdev->features[4] & LMP_LE)
		hci_set_le_support(hdev);
}

static void hci_cc_read_local_version(struct hci_dev *hdev, struct sk_buff *skb)
{
	struct hci_rp_read_local_version *rp = (void *) skb->data;

	BT_DBG("%s status 0x%x", hdev->name, rp->status);

	if (rp->status)
		return;

	hdev->hci_ver = rp->hci_ver;
	hdev->hci_rev = __le16_to_cpu(rp->hci_rev);
	hdev->lmp_ver = rp->lmp_ver;
	hdev->manufacturer = __le16_to_cpu(rp->manufacturer);
	hdev->lmp_subver = __le16_to_cpu(rp->lmp_subver);

	BT_DBG("%s manufacturer %d hci ver %d:%d", hdev->name,
					hdev->manufacturer,
					hdev->hci_ver, hdev->hci_rev);

	if (test_bit(HCI_INIT, &hdev->flags))
		hci_setup(hdev);
}

static void hci_setup_link_policy(struct hci_dev *hdev)
{
	u16 link_policy = 0;

	if (hdev->features[0] & LMP_RSWITCH)
		link_policy |= HCI_LP_RSWITCH;
	if (hdev->features[0] & LMP_HOLD)
		link_policy |= HCI_LP_HOLD;
	if (hdev->features[0] & LMP_SNIFF)
		link_policy |= HCI_LP_SNIFF;
	if (hdev->features[1] & LMP_PARK)
		link_policy |= HCI_LP_PARK;

	link_policy = cpu_to_le16(link_policy);
	hci_send_cmd(hdev, HCI_OP_WRITE_DEF_LINK_POLICY,
					sizeof(link_policy), &link_policy);
}

static void hci_cc_read_local_commands(struct hci_dev *hdev, struct sk_buff *skb)
{
	struct hci_rp_read_local_commands *rp = (void *) skb->data;

	BT_DBG("%s status 0x%x", hdev->name, rp->status);

	if (rp->status)
		goto done;

	memcpy(hdev->commands, rp->commands, sizeof(hdev->commands));

	if (test_bit(HCI_INIT, &hdev->flags) && (hdev->commands[5] & 0x10))
		hci_setup_link_policy(hdev);

done:
	hci_req_complete(hdev, HCI_OP_READ_LOCAL_COMMANDS, rp->status);
}

static void hci_cc_read_local_features(struct hci_dev *hdev, struct sk_buff *skb)
{
	struct hci_rp_read_local_features *rp = (void *) skb->data;

	BT_DBG("%s status 0x%x", hdev->name, rp->status);

	if (rp->status)
		return;

	memcpy(hdev->features, rp->features, 8);

	/* Adjust default settings according to features
	 * supported by device. */

	if (hdev->features[0] & LMP_3SLOT)
		hdev->pkt_type |= (HCI_DM3 | HCI_DH3);

	if (hdev->features[0] & LMP_5SLOT)
		hdev->pkt_type |= (HCI_DM5 | HCI_DH5);

	if (hdev->features[1] & LMP_HV2) {
		hdev->pkt_type  |= (HCI_HV2);
		hdev->esco_type |= (ESCO_HV2);
	}

	if (hdev->features[1] & LMP_HV3) {
		hdev->pkt_type  |= (HCI_HV3);
		hdev->esco_type |= (ESCO_HV3);
	}

	if (hdev->features[3] & LMP_ESCO)
		hdev->esco_type |= (ESCO_EV3);

	if (hdev->features[4] & LMP_EV4)
		hdev->esco_type |= (ESCO_EV4);

	if (hdev->features[4] & LMP_EV5)
		hdev->esco_type |= (ESCO_EV5);

	if (hdev->features[5] & LMP_EDR_ESCO_2M)
		hdev->esco_type |= (ESCO_2EV3);

	if (hdev->features[5] & LMP_EDR_ESCO_3M)
		hdev->esco_type |= (ESCO_3EV3);

	if (hdev->features[5] & LMP_EDR_3S_ESCO)
		hdev->esco_type |= (ESCO_2EV5 | ESCO_3EV5);

	BT_DBG("%s features 0x%.2x%.2x%.2x%.2x%.2x%.2x%.2x%.2x", hdev->name,
					hdev->features[0], hdev->features[1],
					hdev->features[2], hdev->features[3],
					hdev->features[4], hdev->features[5],
					hdev->features[6], hdev->features[7]);
}

static void hci_cc_read_local_ext_features(struct hci_dev *hdev,
							struct sk_buff *skb)
{
	struct hci_rp_read_local_ext_features *rp = (void *) skb->data;

	BT_DBG("%s status 0x%x", hdev->name, rp->status);

	if (rp->status)
		return;

	switch (rp->page) {
	case 0:
		memcpy(hdev->features, rp->features, 8);
		break;
	case 1:
		memcpy(hdev->host_features, rp->features, 8);
		break;
	}

	hci_req_complete(hdev, HCI_OP_READ_LOCAL_EXT_FEATURES, rp->status);
}

static void hci_cc_read_flow_control_mode(struct hci_dev *hdev,
						struct sk_buff *skb)
{
	struct hci_rp_read_flow_control_mode *rp = (void *) skb->data;

	BT_DBG("%s status 0x%x", hdev->name, rp->status);

	if (rp->status)
		return;

	hdev->flow_ctl_mode = rp->mode;

	hci_req_complete(hdev, HCI_OP_READ_FLOW_CONTROL_MODE, rp->status);
}

static void hci_cc_read_buffer_size(struct hci_dev *hdev, struct sk_buff *skb)
{
	struct hci_rp_read_buffer_size *rp = (void *) skb->data;

	BT_DBG("%s status 0x%x", hdev->name, rp->status);

	if (rp->status)
		return;

	hdev->acl_mtu  = __le16_to_cpu(rp->acl_mtu);
	hdev->sco_mtu  = rp->sco_mtu;
	hdev->acl_pkts = __le16_to_cpu(rp->acl_max_pkt);
	hdev->sco_pkts = __le16_to_cpu(rp->sco_max_pkt);

	if (test_bit(HCI_QUIRK_FIXUP_BUFFER_SIZE, &hdev->quirks)) {
		hdev->sco_mtu  = 64;
		hdev->sco_pkts = 8;
	}

	hdev->acl_cnt = hdev->acl_pkts;
	hdev->sco_cnt = hdev->sco_pkts;

	BT_DBG("%s acl mtu %d:%d sco mtu %d:%d", hdev->name,
					hdev->acl_mtu, hdev->acl_pkts,
					hdev->sco_mtu, hdev->sco_pkts);
}

static void hci_cc_read_bd_addr(struct hci_dev *hdev, struct sk_buff *skb)
{
	struct hci_rp_read_bd_addr *rp = (void *) skb->data;

	BT_DBG("%s status 0x%x", hdev->name, rp->status);

	if (!rp->status)
		bacpy(&hdev->bdaddr, &rp->bdaddr);

	hci_req_complete(hdev, HCI_OP_READ_BD_ADDR, rp->status);
}

static void hci_cc_read_data_block_size(struct hci_dev *hdev,
							struct sk_buff *skb)
{
	struct hci_rp_read_data_block_size *rp = (void *) skb->data;

	BT_DBG("%s status 0x%x", hdev->name, rp->status);

	if (rp->status)
		return;

	hdev->block_mtu = __le16_to_cpu(rp->max_acl_len);
	hdev->block_len = __le16_to_cpu(rp->block_len);
	hdev->num_blocks = __le16_to_cpu(rp->num_blocks);

	hdev->block_cnt = hdev->num_blocks;

	BT_DBG("%s blk mtu %d cnt %d len %d", hdev->name, hdev->block_mtu,
					hdev->block_cnt, hdev->block_len);

	hci_req_complete(hdev, HCI_OP_READ_DATA_BLOCK_SIZE, rp->status);
}

static void hci_cc_write_ca_timeout(struct hci_dev *hdev, struct sk_buff *skb)
{
	__u8 status = *((__u8 *) skb->data);

	BT_DBG("%s status 0x%x", hdev->name, status);

	hci_req_complete(hdev, HCI_OP_WRITE_CA_TIMEOUT, status);
}

static void hci_cc_read_local_amp_info(struct hci_dev *hdev,
		struct sk_buff *skb)
{
	struct hci_rp_read_local_amp_info *rp = (void *) skb->data;

	BT_DBG("%s status 0x%x", hdev->name, rp->status);

	if (rp->status)
		return;

	hdev->amp_status = rp->amp_status;
	hdev->amp_total_bw = __le32_to_cpu(rp->total_bw);
	hdev->amp_max_bw = __le32_to_cpu(rp->max_bw);
	hdev->amp_min_latency = __le32_to_cpu(rp->min_latency);
	hdev->amp_max_pdu = __le32_to_cpu(rp->max_pdu);
	hdev->amp_type = rp->amp_type;
	hdev->amp_pal_cap = __le16_to_cpu(rp->pal_cap);
	hdev->amp_assoc_size = __le16_to_cpu(rp->max_assoc_size);
	hdev->amp_be_flush_to = __le32_to_cpu(rp->be_flush_to);
	hdev->amp_max_flush_to = __le32_to_cpu(rp->max_flush_to);

	hci_req_complete(hdev, HCI_OP_READ_LOCAL_AMP_INFO, rp->status);
}

static void hci_cc_delete_stored_link_key(struct hci_dev *hdev,
							struct sk_buff *skb)
{
	__u8 status = *((__u8 *) skb->data);

	BT_DBG("%s status 0x%x", hdev->name, status);

	hci_req_complete(hdev, HCI_OP_DELETE_STORED_LINK_KEY, status);
}

static void hci_cc_set_event_mask(struct hci_dev *hdev, struct sk_buff *skb)
{
	__u8 status = *((__u8 *) skb->data);

	BT_DBG("%s status 0x%x", hdev->name, status);

	hci_req_complete(hdev, HCI_OP_SET_EVENT_MASK, status);
}

static void hci_cc_write_inquiry_mode(struct hci_dev *hdev,
							struct sk_buff *skb)
{
	__u8 status = *((__u8 *) skb->data);

	BT_DBG("%s status 0x%x", hdev->name, status);

	hci_req_complete(hdev, HCI_OP_WRITE_INQUIRY_MODE, status);
}

static void hci_cc_read_inq_rsp_tx_power(struct hci_dev *hdev,
							struct sk_buff *skb)
{
	__u8 status = *((__u8 *) skb->data);

	BT_DBG("%s status 0x%x", hdev->name, status);

	hci_req_complete(hdev, HCI_OP_READ_INQ_RSP_TX_POWER, status);
}

static void hci_cc_set_event_flt(struct hci_dev *hdev, struct sk_buff *skb)
{
	__u8 status = *((__u8 *) skb->data);

	BT_DBG("%s status 0x%x", hdev->name, status);

	hci_req_complete(hdev, HCI_OP_SET_EVENT_FLT, status);
}

static void hci_cc_pin_code_reply(struct hci_dev *hdev, struct sk_buff *skb)
{
	struct hci_rp_pin_code_reply *rp = (void *) skb->data;
	struct hci_cp_pin_code_reply *cp;
	struct hci_conn *conn;

	BT_DBG("%s status 0x%x", hdev->name, rp->status);

	hci_dev_lock(hdev);

	if (test_bit(HCI_MGMT, &hdev->flags))
		mgmt_pin_code_reply_complete(hdev, &rp->bdaddr, rp->status);

	if (rp->status != 0)
		goto unlock;

	cp = hci_sent_cmd_data(hdev, HCI_OP_PIN_CODE_REPLY);
	if (!cp)
		goto unlock;

	conn = hci_conn_hash_lookup_ba(hdev, ACL_LINK, &cp->bdaddr);
	if (conn)
		conn->pin_length = cp->pin_len;

unlock:
	hci_dev_unlock(hdev);
}

static void hci_cc_pin_code_neg_reply(struct hci_dev *hdev, struct sk_buff *skb)
{
	struct hci_rp_pin_code_neg_reply *rp = (void *) skb->data;

	BT_DBG("%s status 0x%x", hdev->name, rp->status);

	hci_dev_lock(hdev);

	if (test_bit(HCI_MGMT, &hdev->flags))
		mgmt_pin_code_neg_reply_complete(hdev, &rp->bdaddr,
								rp->status);

	hci_dev_unlock(hdev);
}

static void hci_cc_le_read_buffer_size(struct hci_dev *hdev,
				       struct sk_buff *skb)
{
	struct hci_rp_le_read_buffer_size *rp = (void *) skb->data;

	BT_DBG("%s status 0x%x", hdev->name, rp->status);

	if (rp->status)
		return;

	hdev->le_mtu = __le16_to_cpu(rp->le_mtu);
	hdev->le_pkts = rp->le_max_pkt;

	hdev->le_cnt = hdev->le_pkts;

	BT_DBG("%s le mtu %d:%d", hdev->name, hdev->le_mtu, hdev->le_pkts);

	hci_req_complete(hdev, HCI_OP_LE_READ_BUFFER_SIZE, rp->status);
}

static void hci_cc_user_confirm_reply(struct hci_dev *hdev, struct sk_buff *skb)
{
	struct hci_rp_user_confirm_reply *rp = (void *) skb->data;

	BT_DBG("%s status 0x%x", hdev->name, rp->status);

	hci_dev_lock(hdev);

	if (test_bit(HCI_MGMT, &hdev->flags))
		mgmt_user_confirm_reply_complete(hdev, &rp->bdaddr,
								rp->status);

	hci_dev_unlock(hdev);
}

static void hci_cc_user_confirm_neg_reply(struct hci_dev *hdev,
							struct sk_buff *skb)
{
	struct hci_rp_user_confirm_reply *rp = (void *) skb->data;

	BT_DBG("%s status 0x%x", hdev->name, rp->status);

	hci_dev_lock(hdev);

	if (test_bit(HCI_MGMT, &hdev->flags))
		mgmt_user_confirm_neg_reply_complete(hdev, &rp->bdaddr,
								rp->status);

	hci_dev_unlock(hdev);
}

static void hci_cc_user_passkey_reply(struct hci_dev *hdev, struct sk_buff *skb)
{
	struct hci_rp_user_confirm_reply *rp = (void *) skb->data;

	BT_DBG("%s status 0x%x", hdev->name, rp->status);

	hci_dev_lock(hdev);

	if (test_bit(HCI_MGMT, &hdev->flags))
		mgmt_user_passkey_reply_complete(hdev, &rp->bdaddr,
								rp->status);

	hci_dev_unlock(hdev);
}

static void hci_cc_user_passkey_neg_reply(struct hci_dev *hdev,
							struct sk_buff *skb)
{
	struct hci_rp_user_confirm_reply *rp = (void *) skb->data;

	BT_DBG("%s status 0x%x", hdev->name, rp->status);

	hci_dev_lock(hdev);

	if (test_bit(HCI_MGMT, &hdev->flags))
		mgmt_user_passkey_neg_reply_complete(hdev, &rp->bdaddr,
								rp->status);

	hci_dev_unlock(hdev);
}

static void hci_cc_read_local_oob_data_reply(struct hci_dev *hdev,
							struct sk_buff *skb)
{
	struct hci_rp_read_local_oob_data *rp = (void *) skb->data;

	BT_DBG("%s status 0x%x", hdev->name, rp->status);

	hci_dev_lock(hdev);
	mgmt_read_local_oob_data_reply_complete(hdev, rp->hash,
						rp->randomizer, rp->status);
	hci_dev_unlock(hdev);
}

static void hci_cc_le_set_scan_param(struct hci_dev *hdev, struct sk_buff *skb)
{
	__u8 status = *((__u8 *) skb->data);

	BT_DBG("%s status 0x%x", hdev->name, status);
}

static void hci_cc_le_set_scan_enable(struct hci_dev *hdev,
					struct sk_buff *skb)
{
	struct hci_cp_le_set_scan_enable *cp;
	__u8 status = *((__u8 *) skb->data);

	BT_DBG("%s status 0x%x", hdev->name, status);

	if (status)
		return;

	cp = hci_sent_cmd_data(hdev, HCI_OP_LE_SET_SCAN_ENABLE);
	if (!cp)
		return;

<<<<<<< HEAD
	if (cp->enable == 0x01) {
		del_timer(&hdev->adv_timer);
=======
	switch (cp->enable) {
	case LE_SCANNING_ENABLED:
		set_bit(HCI_LE_SCAN, &hdev->dev_flags);

		cancel_delayed_work_sync(&hdev->adv_work);
>>>>>>> dcd6c922

		hci_dev_lock(hdev);
		hci_adv_entries_clear(hdev);
		hci_dev_unlock(hdev);
<<<<<<< HEAD
	} else if (cp->enable == 0x00) {
		mod_timer(&hdev->adv_timer, jiffies + ADV_CLEAR_TIMEOUT);
=======
		break;

	case LE_SCANNING_DISABLED:
		clear_bit(HCI_LE_SCAN, &hdev->dev_flags);

		schedule_delayed_work(&hdev->adv_work, ADV_CLEAR_TIMEOUT);
		break;

	default:
		BT_ERR("Used reserved LE_Scan_Enable param %d", cp->enable);
		break;
>>>>>>> dcd6c922
	}
}

static void hci_cc_le_ltk_reply(struct hci_dev *hdev, struct sk_buff *skb)
{
	struct hci_rp_le_ltk_reply *rp = (void *) skb->data;

	BT_DBG("%s status 0x%x", hdev->name, rp->status);

	if (rp->status)
		return;

	hci_req_complete(hdev, HCI_OP_LE_LTK_REPLY, rp->status);
}

static void hci_cc_le_ltk_neg_reply(struct hci_dev *hdev, struct sk_buff *skb)
{
	struct hci_rp_le_ltk_neg_reply *rp = (void *) skb->data;

	BT_DBG("%s status 0x%x", hdev->name, rp->status);

	if (rp->status)
		return;

	hci_req_complete(hdev, HCI_OP_LE_LTK_NEG_REPLY, rp->status);
}

static inline void hci_cc_write_le_host_supported(struct hci_dev *hdev,
							struct sk_buff *skb)
{
	struct hci_cp_read_local_ext_features cp;
	__u8 status = *((__u8 *) skb->data);

	BT_DBG("%s status 0x%x", hdev->name, status);

	if (status)
		return;

	cp.page = 0x01;
	hci_send_cmd(hdev, HCI_OP_READ_LOCAL_EXT_FEATURES, sizeof(cp), &cp);
}

static inline void hci_cs_inquiry(struct hci_dev *hdev, __u8 status)
{
	BT_DBG("%s status 0x%x", hdev->name, status);

	if (status) {
		hci_req_complete(hdev, HCI_OP_INQUIRY, status);
		hci_conn_check_pending(hdev);
		hci_dev_lock(hdev);
		if (test_bit(HCI_MGMT, &hdev->flags))
			mgmt_start_discovery_failed(hdev, status);
		hci_dev_unlock(hdev);
		return;
	}

<<<<<<< HEAD
	if (!test_and_set_bit(HCI_INQUIRY, &hdev->flags) &&
				test_bit(HCI_MGMT, &hdev->flags))
		mgmt_discovering(hdev->id, 1);
=======
	set_bit(HCI_INQUIRY, &hdev->flags);

	hci_dev_lock(hdev);
	mgmt_discovering(hdev, 1);
	hci_dev_unlock(hdev);
>>>>>>> dcd6c922
}

static inline void hci_cs_create_conn(struct hci_dev *hdev, __u8 status)
{
	struct hci_cp_create_conn *cp;
	struct hci_conn *conn;

	BT_DBG("%s status 0x%x", hdev->name, status);

	cp = hci_sent_cmd_data(hdev, HCI_OP_CREATE_CONN);
	if (!cp)
		return;

	hci_dev_lock(hdev);

	conn = hci_conn_hash_lookup_ba(hdev, ACL_LINK, &cp->bdaddr);

	BT_DBG("%s bdaddr %s conn %p", hdev->name, batostr(&cp->bdaddr), conn);

	if (status) {
		if (conn && conn->state == BT_CONNECT) {
			if (status != 0x0c || conn->attempt > 2) {
				conn->state = BT_CLOSED;
				hci_proto_connect_cfm(conn, status);
				hci_conn_del(conn);
			} else
				conn->state = BT_CONNECT2;
		}
	} else {
		if (!conn) {
			conn = hci_conn_add(hdev, ACL_LINK, &cp->bdaddr);
			if (conn) {
				conn->out = 1;
				conn->link_mode |= HCI_LM_MASTER;
			} else
				BT_ERR("No memory for new connection");
		}
	}

	hci_dev_unlock(hdev);
}

static void hci_cs_add_sco(struct hci_dev *hdev, __u8 status)
{
	struct hci_cp_add_sco *cp;
	struct hci_conn *acl, *sco;
	__u16 handle;

	BT_DBG("%s status 0x%x", hdev->name, status);

	if (!status)
		return;

	cp = hci_sent_cmd_data(hdev, HCI_OP_ADD_SCO);
	if (!cp)
		return;

	handle = __le16_to_cpu(cp->handle);

	BT_DBG("%s handle %d", hdev->name, handle);

	hci_dev_lock(hdev);

	acl = hci_conn_hash_lookup_handle(hdev, handle);
	if (acl) {
		sco = acl->link;
		if (sco) {
			sco->state = BT_CLOSED;

			hci_proto_connect_cfm(sco, status);
			hci_conn_del(sco);
		}
	}

	hci_dev_unlock(hdev);
}

static void hci_cs_auth_requested(struct hci_dev *hdev, __u8 status)
{
	struct hci_cp_auth_requested *cp;
	struct hci_conn *conn;

	BT_DBG("%s status 0x%x", hdev->name, status);

	if (!status)
		return;

	cp = hci_sent_cmd_data(hdev, HCI_OP_AUTH_REQUESTED);
	if (!cp)
		return;

	hci_dev_lock(hdev);

	conn = hci_conn_hash_lookup_handle(hdev, __le16_to_cpu(cp->handle));
	if (conn) {
		if (conn->state == BT_CONFIG) {
			hci_proto_connect_cfm(conn, status);
			hci_conn_put(conn);
		}
	}

	hci_dev_unlock(hdev);
}

static void hci_cs_set_conn_encrypt(struct hci_dev *hdev, __u8 status)
{
	struct hci_cp_set_conn_encrypt *cp;
	struct hci_conn *conn;

	BT_DBG("%s status 0x%x", hdev->name, status);

	if (!status)
		return;

	cp = hci_sent_cmd_data(hdev, HCI_OP_SET_CONN_ENCRYPT);
	if (!cp)
		return;

	hci_dev_lock(hdev);

	conn = hci_conn_hash_lookup_handle(hdev, __le16_to_cpu(cp->handle));
	if (conn) {
		if (conn->state == BT_CONFIG) {
			hci_proto_connect_cfm(conn, status);
			hci_conn_put(conn);
		}
	}

	hci_dev_unlock(hdev);
}

static int hci_outgoing_auth_needed(struct hci_dev *hdev,
							struct hci_conn *conn)
{
	if (conn->state != BT_CONFIG || !conn->out)
		return 0;

	if (conn->pending_sec_level == BT_SECURITY_SDP)
		return 0;

	/* Only request authentication for SSP connections or non-SSP
	 * devices with sec_level HIGH or if MITM protection is requested */
	if (!(hdev->ssp_mode > 0 && conn->ssp_mode > 0) &&
				conn->pending_sec_level != BT_SECURITY_HIGH &&
				!(conn->auth_type & 0x01))
		return 0;

	return 1;
}

static void hci_cs_remote_name_req(struct hci_dev *hdev, __u8 status)
{
	struct hci_cp_remote_name_req *cp;
	struct hci_conn *conn;

	BT_DBG("%s status 0x%x", hdev->name, status);

	/* If successful wait for the name req complete event before
	 * checking for the need to do authentication */
	if (!status)
		return;

	cp = hci_sent_cmd_data(hdev, HCI_OP_REMOTE_NAME_REQ);
	if (!cp)
		return;

	hci_dev_lock(hdev);

	conn = hci_conn_hash_lookup_ba(hdev, ACL_LINK, &cp->bdaddr);
	if (!conn)
		goto unlock;

	if (!hci_outgoing_auth_needed(hdev, conn))
		goto unlock;

	if (!test_and_set_bit(HCI_CONN_AUTH_PEND, &conn->pend)) {
		struct hci_cp_auth_requested cp;
		cp.handle = __cpu_to_le16(conn->handle);
		hci_send_cmd(hdev, HCI_OP_AUTH_REQUESTED, sizeof(cp), &cp);
	}

unlock:
	hci_dev_unlock(hdev);
}

static void hci_cs_read_remote_features(struct hci_dev *hdev, __u8 status)
{
	struct hci_cp_read_remote_features *cp;
	struct hci_conn *conn;

	BT_DBG("%s status 0x%x", hdev->name, status);

	if (!status)
		return;

	cp = hci_sent_cmd_data(hdev, HCI_OP_READ_REMOTE_FEATURES);
	if (!cp)
		return;

	hci_dev_lock(hdev);

	conn = hci_conn_hash_lookup_handle(hdev, __le16_to_cpu(cp->handle));
	if (conn) {
		if (conn->state == BT_CONFIG) {
			hci_proto_connect_cfm(conn, status);
			hci_conn_put(conn);
		}
	}

	hci_dev_unlock(hdev);
}

static void hci_cs_read_remote_ext_features(struct hci_dev *hdev, __u8 status)
{
	struct hci_cp_read_remote_ext_features *cp;
	struct hci_conn *conn;

	BT_DBG("%s status 0x%x", hdev->name, status);

	if (!status)
		return;

	cp = hci_sent_cmd_data(hdev, HCI_OP_READ_REMOTE_EXT_FEATURES);
	if (!cp)
		return;

	hci_dev_lock(hdev);

	conn = hci_conn_hash_lookup_handle(hdev, __le16_to_cpu(cp->handle));
	if (conn) {
		if (conn->state == BT_CONFIG) {
			hci_proto_connect_cfm(conn, status);
			hci_conn_put(conn);
		}
	}

	hci_dev_unlock(hdev);
}

static void hci_cs_setup_sync_conn(struct hci_dev *hdev, __u8 status)
{
	struct hci_cp_setup_sync_conn *cp;
	struct hci_conn *acl, *sco;
	__u16 handle;

	BT_DBG("%s status 0x%x", hdev->name, status);

	if (!status)
		return;

	cp = hci_sent_cmd_data(hdev, HCI_OP_SETUP_SYNC_CONN);
	if (!cp)
		return;

	handle = __le16_to_cpu(cp->handle);

	BT_DBG("%s handle %d", hdev->name, handle);

	hci_dev_lock(hdev);

	acl = hci_conn_hash_lookup_handle(hdev, handle);
	if (acl) {
		sco = acl->link;
		if (sco) {
			sco->state = BT_CLOSED;

			hci_proto_connect_cfm(sco, status);
			hci_conn_del(sco);
		}
	}

	hci_dev_unlock(hdev);
}

static void hci_cs_sniff_mode(struct hci_dev *hdev, __u8 status)
{
	struct hci_cp_sniff_mode *cp;
	struct hci_conn *conn;

	BT_DBG("%s status 0x%x", hdev->name, status);

	if (!status)
		return;

	cp = hci_sent_cmd_data(hdev, HCI_OP_SNIFF_MODE);
	if (!cp)
		return;

	hci_dev_lock(hdev);

	conn = hci_conn_hash_lookup_handle(hdev, __le16_to_cpu(cp->handle));
	if (conn) {
		clear_bit(HCI_CONN_MODE_CHANGE_PEND, &conn->pend);

		if (test_and_clear_bit(HCI_CONN_SCO_SETUP_PEND, &conn->pend))
			hci_sco_setup(conn, status);
	}

	hci_dev_unlock(hdev);
}

static void hci_cs_exit_sniff_mode(struct hci_dev *hdev, __u8 status)
{
	struct hci_cp_exit_sniff_mode *cp;
	struct hci_conn *conn;

	BT_DBG("%s status 0x%x", hdev->name, status);

	if (!status)
		return;

	cp = hci_sent_cmd_data(hdev, HCI_OP_EXIT_SNIFF_MODE);
	if (!cp)
		return;

	hci_dev_lock(hdev);

	conn = hci_conn_hash_lookup_handle(hdev, __le16_to_cpu(cp->handle));
	if (conn) {
		clear_bit(HCI_CONN_MODE_CHANGE_PEND, &conn->pend);

		if (test_and_clear_bit(HCI_CONN_SCO_SETUP_PEND, &conn->pend))
			hci_sco_setup(conn, status);
	}

	hci_dev_unlock(hdev);
}

static void hci_cs_le_create_conn(struct hci_dev *hdev, __u8 status)
{
	struct hci_cp_le_create_conn *cp;
	struct hci_conn *conn;

	BT_DBG("%s status 0x%x", hdev->name, status);

	cp = hci_sent_cmd_data(hdev, HCI_OP_LE_CREATE_CONN);
	if (!cp)
		return;

	hci_dev_lock(hdev);

	conn = hci_conn_hash_lookup_ba(hdev, LE_LINK, &cp->peer_addr);

	BT_DBG("%s bdaddr %s conn %p", hdev->name, batostr(&cp->peer_addr),
		conn);

	if (status) {
		if (conn && conn->state == BT_CONNECT) {
			conn->state = BT_CLOSED;
			hci_proto_connect_cfm(conn, status);
			hci_conn_del(conn);
		}
	} else {
		if (!conn) {
			conn = hci_conn_add(hdev, LE_LINK, &cp->peer_addr);
			if (conn) {
				conn->dst_type = cp->peer_addr_type;
				conn->out = 1;
			} else {
				BT_ERR("No memory for new connection");
			}
		}
	}

	hci_dev_unlock(hdev);
}

static void hci_cs_le_start_enc(struct hci_dev *hdev, u8 status)
{
	BT_DBG("%s status 0x%x", hdev->name, status);
}

static inline void hci_inquiry_complete_evt(struct hci_dev *hdev, struct sk_buff *skb)
{
	__u8 status = *((__u8 *) skb->data);

	BT_DBG("%s status %d", hdev->name, status);

<<<<<<< HEAD
	if (test_and_clear_bit(HCI_INQUIRY, &hdev->flags) &&
				test_bit(HCI_MGMT, &hdev->flags))
		mgmt_discovering(hdev->id, 0);

=======
>>>>>>> dcd6c922
	hci_req_complete(hdev, HCI_OP_INQUIRY, status);

	hci_conn_check_pending(hdev);

	if (!test_and_clear_bit(HCI_INQUIRY, &hdev->flags))
		return;

	hci_dev_lock(hdev);
	mgmt_discovering(hdev, 0);
	hci_dev_unlock(hdev);
}

static inline void hci_inquiry_result_evt(struct hci_dev *hdev, struct sk_buff *skb)
{
	struct inquiry_data data;
	struct inquiry_info *info = (void *) (skb->data + 1);
	int num_rsp = *((__u8 *) skb->data);

	BT_DBG("%s num_rsp %d", hdev->name, num_rsp);

	if (!num_rsp)
		return;

	hci_dev_lock(hdev);

	for (; num_rsp; num_rsp--, info++) {
		bacpy(&data.bdaddr, &info->bdaddr);
		data.pscan_rep_mode	= info->pscan_rep_mode;
		data.pscan_period_mode	= info->pscan_period_mode;
		data.pscan_mode		= info->pscan_mode;
		memcpy(data.dev_class, info->dev_class, 3);
		data.clock_offset	= info->clock_offset;
		data.rssi		= 0x00;
		data.ssp_mode		= 0x00;
		hci_inquiry_cache_update(hdev, &data);
		mgmt_device_found(hdev, &info->bdaddr, ACL_LINK, 0x00,
						info->dev_class, 0, NULL);
	}

	hci_dev_unlock(hdev);
}

static inline void hci_conn_complete_evt(struct hci_dev *hdev, struct sk_buff *skb)
{
	struct hci_ev_conn_complete *ev = (void *) skb->data;
	struct hci_conn *conn;

	BT_DBG("%s", hdev->name);

	hci_dev_lock(hdev);

	conn = hci_conn_hash_lookup_ba(hdev, ev->link_type, &ev->bdaddr);
	if (!conn) {
		if (ev->link_type != SCO_LINK)
			goto unlock;

		conn = hci_conn_hash_lookup_ba(hdev, ESCO_LINK, &ev->bdaddr);
		if (!conn)
			goto unlock;

		conn->type = SCO_LINK;
	}

	if (!ev->status) {
		conn->handle = __le16_to_cpu(ev->handle);

		if (conn->type == ACL_LINK) {
			conn->state = BT_CONFIG;
			hci_conn_hold(conn);
			conn->disc_timeout = HCI_DISCONN_TIMEOUT;
<<<<<<< HEAD
			mgmt_connected(hdev->id, &ev->bdaddr, conn->type);
=======
			mgmt_connected(hdev, &ev->bdaddr, conn->type,
							conn->dst_type);
>>>>>>> dcd6c922
		} else
			conn->state = BT_CONNECTED;

		hci_conn_hold_device(conn);
		hci_conn_add_sysfs(conn);

		if (test_bit(HCI_AUTH, &hdev->flags))
			conn->link_mode |= HCI_LM_AUTH;

		if (test_bit(HCI_ENCRYPT, &hdev->flags))
			conn->link_mode |= HCI_LM_ENCRYPT;

		/* Get remote features */
		if (conn->type == ACL_LINK) {
			struct hci_cp_read_remote_features cp;
			cp.handle = ev->handle;
			hci_send_cmd(hdev, HCI_OP_READ_REMOTE_FEATURES,
							sizeof(cp), &cp);
		}

		/* Set packet type for incoming connection */
		if (!conn->out && hdev->hci_ver < BLUETOOTH_VER_2_0) {
			struct hci_cp_change_conn_ptype cp;
			cp.handle = ev->handle;
			cp.pkt_type = cpu_to_le16(conn->pkt_type);
			hci_send_cmd(hdev, HCI_OP_CHANGE_CONN_PTYPE,
							sizeof(cp), &cp);
		}
	} else {
		conn->state = BT_CLOSED;
		if (conn->type == ACL_LINK)
			mgmt_connect_failed(hdev, &ev->bdaddr, conn->type,
						conn->dst_type, ev->status);
	}

	if (conn->type == ACL_LINK)
		hci_sco_setup(conn, ev->status);

	if (ev->status) {
		hci_proto_connect_cfm(conn, ev->status);
		hci_conn_del(conn);
	} else if (ev->link_type != ACL_LINK)
		hci_proto_connect_cfm(conn, ev->status);

unlock:
	hci_dev_unlock(hdev);

	hci_conn_check_pending(hdev);
}

static inline void hci_conn_request_evt(struct hci_dev *hdev, struct sk_buff *skb)
{
	struct hci_ev_conn_request *ev = (void *) skb->data;
	int mask = hdev->link_mode;

	BT_DBG("%s bdaddr %s type 0x%x", hdev->name,
					batostr(&ev->bdaddr), ev->link_type);

	mask |= hci_proto_connect_ind(hdev, &ev->bdaddr, ev->link_type);

	if ((mask & HCI_LM_ACCEPT) &&
			!hci_blacklist_lookup(hdev, &ev->bdaddr)) {
		/* Connection accepted */
		struct inquiry_entry *ie;
		struct hci_conn *conn;

		hci_dev_lock(hdev);

		ie = hci_inquiry_cache_lookup(hdev, &ev->bdaddr);
		if (ie)
			memcpy(ie->data.dev_class, ev->dev_class, 3);

		conn = hci_conn_hash_lookup_ba(hdev, ev->link_type, &ev->bdaddr);
		if (!conn) {
			conn = hci_conn_add(hdev, ev->link_type, &ev->bdaddr);
			if (!conn) {
				BT_ERR("No memory for new connection");
				hci_dev_unlock(hdev);
				return;
			}
		}

		memcpy(conn->dev_class, ev->dev_class, 3);
		conn->state = BT_CONNECT;

		hci_dev_unlock(hdev);

		if (ev->link_type == ACL_LINK || !lmp_esco_capable(hdev)) {
			struct hci_cp_accept_conn_req cp;

			bacpy(&cp.bdaddr, &ev->bdaddr);

			if (lmp_rswitch_capable(hdev) && (mask & HCI_LM_MASTER))
				cp.role = 0x00; /* Become master */
			else
				cp.role = 0x01; /* Remain slave */

			hci_send_cmd(hdev, HCI_OP_ACCEPT_CONN_REQ,
							sizeof(cp), &cp);
		} else {
			struct hci_cp_accept_sync_conn_req cp;

			bacpy(&cp.bdaddr, &ev->bdaddr);
			cp.pkt_type = cpu_to_le16(conn->pkt_type);

			cp.tx_bandwidth   = cpu_to_le32(0x00001f40);
			cp.rx_bandwidth   = cpu_to_le32(0x00001f40);
			cp.max_latency    = cpu_to_le16(0xffff);
			cp.content_format = cpu_to_le16(hdev->voice_setting);
			cp.retrans_effort = 0xff;

			hci_send_cmd(hdev, HCI_OP_ACCEPT_SYNC_CONN_REQ,
							sizeof(cp), &cp);
		}
	} else {
		/* Connection rejected */
		struct hci_cp_reject_conn_req cp;

		bacpy(&cp.bdaddr, &ev->bdaddr);
		cp.reason = HCI_ERROR_REJ_BAD_ADDR;
		hci_send_cmd(hdev, HCI_OP_REJECT_CONN_REQ, sizeof(cp), &cp);
	}
}

static inline void hci_disconn_complete_evt(struct hci_dev *hdev, struct sk_buff *skb)
{
	struct hci_ev_disconn_complete *ev = (void *) skb->data;
	struct hci_conn *conn;

	BT_DBG("%s status %d", hdev->name, ev->status);

	hci_dev_lock(hdev);

	conn = hci_conn_hash_lookup_handle(hdev, __le16_to_cpu(ev->handle));
	if (!conn)
		goto unlock;

	if (ev->status == 0)
		conn->state = BT_CLOSED;

	if (conn->type == ACL_LINK || conn->type == LE_LINK) {
		if (ev->status != 0)
			mgmt_disconnect_failed(hdev, &conn->dst, ev->status);
		else
			mgmt_disconnected(hdev, &conn->dst, conn->type,
							conn->dst_type);
	}

	if (ev->status == 0) {
		hci_proto_disconn_cfm(conn, ev->reason);
		hci_conn_del(conn);
	}

unlock:
	hci_dev_unlock(hdev);
}

static inline void hci_auth_complete_evt(struct hci_dev *hdev, struct sk_buff *skb)
{
	struct hci_ev_auth_complete *ev = (void *) skb->data;
	struct hci_conn *conn;

	BT_DBG("%s status %d", hdev->name, ev->status);

	hci_dev_lock(hdev);

	conn = hci_conn_hash_lookup_handle(hdev, __le16_to_cpu(ev->handle));
	if (!conn)
		goto unlock;

	if (!ev->status) {
		if (!(conn->ssp_mode > 0 && hdev->ssp_mode > 0) &&
				test_bit(HCI_CONN_REAUTH_PEND,	&conn->pend)) {
			BT_INFO("re-auth of legacy device is not possible.");
		} else {
			conn->link_mode |= HCI_LM_AUTH;
			conn->sec_level = conn->pending_sec_level;
		}
	} else {
		mgmt_auth_failed(hdev, &conn->dst, ev->status);
	}

	clear_bit(HCI_CONN_AUTH_PEND, &conn->pend);
	clear_bit(HCI_CONN_REAUTH_PEND, &conn->pend);

	if (conn->state == BT_CONFIG) {
		if (!ev->status && hdev->ssp_mode > 0 && conn->ssp_mode > 0) {
			struct hci_cp_set_conn_encrypt cp;
			cp.handle  = ev->handle;
			cp.encrypt = 0x01;
			hci_send_cmd(hdev, HCI_OP_SET_CONN_ENCRYPT, sizeof(cp),
									&cp);
		} else {
			conn->state = BT_CONNECTED;
			hci_proto_connect_cfm(conn, ev->status);
			hci_conn_put(conn);
		}
	} else {
		hci_auth_cfm(conn, ev->status);

		hci_conn_hold(conn);
		conn->disc_timeout = HCI_DISCONN_TIMEOUT;
		hci_conn_put(conn);
	}

	if (test_bit(HCI_CONN_ENCRYPT_PEND, &conn->pend)) {
		if (!ev->status) {
			struct hci_cp_set_conn_encrypt cp;
			cp.handle  = ev->handle;
			cp.encrypt = 0x01;
			hci_send_cmd(hdev, HCI_OP_SET_CONN_ENCRYPT, sizeof(cp),
									&cp);
		} else {
			clear_bit(HCI_CONN_ENCRYPT_PEND, &conn->pend);
			hci_encrypt_cfm(conn, ev->status, 0x00);
		}
	}

unlock:
	hci_dev_unlock(hdev);
}

static inline void hci_remote_name_evt(struct hci_dev *hdev, struct sk_buff *skb)
{
	struct hci_ev_remote_name *ev = (void *) skb->data;
	struct hci_conn *conn;

	BT_DBG("%s", hdev->name);

	hci_conn_check_pending(hdev);

	hci_dev_lock(hdev);

	if (ev->status == 0 && test_bit(HCI_MGMT, &hdev->flags))
		mgmt_remote_name(hdev, &ev->bdaddr, ev->name);

	conn = hci_conn_hash_lookup_ba(hdev, ACL_LINK, &ev->bdaddr);
	if (!conn)
		goto unlock;

	if (!hci_outgoing_auth_needed(hdev, conn))
		goto unlock;

	if (!test_and_set_bit(HCI_CONN_AUTH_PEND, &conn->pend)) {
		struct hci_cp_auth_requested cp;
		cp.handle = __cpu_to_le16(conn->handle);
		hci_send_cmd(hdev, HCI_OP_AUTH_REQUESTED, sizeof(cp), &cp);
	}

unlock:
	hci_dev_unlock(hdev);
}

static inline void hci_encrypt_change_evt(struct hci_dev *hdev, struct sk_buff *skb)
{
	struct hci_ev_encrypt_change *ev = (void *) skb->data;
	struct hci_conn *conn;

	BT_DBG("%s status %d", hdev->name, ev->status);

	hci_dev_lock(hdev);

	conn = hci_conn_hash_lookup_handle(hdev, __le16_to_cpu(ev->handle));
	if (conn) {
		if (!ev->status) {
			if (ev->encrypt) {
				/* Encryption implies authentication */
				conn->link_mode |= HCI_LM_AUTH;
				conn->link_mode |= HCI_LM_ENCRYPT;
				conn->sec_level = conn->pending_sec_level;
			} else
				conn->link_mode &= ~HCI_LM_ENCRYPT;
		}

		clear_bit(HCI_CONN_ENCRYPT_PEND, &conn->pend);

		if (conn->state == BT_CONFIG) {
			if (!ev->status)
				conn->state = BT_CONNECTED;

			hci_proto_connect_cfm(conn, ev->status);
			hci_conn_put(conn);
		} else
			hci_encrypt_cfm(conn, ev->status, ev->encrypt);
	}

	hci_dev_unlock(hdev);
}

static inline void hci_change_link_key_complete_evt(struct hci_dev *hdev, struct sk_buff *skb)
{
	struct hci_ev_change_link_key_complete *ev = (void *) skb->data;
	struct hci_conn *conn;

	BT_DBG("%s status %d", hdev->name, ev->status);

	hci_dev_lock(hdev);

	conn = hci_conn_hash_lookup_handle(hdev, __le16_to_cpu(ev->handle));
	if (conn) {
		if (!ev->status)
			conn->link_mode |= HCI_LM_SECURE;

		clear_bit(HCI_CONN_AUTH_PEND, &conn->pend);

		hci_key_change_cfm(conn, ev->status);
	}

	hci_dev_unlock(hdev);
}

static inline void hci_remote_features_evt(struct hci_dev *hdev, struct sk_buff *skb)
{
	struct hci_ev_remote_features *ev = (void *) skb->data;
	struct hci_conn *conn;

	BT_DBG("%s status %d", hdev->name, ev->status);

	hci_dev_lock(hdev);

	conn = hci_conn_hash_lookup_handle(hdev, __le16_to_cpu(ev->handle));
	if (!conn)
		goto unlock;

	if (!ev->status)
		memcpy(conn->features, ev->features, 8);

	if (conn->state != BT_CONFIG)
		goto unlock;

	if (!ev->status && lmp_ssp_capable(hdev) && lmp_ssp_capable(conn)) {
		struct hci_cp_read_remote_ext_features cp;
		cp.handle = ev->handle;
		cp.page = 0x01;
		hci_send_cmd(hdev, HCI_OP_READ_REMOTE_EXT_FEATURES,
							sizeof(cp), &cp);
		goto unlock;
	}

	if (!ev->status) {
		struct hci_cp_remote_name_req cp;
		memset(&cp, 0, sizeof(cp));
		bacpy(&cp.bdaddr, &conn->dst);
		cp.pscan_rep_mode = 0x02;
		hci_send_cmd(hdev, HCI_OP_REMOTE_NAME_REQ, sizeof(cp), &cp);
	}

	if (!hci_outgoing_auth_needed(hdev, conn)) {
		conn->state = BT_CONNECTED;
		hci_proto_connect_cfm(conn, ev->status);
		hci_conn_put(conn);
	}

unlock:
	hci_dev_unlock(hdev);
}

static inline void hci_remote_version_evt(struct hci_dev *hdev, struct sk_buff *skb)
{
	BT_DBG("%s", hdev->name);
}

static inline void hci_qos_setup_complete_evt(struct hci_dev *hdev, struct sk_buff *skb)
{
	BT_DBG("%s", hdev->name);
}

static inline void hci_cmd_complete_evt(struct hci_dev *hdev, struct sk_buff *skb)
{
	struct hci_ev_cmd_complete *ev = (void *) skb->data;
	__u16 opcode;

	skb_pull(skb, sizeof(*ev));

	opcode = __le16_to_cpu(ev->opcode);

	switch (opcode) {
	case HCI_OP_INQUIRY_CANCEL:
		hci_cc_inquiry_cancel(hdev, skb);
		break;

	case HCI_OP_EXIT_PERIODIC_INQ:
		hci_cc_exit_periodic_inq(hdev, skb);
		break;

	case HCI_OP_REMOTE_NAME_REQ_CANCEL:
		hci_cc_remote_name_req_cancel(hdev, skb);
		break;

	case HCI_OP_ROLE_DISCOVERY:
		hci_cc_role_discovery(hdev, skb);
		break;

	case HCI_OP_READ_LINK_POLICY:
		hci_cc_read_link_policy(hdev, skb);
		break;

	case HCI_OP_WRITE_LINK_POLICY:
		hci_cc_write_link_policy(hdev, skb);
		break;

	case HCI_OP_READ_DEF_LINK_POLICY:
		hci_cc_read_def_link_policy(hdev, skb);
		break;

	case HCI_OP_WRITE_DEF_LINK_POLICY:
		hci_cc_write_def_link_policy(hdev, skb);
		break;

	case HCI_OP_RESET:
		hci_cc_reset(hdev, skb);
		break;

	case HCI_OP_WRITE_LOCAL_NAME:
		hci_cc_write_local_name(hdev, skb);
		break;

	case HCI_OP_READ_LOCAL_NAME:
		hci_cc_read_local_name(hdev, skb);
		break;

	case HCI_OP_WRITE_AUTH_ENABLE:
		hci_cc_write_auth_enable(hdev, skb);
		break;

	case HCI_OP_WRITE_ENCRYPT_MODE:
		hci_cc_write_encrypt_mode(hdev, skb);
		break;

	case HCI_OP_WRITE_SCAN_ENABLE:
		hci_cc_write_scan_enable(hdev, skb);
		break;

	case HCI_OP_READ_CLASS_OF_DEV:
		hci_cc_read_class_of_dev(hdev, skb);
		break;

	case HCI_OP_WRITE_CLASS_OF_DEV:
		hci_cc_write_class_of_dev(hdev, skb);
		break;

	case HCI_OP_READ_VOICE_SETTING:
		hci_cc_read_voice_setting(hdev, skb);
		break;

	case HCI_OP_WRITE_VOICE_SETTING:
		hci_cc_write_voice_setting(hdev, skb);
		break;

	case HCI_OP_HOST_BUFFER_SIZE:
		hci_cc_host_buffer_size(hdev, skb);
		break;

	case HCI_OP_READ_SSP_MODE:
		hci_cc_read_ssp_mode(hdev, skb);
		break;

	case HCI_OP_WRITE_SSP_MODE:
		hci_cc_write_ssp_mode(hdev, skb);
		break;

	case HCI_OP_READ_LOCAL_VERSION:
		hci_cc_read_local_version(hdev, skb);
		break;

	case HCI_OP_READ_LOCAL_COMMANDS:
		hci_cc_read_local_commands(hdev, skb);
		break;

	case HCI_OP_READ_LOCAL_FEATURES:
		hci_cc_read_local_features(hdev, skb);
		break;

	case HCI_OP_READ_LOCAL_EXT_FEATURES:
		hci_cc_read_local_ext_features(hdev, skb);
		break;

	case HCI_OP_READ_BUFFER_SIZE:
		hci_cc_read_buffer_size(hdev, skb);
		break;

	case HCI_OP_READ_BD_ADDR:
		hci_cc_read_bd_addr(hdev, skb);
		break;

	case HCI_OP_READ_DATA_BLOCK_SIZE:
		hci_cc_read_data_block_size(hdev, skb);
		break;

	case HCI_OP_WRITE_CA_TIMEOUT:
		hci_cc_write_ca_timeout(hdev, skb);
		break;

	case HCI_OP_READ_FLOW_CONTROL_MODE:
		hci_cc_read_flow_control_mode(hdev, skb);
		break;

	case HCI_OP_READ_LOCAL_AMP_INFO:
		hci_cc_read_local_amp_info(hdev, skb);
		break;

	case HCI_OP_DELETE_STORED_LINK_KEY:
		hci_cc_delete_stored_link_key(hdev, skb);
		break;

	case HCI_OP_SET_EVENT_MASK:
		hci_cc_set_event_mask(hdev, skb);
		break;

	case HCI_OP_WRITE_INQUIRY_MODE:
		hci_cc_write_inquiry_mode(hdev, skb);
		break;

	case HCI_OP_READ_INQ_RSP_TX_POWER:
		hci_cc_read_inq_rsp_tx_power(hdev, skb);
		break;

	case HCI_OP_SET_EVENT_FLT:
		hci_cc_set_event_flt(hdev, skb);
		break;

	case HCI_OP_PIN_CODE_REPLY:
		hci_cc_pin_code_reply(hdev, skb);
		break;

	case HCI_OP_PIN_CODE_NEG_REPLY:
		hci_cc_pin_code_neg_reply(hdev, skb);
		break;

	case HCI_OP_READ_LOCAL_OOB_DATA:
		hci_cc_read_local_oob_data_reply(hdev, skb);
		break;

	case HCI_OP_LE_READ_BUFFER_SIZE:
		hci_cc_le_read_buffer_size(hdev, skb);
		break;

	case HCI_OP_USER_CONFIRM_REPLY:
		hci_cc_user_confirm_reply(hdev, skb);
		break;

	case HCI_OP_USER_CONFIRM_NEG_REPLY:
		hci_cc_user_confirm_neg_reply(hdev, skb);
		break;

	case HCI_OP_USER_PASSKEY_REPLY:
		hci_cc_user_passkey_reply(hdev, skb);
		break;

	case HCI_OP_USER_PASSKEY_NEG_REPLY:
		hci_cc_user_passkey_neg_reply(hdev, skb);

	case HCI_OP_LE_SET_SCAN_PARAM:
		hci_cc_le_set_scan_param(hdev, skb);
		break;

	case HCI_OP_LE_SET_SCAN_ENABLE:
		hci_cc_le_set_scan_enable(hdev, skb);
		break;

	case HCI_OP_LE_LTK_REPLY:
		hci_cc_le_ltk_reply(hdev, skb);
		break;

	case HCI_OP_LE_LTK_NEG_REPLY:
		hci_cc_le_ltk_neg_reply(hdev, skb);
		break;

	case HCI_OP_WRITE_LE_HOST_SUPPORTED:
		hci_cc_write_le_host_supported(hdev, skb);
		break;

	default:
		BT_DBG("%s opcode 0x%x", hdev->name, opcode);
		break;
	}

	if (ev->opcode != HCI_OP_NOP)
		del_timer(&hdev->cmd_timer);

	if (ev->ncmd) {
		atomic_set(&hdev->cmd_cnt, 1);
		if (!skb_queue_empty(&hdev->cmd_q))
			queue_work(hdev->workqueue, &hdev->cmd_work);
	}
}

static inline void hci_cmd_status_evt(struct hci_dev *hdev, struct sk_buff *skb)
{
	struct hci_ev_cmd_status *ev = (void *) skb->data;
	__u16 opcode;

	skb_pull(skb, sizeof(*ev));

	opcode = __le16_to_cpu(ev->opcode);

	switch (opcode) {
	case HCI_OP_INQUIRY:
		hci_cs_inquiry(hdev, ev->status);
		break;

	case HCI_OP_CREATE_CONN:
		hci_cs_create_conn(hdev, ev->status);
		break;

	case HCI_OP_ADD_SCO:
		hci_cs_add_sco(hdev, ev->status);
		break;

	case HCI_OP_AUTH_REQUESTED:
		hci_cs_auth_requested(hdev, ev->status);
		break;

	case HCI_OP_SET_CONN_ENCRYPT:
		hci_cs_set_conn_encrypt(hdev, ev->status);
		break;

	case HCI_OP_REMOTE_NAME_REQ:
		hci_cs_remote_name_req(hdev, ev->status);
		break;

	case HCI_OP_READ_REMOTE_FEATURES:
		hci_cs_read_remote_features(hdev, ev->status);
		break;

	case HCI_OP_READ_REMOTE_EXT_FEATURES:
		hci_cs_read_remote_ext_features(hdev, ev->status);
		break;

	case HCI_OP_SETUP_SYNC_CONN:
		hci_cs_setup_sync_conn(hdev, ev->status);
		break;

	case HCI_OP_SNIFF_MODE:
		hci_cs_sniff_mode(hdev, ev->status);
		break;

	case HCI_OP_EXIT_SNIFF_MODE:
		hci_cs_exit_sniff_mode(hdev, ev->status);
		break;

	case HCI_OP_DISCONNECT:
		if (ev->status != 0)
			mgmt_disconnect_failed(hdev, NULL, ev->status);
		break;

	case HCI_OP_LE_CREATE_CONN:
		hci_cs_le_create_conn(hdev, ev->status);
		break;

	case HCI_OP_LE_START_ENC:
		hci_cs_le_start_enc(hdev, ev->status);
		break;

	default:
		BT_DBG("%s opcode 0x%x", hdev->name, opcode);
		break;
	}

	if (ev->opcode != HCI_OP_NOP)
		del_timer(&hdev->cmd_timer);

	if (ev->ncmd && !test_bit(HCI_RESET, &hdev->flags)) {
		atomic_set(&hdev->cmd_cnt, 1);
		if (!skb_queue_empty(&hdev->cmd_q))
			queue_work(hdev->workqueue, &hdev->cmd_work);
	}
}

static inline void hci_role_change_evt(struct hci_dev *hdev, struct sk_buff *skb)
{
	struct hci_ev_role_change *ev = (void *) skb->data;
	struct hci_conn *conn;

	BT_DBG("%s status %d", hdev->name, ev->status);

	hci_dev_lock(hdev);

	conn = hci_conn_hash_lookup_ba(hdev, ACL_LINK, &ev->bdaddr);
	if (conn) {
		if (!ev->status) {
			if (ev->role)
				conn->link_mode &= ~HCI_LM_MASTER;
			else
				conn->link_mode |= HCI_LM_MASTER;
		}

		clear_bit(HCI_CONN_RSWITCH_PEND, &conn->pend);

		hci_role_switch_cfm(conn, ev->status, ev->role);
	}

	hci_dev_unlock(hdev);
}

static inline void hci_num_comp_pkts_evt(struct hci_dev *hdev, struct sk_buff *skb)
{
	struct hci_ev_num_comp_pkts *ev = (void *) skb->data;
	int i;

	if (hdev->flow_ctl_mode != HCI_FLOW_CTL_MODE_PACKET_BASED) {
		BT_ERR("Wrong event for mode %d", hdev->flow_ctl_mode);
		return;
	}

	if (skb->len < sizeof(*ev) || skb->len < sizeof(*ev) +
			ev->num_hndl * sizeof(struct hci_comp_pkts_info)) {
		BT_DBG("%s bad parameters", hdev->name);
		return;
	}

	BT_DBG("%s num_hndl %d", hdev->name, ev->num_hndl);

	for (i = 0; i < ev->num_hndl; i++) {
		struct hci_comp_pkts_info *info = &ev->handles[i];
		struct hci_conn *conn;
		__u16  handle, count;

		handle = __le16_to_cpu(info->handle);
		count  = __le16_to_cpu(info->count);

		conn = hci_conn_hash_lookup_handle(hdev, handle);
		if (!conn)
			continue;

		conn->sent -= count;

		switch (conn->type) {
		case ACL_LINK:
			hdev->acl_cnt += count;
			if (hdev->acl_cnt > hdev->acl_pkts)
				hdev->acl_cnt = hdev->acl_pkts;
			break;

		case LE_LINK:
			if (hdev->le_pkts) {
				hdev->le_cnt += count;
				if (hdev->le_cnt > hdev->le_pkts)
					hdev->le_cnt = hdev->le_pkts;
			} else {
				hdev->acl_cnt += count;
				if (hdev->acl_cnt > hdev->acl_pkts)
					hdev->acl_cnt = hdev->acl_pkts;
			}
			break;

		case SCO_LINK:
			hdev->sco_cnt += count;
			if (hdev->sco_cnt > hdev->sco_pkts)
				hdev->sco_cnt = hdev->sco_pkts;
			break;

		default:
			BT_ERR("Unknown type %d conn %p", conn->type, conn);
			break;
		}
	}

	queue_work(hdev->workqueue, &hdev->tx_work);
}

static inline void hci_mode_change_evt(struct hci_dev *hdev, struct sk_buff *skb)
{
	struct hci_ev_mode_change *ev = (void *) skb->data;
	struct hci_conn *conn;

	BT_DBG("%s status %d", hdev->name, ev->status);

	hci_dev_lock(hdev);

	conn = hci_conn_hash_lookup_handle(hdev, __le16_to_cpu(ev->handle));
	if (conn) {
		conn->mode = ev->mode;
		conn->interval = __le16_to_cpu(ev->interval);

		if (!test_and_clear_bit(HCI_CONN_MODE_CHANGE_PEND, &conn->pend)) {
			if (conn->mode == HCI_CM_ACTIVE)
				conn->power_save = 1;
			else
				conn->power_save = 0;
		}

		if (test_and_clear_bit(HCI_CONN_SCO_SETUP_PEND, &conn->pend))
			hci_sco_setup(conn, ev->status);
	}

	hci_dev_unlock(hdev);
}

static inline void hci_pin_code_request_evt(struct hci_dev *hdev, struct sk_buff *skb)
{
	struct hci_ev_pin_code_req *ev = (void *) skb->data;
	struct hci_conn *conn;

	BT_DBG("%s", hdev->name);

	hci_dev_lock(hdev);

	conn = hci_conn_hash_lookup_ba(hdev, ACL_LINK, &ev->bdaddr);
	if (!conn)
		goto unlock;

	if (conn->state == BT_CONNECTED) {
		hci_conn_hold(conn);
		conn->disc_timeout = HCI_PAIRING_TIMEOUT;
		hci_conn_put(conn);
	}

	if (!test_bit(HCI_PAIRABLE, &hdev->flags))
		hci_send_cmd(hdev, HCI_OP_PIN_CODE_NEG_REPLY,
					sizeof(ev->bdaddr), &ev->bdaddr);
	else if (test_bit(HCI_MGMT, &hdev->flags)) {
		u8 secure;

		if (conn->pending_sec_level == BT_SECURITY_HIGH)
			secure = 1;
		else
			secure = 0;

		mgmt_pin_code_request(hdev, &ev->bdaddr, secure);
	}

unlock:
	hci_dev_unlock(hdev);
}

static inline void hci_link_key_request_evt(struct hci_dev *hdev, struct sk_buff *skb)
{
	struct hci_ev_link_key_req *ev = (void *) skb->data;
	struct hci_cp_link_key_reply cp;
	struct hci_conn *conn;
	struct link_key *key;

	BT_DBG("%s", hdev->name);

	if (!test_bit(HCI_LINK_KEYS, &hdev->flags))
		return;

	hci_dev_lock(hdev);

	key = hci_find_link_key(hdev, &ev->bdaddr);
	if (!key) {
		BT_DBG("%s link key not found for %s", hdev->name,
							batostr(&ev->bdaddr));
		goto not_found;
	}

	BT_DBG("%s found key type %u for %s", hdev->name, key->type,
							batostr(&ev->bdaddr));

	if (!test_bit(HCI_DEBUG_KEYS, &hdev->flags) &&
				key->type == HCI_LK_DEBUG_COMBINATION) {
		BT_DBG("%s ignoring debug key", hdev->name);
		goto not_found;
	}

	conn = hci_conn_hash_lookup_ba(hdev, ACL_LINK, &ev->bdaddr);
	if (conn) {
		if (key->type == HCI_LK_UNAUTH_COMBINATION &&
				conn->auth_type != 0xff &&
				(conn->auth_type & 0x01)) {
			BT_DBG("%s ignoring unauthenticated key", hdev->name);
			goto not_found;
		}

		if (key->type == HCI_LK_COMBINATION && key->pin_len < 16 &&
				conn->pending_sec_level == BT_SECURITY_HIGH) {
			BT_DBG("%s ignoring key unauthenticated for high \
							security", hdev->name);
			goto not_found;
		}

		conn->key_type = key->type;
		conn->pin_length = key->pin_len;
	}

	bacpy(&cp.bdaddr, &ev->bdaddr);
	memcpy(cp.link_key, key->val, 16);

	hci_send_cmd(hdev, HCI_OP_LINK_KEY_REPLY, sizeof(cp), &cp);

	hci_dev_unlock(hdev);

	return;

not_found:
	hci_send_cmd(hdev, HCI_OP_LINK_KEY_NEG_REPLY, 6, &ev->bdaddr);
	hci_dev_unlock(hdev);
}

static inline void hci_link_key_notify_evt(struct hci_dev *hdev, struct sk_buff *skb)
{
	struct hci_ev_link_key_notify *ev = (void *) skb->data;
	struct hci_conn *conn;
	u8 pin_len = 0;

	BT_DBG("%s", hdev->name);

	hci_dev_lock(hdev);

	conn = hci_conn_hash_lookup_ba(hdev, ACL_LINK, &ev->bdaddr);
	if (conn) {
		hci_conn_hold(conn);
		conn->disc_timeout = HCI_DISCONN_TIMEOUT;
		pin_len = conn->pin_length;

		if (ev->key_type != HCI_LK_CHANGED_COMBINATION)
			conn->key_type = ev->key_type;

		hci_conn_put(conn);
	}

	if (test_bit(HCI_LINK_KEYS, &hdev->flags))
		hci_add_link_key(hdev, conn, 1, &ev->bdaddr, ev->link_key,
							ev->key_type, pin_len);

	hci_dev_unlock(hdev);
}

static inline void hci_clock_offset_evt(struct hci_dev *hdev, struct sk_buff *skb)
{
	struct hci_ev_clock_offset *ev = (void *) skb->data;
	struct hci_conn *conn;

	BT_DBG("%s status %d", hdev->name, ev->status);

	hci_dev_lock(hdev);

	conn = hci_conn_hash_lookup_handle(hdev, __le16_to_cpu(ev->handle));
	if (conn && !ev->status) {
		struct inquiry_entry *ie;

		ie = hci_inquiry_cache_lookup(hdev, &conn->dst);
		if (ie) {
			ie->data.clock_offset = ev->clock_offset;
			ie->timestamp = jiffies;
		}
	}

	hci_dev_unlock(hdev);
}

static inline void hci_pkt_type_change_evt(struct hci_dev *hdev, struct sk_buff *skb)
{
	struct hci_ev_pkt_type_change *ev = (void *) skb->data;
	struct hci_conn *conn;

	BT_DBG("%s status %d", hdev->name, ev->status);

	hci_dev_lock(hdev);

	conn = hci_conn_hash_lookup_handle(hdev, __le16_to_cpu(ev->handle));
	if (conn && !ev->status)
		conn->pkt_type = __le16_to_cpu(ev->pkt_type);

	hci_dev_unlock(hdev);
}

static inline void hci_pscan_rep_mode_evt(struct hci_dev *hdev, struct sk_buff *skb)
{
	struct hci_ev_pscan_rep_mode *ev = (void *) skb->data;
	struct inquiry_entry *ie;

	BT_DBG("%s", hdev->name);

	hci_dev_lock(hdev);

	ie = hci_inquiry_cache_lookup(hdev, &ev->bdaddr);
	if (ie) {
		ie->data.pscan_rep_mode = ev->pscan_rep_mode;
		ie->timestamp = jiffies;
	}

	hci_dev_unlock(hdev);
}

static inline void hci_inquiry_result_with_rssi_evt(struct hci_dev *hdev, struct sk_buff *skb)
{
	struct inquiry_data data;
	int num_rsp = *((__u8 *) skb->data);

	BT_DBG("%s num_rsp %d", hdev->name, num_rsp);

	if (!num_rsp)
		return;

	hci_dev_lock(hdev);

	if ((skb->len - 1) / num_rsp != sizeof(struct inquiry_info_with_rssi)) {
		struct inquiry_info_with_rssi_and_pscan_mode *info;
		info = (void *) (skb->data + 1);

		for (; num_rsp; num_rsp--, info++) {
			bacpy(&data.bdaddr, &info->bdaddr);
			data.pscan_rep_mode	= info->pscan_rep_mode;
			data.pscan_period_mode	= info->pscan_period_mode;
			data.pscan_mode		= info->pscan_mode;
			memcpy(data.dev_class, info->dev_class, 3);
			data.clock_offset	= info->clock_offset;
			data.rssi		= info->rssi;
			data.ssp_mode		= 0x00;
			hci_inquiry_cache_update(hdev, &data);
			mgmt_device_found(hdev, &info->bdaddr, ACL_LINK, 0x00,
						info->dev_class, info->rssi,
						NULL);
		}
	} else {
		struct inquiry_info_with_rssi *info = (void *) (skb->data + 1);

		for (; num_rsp; num_rsp--, info++) {
			bacpy(&data.bdaddr, &info->bdaddr);
			data.pscan_rep_mode	= info->pscan_rep_mode;
			data.pscan_period_mode	= info->pscan_period_mode;
			data.pscan_mode		= 0x00;
			memcpy(data.dev_class, info->dev_class, 3);
			data.clock_offset	= info->clock_offset;
			data.rssi		= info->rssi;
			data.ssp_mode		= 0x00;
			hci_inquiry_cache_update(hdev, &data);
			mgmt_device_found(hdev, &info->bdaddr, ACL_LINK, 0x00,
						info->dev_class, info->rssi,
						NULL);
		}
	}

	hci_dev_unlock(hdev);
}

static inline void hci_remote_ext_features_evt(struct hci_dev *hdev, struct sk_buff *skb)
{
	struct hci_ev_remote_ext_features *ev = (void *) skb->data;
	struct hci_conn *conn;

	BT_DBG("%s", hdev->name);

	hci_dev_lock(hdev);

	conn = hci_conn_hash_lookup_handle(hdev, __le16_to_cpu(ev->handle));
	if (!conn)
		goto unlock;

	if (!ev->status && ev->page == 0x01) {
		struct inquiry_entry *ie;

		ie = hci_inquiry_cache_lookup(hdev, &conn->dst);
		if (ie)
			ie->data.ssp_mode = (ev->features[0] & 0x01);

		conn->ssp_mode = (ev->features[0] & 0x01);
	}

	if (conn->state != BT_CONFIG)
		goto unlock;

	if (!ev->status) {
		struct hci_cp_remote_name_req cp;
		memset(&cp, 0, sizeof(cp));
		bacpy(&cp.bdaddr, &conn->dst);
		cp.pscan_rep_mode = 0x02;
		hci_send_cmd(hdev, HCI_OP_REMOTE_NAME_REQ, sizeof(cp), &cp);
	}

	if (!hci_outgoing_auth_needed(hdev, conn)) {
		conn->state = BT_CONNECTED;
		hci_proto_connect_cfm(conn, ev->status);
		hci_conn_put(conn);
	}

unlock:
	hci_dev_unlock(hdev);
}

static inline void hci_sync_conn_complete_evt(struct hci_dev *hdev, struct sk_buff *skb)
{
	struct hci_ev_sync_conn_complete *ev = (void *) skb->data;
	struct hci_conn *conn;

	BT_DBG("%s status %d", hdev->name, ev->status);

	hci_dev_lock(hdev);

	conn = hci_conn_hash_lookup_ba(hdev, ev->link_type, &ev->bdaddr);
	if (!conn) {
		if (ev->link_type == ESCO_LINK)
			goto unlock;

		conn = hci_conn_hash_lookup_ba(hdev, ESCO_LINK, &ev->bdaddr);
		if (!conn)
			goto unlock;

		conn->type = SCO_LINK;
	}

	switch (ev->status) {
	case 0x00:
		conn->handle = __le16_to_cpu(ev->handle);
		conn->state  = BT_CONNECTED;

		hci_conn_hold_device(conn);
		hci_conn_add_sysfs(conn);
		break;

	case 0x11:	/* Unsupported Feature or Parameter Value */
	case 0x1c:	/* SCO interval rejected */
	case 0x1a:	/* Unsupported Remote Feature */
	case 0x1f:	/* Unspecified error */
		if (conn->out && conn->attempt < 2) {
			conn->pkt_type = (hdev->esco_type & SCO_ESCO_MASK) |
					(hdev->esco_type & EDR_ESCO_MASK);
			hci_setup_sync(conn, conn->link->handle);
			goto unlock;
		}
		/* fall through */

	default:
		conn->state = BT_CLOSED;
		break;
	}

	hci_proto_connect_cfm(conn, ev->status);
	if (ev->status)
		hci_conn_del(conn);

unlock:
	hci_dev_unlock(hdev);
}

static inline void hci_sync_conn_changed_evt(struct hci_dev *hdev, struct sk_buff *skb)
{
	BT_DBG("%s", hdev->name);
}

static inline void hci_sniff_subrate_evt(struct hci_dev *hdev, struct sk_buff *skb)
{
	struct hci_ev_sniff_subrate *ev = (void *) skb->data;

	BT_DBG("%s status %d", hdev->name, ev->status);
}

static inline void hci_extended_inquiry_result_evt(struct hci_dev *hdev, struct sk_buff *skb)
{
	struct inquiry_data data;
	struct extended_inquiry_info *info = (void *) (skb->data + 1);
	int num_rsp = *((__u8 *) skb->data);

	BT_DBG("%s num_rsp %d", hdev->name, num_rsp);

	if (!num_rsp)
		return;

	hci_dev_lock(hdev);

	for (; num_rsp; num_rsp--, info++) {
		bacpy(&data.bdaddr, &info->bdaddr);
		data.pscan_rep_mode	= info->pscan_rep_mode;
		data.pscan_period_mode	= info->pscan_period_mode;
		data.pscan_mode		= 0x00;
		memcpy(data.dev_class, info->dev_class, 3);
		data.clock_offset	= info->clock_offset;
		data.rssi		= info->rssi;
		data.ssp_mode		= 0x01;
		hci_inquiry_cache_update(hdev, &data);
		mgmt_device_found(hdev, &info->bdaddr, ACL_LINK, 0x00,
				info->dev_class, info->rssi, info->data);
	}

	hci_dev_unlock(hdev);
}

static inline u8 hci_get_auth_req(struct hci_conn *conn)
{
	/* If remote requests dedicated bonding follow that lead */
	if (conn->remote_auth == 0x02 || conn->remote_auth == 0x03) {
		/* If both remote and local IO capabilities allow MITM
		 * protection then require it, otherwise don't */
		if (conn->remote_cap == 0x03 || conn->io_capability == 0x03)
			return 0x02;
		else
			return 0x03;
	}

	/* If remote requests no-bonding follow that lead */
	if (conn->remote_auth == 0x00 || conn->remote_auth == 0x01)
		return conn->remote_auth | (conn->auth_type & 0x01);

	return conn->auth_type;
}

static inline void hci_io_capa_request_evt(struct hci_dev *hdev, struct sk_buff *skb)
{
	struct hci_ev_io_capa_request *ev = (void *) skb->data;
	struct hci_conn *conn;

	BT_DBG("%s", hdev->name);

	hci_dev_lock(hdev);

	conn = hci_conn_hash_lookup_ba(hdev, ACL_LINK, &ev->bdaddr);
	if (!conn)
		goto unlock;

	hci_conn_hold(conn);

	if (!test_bit(HCI_MGMT, &hdev->flags))
		goto unlock;

	if (test_bit(HCI_PAIRABLE, &hdev->flags) ||
			(conn->remote_auth & ~0x01) == HCI_AT_NO_BONDING) {
		struct hci_cp_io_capability_reply cp;

		bacpy(&cp.bdaddr, &ev->bdaddr);
		cp.capability = conn->io_capability;
		conn->auth_type = hci_get_auth_req(conn);
		cp.authentication = conn->auth_type;

		if ((conn->out == 0x01 || conn->remote_oob == 0x01) &&
				hci_find_remote_oob_data(hdev, &conn->dst))
			cp.oob_data = 0x01;
		else
			cp.oob_data = 0x00;

		hci_send_cmd(hdev, HCI_OP_IO_CAPABILITY_REPLY,
							sizeof(cp), &cp);
	} else {
		struct hci_cp_io_capability_neg_reply cp;

		bacpy(&cp.bdaddr, &ev->bdaddr);
		cp.reason = HCI_ERROR_PAIRING_NOT_ALLOWED;

		hci_send_cmd(hdev, HCI_OP_IO_CAPABILITY_NEG_REPLY,
							sizeof(cp), &cp);
	}

unlock:
	hci_dev_unlock(hdev);
}

static inline void hci_io_capa_reply_evt(struct hci_dev *hdev, struct sk_buff *skb)
{
	struct hci_ev_io_capa_reply *ev = (void *) skb->data;
	struct hci_conn *conn;

	BT_DBG("%s", hdev->name);

	hci_dev_lock(hdev);

	conn = hci_conn_hash_lookup_ba(hdev, ACL_LINK, &ev->bdaddr);
	if (!conn)
		goto unlock;

	conn->remote_cap = ev->capability;
	conn->remote_oob = ev->oob_data;
	conn->remote_auth = ev->authentication;

unlock:
	hci_dev_unlock(hdev);
}

static inline void hci_user_confirm_request_evt(struct hci_dev *hdev,
							struct sk_buff *skb)
{
	struct hci_ev_user_confirm_req *ev = (void *) skb->data;
	int loc_mitm, rem_mitm, confirm_hint = 0;
	struct hci_conn *conn;

	BT_DBG("%s", hdev->name);

	hci_dev_lock(hdev);

	if (!test_bit(HCI_MGMT, &hdev->flags))
		goto unlock;

	conn = hci_conn_hash_lookup_ba(hdev, ACL_LINK, &ev->bdaddr);
	if (!conn)
		goto unlock;

	loc_mitm = (conn->auth_type & 0x01);
	rem_mitm = (conn->remote_auth & 0x01);

	/* If we require MITM but the remote device can't provide that
	 * (it has NoInputNoOutput) then reject the confirmation
	 * request. The only exception is when we're dedicated bonding
	 * initiators (connect_cfm_cb set) since then we always have the MITM
	 * bit set. */
	if (!conn->connect_cfm_cb && loc_mitm && conn->remote_cap == 0x03) {
		BT_DBG("Rejecting request: remote device can't provide MITM");
		hci_send_cmd(hdev, HCI_OP_USER_CONFIRM_NEG_REPLY,
					sizeof(ev->bdaddr), &ev->bdaddr);
		goto unlock;
	}

	/* If no side requires MITM protection; auto-accept */
	if ((!loc_mitm || conn->remote_cap == 0x03) &&
				(!rem_mitm || conn->io_capability == 0x03)) {

		/* If we're not the initiators request authorization to
		 * proceed from user space (mgmt_user_confirm with
		 * confirm_hint set to 1). */
		if (!test_bit(HCI_CONN_AUTH_PEND, &conn->pend)) {
			BT_DBG("Confirming auto-accept as acceptor");
			confirm_hint = 1;
			goto confirm;
		}

		BT_DBG("Auto-accept of user confirmation with %ums delay",
						hdev->auto_accept_delay);

		if (hdev->auto_accept_delay > 0) {
			int delay = msecs_to_jiffies(hdev->auto_accept_delay);
			mod_timer(&conn->auto_accept_timer, jiffies + delay);
			goto unlock;
		}

		hci_send_cmd(hdev, HCI_OP_USER_CONFIRM_REPLY,
						sizeof(ev->bdaddr), &ev->bdaddr);
		goto unlock;
	}

confirm:
	mgmt_user_confirm_request(hdev, &ev->bdaddr, ev->passkey,
								confirm_hint);

unlock:
	hci_dev_unlock(hdev);
}

static inline void hci_user_passkey_request_evt(struct hci_dev *hdev,
							struct sk_buff *skb)
{
	struct hci_ev_user_passkey_req *ev = (void *) skb->data;

	BT_DBG("%s", hdev->name);

	hci_dev_lock(hdev);

	if (test_bit(HCI_MGMT, &hdev->flags))
		mgmt_user_passkey_request(hdev, &ev->bdaddr);

	hci_dev_unlock(hdev);
}

static inline void hci_simple_pair_complete_evt(struct hci_dev *hdev, struct sk_buff *skb)
{
	struct hci_ev_simple_pair_complete *ev = (void *) skb->data;
	struct hci_conn *conn;

	BT_DBG("%s", hdev->name);

	hci_dev_lock(hdev);

	conn = hci_conn_hash_lookup_ba(hdev, ACL_LINK, &ev->bdaddr);
	if (!conn)
		goto unlock;

	/* To avoid duplicate auth_failed events to user space we check
	 * the HCI_CONN_AUTH_PEND flag which will be set if we
	 * initiated the authentication. A traditional auth_complete
	 * event gets always produced as initiator and is also mapped to
	 * the mgmt_auth_failed event */
	if (!test_bit(HCI_CONN_AUTH_PEND, &conn->pend) && ev->status != 0)
		mgmt_auth_failed(hdev, &conn->dst, ev->status);

	hci_conn_put(conn);

unlock:
	hci_dev_unlock(hdev);
}

static inline void hci_remote_host_features_evt(struct hci_dev *hdev, struct sk_buff *skb)
{
	struct hci_ev_remote_host_features *ev = (void *) skb->data;
	struct inquiry_entry *ie;

	BT_DBG("%s", hdev->name);

	hci_dev_lock(hdev);

	ie = hci_inquiry_cache_lookup(hdev, &ev->bdaddr);
	if (ie)
		ie->data.ssp_mode = (ev->features[0] & 0x01);

	hci_dev_unlock(hdev);
}

static inline void hci_remote_oob_data_request_evt(struct hci_dev *hdev,
							struct sk_buff *skb)
{
	struct hci_ev_remote_oob_data_request *ev = (void *) skb->data;
	struct oob_data *data;

	BT_DBG("%s", hdev->name);

	hci_dev_lock(hdev);

	if (!test_bit(HCI_MGMT, &hdev->flags))
		goto unlock;

	data = hci_find_remote_oob_data(hdev, &ev->bdaddr);
	if (data) {
		struct hci_cp_remote_oob_data_reply cp;

		bacpy(&cp.bdaddr, &ev->bdaddr);
		memcpy(cp.hash, data->hash, sizeof(cp.hash));
		memcpy(cp.randomizer, data->randomizer, sizeof(cp.randomizer));

		hci_send_cmd(hdev, HCI_OP_REMOTE_OOB_DATA_REPLY, sizeof(cp),
									&cp);
	} else {
		struct hci_cp_remote_oob_data_neg_reply cp;

		bacpy(&cp.bdaddr, &ev->bdaddr);
		hci_send_cmd(hdev, HCI_OP_REMOTE_OOB_DATA_NEG_REPLY, sizeof(cp),
									&cp);
	}

unlock:
	hci_dev_unlock(hdev);
}

static inline void hci_le_conn_complete_evt(struct hci_dev *hdev, struct sk_buff *skb)
{
	struct hci_ev_le_conn_complete *ev = (void *) skb->data;
	struct hci_conn *conn;

	BT_DBG("%s status %d", hdev->name, ev->status);

	hci_dev_lock(hdev);

	conn = hci_conn_hash_lookup_ba(hdev, LE_LINK, &ev->bdaddr);
	if (!conn) {
		conn = hci_conn_add(hdev, LE_LINK, &ev->bdaddr);
		if (!conn) {
			BT_ERR("No memory for new connection");
			hci_dev_unlock(hdev);
			return;
		}

		conn->dst_type = ev->bdaddr_type;
	}

	if (ev->status) {
		mgmt_connect_failed(hdev, &ev->bdaddr, conn->type,
						conn->dst_type, ev->status);
		hci_proto_connect_cfm(conn, ev->status);
		conn->state = BT_CLOSED;
		hci_conn_del(conn);
		goto unlock;
	}

<<<<<<< HEAD
	mgmt_connected(hdev->id, &ev->bdaddr, conn->type);
=======
	mgmt_connected(hdev, &ev->bdaddr, conn->type, conn->dst_type);
>>>>>>> dcd6c922

	conn->sec_level = BT_SECURITY_LOW;
	conn->handle = __le16_to_cpu(ev->handle);
	conn->state = BT_CONNECTED;

	hci_conn_hold_device(conn);
	hci_conn_add_sysfs(conn);

	hci_proto_connect_cfm(conn, ev->status);

unlock:
	hci_dev_unlock(hdev);
}

static inline void hci_le_adv_report_evt(struct hci_dev *hdev,
						struct sk_buff *skb)
{
	u8 num_reports = skb->data[0];
	void *ptr = &skb->data[1];

	hci_dev_lock(hdev);

	while (num_reports--) {
		struct hci_ev_le_advertising_info *ev = ptr;

		hci_add_adv_entry(hdev, ev);

		ptr += sizeof(*ev) + ev->length + 1;
	}

	hci_dev_unlock(hdev);
}

static inline void hci_le_ltk_request_evt(struct hci_dev *hdev,
						struct sk_buff *skb)
{
	struct hci_ev_le_ltk_req *ev = (void *) skb->data;
	struct hci_cp_le_ltk_reply cp;
	struct hci_cp_le_ltk_neg_reply neg;
	struct hci_conn *conn;
	struct link_key *ltk;

	BT_DBG("%s handle %d", hdev->name, cpu_to_le16(ev->handle));

	hci_dev_lock(hdev);

	conn = hci_conn_hash_lookup_handle(hdev, __le16_to_cpu(ev->handle));
	if (conn == NULL)
		goto not_found;

	ltk = hci_find_ltk(hdev, ev->ediv, ev->random);
	if (ltk == NULL)
		goto not_found;

	memcpy(cp.ltk, ltk->val, sizeof(ltk->val));
	cp.handle = cpu_to_le16(conn->handle);
	conn->pin_length = ltk->pin_len;

	hci_send_cmd(hdev, HCI_OP_LE_LTK_REPLY, sizeof(cp), &cp);

	hci_dev_unlock(hdev);

	return;

not_found:
	neg.handle = ev->handle;
	hci_send_cmd(hdev, HCI_OP_LE_LTK_NEG_REPLY, sizeof(neg), &neg);
	hci_dev_unlock(hdev);
}

static inline void hci_le_meta_evt(struct hci_dev *hdev, struct sk_buff *skb)
{
	struct hci_ev_le_meta *le_ev = (void *) skb->data;

	skb_pull(skb, sizeof(*le_ev));

	switch (le_ev->subevent) {
	case HCI_EV_LE_CONN_COMPLETE:
		hci_le_conn_complete_evt(hdev, skb);
		break;

	case HCI_EV_LE_ADVERTISING_REPORT:
		hci_le_adv_report_evt(hdev, skb);
		break;

	case HCI_EV_LE_LTK_REQ:
		hci_le_ltk_request_evt(hdev, skb);
		break;

	default:
		break;
	}
}

void hci_event_packet(struct hci_dev *hdev, struct sk_buff *skb)
{
	struct hci_event_hdr *hdr = (void *) skb->data;
	__u8 event = hdr->evt;

	skb_pull(skb, HCI_EVENT_HDR_SIZE);

	switch (event) {
	case HCI_EV_INQUIRY_COMPLETE:
		hci_inquiry_complete_evt(hdev, skb);
		break;

	case HCI_EV_INQUIRY_RESULT:
		hci_inquiry_result_evt(hdev, skb);
		break;

	case HCI_EV_CONN_COMPLETE:
		hci_conn_complete_evt(hdev, skb);
		break;

	case HCI_EV_CONN_REQUEST:
		hci_conn_request_evt(hdev, skb);
		break;

	case HCI_EV_DISCONN_COMPLETE:
		hci_disconn_complete_evt(hdev, skb);
		break;

	case HCI_EV_AUTH_COMPLETE:
		hci_auth_complete_evt(hdev, skb);
		break;

	case HCI_EV_REMOTE_NAME:
		hci_remote_name_evt(hdev, skb);
		break;

	case HCI_EV_ENCRYPT_CHANGE:
		hci_encrypt_change_evt(hdev, skb);
		break;

	case HCI_EV_CHANGE_LINK_KEY_COMPLETE:
		hci_change_link_key_complete_evt(hdev, skb);
		break;

	case HCI_EV_REMOTE_FEATURES:
		hci_remote_features_evt(hdev, skb);
		break;

	case HCI_EV_REMOTE_VERSION:
		hci_remote_version_evt(hdev, skb);
		break;

	case HCI_EV_QOS_SETUP_COMPLETE:
		hci_qos_setup_complete_evt(hdev, skb);
		break;

	case HCI_EV_CMD_COMPLETE:
		hci_cmd_complete_evt(hdev, skb);
		break;

	case HCI_EV_CMD_STATUS:
		hci_cmd_status_evt(hdev, skb);
		break;

	case HCI_EV_ROLE_CHANGE:
		hci_role_change_evt(hdev, skb);
		break;

	case HCI_EV_NUM_COMP_PKTS:
		hci_num_comp_pkts_evt(hdev, skb);
		break;

	case HCI_EV_MODE_CHANGE:
		hci_mode_change_evt(hdev, skb);
		break;

	case HCI_EV_PIN_CODE_REQ:
		hci_pin_code_request_evt(hdev, skb);
		break;

	case HCI_EV_LINK_KEY_REQ:
		hci_link_key_request_evt(hdev, skb);
		break;

	case HCI_EV_LINK_KEY_NOTIFY:
		hci_link_key_notify_evt(hdev, skb);
		break;

	case HCI_EV_CLOCK_OFFSET:
		hci_clock_offset_evt(hdev, skb);
		break;

	case HCI_EV_PKT_TYPE_CHANGE:
		hci_pkt_type_change_evt(hdev, skb);
		break;

	case HCI_EV_PSCAN_REP_MODE:
		hci_pscan_rep_mode_evt(hdev, skb);
		break;

	case HCI_EV_INQUIRY_RESULT_WITH_RSSI:
		hci_inquiry_result_with_rssi_evt(hdev, skb);
		break;

	case HCI_EV_REMOTE_EXT_FEATURES:
		hci_remote_ext_features_evt(hdev, skb);
		break;

	case HCI_EV_SYNC_CONN_COMPLETE:
		hci_sync_conn_complete_evt(hdev, skb);
		break;

	case HCI_EV_SYNC_CONN_CHANGED:
		hci_sync_conn_changed_evt(hdev, skb);
		break;

	case HCI_EV_SNIFF_SUBRATE:
		hci_sniff_subrate_evt(hdev, skb);
		break;

	case HCI_EV_EXTENDED_INQUIRY_RESULT:
		hci_extended_inquiry_result_evt(hdev, skb);
		break;

	case HCI_EV_IO_CAPA_REQUEST:
		hci_io_capa_request_evt(hdev, skb);
		break;

	case HCI_EV_IO_CAPA_REPLY:
		hci_io_capa_reply_evt(hdev, skb);
		break;

	case HCI_EV_USER_CONFIRM_REQUEST:
		hci_user_confirm_request_evt(hdev, skb);
		break;

	case HCI_EV_USER_PASSKEY_REQUEST:
		hci_user_passkey_request_evt(hdev, skb);
		break;

	case HCI_EV_SIMPLE_PAIR_COMPLETE:
		hci_simple_pair_complete_evt(hdev, skb);
		break;

	case HCI_EV_REMOTE_HOST_FEATURES:
		hci_remote_host_features_evt(hdev, skb);
		break;

	case HCI_EV_LE_META:
		hci_le_meta_evt(hdev, skb);
		break;

	case HCI_EV_REMOTE_OOB_DATA_REQUEST:
		hci_remote_oob_data_request_evt(hdev, skb);
		break;

	default:
		BT_DBG("%s event 0x%x", hdev->name, event);
		break;
	}

	kfree_skb(skb);
	hdev->stat.evt_rx++;
}

/* Generate internal stack event */
void hci_si_event(struct hci_dev *hdev, int type, int dlen, void *data)
{
	struct hci_event_hdr *hdr;
	struct hci_ev_stack_internal *ev;
	struct sk_buff *skb;

	skb = bt_skb_alloc(HCI_EVENT_HDR_SIZE + sizeof(*ev) + dlen, GFP_ATOMIC);
	if (!skb)
		return;

	hdr = (void *) skb_put(skb, HCI_EVENT_HDR_SIZE);
	hdr->evt  = HCI_EV_STACK_INTERNAL;
	hdr->plen = sizeof(*ev) + dlen;

	ev  = (void *) skb_put(skb, sizeof(*ev) + dlen);
	ev->type = type;
	memcpy(ev->data, data, dlen);

	bt_cb(skb)->incoming = 1;
	__net_timestamp(skb);

	bt_cb(skb)->pkt_type = HCI_EVENT_PKT;
	skb->dev = (void *) hdev;
	hci_send_to_sock(hdev, skb, NULL);
	kfree_skb(skb);
}

module_param(enable_le, bool, 0644);
MODULE_PARM_DESC(enable_le, "Enable LE support");<|MERGE_RESOLUTION|>--- conflicted
+++ resolved
@@ -64,15 +64,9 @@
 
 	clear_bit(HCI_INQUIRY, &hdev->flags);
 
-<<<<<<< HEAD
-	if (test_and_clear_bit(HCI_INQUIRY, &hdev->flags) &&
-			test_bit(HCI_MGMT, &hdev->flags))
-		mgmt_discovering(hdev->id, 0);
-=======
 	hci_dev_lock(hdev);
 	mgmt_discovering(hdev, 0);
 	hci_dev_unlock(hdev);
->>>>>>> dcd6c922
 
 	hci_req_complete(hdev, HCI_OP_INQUIRY_CANCEL, status);
 
@@ -88,13 +82,6 @@
 	if (status)
 		return;
 
-<<<<<<< HEAD
-	if (test_and_clear_bit(HCI_INQUIRY, &hdev->flags) &&
-				test_bit(HCI_MGMT, &hdev->flags))
-		mgmt_discovering(hdev->id, 0);
-
-=======
->>>>>>> dcd6c922
 	hci_conn_check_pending(hdev);
 }
 
@@ -1053,24 +1040,15 @@
 	if (!cp)
 		return;
 
-<<<<<<< HEAD
-	if (cp->enable == 0x01) {
-		del_timer(&hdev->adv_timer);
-=======
 	switch (cp->enable) {
 	case LE_SCANNING_ENABLED:
 		set_bit(HCI_LE_SCAN, &hdev->dev_flags);
 
 		cancel_delayed_work_sync(&hdev->adv_work);
->>>>>>> dcd6c922
 
 		hci_dev_lock(hdev);
 		hci_adv_entries_clear(hdev);
 		hci_dev_unlock(hdev);
-<<<<<<< HEAD
-	} else if (cp->enable == 0x00) {
-		mod_timer(&hdev->adv_timer, jiffies + ADV_CLEAR_TIMEOUT);
-=======
 		break;
 
 	case LE_SCANNING_DISABLED:
@@ -1082,7 +1060,6 @@
 	default:
 		BT_ERR("Used reserved LE_Scan_Enable param %d", cp->enable);
 		break;
->>>>>>> dcd6c922
 	}
 }
 
@@ -1139,17 +1116,11 @@
 		return;
 	}
 
-<<<<<<< HEAD
-	if (!test_and_set_bit(HCI_INQUIRY, &hdev->flags) &&
-				test_bit(HCI_MGMT, &hdev->flags))
-		mgmt_discovering(hdev->id, 1);
-=======
 	set_bit(HCI_INQUIRY, &hdev->flags);
 
 	hci_dev_lock(hdev);
 	mgmt_discovering(hdev, 1);
 	hci_dev_unlock(hdev);
->>>>>>> dcd6c922
 }
 
 static inline void hci_cs_create_conn(struct hci_dev *hdev, __u8 status)
@@ -1528,13 +1499,6 @@
 
 	BT_DBG("%s status %d", hdev->name, status);
 
-<<<<<<< HEAD
-	if (test_and_clear_bit(HCI_INQUIRY, &hdev->flags) &&
-				test_bit(HCI_MGMT, &hdev->flags))
-		mgmt_discovering(hdev->id, 0);
-
-=======
->>>>>>> dcd6c922
 	hci_req_complete(hdev, HCI_OP_INQUIRY, status);
 
 	hci_conn_check_pending(hdev);
@@ -1605,12 +1569,8 @@
 			conn->state = BT_CONFIG;
 			hci_conn_hold(conn);
 			conn->disc_timeout = HCI_DISCONN_TIMEOUT;
-<<<<<<< HEAD
-			mgmt_connected(hdev->id, &ev->bdaddr, conn->type);
-=======
 			mgmt_connected(hdev, &ev->bdaddr, conn->type,
 							conn->dst_type);
->>>>>>> dcd6c922
 		} else
 			conn->state = BT_CONNECTED;
 
@@ -3060,11 +3020,7 @@
 		goto unlock;
 	}
 
-<<<<<<< HEAD
-	mgmt_connected(hdev->id, &ev->bdaddr, conn->type);
-=======
 	mgmt_connected(hdev, &ev->bdaddr, conn->type, conn->dst_type);
->>>>>>> dcd6c922
 
 	conn->sec_level = BT_SECURITY_LOW;
 	conn->handle = __le16_to_cpu(ev->handle);
