--- conflicted
+++ resolved
@@ -564,11 +564,7 @@
 {
 	hci_setup_event_mask(hdev);
 
-<<<<<<< HEAD
-	if (hdev->hci_ver > 1)
-=======
 	if (hdev->hci_ver > BLUETOOTH_VER_1_1)
->>>>>>> de93cb2e
 		hci_send_cmd(hdev, HCI_OP_READ_LOCAL_COMMANDS, 0, NULL);
 
 	if (hdev->features[6] & LMP_SIMPLE_PAIR) {
