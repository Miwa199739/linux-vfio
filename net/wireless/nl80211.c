--- conflicted
+++ resolved
@@ -4343,17 +4343,8 @@
 
 		if (settings->n_akm_suites > NL80211_MAX_NR_AKM_SUITES)
 			return -EINVAL;
-<<<<<<< HEAD
 
 		memcpy(settings->akm_suites, data, len);
-
-		for (i = 0; i < settings->n_akm_suites; i++)
-			if (!nl80211_valid_akm_suite(settings->akm_suites[i]))
-				return -EINVAL;
-=======
-
-		memcpy(settings->akm_suites, data, len);
->>>>>>> b835c0f4
 	}
 
 	return 0;
