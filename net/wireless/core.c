/*
 * This is the linux wireless configuration interface.
 *
 * Copyright 2006-2010		Johannes Berg <johannes@sipsolutions.net>
 */

#include <linux/if.h>
#include <linux/module.h>
#include <linux/err.h>
#include <linux/list.h>
#include <linux/slab.h>
#include <linux/nl80211.h>
#include <linux/debugfs.h>
#include <linux/notifier.h>
#include <linux/device.h>
#include <linux/etherdevice.h>
#include <linux/rtnetlink.h>
#include <linux/sched.h>
#include <net/genetlink.h>
#include <net/cfg80211.h>
#include "nl80211.h"
#include "core.h"
#include "sysfs.h"
#include "debugfs.h"
#include "wext-compat.h"
#include "ethtool.h"

/* name for sysfs, %d is appended */
#define PHY_NAME "phy"

MODULE_AUTHOR("Johannes Berg");
MODULE_LICENSE("GPL");
MODULE_DESCRIPTION("wireless configuration support");

/* RCU-protected (and cfg80211_mutex for writers) */
LIST_HEAD(cfg80211_rdev_list);
int cfg80211_rdev_list_generation;

DEFINE_MUTEX(cfg80211_mutex);

/* for debugfs */
static struct dentry *ieee80211_debugfs_dir;

/* for the cleanup, scan and event works */
struct workqueue_struct *cfg80211_wq;

/* requires cfg80211_mutex to be held! */
struct cfg80211_registered_device *cfg80211_rdev_by_wiphy_idx(int wiphy_idx)
{
	struct cfg80211_registered_device *result = NULL, *rdev;

	if (!wiphy_idx_valid(wiphy_idx))
		return NULL;

	assert_cfg80211_lock();

	list_for_each_entry(rdev, &cfg80211_rdev_list, list) {
		if (rdev->wiphy_idx == wiphy_idx) {
			result = rdev;
			break;
		}
	}

	return result;
}

int get_wiphy_idx(struct wiphy *wiphy)
{
	struct cfg80211_registered_device *rdev;
	if (!wiphy)
		return WIPHY_IDX_STALE;
	rdev = wiphy_to_dev(wiphy);
	return rdev->wiphy_idx;
}

/* requires cfg80211_rdev_mutex to be held! */
struct wiphy *wiphy_idx_to_wiphy(int wiphy_idx)
{
	struct cfg80211_registered_device *rdev;

	if (!wiphy_idx_valid(wiphy_idx))
		return NULL;

	assert_cfg80211_lock();

	rdev = cfg80211_rdev_by_wiphy_idx(wiphy_idx);
	if (!rdev)
		return NULL;
	return &rdev->wiphy;
}

/* requires cfg80211_mutex to be held! */
struct cfg80211_registered_device *
__cfg80211_rdev_from_info(struct genl_info *info)
{
	int ifindex;
	struct cfg80211_registered_device *bywiphyidx = NULL, *byifidx = NULL;
	struct net_device *dev;
	int err = -EINVAL;

	assert_cfg80211_lock();

	if (info->attrs[NL80211_ATTR_WIPHY]) {
		bywiphyidx = cfg80211_rdev_by_wiphy_idx(
				nla_get_u32(info->attrs[NL80211_ATTR_WIPHY]));
		err = -ENODEV;
	}

	if (info->attrs[NL80211_ATTR_IFINDEX]) {
		ifindex = nla_get_u32(info->attrs[NL80211_ATTR_IFINDEX]);
		dev = dev_get_by_index(genl_info_net(info), ifindex);
		if (dev) {
			if (dev->ieee80211_ptr)
				byifidx =
					wiphy_to_dev(dev->ieee80211_ptr->wiphy);
			dev_put(dev);
		}
		err = -ENODEV;
	}

	if (bywiphyidx && byifidx) {
		if (bywiphyidx != byifidx)
			return ERR_PTR(-EINVAL);
		else
			return bywiphyidx; /* == byifidx */
	}
	if (bywiphyidx)
		return bywiphyidx;

	if (byifidx)
		return byifidx;

	return ERR_PTR(err);
}

struct cfg80211_registered_device *
cfg80211_get_dev_from_info(struct genl_info *info)
{
	struct cfg80211_registered_device *rdev;

	mutex_lock(&cfg80211_mutex);
	rdev = __cfg80211_rdev_from_info(info);

	/* if it is not an error we grab the lock on
	 * it to assure it won't be going away while
	 * we operate on it */
	if (!IS_ERR(rdev))
		mutex_lock(&rdev->mtx);

	mutex_unlock(&cfg80211_mutex);

	return rdev;
}

struct cfg80211_registered_device *
cfg80211_get_dev_from_ifindex(struct net *net, int ifindex)
{
	struct cfg80211_registered_device *rdev = ERR_PTR(-ENODEV);
	struct net_device *dev;

	mutex_lock(&cfg80211_mutex);
	dev = dev_get_by_index(net, ifindex);
	if (!dev)
		goto out;
	if (dev->ieee80211_ptr) {
		rdev = wiphy_to_dev(dev->ieee80211_ptr->wiphy);
		mutex_lock(&rdev->mtx);
	} else
		rdev = ERR_PTR(-ENODEV);
	dev_put(dev);
 out:
	mutex_unlock(&cfg80211_mutex);
	return rdev;
}

/* requires cfg80211_mutex to be held */
int cfg80211_dev_rename(struct cfg80211_registered_device *rdev,
			char *newname)
{
	struct cfg80211_registered_device *rdev2;
	int wiphy_idx, taken = -1, result, digits;

	assert_cfg80211_lock();

	/* prohibit calling the thing phy%d when %d is not its number */
	sscanf(newname, PHY_NAME "%d%n", &wiphy_idx, &taken);
	if (taken == strlen(newname) && wiphy_idx != rdev->wiphy_idx) {
		/* count number of places needed to print wiphy_idx */
		digits = 1;
		while (wiphy_idx /= 10)
			digits++;
		/*
		 * deny the name if it is phy<idx> where <idx> is printed
		 * without leading zeroes. taken == strlen(newname) here
		 */
		if (taken == strlen(PHY_NAME) + digits)
			return -EINVAL;
	}


	/* Ignore nop renames */
	if (strcmp(newname, dev_name(&rdev->wiphy.dev)) == 0)
		return 0;

	/* Ensure another device does not already have this name. */
	list_for_each_entry(rdev2, &cfg80211_rdev_list, list)
		if (strcmp(newname, dev_name(&rdev2->wiphy.dev)) == 0)
			return -EINVAL;

	result = device_rename(&rdev->wiphy.dev, newname);
	if (result)
		return result;

	if (rdev->wiphy.debugfsdir &&
	    !debugfs_rename(rdev->wiphy.debugfsdir->d_parent,
			    rdev->wiphy.debugfsdir,
			    rdev->wiphy.debugfsdir->d_parent,
			    newname))
		printk(KERN_ERR "cfg80211: failed to rename debugfs dir to %s!\n",
		       newname);

	nl80211_notify_dev_rename(rdev);

	return 0;
}

int cfg80211_switch_netns(struct cfg80211_registered_device *rdev,
			  struct net *net)
{
	struct wireless_dev *wdev;
	int err = 0;

	if (!(rdev->wiphy.flags & WIPHY_FLAG_NETNS_OK))
		return -EOPNOTSUPP;

	list_for_each_entry(wdev, &rdev->netdev_list, list) {
		wdev->netdev->features &= ~NETIF_F_NETNS_LOCAL;
		err = dev_change_net_namespace(wdev->netdev, net, "wlan%d");
		if (err)
			break;
		wdev->netdev->features |= NETIF_F_NETNS_LOCAL;
	}

	if (err) {
		/* failed -- clean up to old netns */
		net = wiphy_net(&rdev->wiphy);

		list_for_each_entry_continue_reverse(wdev, &rdev->netdev_list,
						     list) {
			wdev->netdev->features &= ~NETIF_F_NETNS_LOCAL;
			err = dev_change_net_namespace(wdev->netdev, net,
							"wlan%d");
			WARN_ON(err);
			wdev->netdev->features |= NETIF_F_NETNS_LOCAL;
		}
	}

	wiphy_net_set(&rdev->wiphy, net);

	return err;
}

static void cfg80211_rfkill_poll(struct rfkill *rfkill, void *data)
{
	struct cfg80211_registered_device *rdev = data;

	rdev->ops->rfkill_poll(&rdev->wiphy);
}

static int cfg80211_rfkill_set_block(void *data, bool blocked)
{
	struct cfg80211_registered_device *rdev = data;
	struct wireless_dev *wdev;

	if (!blocked)
		return 0;

	rtnl_lock();
	mutex_lock(&rdev->devlist_mtx);

	list_for_each_entry(wdev, &rdev->netdev_list, list)
		dev_close(wdev->netdev);

	mutex_unlock(&rdev->devlist_mtx);
	rtnl_unlock();

	return 0;
}

static void cfg80211_rfkill_sync_work(struct work_struct *work)
{
	struct cfg80211_registered_device *rdev;

	rdev = container_of(work, struct cfg80211_registered_device, rfkill_sync);
	cfg80211_rfkill_set_block(rdev, rfkill_blocked(rdev->rfkill));
}

static void cfg80211_event_work(struct work_struct *work)
{
	struct cfg80211_registered_device *rdev;

	rdev = container_of(work, struct cfg80211_registered_device,
			    event_work);

	rtnl_lock();
	cfg80211_lock_rdev(rdev);

	cfg80211_process_rdev_events(rdev);
	cfg80211_unlock_rdev(rdev);
	rtnl_unlock();
}

/* exported functions */

struct wiphy *wiphy_new(const struct cfg80211_ops *ops, int sizeof_priv)
{
	static int wiphy_counter;

	struct cfg80211_registered_device *rdev;
	int alloc_size;

	WARN_ON(ops->add_key && (!ops->del_key || !ops->set_default_key));
	WARN_ON(ops->auth && (!ops->assoc || !ops->deauth || !ops->disassoc));
	WARN_ON(ops->connect && !ops->disconnect);
	WARN_ON(ops->join_ibss && !ops->leave_ibss);
	WARN_ON(ops->add_virtual_intf && !ops->del_virtual_intf);
	WARN_ON(ops->add_station && !ops->del_station);
	WARN_ON(ops->add_mpath && !ops->del_mpath);

	alloc_size = sizeof(*rdev) + sizeof_priv;

	rdev = kzalloc(alloc_size, GFP_KERNEL);
	if (!rdev)
		return NULL;

	rdev->ops = ops;

	mutex_lock(&cfg80211_mutex);

	rdev->wiphy_idx = wiphy_counter++;

	if (unlikely(!wiphy_idx_valid(rdev->wiphy_idx))) {
		wiphy_counter--;
		mutex_unlock(&cfg80211_mutex);
		/* ugh, wrapped! */
		kfree(rdev);
		return NULL;
	}

	mutex_unlock(&cfg80211_mutex);

	/* give it a proper name */
	dev_set_name(&rdev->wiphy.dev, PHY_NAME "%d", rdev->wiphy_idx);

	mutex_init(&rdev->mtx);
	mutex_init(&rdev->devlist_mtx);
	INIT_LIST_HEAD(&rdev->netdev_list);
	spin_lock_init(&rdev->bss_lock);
	INIT_LIST_HEAD(&rdev->bss_list);
	INIT_WORK(&rdev->scan_done_wk, __cfg80211_scan_done);

#ifdef CONFIG_CFG80211_WEXT
	rdev->wiphy.wext = &cfg80211_wext_handler;
#endif

	device_initialize(&rdev->wiphy.dev);
	rdev->wiphy.dev.class = &ieee80211_class;
	rdev->wiphy.dev.platform_data = rdev;

#ifdef CONFIG_CFG80211_DEFAULT_PS
	rdev->wiphy.flags |= WIPHY_FLAG_PS_ON_BY_DEFAULT;
#endif

	wiphy_net_set(&rdev->wiphy, &init_net);

	rdev->rfkill_ops.set_block = cfg80211_rfkill_set_block;
	rdev->rfkill = rfkill_alloc(dev_name(&rdev->wiphy.dev),
				   &rdev->wiphy.dev, RFKILL_TYPE_WLAN,
				   &rdev->rfkill_ops, rdev);

	if (!rdev->rfkill) {
		kfree(rdev);
		return NULL;
	}

	INIT_WORK(&rdev->rfkill_sync, cfg80211_rfkill_sync_work);
	INIT_WORK(&rdev->conn_work, cfg80211_conn_work);
	INIT_WORK(&rdev->event_work, cfg80211_event_work);

	init_waitqueue_head(&rdev->dev_wait);

	/*
	 * Initialize wiphy parameters to IEEE 802.11 MIB default values.
	 * Fragmentation and RTS threshold are disabled by default with the
	 * special -1 value.
	 */
	rdev->wiphy.retry_short = 7;
	rdev->wiphy.retry_long = 4;
	rdev->wiphy.frag_threshold = (u32) -1;
	rdev->wiphy.rts_threshold = (u32) -1;
	rdev->wiphy.coverage_class = 0;

	return &rdev->wiphy;
}
EXPORT_SYMBOL(wiphy_new);

int wiphy_register(struct wiphy *wiphy)
{
	struct cfg80211_registered_device *rdev = wiphy_to_dev(wiphy);
	int res;
	enum ieee80211_band band;
	struct ieee80211_supported_band *sband;
	bool have_band = false;
	int i;
	u16 ifmodes = wiphy->interface_modes;

	if (WARN_ON(wiphy->addresses && !wiphy->n_addresses))
		return -EINVAL;

	if (WARN_ON(wiphy->addresses &&
		    !is_zero_ether_addr(wiphy->perm_addr) &&
		    memcmp(wiphy->perm_addr, wiphy->addresses[0].addr,
			   ETH_ALEN)))
		return -EINVAL;

	if (wiphy->addresses)
		memcpy(wiphy->perm_addr, wiphy->addresses[0].addr, ETH_ALEN);

	/* sanity check ifmodes */
	WARN_ON(!ifmodes);
	ifmodes &= ((1 << __NL80211_IFTYPE_AFTER_LAST) - 1) & ~1;
	if (WARN_ON(ifmodes != wiphy->interface_modes))
		wiphy->interface_modes = ifmodes;

	/* sanity check supported bands/channels */
	for (band = 0; band < IEEE80211_NUM_BANDS; band++) {
		sband = wiphy->bands[band];
		if (!sband)
			continue;

		sband->band = band;

		if (WARN_ON(!sband->n_channels || !sband->n_bitrates))
			return -EINVAL;

		/*
		 * Since we use a u32 for rate bitmaps in
		 * ieee80211_get_response_rate, we cannot
		 * have more than 32 legacy rates.
		 */
		if (WARN_ON(sband->n_bitrates > 32))
			return -EINVAL;

		for (i = 0; i < sband->n_channels; i++) {
			sband->channels[i].orig_flags =
				sband->channels[i].flags;
			sband->channels[i].orig_mag =
				sband->channels[i].max_antenna_gain;
			sband->channels[i].orig_mpwr =
				sband->channels[i].max_power;
			sband->channels[i].band = band;
		}

		have_band = true;
	}

	if (!have_band) {
		WARN_ON(1);
		return -EINVAL;
	}

	/* check and set up bitrates */
	ieee80211_set_bitrate_flags(wiphy);

	mutex_lock(&cfg80211_mutex);

	res = device_add(&rdev->wiphy.dev);
<<<<<<< HEAD
	if (res)
		goto out_unlock;

	res = rfkill_register(rdev->rfkill);
	if (res)
		goto out_rm_dev;
=======
	if (res) {
		mutex_unlock(&cfg80211_mutex);
		return res;
	}
>>>>>>> 062c1825

	/* set up regulatory info */
	wiphy_update_regulatory(wiphy, NL80211_REGDOM_SET_BY_CORE);

	list_add_rcu(&rdev->list, &cfg80211_rdev_list);
	cfg80211_rdev_list_generation++;

	/* add to debugfs */
	rdev->wiphy.debugfsdir =
		debugfs_create_dir(wiphy_name(&rdev->wiphy),
				   ieee80211_debugfs_dir);
	if (IS_ERR(rdev->wiphy.debugfsdir))
		rdev->wiphy.debugfsdir = NULL;

	if (wiphy->flags & WIPHY_FLAG_CUSTOM_REGULATORY) {
		struct regulatory_request request;

		request.wiphy_idx = get_wiphy_idx(wiphy);
		request.initiator = NL80211_REGDOM_SET_BY_DRIVER;
		request.alpha2[0] = '9';
		request.alpha2[1] = '9';

		nl80211_send_reg_change_event(&request);
	}

	cfg80211_debugfs_rdev_add(rdev);
	mutex_unlock(&cfg80211_mutex);
<<<<<<< HEAD
=======

	/*
	 * due to a locking dependency this has to be outside of the
	 * cfg80211_mutex lock
	 */
	res = rfkill_register(rdev->rfkill);
	if (res)
		goto out_rm_dev;
>>>>>>> 062c1825

	return 0;

out_rm_dev:
	device_del(&rdev->wiphy.dev);

out_unlock:
	mutex_unlock(&cfg80211_mutex);
	return res;
}
EXPORT_SYMBOL(wiphy_register);

void wiphy_rfkill_start_polling(struct wiphy *wiphy)
{
	struct cfg80211_registered_device *rdev = wiphy_to_dev(wiphy);

	if (!rdev->ops->rfkill_poll)
		return;
	rdev->rfkill_ops.poll = cfg80211_rfkill_poll;
	rfkill_resume_polling(rdev->rfkill);
}
EXPORT_SYMBOL(wiphy_rfkill_start_polling);

void wiphy_rfkill_stop_polling(struct wiphy *wiphy)
{
	struct cfg80211_registered_device *rdev = wiphy_to_dev(wiphy);

	rfkill_pause_polling(rdev->rfkill);
}
EXPORT_SYMBOL(wiphy_rfkill_stop_polling);

void wiphy_unregister(struct wiphy *wiphy)
{
	struct cfg80211_registered_device *rdev = wiphy_to_dev(wiphy);

	rfkill_unregister(rdev->rfkill);

	/* protect the device list */
	mutex_lock(&cfg80211_mutex);

	wait_event(rdev->dev_wait, ({
		int __count;
		mutex_lock(&rdev->devlist_mtx);
		__count = rdev->opencount;
		mutex_unlock(&rdev->devlist_mtx);
		__count == 0;}));

	mutex_lock(&rdev->devlist_mtx);
	BUG_ON(!list_empty(&rdev->netdev_list));
	mutex_unlock(&rdev->devlist_mtx);

	/*
	 * First remove the hardware from everywhere, this makes
	 * it impossible to find from userspace.
	 */
	debugfs_remove_recursive(rdev->wiphy.debugfsdir);
	list_del_rcu(&rdev->list);
	synchronize_rcu();

	/*
	 * Try to grab rdev->mtx. If a command is still in progress,
	 * hopefully the driver will refuse it since it's tearing
	 * down the device already. We wait for this command to complete
	 * before unlinking the item from the list.
	 * Note: as codified by the BUG_ON above we cannot get here if
	 * a virtual interface is still present. Hence, we can only get
	 * to lock contention here if userspace issues a command that
	 * identified the hardware by wiphy index.
	 */
	cfg80211_lock_rdev(rdev);
	/* nothing */
	cfg80211_unlock_rdev(rdev);

	/* If this device got a regulatory hint tell core its
	 * free to listen now to a new shiny device regulatory hint */
	reg_device_remove(wiphy);

	cfg80211_rdev_list_generation++;
	device_del(&rdev->wiphy.dev);

	mutex_unlock(&cfg80211_mutex);

	flush_work(&rdev->scan_done_wk);
	cancel_work_sync(&rdev->conn_work);
	flush_work(&rdev->event_work);
}
EXPORT_SYMBOL(wiphy_unregister);

void cfg80211_dev_free(struct cfg80211_registered_device *rdev)
{
	struct cfg80211_internal_bss *scan, *tmp;
	rfkill_destroy(rdev->rfkill);
	mutex_destroy(&rdev->mtx);
	mutex_destroy(&rdev->devlist_mtx);
	list_for_each_entry_safe(scan, tmp, &rdev->bss_list, list)
		cfg80211_put_bss(&scan->pub);
	kfree(rdev);
}

void wiphy_free(struct wiphy *wiphy)
{
	put_device(&wiphy->dev);
}
EXPORT_SYMBOL(wiphy_free);

void wiphy_rfkill_set_hw_state(struct wiphy *wiphy, bool blocked)
{
	struct cfg80211_registered_device *rdev = wiphy_to_dev(wiphy);

	if (rfkill_set_hw_state(rdev->rfkill, blocked))
		schedule_work(&rdev->rfkill_sync);
}
EXPORT_SYMBOL(wiphy_rfkill_set_hw_state);

static void wdev_cleanup_work(struct work_struct *work)
{
	struct wireless_dev *wdev;
	struct cfg80211_registered_device *rdev;

	wdev = container_of(work, struct wireless_dev, cleanup_work);
	rdev = wiphy_to_dev(wdev->wiphy);

	cfg80211_lock_rdev(rdev);

	if (WARN_ON(rdev->scan_req && rdev->scan_req->dev == wdev->netdev)) {
		rdev->scan_req->aborted = true;
		___cfg80211_scan_done(rdev, true);
	}

	cfg80211_unlock_rdev(rdev);

	mutex_lock(&rdev->devlist_mtx);
	rdev->opencount--;
	mutex_unlock(&rdev->devlist_mtx);
	wake_up(&rdev->dev_wait);

	dev_put(wdev->netdev);
}

static struct device_type wiphy_type = {
	.name	= "wlan",
};

static int cfg80211_netdev_notifier_call(struct notifier_block * nb,
					 unsigned long state,
					 void *ndev)
{
	struct net_device *dev = ndev;
	struct wireless_dev *wdev = dev->ieee80211_ptr;
	struct cfg80211_registered_device *rdev;

	if (!wdev)
		return NOTIFY_DONE;

	rdev = wiphy_to_dev(wdev->wiphy);

	WARN_ON(wdev->iftype == NL80211_IFTYPE_UNSPECIFIED);

	switch (state) {
	case NETDEV_POST_INIT:
		SET_NETDEV_DEVTYPE(dev, &wiphy_type);
		break;
	case NETDEV_REGISTER:
		/*
		 * NB: cannot take rdev->mtx here because this may be
		 * called within code protected by it when interfaces
		 * are added with nl80211.
		 */
		mutex_init(&wdev->mtx);
		INIT_WORK(&wdev->cleanup_work, wdev_cleanup_work);
		INIT_LIST_HEAD(&wdev->event_list);
		spin_lock_init(&wdev->event_lock);
		INIT_LIST_HEAD(&wdev->action_registrations);
		spin_lock_init(&wdev->action_registrations_lock);

		mutex_lock(&rdev->devlist_mtx);
		list_add_rcu(&wdev->list, &rdev->netdev_list);
		rdev->devlist_generation++;
		/* can only change netns with wiphy */
		dev->features |= NETIF_F_NETNS_LOCAL;

		if (sysfs_create_link(&dev->dev.kobj, &rdev->wiphy.dev.kobj,
				      "phy80211")) {
			printk(KERN_ERR "wireless: failed to add phy80211 "
				"symlink to netdev!\n");
		}
		wdev->netdev = dev;
		wdev->sme_state = CFG80211_SME_IDLE;
		mutex_unlock(&rdev->devlist_mtx);
#ifdef CONFIG_CFG80211_WEXT
		wdev->wext.default_key = -1;
		wdev->wext.default_mgmt_key = -1;
		wdev->wext.connect.auth_type = NL80211_AUTHTYPE_AUTOMATIC;
#endif

		if (wdev->wiphy->flags & WIPHY_FLAG_PS_ON_BY_DEFAULT)
			wdev->ps = true;
		else
			wdev->ps = false;
		/* allow mac80211 to determine the timeout */
		wdev->ps_timeout = -1;
		if (rdev->ops->set_power_mgmt)
			if (rdev->ops->set_power_mgmt(wdev->wiphy, dev,
						      wdev->ps,
						      wdev->ps_timeout)) {
				/* assume this means it's off */
				wdev->ps = false;
			}

		if (!dev->ethtool_ops)
			dev->ethtool_ops = &cfg80211_ethtool_ops;

		if ((wdev->iftype == NL80211_IFTYPE_STATION ||
		     wdev->iftype == NL80211_IFTYPE_ADHOC) && !wdev->use_4addr)
			dev->priv_flags |= IFF_DONT_BRIDGE;
		break;
	case NETDEV_GOING_DOWN:
		switch (wdev->iftype) {
		case NL80211_IFTYPE_ADHOC:
			cfg80211_leave_ibss(rdev, dev, true);
			break;
		case NL80211_IFTYPE_STATION:
			wdev_lock(wdev);
#ifdef CONFIG_CFG80211_WEXT
			kfree(wdev->wext.ie);
			wdev->wext.ie = NULL;
			wdev->wext.ie_len = 0;
			wdev->wext.connect.auth_type = NL80211_AUTHTYPE_AUTOMATIC;
#endif
			__cfg80211_disconnect(rdev, dev,
					      WLAN_REASON_DEAUTH_LEAVING, true);
			cfg80211_mlme_down(rdev, dev);
			wdev_unlock(wdev);
			break;
		default:
			break;
		}
		break;
	case NETDEV_DOWN:
		dev_hold(dev);
		queue_work(cfg80211_wq, &wdev->cleanup_work);
		break;
	case NETDEV_UP:
		/*
		 * If we have a really quick DOWN/UP succession we may
		 * have this work still pending ... cancel it and see
		 * if it was pending, in which case we need to account
		 * for some of the work it would have done.
		 */
		if (cancel_work_sync(&wdev->cleanup_work)) {
			mutex_lock(&rdev->devlist_mtx);
			rdev->opencount--;
			mutex_unlock(&rdev->devlist_mtx);
			dev_put(dev);
		}
		cfg80211_lock_rdev(rdev);
		mutex_lock(&rdev->devlist_mtx);
#ifdef CONFIG_CFG80211_WEXT
		wdev_lock(wdev);
		switch (wdev->iftype) {
		case NL80211_IFTYPE_ADHOC:
			cfg80211_ibss_wext_join(rdev, wdev);
			break;
		case NL80211_IFTYPE_STATION:
			cfg80211_mgd_wext_connect(rdev, wdev);
			break;
		default:
			break;
		}
		wdev_unlock(wdev);
#endif
		rdev->opencount++;
		mutex_unlock(&rdev->devlist_mtx);
		cfg80211_unlock_rdev(rdev);
		break;
	case NETDEV_UNREGISTER:
		/*
		 * NB: cannot take rdev->mtx here because this may be
		 * called within code protected by it when interfaces
		 * are removed with nl80211.
		 */
		mutex_lock(&rdev->devlist_mtx);
		/*
		 * It is possible to get NETDEV_UNREGISTER
		 * multiple times. To detect that, check
		 * that the interface is still on the list
		 * of registered interfaces, and only then
		 * remove and clean it up.
		 */
		if (!list_empty(&wdev->list)) {
			sysfs_remove_link(&dev->dev.kobj, "phy80211");
			list_del_rcu(&wdev->list);
			rdev->devlist_generation++;
			cfg80211_mlme_purge_actions(wdev);
#ifdef CONFIG_CFG80211_WEXT
			kfree(wdev->wext.keys);
#endif
		}
		mutex_unlock(&rdev->devlist_mtx);
		/*
		 * synchronise (so that we won't find this netdev
		 * from other code any more) and then clear the list
		 * head so that the above code can safely check for
		 * !list_empty() to avoid double-cleanup.
		 */
		synchronize_rcu();
		INIT_LIST_HEAD(&wdev->list);
		break;
	case NETDEV_PRE_UP:
		if (!(wdev->wiphy->interface_modes & BIT(wdev->iftype)))
			return notifier_from_errno(-EOPNOTSUPP);
		if (rfkill_blocked(rdev->rfkill))
			return notifier_from_errno(-ERFKILL);
		break;
	}

	return NOTIFY_DONE;
}

static struct notifier_block cfg80211_netdev_notifier = {
	.notifier_call = cfg80211_netdev_notifier_call,
};

static void __net_exit cfg80211_pernet_exit(struct net *net)
{
	struct cfg80211_registered_device *rdev;

	rtnl_lock();
	mutex_lock(&cfg80211_mutex);
	list_for_each_entry(rdev, &cfg80211_rdev_list, list) {
		if (net_eq(wiphy_net(&rdev->wiphy), net))
			WARN_ON(cfg80211_switch_netns(rdev, &init_net));
	}
	mutex_unlock(&cfg80211_mutex);
	rtnl_unlock();
}

static struct pernet_operations cfg80211_pernet_ops = {
	.exit = cfg80211_pernet_exit,
};

static int __init cfg80211_init(void)
{
	int err;

	err = register_pernet_device(&cfg80211_pernet_ops);
	if (err)
		goto out_fail_pernet;

	err = wiphy_sysfs_init();
	if (err)
		goto out_fail_sysfs;

	err = register_netdevice_notifier(&cfg80211_netdev_notifier);
	if (err)
		goto out_fail_notifier;

	err = nl80211_init();
	if (err)
		goto out_fail_nl80211;

	ieee80211_debugfs_dir = debugfs_create_dir("ieee80211", NULL);

	err = regulatory_init();
	if (err)
		goto out_fail_reg;

	cfg80211_wq = create_singlethread_workqueue("cfg80211");
	if (!cfg80211_wq)
		goto out_fail_wq;

	return 0;

out_fail_wq:
	regulatory_exit();
out_fail_reg:
	debugfs_remove(ieee80211_debugfs_dir);
out_fail_nl80211:
	unregister_netdevice_notifier(&cfg80211_netdev_notifier);
out_fail_notifier:
	wiphy_sysfs_exit();
out_fail_sysfs:
	unregister_pernet_device(&cfg80211_pernet_ops);
out_fail_pernet:
	return err;
}
subsys_initcall(cfg80211_init);

static void __exit cfg80211_exit(void)
{
	debugfs_remove(ieee80211_debugfs_dir);
	nl80211_exit();
	unregister_netdevice_notifier(&cfg80211_netdev_notifier);
	wiphy_sysfs_exit();
	regulatory_exit();
	unregister_pernet_device(&cfg80211_pernet_ops);
	destroy_workqueue(cfg80211_wq);
}
module_exit(cfg80211_exit);

static int ___wiphy_printk(const char *level, const struct wiphy *wiphy,
			   struct va_format *vaf)
{
	if (!wiphy)
		return printk("%s(NULL wiphy *): %pV", level, vaf);

	return printk("%s%s: %pV", level, wiphy_name(wiphy), vaf);
}

int __wiphy_printk(const char *level, const struct wiphy *wiphy,
		   const char *fmt, ...)
{
	struct va_format vaf;
	va_list args;
	int r;

	va_start(args, fmt);

	vaf.fmt = fmt;
	vaf.va = &args;

	r = ___wiphy_printk(level, wiphy, &vaf);
	va_end(args);

	return r;
}
EXPORT_SYMBOL(__wiphy_printk);

#define define_wiphy_printk_level(func, kern_level)		\
int func(const struct wiphy *wiphy, const char *fmt, ...)	\
{								\
	struct va_format vaf;					\
	va_list args;						\
	int r;							\
								\
	va_start(args, fmt);					\
								\
	vaf.fmt = fmt;						\
	vaf.va = &args;						\
								\
	r = ___wiphy_printk(kern_level, wiphy, &vaf);		\
	va_end(args);						\
								\
	return r;						\
}								\
EXPORT_SYMBOL(func);

define_wiphy_printk_level(wiphy_debug, KERN_DEBUG);<|MERGE_RESOLUTION|>--- conflicted
+++ resolved
@@ -475,19 +475,10 @@
 	mutex_lock(&cfg80211_mutex);
 
 	res = device_add(&rdev->wiphy.dev);
-<<<<<<< HEAD
-	if (res)
-		goto out_unlock;
-
-	res = rfkill_register(rdev->rfkill);
-	if (res)
-		goto out_rm_dev;
-=======
 	if (res) {
 		mutex_unlock(&cfg80211_mutex);
 		return res;
 	}
->>>>>>> 062c1825
 
 	/* set up regulatory info */
 	wiphy_update_regulatory(wiphy, NL80211_REGDOM_SET_BY_CORE);
@@ -515,8 +506,6 @@
 
 	cfg80211_debugfs_rdev_add(rdev);
 	mutex_unlock(&cfg80211_mutex);
-<<<<<<< HEAD
-=======
 
 	/*
 	 * due to a locking dependency this has to be outside of the
@@ -525,15 +514,11 @@
 	res = rfkill_register(rdev->rfkill);
 	if (res)
 		goto out_rm_dev;
->>>>>>> 062c1825
 
 	return 0;
 
 out_rm_dev:
 	device_del(&rdev->wiphy.dev);
-
-out_unlock:
-	mutex_unlock(&cfg80211_mutex);
 	return res;
 }
 EXPORT_SYMBOL(wiphy_register);
