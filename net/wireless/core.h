--- conflicted
+++ resolved
@@ -358,10 +358,7 @@
 			      struct wireless_dev *wdev);
 
 void cfg80211_conn_work(struct work_struct *work);
-<<<<<<< HEAD
-=======
 void cfg80211_sme_failed_assoc(struct wireless_dev *wdev);
->>>>>>> 25d27ede
 bool cfg80211_sme_failed_reassoc(struct wireless_dev *wdev);
 
 /* internal helpers */
