/*
 * cfg80211 MLME SAP interface
 *
 * Copyright (c) 2009, Jouni Malinen <j@w1.fi>
 */

#include <linux/kernel.h>
#include <linux/module.h>
#include <linux/netdevice.h>
#include <linux/nl80211.h>
#include <linux/wireless.h>
#include <net/cfg80211.h>
#include <net/iw_handler.h>
#include "core.h"
#include "nl80211.h"

void cfg80211_send_rx_auth(struct net_device *dev, const u8 *buf, size_t len)
{
	struct wireless_dev *wdev = dev->ieee80211_ptr;
	struct wiphy *wiphy = wdev->wiphy;
	struct cfg80211_registered_device *rdev = wiphy_to_dev(wiphy);
	struct ieee80211_mgmt *mgmt = (struct ieee80211_mgmt *)buf;
	u8 *bssid = mgmt->bssid;
	int i;
	u16 status = le16_to_cpu(mgmt->u.auth.status_code);
	bool done = false;

	wdev_lock(wdev);

	for (i = 0; i < MAX_AUTH_BSSES; i++) {
		if (wdev->authtry_bsses[i] &&
		    memcmp(wdev->authtry_bsses[i]->pub.bssid, bssid,
							ETH_ALEN) == 0) {
			if (status == WLAN_STATUS_SUCCESS) {
				wdev->auth_bsses[i] = wdev->authtry_bsses[i];
			} else {
				cfg80211_unhold_bss(wdev->authtry_bsses[i]);
				cfg80211_put_bss(&wdev->authtry_bsses[i]->pub);
			}
			wdev->authtry_bsses[i] = NULL;
			done = true;
			break;
		}
	}

	WARN_ON(!done);

	nl80211_send_rx_auth(rdev, dev, buf, len, GFP_KERNEL);
	cfg80211_sme_rx_auth(dev, buf, len);

	wdev_unlock(wdev);
}
EXPORT_SYMBOL(cfg80211_send_rx_auth);

void cfg80211_send_rx_assoc(struct net_device *dev, const u8 *buf, size_t len)
{
	u16 status_code;
	struct wireless_dev *wdev = dev->ieee80211_ptr;
	struct wiphy *wiphy = wdev->wiphy;
	struct cfg80211_registered_device *rdev = wiphy_to_dev(wiphy);
	struct ieee80211_mgmt *mgmt = (struct ieee80211_mgmt *)buf;
	u8 *ie = mgmt->u.assoc_resp.variable;
	int i, ieoffs = offsetof(struct ieee80211_mgmt, u.assoc_resp.variable);
	struct cfg80211_internal_bss *bss = NULL;
<<<<<<< HEAD
=======
	bool need_connect_result = true;
>>>>>>> 25d27ede

	wdev_lock(wdev);

	status_code = le16_to_cpu(mgmt->u.assoc_resp.status_code);

	/*
	 * This is a bit of a hack, we don't notify userspace of
	 * a (re-)association reply if we tried to send a reassoc
	 * and got a reject -- we only try again with an assoc
	 * frame instead of reassoc.
	 */
	if (status_code != WLAN_STATUS_SUCCESS && wdev->conn &&
	    cfg80211_sme_failed_reassoc(wdev))
		goto out;

	nl80211_send_rx_assoc(rdev, dev, buf, len, GFP_KERNEL);

	if (status_code == WLAN_STATUS_SUCCESS) {
		for (i = 0; i < MAX_AUTH_BSSES; i++) {
			if (!wdev->auth_bsses[i])
				continue;
			if (memcmp(wdev->auth_bsses[i]->pub.bssid, mgmt->bssid,
				   ETH_ALEN) == 0) {
				bss = wdev->auth_bsses[i];
				wdev->auth_bsses[i] = NULL;
				/* additional reference to drop hold */
				cfg80211_ref_bss(bss);
				break;
			}
		}

		WARN_ON(!bss);
<<<<<<< HEAD
=======
	} else if (wdev->conn) {
		cfg80211_sme_failed_assoc(wdev);
		need_connect_result = false;
		/*
		 * do not call connect_result() now because the
		 * sme will schedule work that does it later.
		 */
		goto out;
>>>>>>> 25d27ede
	}

	if (!wdev->conn && wdev->sme_state == CFG80211_SME_IDLE) {
		/*
		 * This is for the userspace SME, the CONNECTING
		 * state will be changed to CONNECTED by
		 * __cfg80211_connect_result() below.
		 */
		wdev->sme_state = CFG80211_SME_CONNECTING;
	}

	/* this consumes one bss reference (unless bss is NULL) */
	__cfg80211_connect_result(dev, mgmt->bssid, NULL, 0, ie, len - ieoffs,
				  status_code,
				  status_code == WLAN_STATUS_SUCCESS,
				  bss ? &bss->pub : NULL);
	/* drop hold now, and also reference acquired above */
	if (bss) {
		cfg80211_unhold_bss(bss);
		cfg80211_put_bss(&bss->pub);
	}

 out:
	wdev_unlock(wdev);
}
EXPORT_SYMBOL(cfg80211_send_rx_assoc);

static void __cfg80211_send_deauth(struct net_device *dev,
				   const u8 *buf, size_t len)
{
	struct wireless_dev *wdev = dev->ieee80211_ptr;
	struct wiphy *wiphy = wdev->wiphy;
	struct cfg80211_registered_device *rdev = wiphy_to_dev(wiphy);
	struct ieee80211_mgmt *mgmt = (struct ieee80211_mgmt *)buf;
	const u8 *bssid = mgmt->bssid;
	int i;
	bool done = false;

	ASSERT_WDEV_LOCK(wdev);

	nl80211_send_deauth(rdev, dev, buf, len, GFP_KERNEL);

	if (wdev->current_bss &&
	    memcmp(wdev->current_bss->pub.bssid, bssid, ETH_ALEN) == 0) {
		done = true;
		cfg80211_unhold_bss(wdev->current_bss);
		cfg80211_put_bss(&wdev->current_bss->pub);
		wdev->current_bss = NULL;
	} else for (i = 0; i < MAX_AUTH_BSSES; i++) {
		if (wdev->auth_bsses[i] &&
		    memcmp(wdev->auth_bsses[i]->pub.bssid, bssid, ETH_ALEN) == 0) {
			cfg80211_unhold_bss(wdev->auth_bsses[i]);
			cfg80211_put_bss(&wdev->auth_bsses[i]->pub);
			wdev->auth_bsses[i] = NULL;
			done = true;
			break;
		}
		if (wdev->authtry_bsses[i] &&
		    memcmp(wdev->authtry_bsses[i]->pub.bssid, bssid, ETH_ALEN) == 0) {
			cfg80211_unhold_bss(wdev->authtry_bsses[i]);
			cfg80211_put_bss(&wdev->authtry_bsses[i]->pub);
			wdev->authtry_bsses[i] = NULL;
			done = true;
			break;
		}
	}

	WARN_ON(!done);

	if (wdev->sme_state == CFG80211_SME_CONNECTED) {
		u16 reason_code;
		bool from_ap;

		reason_code = le16_to_cpu(mgmt->u.deauth.reason_code);

		from_ap = memcmp(mgmt->sa, dev->dev_addr, ETH_ALEN) != 0;
		__cfg80211_disconnected(dev, NULL, 0, reason_code, from_ap);
	} else if (wdev->sme_state == CFG80211_SME_CONNECTING) {
		__cfg80211_connect_result(dev, mgmt->bssid, NULL, 0, NULL, 0,
					  WLAN_STATUS_UNSPECIFIED_FAILURE,
					  false, NULL);
	}
}


void cfg80211_send_deauth(struct net_device *dev, const u8 *buf, size_t len,
			  void *cookie)
{
	struct wireless_dev *wdev = dev->ieee80211_ptr;

	BUG_ON(cookie && wdev != cookie);

	if (cookie) {
		/* called within callback */
		__cfg80211_send_deauth(dev, buf, len);
	} else {
		wdev_lock(wdev);
		__cfg80211_send_deauth(dev, buf, len);
		wdev_unlock(wdev);
	}
}
EXPORT_SYMBOL(cfg80211_send_deauth);

static void __cfg80211_send_disassoc(struct net_device *dev,
				     const u8 *buf, size_t len)
{
	struct wireless_dev *wdev = dev->ieee80211_ptr;
	struct wiphy *wiphy = wdev->wiphy;
	struct cfg80211_registered_device *rdev = wiphy_to_dev(wiphy);
	struct ieee80211_mgmt *mgmt = (struct ieee80211_mgmt *)buf;
	const u8 *bssid = mgmt->bssid;
	int i;
	u16 reason_code;
	bool from_ap;
	bool done = false;

	ASSERT_WDEV_LOCK(wdev);

	nl80211_send_disassoc(rdev, dev, buf, len, GFP_KERNEL);

	if (wdev->sme_state != CFG80211_SME_CONNECTED)
		return;

	if (wdev->current_bss &&
	    memcmp(wdev->current_bss->pub.bssid, bssid, ETH_ALEN) == 0) {
		for (i = 0; i < MAX_AUTH_BSSES; i++) {
			if (wdev->authtry_bsses[i] || wdev->auth_bsses[i])
				continue;
			wdev->auth_bsses[i] = wdev->current_bss;
			wdev->current_bss = NULL;
			done = true;
			cfg80211_sme_disassoc(dev, i);
			break;
		}
		WARN_ON(!done);
	} else
		WARN_ON(1);


	reason_code = le16_to_cpu(mgmt->u.disassoc.reason_code);

	from_ap = memcmp(mgmt->sa, dev->dev_addr, ETH_ALEN) != 0;
	__cfg80211_disconnected(dev, NULL, 0, reason_code, from_ap);
}

void cfg80211_send_disassoc(struct net_device *dev, const u8 *buf, size_t len,
			    void *cookie)
{
	struct wireless_dev *wdev = dev->ieee80211_ptr;

	BUG_ON(cookie && wdev != cookie);

	if (cookie) {
		/* called within callback */
		__cfg80211_send_disassoc(dev, buf, len);
	} else {
		wdev_lock(wdev);
		__cfg80211_send_disassoc(dev, buf, len);
		wdev_unlock(wdev);
	}
}
EXPORT_SYMBOL(cfg80211_send_disassoc);

void cfg80211_send_auth_timeout(struct net_device *dev, const u8 *addr)
{
	struct wireless_dev *wdev = dev->ieee80211_ptr;
	struct wiphy *wiphy = wdev->wiphy;
	struct cfg80211_registered_device *rdev = wiphy_to_dev(wiphy);
	int i;
	bool done = false;

	wdev_lock(wdev);

	nl80211_send_auth_timeout(rdev, dev, addr, GFP_KERNEL);
	if (wdev->sme_state == CFG80211_SME_CONNECTING)
		__cfg80211_connect_result(dev, addr, NULL, 0, NULL, 0,
					  WLAN_STATUS_UNSPECIFIED_FAILURE,
					  false, NULL);

	for (i = 0; addr && i < MAX_AUTH_BSSES; i++) {
		if (wdev->authtry_bsses[i] &&
		    memcmp(wdev->authtry_bsses[i]->pub.bssid,
			   addr, ETH_ALEN) == 0) {
			cfg80211_unhold_bss(wdev->authtry_bsses[i]);
			cfg80211_put_bss(&wdev->authtry_bsses[i]->pub);
			wdev->authtry_bsses[i] = NULL;
			done = true;
			break;
		}
	}

	WARN_ON(!done);

	wdev_unlock(wdev);
}
EXPORT_SYMBOL(cfg80211_send_auth_timeout);

void cfg80211_send_assoc_timeout(struct net_device *dev, const u8 *addr)
{
	struct wireless_dev *wdev = dev->ieee80211_ptr;
	struct wiphy *wiphy = wdev->wiphy;
	struct cfg80211_registered_device *rdev = wiphy_to_dev(wiphy);
	int i;
	bool done = false;

	wdev_lock(wdev);

	nl80211_send_assoc_timeout(rdev, dev, addr, GFP_KERNEL);
	if (wdev->sme_state == CFG80211_SME_CONNECTING)
		__cfg80211_connect_result(dev, addr, NULL, 0, NULL, 0,
					  WLAN_STATUS_UNSPECIFIED_FAILURE,
					  false, NULL);

	for (i = 0; addr && i < MAX_AUTH_BSSES; i++) {
		if (wdev->auth_bsses[i] &&
		    memcmp(wdev->auth_bsses[i]->pub.bssid,
			   addr, ETH_ALEN) == 0) {
			cfg80211_unhold_bss(wdev->auth_bsses[i]);
			cfg80211_put_bss(&wdev->auth_bsses[i]->pub);
			wdev->auth_bsses[i] = NULL;
			done = true;
			break;
		}
	}

	WARN_ON(!done);

	wdev_unlock(wdev);
}
EXPORT_SYMBOL(cfg80211_send_assoc_timeout);

void cfg80211_michael_mic_failure(struct net_device *dev, const u8 *addr,
				  enum nl80211_key_type key_type, int key_id,
				  const u8 *tsc, gfp_t gfp)
{
	struct wiphy *wiphy = dev->ieee80211_ptr->wiphy;
	struct cfg80211_registered_device *rdev = wiphy_to_dev(wiphy);
#ifdef CONFIG_WIRELESS_EXT
	union iwreq_data wrqu;
	char *buf = kmalloc(128, gfp);

	if (buf) {
		sprintf(buf, "MLME-MICHAELMICFAILURE.indication("
			"keyid=%d %scast addr=%pM)", key_id,
			key_type == NL80211_KEYTYPE_GROUP ? "broad" : "uni",
			addr);
		memset(&wrqu, 0, sizeof(wrqu));
		wrqu.data.length = strlen(buf);
		wireless_send_event(dev, IWEVCUSTOM, &wrqu, buf);
		kfree(buf);
	}
#endif

	nl80211_michael_mic_failure(rdev, dev, addr, key_type, key_id, tsc, gfp);
}
EXPORT_SYMBOL(cfg80211_michael_mic_failure);

/* some MLME handling for userspace SME */
int __cfg80211_mlme_auth(struct cfg80211_registered_device *rdev,
			 struct net_device *dev,
			 struct ieee80211_channel *chan,
			 enum nl80211_auth_type auth_type,
			 const u8 *bssid,
			 const u8 *ssid, int ssid_len,
			 const u8 *ie, int ie_len,
			 const u8 *key, int key_len, int key_idx)
{
	struct wireless_dev *wdev = dev->ieee80211_ptr;
	struct cfg80211_auth_request req;
	struct cfg80211_internal_bss *bss;
	int i, err, slot = -1, nfree = 0;

	ASSERT_WDEV_LOCK(wdev);

	if (auth_type == NL80211_AUTHTYPE_SHARED_KEY)
		if (!key || !key_len || key_idx < 0 || key_idx > 4)
			return -EINVAL;

	if (wdev->current_bss &&
	    memcmp(bssid, wdev->current_bss->pub.bssid, ETH_ALEN) == 0)
		return -EALREADY;

	for (i = 0; i < MAX_AUTH_BSSES; i++) {
		if (wdev->authtry_bsses[i] &&
		    memcmp(bssid, wdev->authtry_bsses[i]->pub.bssid,
						ETH_ALEN) == 0)
			return -EALREADY;
		if (wdev->auth_bsses[i] &&
		    memcmp(bssid, wdev->auth_bsses[i]->pub.bssid,
						ETH_ALEN) == 0)
			return -EALREADY;
	}

	memset(&req, 0, sizeof(req));

	req.ie = ie;
	req.ie_len = ie_len;
	req.auth_type = auth_type;
	req.bss = cfg80211_get_bss(&rdev->wiphy, chan, bssid, ssid, ssid_len,
				   WLAN_CAPABILITY_ESS, WLAN_CAPABILITY_ESS);
	req.key = key;
	req.key_len = key_len;
	req.key_idx = key_idx;
	if (!req.bss)
		return -ENOENT;

	bss = bss_from_pub(req.bss);

	for (i = 0; i < MAX_AUTH_BSSES; i++) {
		if (!wdev->auth_bsses[i] && !wdev->authtry_bsses[i]) {
			slot = i;
			nfree++;
		}
	}

	/* we need one free slot for disassoc and one for this auth */
	if (nfree < 2) {
		err = -ENOSPC;
		goto out;
	}

	wdev->authtry_bsses[slot] = bss;
	cfg80211_hold_bss(bss);

	err = rdev->ops->auth(&rdev->wiphy, dev, &req);
	if (err) {
		wdev->authtry_bsses[slot] = NULL;
		cfg80211_unhold_bss(bss);
	}

 out:
	if (err)
		cfg80211_put_bss(req.bss);
	return err;
}

int cfg80211_mlme_auth(struct cfg80211_registered_device *rdev,
		       struct net_device *dev, struct ieee80211_channel *chan,
		       enum nl80211_auth_type auth_type, const u8 *bssid,
		       const u8 *ssid, int ssid_len,
		       const u8 *ie, int ie_len,
		       const u8 *key, int key_len, int key_idx)
{
	int err;

	wdev_lock(dev->ieee80211_ptr);
	err = __cfg80211_mlme_auth(rdev, dev, chan, auth_type, bssid,
				   ssid, ssid_len, ie, ie_len,
				   key, key_len, key_idx);
	wdev_unlock(dev->ieee80211_ptr);

	return err;
}

int __cfg80211_mlme_assoc(struct cfg80211_registered_device *rdev,
			  struct net_device *dev,
			  struct ieee80211_channel *chan,
			  const u8 *bssid, const u8 *prev_bssid,
			  const u8 *ssid, int ssid_len,
			  const u8 *ie, int ie_len, bool use_mfp,
			  struct cfg80211_crypto_settings *crypt)
{
	struct wireless_dev *wdev = dev->ieee80211_ptr;
	struct cfg80211_assoc_request req;
	struct cfg80211_internal_bss *bss;
	int i, err, slot = -1;

	ASSERT_WDEV_LOCK(wdev);

	memset(&req, 0, sizeof(req));

	if (wdev->current_bss)
		return -EALREADY;

	req.ie = ie;
	req.ie_len = ie_len;
	memcpy(&req.crypto, crypt, sizeof(req.crypto));
	req.use_mfp = use_mfp;
	req.prev_bssid = prev_bssid;
	req.bss = cfg80211_get_bss(&rdev->wiphy, chan, bssid, ssid, ssid_len,
				   WLAN_CAPABILITY_ESS, WLAN_CAPABILITY_ESS);
	if (!req.bss)
		return -ENOENT;

	bss = bss_from_pub(req.bss);

	for (i = 0; i < MAX_AUTH_BSSES; i++) {
		if (bss == wdev->auth_bsses[i]) {
			slot = i;
			break;
		}
	}

	if (slot < 0) {
		err = -ENOTCONN;
		goto out;
	}

	err = rdev->ops->assoc(&rdev->wiphy, dev, &req);
 out:
	/* still a reference in wdev->auth_bsses[slot] */
	cfg80211_put_bss(req.bss);
	return err;
}

int cfg80211_mlme_assoc(struct cfg80211_registered_device *rdev,
			struct net_device *dev,
			struct ieee80211_channel *chan,
			const u8 *bssid, const u8 *prev_bssid,
			const u8 *ssid, int ssid_len,
			const u8 *ie, int ie_len, bool use_mfp,
			struct cfg80211_crypto_settings *crypt)
{
	struct wireless_dev *wdev = dev->ieee80211_ptr;
	int err;

	wdev_lock(wdev);
	err = __cfg80211_mlme_assoc(rdev, dev, chan, bssid, prev_bssid,
				    ssid, ssid_len, ie, ie_len, use_mfp, crypt);
	wdev_unlock(wdev);

	return err;
}

int __cfg80211_mlme_deauth(struct cfg80211_registered_device *rdev,
			   struct net_device *dev, const u8 *bssid,
			   const u8 *ie, int ie_len, u16 reason)
{
	struct wireless_dev *wdev = dev->ieee80211_ptr;
	struct cfg80211_deauth_request req;
	int i;

	ASSERT_WDEV_LOCK(wdev);

	memset(&req, 0, sizeof(req));
	req.reason_code = reason;
	req.ie = ie;
	req.ie_len = ie_len;
	if (wdev->current_bss &&
	    memcmp(wdev->current_bss->pub.bssid, bssid, ETH_ALEN) == 0) {
		req.bss = &wdev->current_bss->pub;
	} else for (i = 0; i < MAX_AUTH_BSSES; i++) {
		if (wdev->auth_bsses[i] &&
		    memcmp(bssid, wdev->auth_bsses[i]->pub.bssid, ETH_ALEN) == 0) {
			req.bss = &wdev->auth_bsses[i]->pub;
			break;
		}
		if (wdev->authtry_bsses[i] &&
		    memcmp(bssid, wdev->authtry_bsses[i]->pub.bssid, ETH_ALEN) == 0) {
			req.bss = &wdev->authtry_bsses[i]->pub;
			break;
		}
	}

	if (!req.bss)
		return -ENOTCONN;

	return rdev->ops->deauth(&rdev->wiphy, dev, &req, wdev);
}

int cfg80211_mlme_deauth(struct cfg80211_registered_device *rdev,
			 struct net_device *dev, const u8 *bssid,
			 const u8 *ie, int ie_len, u16 reason)
{
	struct wireless_dev *wdev = dev->ieee80211_ptr;
	int err;

	wdev_lock(wdev);
	err = __cfg80211_mlme_deauth(rdev, dev, bssid, ie, ie_len, reason);
	wdev_unlock(wdev);

	return err;
}

static int __cfg80211_mlme_disassoc(struct cfg80211_registered_device *rdev,
				    struct net_device *dev, const u8 *bssid,
				    const u8 *ie, int ie_len, u16 reason)
{
	struct wireless_dev *wdev = dev->ieee80211_ptr;
	struct cfg80211_disassoc_request req;

	ASSERT_WDEV_LOCK(wdev);

	if (wdev->sme_state != CFG80211_SME_CONNECTED)
		return -ENOTCONN;

	if (WARN_ON(!wdev->current_bss))
		return -ENOTCONN;

	memset(&req, 0, sizeof(req));
	req.reason_code = reason;
	req.ie = ie;
	req.ie_len = ie_len;
	if (memcmp(wdev->current_bss->pub.bssid, bssid, ETH_ALEN) == 0)
		req.bss = &wdev->current_bss->pub;
	else
		return -ENOTCONN;

	return rdev->ops->disassoc(&rdev->wiphy, dev, &req, wdev);
}

int cfg80211_mlme_disassoc(struct cfg80211_registered_device *rdev,
			   struct net_device *dev, const u8 *bssid,
			   const u8 *ie, int ie_len, u16 reason)
{
	struct wireless_dev *wdev = dev->ieee80211_ptr;
	int err;

	wdev_lock(wdev);
	err = __cfg80211_mlme_disassoc(rdev, dev, bssid, ie, ie_len, reason);
	wdev_unlock(wdev);

	return err;
}

void cfg80211_mlme_down(struct cfg80211_registered_device *rdev,
			struct net_device *dev)
{
	struct wireless_dev *wdev = dev->ieee80211_ptr;
	struct cfg80211_deauth_request req;
	int i;

	ASSERT_WDEV_LOCK(wdev);

	if (!rdev->ops->deauth)
		return;

	memset(&req, 0, sizeof(req));
	req.reason_code = WLAN_REASON_DEAUTH_LEAVING;
	req.ie = NULL;
	req.ie_len = 0;

	if (wdev->current_bss) {
		req.bss = &wdev->current_bss->pub;
		rdev->ops->deauth(&rdev->wiphy, dev, &req, wdev);
		if (wdev->current_bss) {
			cfg80211_unhold_bss(wdev->current_bss);
			cfg80211_put_bss(&wdev->current_bss->pub);
			wdev->current_bss = NULL;
		}
	}

	for (i = 0; i < MAX_AUTH_BSSES; i++) {
		if (wdev->auth_bsses[i]) {
			req.bss = &wdev->auth_bsses[i]->pub;
			rdev->ops->deauth(&rdev->wiphy, dev, &req, wdev);
			if (wdev->auth_bsses[i]) {
				cfg80211_unhold_bss(wdev->auth_bsses[i]);
				cfg80211_put_bss(&wdev->auth_bsses[i]->pub);
				wdev->auth_bsses[i] = NULL;
			}
		}
		if (wdev->authtry_bsses[i]) {
			req.bss = &wdev->authtry_bsses[i]->pub;
			rdev->ops->deauth(&rdev->wiphy, dev, &req, wdev);
			if (wdev->authtry_bsses[i]) {
				cfg80211_unhold_bss(wdev->authtry_bsses[i]);
				cfg80211_put_bss(&wdev->authtry_bsses[i]->pub);
				wdev->authtry_bsses[i] = NULL;
			}
		}
	}
}<|MERGE_RESOLUTION|>--- conflicted
+++ resolved
@@ -62,10 +62,7 @@
 	u8 *ie = mgmt->u.assoc_resp.variable;
 	int i, ieoffs = offsetof(struct ieee80211_mgmt, u.assoc_resp.variable);
 	struct cfg80211_internal_bss *bss = NULL;
-<<<<<<< HEAD
-=======
 	bool need_connect_result = true;
->>>>>>> 25d27ede
 
 	wdev_lock(wdev);
 
@@ -98,8 +95,6 @@
 		}
 
 		WARN_ON(!bss);
-<<<<<<< HEAD
-=======
 	} else if (wdev->conn) {
 		cfg80211_sme_failed_assoc(wdev);
 		need_connect_result = false;
@@ -108,7 +103,6 @@
 		 * sme will schedule work that does it later.
 		 */
 		goto out;
->>>>>>> 25d27ede
 	}
 
 	if (!wdev->conn && wdev->sme_state == CFG80211_SME_IDLE) {
