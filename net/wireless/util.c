/*
 * Wireless utility functions
 *
 * Copyright 2007-2009	Johannes Berg <johannes@sipsolutions.net>
 */
#include <linux/export.h>
#include <linux/bitops.h>
#include <linux/etherdevice.h>
#include <linux/slab.h>
#include <linux/crc32.h>
#include <net/cfg80211.h>
#include <net/ip.h>
#include <net/dsfield.h>
#include "core.h"

struct ieee80211_rate *
ieee80211_get_response_rate(struct ieee80211_supported_band *sband,
			    u32 basic_rates, int bitrate)
{
	struct ieee80211_rate *result = &sband->bitrates[0];
	int i;

	for (i = 0; i < sband->n_bitrates; i++) {
		if (!(basic_rates & BIT(i)))
			continue;
		if (sband->bitrates[i].bitrate > bitrate)
			continue;
		result = &sband->bitrates[i];
	}

	return result;
}
EXPORT_SYMBOL(ieee80211_get_response_rate);

int ieee80211_channel_to_frequency(int chan, enum ieee80211_band band)
{
	/* see 802.11 17.3.8.3.2 and Annex J
	 * there are overlapping channel numbers in 5GHz and 2GHz bands */
	if (band == IEEE80211_BAND_5GHZ) {
		if (chan >= 182 && chan <= 196)
			return 4000 + chan * 5;
		else
			return 5000 + chan * 5;
	} else { /* IEEE80211_BAND_2GHZ */
		if (chan == 14)
			return 2484;
		else if (chan < 14)
			return 2407 + chan * 5;
		else
			return 0; /* not supported */
	}
}
EXPORT_SYMBOL(ieee80211_channel_to_frequency);

int ieee80211_frequency_to_channel(int freq)
{
	/* see 802.11 17.3.8.3.2 and Annex J */
	if (freq == 2484)
		return 14;
	else if (freq < 2484)
		return (freq - 2407) / 5;
	else if (freq >= 4910 && freq <= 4980)
		return (freq - 4000) / 5;
	else
		return (freq - 5000) / 5;
}
EXPORT_SYMBOL(ieee80211_frequency_to_channel);

struct ieee80211_channel *__ieee80211_get_channel(struct wiphy *wiphy,
						  int freq)
{
	enum ieee80211_band band;
	struct ieee80211_supported_band *sband;
	int i;

	for (band = 0; band < IEEE80211_NUM_BANDS; band++) {
		sband = wiphy->bands[band];

		if (!sband)
			continue;

		for (i = 0; i < sband->n_channels; i++) {
			if (sband->channels[i].center_freq == freq)
				return &sband->channels[i];
		}
	}

	return NULL;
}
EXPORT_SYMBOL(__ieee80211_get_channel);

static void set_mandatory_flags_band(struct ieee80211_supported_band *sband,
				     enum ieee80211_band band)
{
	int i, want;

	switch (band) {
	case IEEE80211_BAND_5GHZ:
		want = 3;
		for (i = 0; i < sband->n_bitrates; i++) {
			if (sband->bitrates[i].bitrate == 60 ||
			    sband->bitrates[i].bitrate == 120 ||
			    sband->bitrates[i].bitrate == 240) {
				sband->bitrates[i].flags |=
					IEEE80211_RATE_MANDATORY_A;
				want--;
			}
		}
		WARN_ON(want);
		break;
	case IEEE80211_BAND_2GHZ:
		want = 7;
		for (i = 0; i < sband->n_bitrates; i++) {
			if (sband->bitrates[i].bitrate == 10) {
				sband->bitrates[i].flags |=
					IEEE80211_RATE_MANDATORY_B |
					IEEE80211_RATE_MANDATORY_G;
				want--;
			}

			if (sband->bitrates[i].bitrate == 20 ||
			    sband->bitrates[i].bitrate == 55 ||
			    sband->bitrates[i].bitrate == 110 ||
			    sband->bitrates[i].bitrate == 60 ||
			    sband->bitrates[i].bitrate == 120 ||
			    sband->bitrates[i].bitrate == 240) {
				sband->bitrates[i].flags |=
					IEEE80211_RATE_MANDATORY_G;
				want--;
			}

			if (sband->bitrates[i].bitrate != 10 &&
			    sband->bitrates[i].bitrate != 20 &&
			    sband->bitrates[i].bitrate != 55 &&
			    sband->bitrates[i].bitrate != 110)
				sband->bitrates[i].flags |=
					IEEE80211_RATE_ERP_G;
		}
		WARN_ON(want != 0 && want != 3 && want != 6);
		break;
	case IEEE80211_NUM_BANDS:
		WARN_ON(1);
		break;
	}
}

void ieee80211_set_bitrate_flags(struct wiphy *wiphy)
{
	enum ieee80211_band band;

	for (band = 0; band < IEEE80211_NUM_BANDS; band++)
		if (wiphy->bands[band])
			set_mandatory_flags_band(wiphy->bands[band], band);
}

bool cfg80211_supported_cipher_suite(struct wiphy *wiphy, u32 cipher)
{
	int i;
	for (i = 0; i < wiphy->n_cipher_suites; i++)
		if (cipher == wiphy->cipher_suites[i])
			return true;
	return false;
}

int cfg80211_validate_key_settings(struct cfg80211_registered_device *rdev,
				   struct key_params *params, int key_idx,
				   bool pairwise, const u8 *mac_addr)
{
	if (key_idx > 5)
		return -EINVAL;

	if (!pairwise && mac_addr && !(rdev->wiphy.flags & WIPHY_FLAG_IBSS_RSN))
		return -EINVAL;

	if (pairwise && !mac_addr)
		return -EINVAL;

	/*
	 * Disallow pairwise keys with non-zero index unless it's WEP
	 * or a vendor specific cipher (because current deployments use
	 * pairwise WEP keys with non-zero indices and for vendor specific
	 * ciphers this should be validated in the driver or hardware level
	 * - but 802.11i clearly specifies to use zero)
	 */
	if (pairwise && key_idx &&
	    ((params->cipher == WLAN_CIPHER_SUITE_TKIP) ||
	     (params->cipher == WLAN_CIPHER_SUITE_CCMP) ||
	     (params->cipher == WLAN_CIPHER_SUITE_AES_CMAC)))
		return -EINVAL;

	switch (params->cipher) {
	case WLAN_CIPHER_SUITE_WEP40:
		if (params->key_len != WLAN_KEY_LEN_WEP40)
			return -EINVAL;
		break;
	case WLAN_CIPHER_SUITE_TKIP:
		if (params->key_len != WLAN_KEY_LEN_TKIP)
			return -EINVAL;
		break;
	case WLAN_CIPHER_SUITE_CCMP:
		if (params->key_len != WLAN_KEY_LEN_CCMP)
			return -EINVAL;
		break;
	case WLAN_CIPHER_SUITE_WEP104:
		if (params->key_len != WLAN_KEY_LEN_WEP104)
			return -EINVAL;
		break;
	case WLAN_CIPHER_SUITE_AES_CMAC:
		if (params->key_len != WLAN_KEY_LEN_AES_CMAC)
			return -EINVAL;
		break;
	default:
		/*
		 * We don't know anything about this algorithm,
		 * allow using it -- but the driver must check
		 * all parameters! We still check below whether
		 * or not the driver supports this algorithm,
		 * of course.
		 */
		break;
	}

	if (params->seq) {
		switch (params->cipher) {
		case WLAN_CIPHER_SUITE_WEP40:
		case WLAN_CIPHER_SUITE_WEP104:
			/* These ciphers do not use key sequence */
			return -EINVAL;
		case WLAN_CIPHER_SUITE_TKIP:
		case WLAN_CIPHER_SUITE_CCMP:
		case WLAN_CIPHER_SUITE_AES_CMAC:
			if (params->seq_len != 6)
				return -EINVAL;
			break;
		}
	}

	if (!cfg80211_supported_cipher_suite(&rdev->wiphy, params->cipher))
		return -EINVAL;

	return 0;
}

unsigned int __attribute_const__ ieee80211_hdrlen(__le16 fc)
{
	unsigned int hdrlen = 24;

	if (ieee80211_is_data(fc)) {
		if (ieee80211_has_a4(fc))
			hdrlen = 30;
		if (ieee80211_is_data_qos(fc)) {
			hdrlen += IEEE80211_QOS_CTL_LEN;
			if (ieee80211_has_order(fc))
				hdrlen += IEEE80211_HT_CTL_LEN;
		}
		goto out;
	}

	if (ieee80211_is_ctl(fc)) {
		/*
		 * ACK and CTS are 10 bytes, all others 16. To see how
		 * to get this condition consider
		 *   subtype mask:   0b0000000011110000 (0x00F0)
		 *   ACK subtype:    0b0000000011010000 (0x00D0)
		 *   CTS subtype:    0b0000000011000000 (0x00C0)
		 *   bits that matter:         ^^^      (0x00E0)
		 *   value of those: 0b0000000011000000 (0x00C0)
		 */
		if ((fc & cpu_to_le16(0x00E0)) == cpu_to_le16(0x00C0))
			hdrlen = 10;
		else
			hdrlen = 16;
	}
out:
	return hdrlen;
}
EXPORT_SYMBOL(ieee80211_hdrlen);

unsigned int ieee80211_get_hdrlen_from_skb(const struct sk_buff *skb)
{
	const struct ieee80211_hdr *hdr =
			(const struct ieee80211_hdr *)skb->data;
	unsigned int hdrlen;

	if (unlikely(skb->len < 10))
		return 0;
	hdrlen = ieee80211_hdrlen(hdr->frame_control);
	if (unlikely(hdrlen > skb->len))
		return 0;
	return hdrlen;
}
EXPORT_SYMBOL(ieee80211_get_hdrlen_from_skb);

static int ieee80211_get_mesh_hdrlen(struct ieee80211s_hdr *meshhdr)
{
	int ae = meshhdr->flags & MESH_FLAGS_AE;
	/* 7.1.3.5a.2 */
	switch (ae) {
	case 0:
		return 6;
	case MESH_FLAGS_AE_A4:
		return 12;
	case MESH_FLAGS_AE_A5_A6:
		return 18;
	case (MESH_FLAGS_AE_A4 | MESH_FLAGS_AE_A5_A6):
		return 24;
	default:
		return 6;
	}
}

int ieee80211_data_to_8023(struct sk_buff *skb, const u8 *addr,
			   enum nl80211_iftype iftype)
{
	struct ieee80211_hdr *hdr = (struct ieee80211_hdr *) skb->data;
	u16 hdrlen, ethertype;
	u8 *payload;
	u8 dst[ETH_ALEN];
	u8 src[ETH_ALEN] __aligned(2);

	if (unlikely(!ieee80211_is_data_present(hdr->frame_control)))
		return -1;

	hdrlen = ieee80211_hdrlen(hdr->frame_control);

	/* convert IEEE 802.11 header + possible LLC headers into Ethernet
	 * header
	 * IEEE 802.11 address fields:
	 * ToDS FromDS Addr1 Addr2 Addr3 Addr4
	 *   0     0   DA    SA    BSSID n/a
	 *   0     1   DA    BSSID SA    n/a
	 *   1     0   BSSID SA    DA    n/a
	 *   1     1   RA    TA    DA    SA
	 */
	memcpy(dst, ieee80211_get_DA(hdr), ETH_ALEN);
	memcpy(src, ieee80211_get_SA(hdr), ETH_ALEN);

	switch (hdr->frame_control &
		cpu_to_le16(IEEE80211_FCTL_TODS | IEEE80211_FCTL_FROMDS)) {
	case cpu_to_le16(IEEE80211_FCTL_TODS):
		if (unlikely(iftype != NL80211_IFTYPE_AP &&
			     iftype != NL80211_IFTYPE_AP_VLAN &&
			     iftype != NL80211_IFTYPE_P2P_GO))
			return -1;
		break;
	case cpu_to_le16(IEEE80211_FCTL_TODS | IEEE80211_FCTL_FROMDS):
		if (unlikely(iftype != NL80211_IFTYPE_WDS &&
			     iftype != NL80211_IFTYPE_MESH_POINT &&
			     iftype != NL80211_IFTYPE_AP_VLAN &&
			     iftype != NL80211_IFTYPE_STATION))
			return -1;
		if (iftype == NL80211_IFTYPE_MESH_POINT) {
			struct ieee80211s_hdr *meshdr =
				(struct ieee80211s_hdr *) (skb->data + hdrlen);
			/* make sure meshdr->flags is on the linear part */
			if (!pskb_may_pull(skb, hdrlen + 1))
				return -1;
			if (meshdr->flags & MESH_FLAGS_AE_A5_A6) {
				skb_copy_bits(skb, hdrlen +
					offsetof(struct ieee80211s_hdr, eaddr1),
				       	dst, ETH_ALEN);
				skb_copy_bits(skb, hdrlen +
					offsetof(struct ieee80211s_hdr, eaddr2),
				        src, ETH_ALEN);
			}
			hdrlen += ieee80211_get_mesh_hdrlen(meshdr);
		}
		break;
	case cpu_to_le16(IEEE80211_FCTL_FROMDS):
		if ((iftype != NL80211_IFTYPE_STATION &&
		     iftype != NL80211_IFTYPE_P2P_CLIENT &&
		     iftype != NL80211_IFTYPE_MESH_POINT) ||
		    (is_multicast_ether_addr(dst) &&
		     !compare_ether_addr(src, addr)))
			return -1;
		if (iftype == NL80211_IFTYPE_MESH_POINT) {
			struct ieee80211s_hdr *meshdr =
				(struct ieee80211s_hdr *) (skb->data + hdrlen);
			/* make sure meshdr->flags is on the linear part */
			if (!pskb_may_pull(skb, hdrlen + 1))
				return -1;
			if (meshdr->flags & MESH_FLAGS_AE_A4)
				skb_copy_bits(skb, hdrlen +
					offsetof(struct ieee80211s_hdr, eaddr1),
					src, ETH_ALEN);
			hdrlen += ieee80211_get_mesh_hdrlen(meshdr);
		}
		break;
	case cpu_to_le16(0):
		if (iftype != NL80211_IFTYPE_ADHOC &&
		    iftype != NL80211_IFTYPE_STATION)
				return -1;
		break;
	}

	if (!pskb_may_pull(skb, hdrlen + 8))
		return -1;

	payload = skb->data + hdrlen;
	ethertype = (payload[6] << 8) | payload[7];

	if (likely((compare_ether_addr(payload, rfc1042_header) == 0 &&
		    ethertype != ETH_P_AARP && ethertype != ETH_P_IPX) ||
		   compare_ether_addr(payload, bridge_tunnel_header) == 0)) {
		/* remove RFC1042 or Bridge-Tunnel encapsulation and
		 * replace EtherType */
		skb_pull(skb, hdrlen + 6);
		memcpy(skb_push(skb, ETH_ALEN), src, ETH_ALEN);
		memcpy(skb_push(skb, ETH_ALEN), dst, ETH_ALEN);
	} else {
		struct ethhdr *ehdr;
		__be16 len;

		skb_pull(skb, hdrlen);
		len = htons(skb->len);
		ehdr = (struct ethhdr *) skb_push(skb, sizeof(struct ethhdr));
		memcpy(ehdr->h_dest, dst, ETH_ALEN);
		memcpy(ehdr->h_source, src, ETH_ALEN);
		ehdr->h_proto = len;
	}
	return 0;
}
EXPORT_SYMBOL(ieee80211_data_to_8023);

int ieee80211_data_from_8023(struct sk_buff *skb, const u8 *addr,
			     enum nl80211_iftype iftype, u8 *bssid, bool qos)
{
	struct ieee80211_hdr hdr;
	u16 hdrlen, ethertype;
	__le16 fc;
	const u8 *encaps_data;
	int encaps_len, skip_header_bytes;
	int nh_pos, h_pos;
	int head_need;

	if (unlikely(skb->len < ETH_HLEN))
		return -EINVAL;

	nh_pos = skb_network_header(skb) - skb->data;
	h_pos = skb_transport_header(skb) - skb->data;

	/* convert Ethernet header to proper 802.11 header (based on
	 * operation mode) */
	ethertype = (skb->data[12] << 8) | skb->data[13];
	fc = cpu_to_le16(IEEE80211_FTYPE_DATA | IEEE80211_STYPE_DATA);

	switch (iftype) {
	case NL80211_IFTYPE_AP:
	case NL80211_IFTYPE_AP_VLAN:
	case NL80211_IFTYPE_P2P_GO:
		fc |= cpu_to_le16(IEEE80211_FCTL_FROMDS);
		/* DA BSSID SA */
		memcpy(hdr.addr1, skb->data, ETH_ALEN);
		memcpy(hdr.addr2, addr, ETH_ALEN);
		memcpy(hdr.addr3, skb->data + ETH_ALEN, ETH_ALEN);
		hdrlen = 24;
		break;
	case NL80211_IFTYPE_STATION:
	case NL80211_IFTYPE_P2P_CLIENT:
		fc |= cpu_to_le16(IEEE80211_FCTL_TODS);
		/* BSSID SA DA */
		memcpy(hdr.addr1, bssid, ETH_ALEN);
		memcpy(hdr.addr2, skb->data + ETH_ALEN, ETH_ALEN);
		memcpy(hdr.addr3, skb->data, ETH_ALEN);
		hdrlen = 24;
		break;
	case NL80211_IFTYPE_ADHOC:
		/* DA SA BSSID */
		memcpy(hdr.addr1, skb->data, ETH_ALEN);
		memcpy(hdr.addr2, skb->data + ETH_ALEN, ETH_ALEN);
		memcpy(hdr.addr3, bssid, ETH_ALEN);
		hdrlen = 24;
		break;
	default:
		return -EOPNOTSUPP;
	}

	if (qos) {
		fc |= cpu_to_le16(IEEE80211_STYPE_QOS_DATA);
		hdrlen += 2;
	}

	hdr.frame_control = fc;
	hdr.duration_id = 0;
	hdr.seq_ctrl = 0;

	skip_header_bytes = ETH_HLEN;
	if (ethertype == ETH_P_AARP || ethertype == ETH_P_IPX) {
		encaps_data = bridge_tunnel_header;
		encaps_len = sizeof(bridge_tunnel_header);
		skip_header_bytes -= 2;
	} else if (ethertype > 0x600) {
		encaps_data = rfc1042_header;
		encaps_len = sizeof(rfc1042_header);
		skip_header_bytes -= 2;
	} else {
		encaps_data = NULL;
		encaps_len = 0;
	}

	skb_pull(skb, skip_header_bytes);
	nh_pos -= skip_header_bytes;
	h_pos -= skip_header_bytes;

	head_need = hdrlen + encaps_len - skb_headroom(skb);

	if (head_need > 0 || skb_cloned(skb)) {
		head_need = max(head_need, 0);
		if (head_need)
			skb_orphan(skb);

		if (pskb_expand_head(skb, head_need, 0, GFP_ATOMIC))
			return -ENOMEM;

		skb->truesize += head_need;
	}

	if (encaps_data) {
		memcpy(skb_push(skb, encaps_len), encaps_data, encaps_len);
		nh_pos += encaps_len;
		h_pos += encaps_len;
	}

	memcpy(skb_push(skb, hdrlen), &hdr, hdrlen);

	nh_pos += hdrlen;
	h_pos += hdrlen;

	/* Update skb pointers to various headers since this modified frame
	 * is going to go through Linux networking code that may potentially
	 * need things like pointer to IP header. */
	skb_set_mac_header(skb, 0);
	skb_set_network_header(skb, nh_pos);
	skb_set_transport_header(skb, h_pos);

	return 0;
}
EXPORT_SYMBOL(ieee80211_data_from_8023);


void ieee80211_amsdu_to_8023s(struct sk_buff *skb, struct sk_buff_head *list,
			      const u8 *addr, enum nl80211_iftype iftype,
			      const unsigned int extra_headroom,
			      bool has_80211_header)
{
	struct sk_buff *frame = NULL;
	u16 ethertype;
	u8 *payload;
	const struct ethhdr *eth;
	int remaining, err;
	u8 dst[ETH_ALEN], src[ETH_ALEN];

	if (has_80211_header) {
		err = ieee80211_data_to_8023(skb, addr, iftype);
		if (err)
			goto out;

		/* skip the wrapping header */
		eth = (struct ethhdr *) skb_pull(skb, sizeof(struct ethhdr));
		if (!eth)
			goto out;
	} else {
		eth = (struct ethhdr *) skb->data;
	}

	while (skb != frame) {
		u8 padding;
		__be16 len = eth->h_proto;
		unsigned int subframe_len = sizeof(struct ethhdr) + ntohs(len);

		remaining = skb->len;
		memcpy(dst, eth->h_dest, ETH_ALEN);
		memcpy(src, eth->h_source, ETH_ALEN);

		padding = (4 - subframe_len) & 0x3;
		/* the last MSDU has no padding */
		if (subframe_len > remaining)
			goto purge;

		skb_pull(skb, sizeof(struct ethhdr));
		/* reuse skb for the last subframe */
		if (remaining <= subframe_len + padding)
			frame = skb;
		else {
			unsigned int hlen = ALIGN(extra_headroom, 4);
			/*
			 * Allocate and reserve two bytes more for payload
			 * alignment since sizeof(struct ethhdr) is 14.
			 */
			frame = dev_alloc_skb(hlen + subframe_len + 2);
			if (!frame)
				goto purge;

			skb_reserve(frame, hlen + sizeof(struct ethhdr) + 2);
			memcpy(skb_put(frame, ntohs(len)), skb->data,
				ntohs(len));

			eth = (struct ethhdr *)skb_pull(skb, ntohs(len) +
							padding);
			if (!eth) {
				dev_kfree_skb(frame);
				goto purge;
			}
		}

		skb_reset_network_header(frame);
		frame->dev = skb->dev;
		frame->priority = skb->priority;

		payload = frame->data;
		ethertype = (payload[6] << 8) | payload[7];

		if (likely((compare_ether_addr(payload, rfc1042_header) == 0 &&
			    ethertype != ETH_P_AARP && ethertype != ETH_P_IPX) ||
			   compare_ether_addr(payload,
					      bridge_tunnel_header) == 0)) {
			/* remove RFC1042 or Bridge-Tunnel
			 * encapsulation and replace EtherType */
			skb_pull(frame, 6);
			memcpy(skb_push(frame, ETH_ALEN), src, ETH_ALEN);
			memcpy(skb_push(frame, ETH_ALEN), dst, ETH_ALEN);
		} else {
			memcpy(skb_push(frame, sizeof(__be16)), &len,
				sizeof(__be16));
			memcpy(skb_push(frame, ETH_ALEN), src, ETH_ALEN);
			memcpy(skb_push(frame, ETH_ALEN), dst, ETH_ALEN);
		}
		__skb_queue_tail(list, frame);
	}

	return;

 purge:
	__skb_queue_purge(list);
 out:
	dev_kfree_skb(skb);
}
EXPORT_SYMBOL(ieee80211_amsdu_to_8023s);

/* Given a data frame determine the 802.1p/1d tag to use. */
unsigned int cfg80211_classify8021d(struct sk_buff *skb)
{
	unsigned int dscp;

	/* skb->priority values from 256->263 are magic values to
	 * directly indicate a specific 802.1d priority.  This is used
	 * to allow 802.1d priority to be passed directly in from VLAN
	 * tags, etc.
	 */
	if (skb->priority >= 256 && skb->priority <= 263)
		return skb->priority - 256;

	switch (skb->protocol) {
	case htons(ETH_P_IP):
		dscp = ipv4_get_dsfield(ip_hdr(skb)) & 0xfc;
		break;
	case htons(ETH_P_IPV6):
		dscp = ipv6_get_dsfield(ipv6_hdr(skb)) & 0xfc;
		break;
	default:
		return 0;
	}

	return dscp >> 5;
}
EXPORT_SYMBOL(cfg80211_classify8021d);

const u8 *ieee80211_bss_get_ie(struct cfg80211_bss *bss, u8 ie)
{
	u8 *end, *pos;

	pos = bss->information_elements;
	if (pos == NULL)
		return NULL;
	end = pos + bss->len_information_elements;

	while (pos + 1 < end) {
		if (pos + 2 + pos[1] > end)
			break;
		if (pos[0] == ie)
			return pos;
		pos += 2 + pos[1];
	}

	return NULL;
}
EXPORT_SYMBOL(ieee80211_bss_get_ie);

void cfg80211_upload_connect_keys(struct wireless_dev *wdev)
{
	struct cfg80211_registered_device *rdev = wiphy_to_dev(wdev->wiphy);
	struct net_device *dev = wdev->netdev;
	int i;

	if (!wdev->connect_keys)
		return;

	for (i = 0; i < 6; i++) {
		if (!wdev->connect_keys->params[i].cipher)
			continue;
		if (rdev->ops->add_key(wdev->wiphy, dev, i, false, NULL,
					&wdev->connect_keys->params[i])) {
			netdev_err(dev, "failed to set key %d\n", i);
			continue;
		}
		if (wdev->connect_keys->def == i)
			if (rdev->ops->set_default_key(wdev->wiphy, dev,
						       i, true, true)) {
				netdev_err(dev, "failed to set defkey %d\n", i);
				continue;
			}
		if (wdev->connect_keys->defmgmt == i)
			if (rdev->ops->set_default_mgmt_key(wdev->wiphy, dev, i))
				netdev_err(dev, "failed to set mgtdef %d\n", i);
	}

	kfree(wdev->connect_keys);
	wdev->connect_keys = NULL;
}

static void cfg80211_process_wdev_events(struct wireless_dev *wdev)
{
	struct cfg80211_event *ev;
	unsigned long flags;
	const u8 *bssid = NULL;

	spin_lock_irqsave(&wdev->event_lock, flags);
	while (!list_empty(&wdev->event_list)) {
		ev = list_first_entry(&wdev->event_list,
				      struct cfg80211_event, list);
		list_del(&ev->list);
		spin_unlock_irqrestore(&wdev->event_lock, flags);

		wdev_lock(wdev);
		switch (ev->type) {
		case EVENT_CONNECT_RESULT:
			if (!is_zero_ether_addr(ev->cr.bssid))
				bssid = ev->cr.bssid;
			__cfg80211_connect_result(
				wdev->netdev, bssid,
				ev->cr.req_ie, ev->cr.req_ie_len,
				ev->cr.resp_ie, ev->cr.resp_ie_len,
				ev->cr.status,
				ev->cr.status == WLAN_STATUS_SUCCESS,
				NULL);
			break;
		case EVENT_ROAMED:
			__cfg80211_roamed(wdev, ev->rm.bss, ev->rm.req_ie,
					  ev->rm.req_ie_len, ev->rm.resp_ie,
					  ev->rm.resp_ie_len);
			break;
		case EVENT_DISCONNECTED:
			__cfg80211_disconnected(wdev->netdev,
						ev->dc.ie, ev->dc.ie_len,
						ev->dc.reason, true);
			break;
		case EVENT_IBSS_JOINED:
			__cfg80211_ibss_joined(wdev->netdev, ev->ij.bssid);
			break;
		}
		wdev_unlock(wdev);

		kfree(ev);

		spin_lock_irqsave(&wdev->event_lock, flags);
	}
	spin_unlock_irqrestore(&wdev->event_lock, flags);
}

void cfg80211_process_rdev_events(struct cfg80211_registered_device *rdev)
{
	struct wireless_dev *wdev;

	ASSERT_RTNL();
	ASSERT_RDEV_LOCK(rdev);

	mutex_lock(&rdev->devlist_mtx);

	list_for_each_entry(wdev, &rdev->netdev_list, list)
		cfg80211_process_wdev_events(wdev);

	mutex_unlock(&rdev->devlist_mtx);
}

int cfg80211_change_iface(struct cfg80211_registered_device *rdev,
			  struct net_device *dev, enum nl80211_iftype ntype,
			  u32 *flags, struct vif_params *params)
{
	int err;
	enum nl80211_iftype otype = dev->ieee80211_ptr->iftype;

	ASSERT_RDEV_LOCK(rdev);

	/* don't support changing VLANs, you just re-create them */
	if (otype == NL80211_IFTYPE_AP_VLAN)
		return -EOPNOTSUPP;

	if (!rdev->ops->change_virtual_intf ||
	    !(rdev->wiphy.interface_modes & (1 << ntype)))
		return -EOPNOTSUPP;

	/* if it's part of a bridge, reject changing type to station/ibss */
	if ((dev->priv_flags & IFF_BRIDGE_PORT) &&
	    (ntype == NL80211_IFTYPE_ADHOC ||
	     ntype == NL80211_IFTYPE_STATION ||
	     ntype == NL80211_IFTYPE_P2P_CLIENT))
		return -EBUSY;

	if (ntype != otype) {
		err = cfg80211_can_change_interface(rdev, dev->ieee80211_ptr,
						    ntype);
		if (err)
			return err;

		dev->ieee80211_ptr->use_4addr = false;
		dev->ieee80211_ptr->mesh_id_up_len = 0;

		switch (otype) {
		case NL80211_IFTYPE_ADHOC:
			cfg80211_leave_ibss(rdev, dev, false);
			break;
		case NL80211_IFTYPE_STATION:
		case NL80211_IFTYPE_P2P_CLIENT:
			cfg80211_disconnect(rdev, dev,
					    WLAN_REASON_DEAUTH_LEAVING, true);
			break;
		case NL80211_IFTYPE_MESH_POINT:
			/* mesh should be handled? */
			break;
		default:
			break;
		}

		cfg80211_process_rdev_events(rdev);
	}

	err = rdev->ops->change_virtual_intf(&rdev->wiphy, dev,
					     ntype, flags, params);

	WARN_ON(!err && dev->ieee80211_ptr->iftype != ntype);

	if (!err && params && params->use_4addr != -1)
		dev->ieee80211_ptr->use_4addr = params->use_4addr;

	if (!err) {
		dev->priv_flags &= ~IFF_DONT_BRIDGE;
		switch (ntype) {
		case NL80211_IFTYPE_STATION:
			if (dev->ieee80211_ptr->use_4addr)
				break;
			/* fall through */
		case NL80211_IFTYPE_P2P_CLIENT:
		case NL80211_IFTYPE_ADHOC:
			dev->priv_flags |= IFF_DONT_BRIDGE;
			break;
		case NL80211_IFTYPE_P2P_GO:
		case NL80211_IFTYPE_AP:
		case NL80211_IFTYPE_AP_VLAN:
		case NL80211_IFTYPE_WDS:
		case NL80211_IFTYPE_MESH_POINT:
			/* bridging OK */
			break;
		case NL80211_IFTYPE_MONITOR:
			/* monitor can't bridge anyway */
			break;
		case NL80211_IFTYPE_UNSPECIFIED:
		case NUM_NL80211_IFTYPES:
			/* not happening */
			break;
		}
	}

	return err;
}

u16 cfg80211_calculate_bitrate(struct rate_info *rate)
{
	int modulation, streams, bitrate;

	if (!(rate->flags & RATE_INFO_FLAGS_MCS))
		return rate->legacy;

	/* the formula below does only work for MCS values smaller than 32 */
	if (rate->mcs >= 32)
		return 0;

	modulation = rate->mcs & 7;
	streams = (rate->mcs >> 3) + 1;

	bitrate = (rate->flags & RATE_INFO_FLAGS_40_MHZ_WIDTH) ?
			13500000 : 6500000;

	if (modulation < 4)
		bitrate *= (modulation + 1);
	else if (modulation == 4)
		bitrate *= (modulation + 2);
	else
		bitrate *= (modulation + 3);

	bitrate *= streams;

	if (rate->flags & RATE_INFO_FLAGS_SHORT_GI)
		bitrate = (bitrate / 9) * 10;

	/* do NOT round down here */
	return (bitrate + 50000) / 100000;
}

int cfg80211_validate_beacon_int(struct cfg80211_registered_device *rdev,
				 u32 beacon_int)
{
	struct wireless_dev *wdev;
	int res = 0;

	if (!beacon_int)
		return -EINVAL;

	mutex_lock(&rdev->devlist_mtx);

	list_for_each_entry(wdev, &rdev->netdev_list, list) {
		if (!wdev->beacon_interval)
			continue;
		if (wdev->beacon_interval != beacon_int) {
			res = -EINVAL;
			break;
		}
	}

	mutex_unlock(&rdev->devlist_mtx);

	return res;
}

int cfg80211_can_change_interface(struct cfg80211_registered_device *rdev,
				  struct wireless_dev *wdev,
				  enum nl80211_iftype iftype)
{
	struct wireless_dev *wdev_iter;
	int num[NUM_NL80211_IFTYPES];
	int total = 1;
	int i, j;

	ASSERT_RTNL();

	/* Always allow software iftypes */
	if (rdev->wiphy.software_iftypes & BIT(iftype))
		return 0;

	/*
	 * Drivers will gradually all set this flag, until all
	 * have it we only enforce for those that set it.
	 */
	if (!(rdev->wiphy.flags & WIPHY_FLAG_ENFORCE_COMBINATIONS))
		return 0;

	memset(num, 0, sizeof(num));

	num[iftype] = 1;

	mutex_lock(&rdev->devlist_mtx);
	list_for_each_entry(wdev_iter, &rdev->netdev_list, list) {
		if (wdev_iter == wdev)
			continue;
		if (!netif_running(wdev_iter->netdev))
			continue;

		if (rdev->wiphy.software_iftypes & BIT(wdev_iter->iftype))
			continue;

		num[wdev_iter->iftype]++;
		total++;
	}
	mutex_unlock(&rdev->devlist_mtx);

	for (i = 0; i < rdev->wiphy.n_iface_combinations; i++) {
		const struct ieee80211_iface_combination *c;
		struct ieee80211_iface_limit *limits;

		c = &rdev->wiphy.iface_combinations[i];

		limits = kmemdup(c->limits, sizeof(limits[0]) * c->n_limits,
				 GFP_KERNEL);
		if (!limits)
			return -ENOMEM;
		if (total > c->max_interfaces)
			goto cont;

		for (iftype = 0; iftype < NUM_NL80211_IFTYPES; iftype++) {
			if (rdev->wiphy.software_iftypes & BIT(iftype))
				continue;
			for (j = 0; j < c->n_limits; j++) {
				if (!(limits[j].types & iftype))
					continue;
				if (limits[j].max < num[iftype])
					goto cont;
				limits[j].max -= num[iftype];
			}
		}
		/* yay, it fits */
		kfree(limits);
		return 0;
 cont:
		kfree(limits);
	}

	return -EBUSY;
}

int ieee80211_get_ratemask(struct ieee80211_supported_band *sband,
			   const u8 *rates, unsigned int n_rates,
			   u32 *mask)
{
	int i, j;

	if (!sband)
		return -EINVAL;

	if (n_rates == 0 || n_rates > NL80211_MAX_SUPP_RATES)
		return -EINVAL;

	*mask = 0;

	for (i = 0; i < n_rates; i++) {
		int rate = (rates[i] & 0x7f) * 5;
		bool found = false;

		for (j = 0; j < sband->n_bitrates; j++) {
			if (sband->bitrates[j].bitrate == rate) {
				found = true;
				*mask |= BIT(j);
				break;
			}
		}
		if (!found)
			return -EINVAL;
	}

	/*
	 * mask must have at least one bit set here since we
	 * didn't accept a 0-length rates array nor allowed
	 * entries in the array that didn't exist
	 */

	return 0;
}

<<<<<<< HEAD
u32 ieee802_11_parse_elems_crc(u8 *start, size_t len,
			       struct ieee802_11_elems *elems,
			       u64 filter, u32 crc)
{
	size_t left = len;
	u8 *pos = start;
	bool calc_crc = filter != 0;

	memset(elems, 0, sizeof(*elems));
	elems->ie_start = start;
	elems->total_len = len;

	while (left >= 2) {
		u8 id, elen;

		id = *pos++;
		elen = *pos++;
		left -= 2;

		if (elen > left)
			break;

		if (calc_crc && id < 64 && (filter & (1ULL << id)))
			crc = crc32_be(crc, pos - 2, elen + 2);

		switch (id) {
		case WLAN_EID_SSID:
			elems->ssid = pos;
			elems->ssid_len = elen;
			break;
		case WLAN_EID_SUPP_RATES:
			elems->supp_rates = pos;
			elems->supp_rates_len = elen;
			break;
		case WLAN_EID_FH_PARAMS:
			elems->fh_params = pos;
			elems->fh_params_len = elen;
			break;
		case WLAN_EID_DS_PARAMS:
			elems->ds_params = pos;
			elems->ds_params_len = elen;
			break;
		case WLAN_EID_CF_PARAMS:
			elems->cf_params = pos;
			elems->cf_params_len = elen;
			break;
		case WLAN_EID_TIM:
			if (elen >= sizeof(struct ieee80211_tim_ie)) {
				elems->tim = (void *)pos;
				elems->tim_len = elen;
			}
			break;
		case WLAN_EID_IBSS_PARAMS:
			elems->ibss_params = pos;
			elems->ibss_params_len = elen;
			break;
		case WLAN_EID_CHALLENGE:
			elems->challenge = pos;
			elems->challenge_len = elen;
			break;
		case WLAN_EID_VENDOR_SPECIFIC:
			if (elen >= 4 && pos[0] == 0x00 && pos[1] == 0x50 &&
			    pos[2] == 0xf2) {
				/* Microsoft OUI (00:50:F2) */

				if (calc_crc)
					crc = crc32_be(crc, pos - 2, elen + 2);

				if (pos[3] == 1) {
					/* OUI Type 1 - WPA IE */
					elems->wpa = pos;
					elems->wpa_len = elen;
				} else if (elen >= 5 && pos[3] == 2) {
					/* OUI Type 2 - WMM IE */
					if (pos[4] == 0) {
						elems->wmm_info = pos;
						elems->wmm_info_len = elen;
					} else if (pos[4] == 1) {
						elems->wmm_param = pos;
						elems->wmm_param_len = elen;
					}
				}
			}
			break;
		case WLAN_EID_RSN:
			elems->rsn = pos;
			elems->rsn_len = elen;
			break;
		case WLAN_EID_ERP_INFO:
			elems->erp_info = pos;
			elems->erp_info_len = elen;
			break;
		case WLAN_EID_EXT_SUPP_RATES:
			elems->ext_supp_rates = pos;
			elems->ext_supp_rates_len = elen;
			break;
		case WLAN_EID_HT_CAPABILITY:
			if (elen >= sizeof(struct ieee80211_ht_cap))
				elems->ht_cap_elem = (void *)pos;
			break;
		case WLAN_EID_HT_INFORMATION:
			if (elen >= sizeof(struct ieee80211_ht_info))
				elems->ht_info_elem = (void *)pos;
			break;
		case WLAN_EID_MESH_ID:
			elems->mesh_id = pos;
			elems->mesh_id_len = elen;
			break;
		case WLAN_EID_MESH_CONFIG:
			if (elen >= sizeof(struct ieee80211_meshconf_ie))
				elems->mesh_config = (void *)pos;
			break;
		case WLAN_EID_PEER_MGMT:
			elems->peering = pos;
			elems->peering_len = elen;
			break;
		case WLAN_EID_PREQ:
			elems->preq = pos;
			elems->preq_len = elen;
			break;
		case WLAN_EID_PREP:
			elems->prep = pos;
			elems->prep_len = elen;
			break;
		case WLAN_EID_PERR:
			elems->perr = pos;
			elems->perr_len = elen;
			break;
		case WLAN_EID_RANN:
			if (elen >= sizeof(struct ieee80211_rann_ie))
				elems->rann = (void *)pos;
			break;
		case WLAN_EID_CHANNEL_SWITCH:
			elems->ch_switch_elem = pos;
			elems->ch_switch_elem_len = elen;
			break;
		case WLAN_EID_QUIET:
			if (!elems->quiet_elem) {
				elems->quiet_elem = pos;
				elems->quiet_elem_len = elen;
			}
			elems->num_of_quiet_elem++;
			break;
		case WLAN_EID_COUNTRY:
			elems->country_elem = pos;
			elems->country_elem_len = elen;
			break;
		case WLAN_EID_PWR_CONSTRAINT:
			elems->pwr_constr_elem = pos;
			elems->pwr_constr_elem_len = elen;
			break;
		case WLAN_EID_TIMEOUT_INTERVAL:
			elems->timeout_int = pos;
			elems->timeout_int_len = elen;
			break;
		default:
			break;
		}

		left -= elen;
		pos += elen;
	}

	return crc;
}
EXPORT_SYMBOL(ieee802_11_parse_elems_crc);
=======
/* See IEEE 802.1H for LLC/SNAP encapsulation/decapsulation */
/* Ethernet-II snap header (RFC1042 for most EtherTypes) */
const unsigned char rfc1042_header[] __aligned(2) =
	{ 0xaa, 0xaa, 0x03, 0x00, 0x00, 0x00 };
EXPORT_SYMBOL(rfc1042_header);

/* Bridge-Tunnel header (for EtherTypes ETH_P_AARP and ETH_P_IPX) */
const unsigned char bridge_tunnel_header[] __aligned(2) =
	{ 0xaa, 0xaa, 0x03, 0x00, 0x00, 0xf8 };
EXPORT_SYMBOL(bridge_tunnel_header);
>>>>>>> dcd6c922
<|MERGE_RESOLUTION|>--- conflicted
+++ resolved
@@ -7,7 +7,6 @@
 #include <linux/bitops.h>
 #include <linux/etherdevice.h>
 #include <linux/slab.h>
-#include <linux/crc32.h>
 #include <net/cfg80211.h>
 #include <net/ip.h>
 #include <net/dsfield.h>
@@ -1044,174 +1043,6 @@
 	return 0;
 }
 
-<<<<<<< HEAD
-u32 ieee802_11_parse_elems_crc(u8 *start, size_t len,
-			       struct ieee802_11_elems *elems,
-			       u64 filter, u32 crc)
-{
-	size_t left = len;
-	u8 *pos = start;
-	bool calc_crc = filter != 0;
-
-	memset(elems, 0, sizeof(*elems));
-	elems->ie_start = start;
-	elems->total_len = len;
-
-	while (left >= 2) {
-		u8 id, elen;
-
-		id = *pos++;
-		elen = *pos++;
-		left -= 2;
-
-		if (elen > left)
-			break;
-
-		if (calc_crc && id < 64 && (filter & (1ULL << id)))
-			crc = crc32_be(crc, pos - 2, elen + 2);
-
-		switch (id) {
-		case WLAN_EID_SSID:
-			elems->ssid = pos;
-			elems->ssid_len = elen;
-			break;
-		case WLAN_EID_SUPP_RATES:
-			elems->supp_rates = pos;
-			elems->supp_rates_len = elen;
-			break;
-		case WLAN_EID_FH_PARAMS:
-			elems->fh_params = pos;
-			elems->fh_params_len = elen;
-			break;
-		case WLAN_EID_DS_PARAMS:
-			elems->ds_params = pos;
-			elems->ds_params_len = elen;
-			break;
-		case WLAN_EID_CF_PARAMS:
-			elems->cf_params = pos;
-			elems->cf_params_len = elen;
-			break;
-		case WLAN_EID_TIM:
-			if (elen >= sizeof(struct ieee80211_tim_ie)) {
-				elems->tim = (void *)pos;
-				elems->tim_len = elen;
-			}
-			break;
-		case WLAN_EID_IBSS_PARAMS:
-			elems->ibss_params = pos;
-			elems->ibss_params_len = elen;
-			break;
-		case WLAN_EID_CHALLENGE:
-			elems->challenge = pos;
-			elems->challenge_len = elen;
-			break;
-		case WLAN_EID_VENDOR_SPECIFIC:
-			if (elen >= 4 && pos[0] == 0x00 && pos[1] == 0x50 &&
-			    pos[2] == 0xf2) {
-				/* Microsoft OUI (00:50:F2) */
-
-				if (calc_crc)
-					crc = crc32_be(crc, pos - 2, elen + 2);
-
-				if (pos[3] == 1) {
-					/* OUI Type 1 - WPA IE */
-					elems->wpa = pos;
-					elems->wpa_len = elen;
-				} else if (elen >= 5 && pos[3] == 2) {
-					/* OUI Type 2 - WMM IE */
-					if (pos[4] == 0) {
-						elems->wmm_info = pos;
-						elems->wmm_info_len = elen;
-					} else if (pos[4] == 1) {
-						elems->wmm_param = pos;
-						elems->wmm_param_len = elen;
-					}
-				}
-			}
-			break;
-		case WLAN_EID_RSN:
-			elems->rsn = pos;
-			elems->rsn_len = elen;
-			break;
-		case WLAN_EID_ERP_INFO:
-			elems->erp_info = pos;
-			elems->erp_info_len = elen;
-			break;
-		case WLAN_EID_EXT_SUPP_RATES:
-			elems->ext_supp_rates = pos;
-			elems->ext_supp_rates_len = elen;
-			break;
-		case WLAN_EID_HT_CAPABILITY:
-			if (elen >= sizeof(struct ieee80211_ht_cap))
-				elems->ht_cap_elem = (void *)pos;
-			break;
-		case WLAN_EID_HT_INFORMATION:
-			if (elen >= sizeof(struct ieee80211_ht_info))
-				elems->ht_info_elem = (void *)pos;
-			break;
-		case WLAN_EID_MESH_ID:
-			elems->mesh_id = pos;
-			elems->mesh_id_len = elen;
-			break;
-		case WLAN_EID_MESH_CONFIG:
-			if (elen >= sizeof(struct ieee80211_meshconf_ie))
-				elems->mesh_config = (void *)pos;
-			break;
-		case WLAN_EID_PEER_MGMT:
-			elems->peering = pos;
-			elems->peering_len = elen;
-			break;
-		case WLAN_EID_PREQ:
-			elems->preq = pos;
-			elems->preq_len = elen;
-			break;
-		case WLAN_EID_PREP:
-			elems->prep = pos;
-			elems->prep_len = elen;
-			break;
-		case WLAN_EID_PERR:
-			elems->perr = pos;
-			elems->perr_len = elen;
-			break;
-		case WLAN_EID_RANN:
-			if (elen >= sizeof(struct ieee80211_rann_ie))
-				elems->rann = (void *)pos;
-			break;
-		case WLAN_EID_CHANNEL_SWITCH:
-			elems->ch_switch_elem = pos;
-			elems->ch_switch_elem_len = elen;
-			break;
-		case WLAN_EID_QUIET:
-			if (!elems->quiet_elem) {
-				elems->quiet_elem = pos;
-				elems->quiet_elem_len = elen;
-			}
-			elems->num_of_quiet_elem++;
-			break;
-		case WLAN_EID_COUNTRY:
-			elems->country_elem = pos;
-			elems->country_elem_len = elen;
-			break;
-		case WLAN_EID_PWR_CONSTRAINT:
-			elems->pwr_constr_elem = pos;
-			elems->pwr_constr_elem_len = elen;
-			break;
-		case WLAN_EID_TIMEOUT_INTERVAL:
-			elems->timeout_int = pos;
-			elems->timeout_int_len = elen;
-			break;
-		default:
-			break;
-		}
-
-		left -= elen;
-		pos += elen;
-	}
-
-	return crc;
-}
-EXPORT_SYMBOL(ieee802_11_parse_elems_crc);
-=======
 /* See IEEE 802.1H for LLC/SNAP encapsulation/decapsulation */
 /* Ethernet-II snap header (RFC1042 for most EtherTypes) */
 const unsigned char rfc1042_header[] __aligned(2) =
@@ -1221,5 +1052,4 @@
 /* Bridge-Tunnel header (for EtherTypes ETH_P_AARP and ETH_P_IPX) */
 const unsigned char bridge_tunnel_header[] __aligned(2) =
 	{ 0xaa, 0xaa, 0x03, 0x00, 0x00, 0xf8 };
-EXPORT_SYMBOL(bridge_tunnel_header);
->>>>>>> dcd6c922
+EXPORT_SYMBOL(bridge_tunnel_header);