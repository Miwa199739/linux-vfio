--- conflicted
+++ resolved
@@ -177,17 +177,8 @@
 				 size_t count, loff_t *ppos)
 {
 	struct ieee80211_local *local = file->private_data;
-<<<<<<< HEAD
-	int res;
-	char buf[10];
-
-	res = scnprintf(buf, sizeof(buf), "0x%x\n", local->uapsd_queues);
-
-	return simple_read_from_buffer(user_buf, count, ppos, buf, res);
-=======
 	return mac80211_format_buffer(user_buf, count, ppos, "0x%x\n",
 				      local->uapsd_queues);
->>>>>>> 3cbea436
 }
 
 static ssize_t uapsd_queues_write(struct file *file,
@@ -229,18 +220,9 @@
 				     size_t count, loff_t *ppos)
 {
 	struct ieee80211_local *local = file->private_data;
-<<<<<<< HEAD
-	int res;
-	char buf[10];
-
-	res = scnprintf(buf, sizeof(buf), "0x%x\n", local->uapsd_max_sp_len);
-
-	return simple_read_from_buffer(user_buf, count, ppos, buf, res);
-=======
 
 	return mac80211_format_buffer(user_buf, count, ppos, "0x%x\n",
 				      local->uapsd_max_sp_len);
->>>>>>> 3cbea436
 }
 
 static ssize_t uapsd_max_sp_len_write(struct file *file,
