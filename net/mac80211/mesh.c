/*
 * Copyright (c) 2008, 2009 open80211s Ltd.
 * Authors:    Luis Carlos Cobo <luisca@cozybit.com>
 * 	       Javier Cardona <javier@cozybit.com>
 *
 * This program is free software; you can redistribute it and/or modify
 * it under the terms of the GNU General Public License version 2 as
 * published by the Free Software Foundation.
 */

#include <linux/slab.h>
#include <asm/unaligned.h>
#include "ieee80211_i.h"
#include "mesh.h"

#define MESHCONF_CAPAB_ACCEPT_PLINKS 0x01
#define MESHCONF_CAPAB_FORWARDING    0x08

#define TMR_RUNNING_HK	0
#define TMR_RUNNING_MP	1
#define TMR_RUNNING_MPR	2

int mesh_allocated;
static struct kmem_cache *rm_cache;

#ifdef CONFIG_MAC80211_MESH
bool mesh_action_is_path_sel(struct ieee80211_mgmt *mgmt)
{
	return (mgmt->u.action.u.mesh_action.action_code ==
			WLAN_MESH_ACTION_HWMP_PATH_SELECTION);
}
#else
bool mesh_action_is_path_sel(struct ieee80211_mgmt *mgmt)
{ return false; }
#endif

void ieee80211s_init(void)
{
	mesh_pathtbl_init();
	mesh_allocated = 1;
	rm_cache = kmem_cache_create("mesh_rmc", sizeof(struct rmc_entry),
				     0, 0, NULL);
}

void ieee80211s_stop(void)
{
	mesh_pathtbl_unregister();
	kmem_cache_destroy(rm_cache);
}

static void ieee80211_mesh_housekeeping_timer(unsigned long data)
{
	struct ieee80211_sub_if_data *sdata = (void *) data;
	struct ieee80211_local *local = sdata->local;
	struct ieee80211_if_mesh *ifmsh = &sdata->u.mesh;

	set_bit(MESH_WORK_HOUSEKEEPING, &ifmsh->wrkq_flags);

	if (local->quiescing) {
		set_bit(TMR_RUNNING_HK, &ifmsh->timers_running);
		return;
	}

	ieee80211_queue_work(&local->hw, &sdata->work);
}

/**
 * mesh_matches_local - check if the config of a mesh point matches ours
 *
 * @ie: information elements of a management frame from the mesh peer
 * @sdata: local mesh subif
 *
 * This function checks if the mesh configuration of a mesh point matches the
 * local mesh configuration, i.e. if both nodes belong to the same mesh network.
 */
bool mesh_matches_local(struct ieee802_11_elems *ie, struct ieee80211_sub_if_data *sdata)
{
	struct ieee80211_if_mesh *ifmsh = &sdata->u.mesh;
	struct ieee80211_local *local = sdata->local;

	/*
	 * As support for each feature is added, check for matching
	 * - On mesh config capabilities
	 *   - Power Save Support En
	 *   - Sync support enabled
	 *   - Sync support active
	 *   - Sync support required from peer
	 *   - MDA enabled
	 * - Power management control on fc
	 */
	if (!(ifmsh->mesh_id_len == ie->mesh_id_len &&
	     memcmp(ifmsh->mesh_id, ie->mesh_id, ie->mesh_id_len) == 0 &&
	     (ifmsh->mesh_pp_id == ie->mesh_config->meshconf_psel) &&
	     (ifmsh->mesh_pm_id == ie->mesh_config->meshconf_pmetric) &&
	     (ifmsh->mesh_cc_id == ie->mesh_config->meshconf_congest) &&
	     (ifmsh->mesh_sp_id == ie->mesh_config->meshconf_synch) &&
	     (ifmsh->mesh_auth_id == ie->mesh_config->meshconf_auth)))
		goto mismatch;

	/* disallow peering with mismatched channel types for now */
	if (ie->ht_info_elem &&
	    (local->_oper_channel_type !=
	     ieee80211_ht_info_to_channel_type(ie->ht_info_elem)))
		goto mismatch;

	return true;
mismatch:
	return false;
}

/**
 * mesh_peer_accepts_plinks - check if an mp is willing to establish peer links
 *
 * @ie: information elements of a management frame from the mesh peer
 */
bool mesh_peer_accepts_plinks(struct ieee802_11_elems *ie)
{
	return (ie->mesh_config->meshconf_cap &
	    MESHCONF_CAPAB_ACCEPT_PLINKS) != 0;
}

/**
 * mesh_accept_plinks_update: update accepting_plink in local mesh beacons
 *
 * @sdata: mesh interface in which mesh beacons are going to be updated
 */
void mesh_accept_plinks_update(struct ieee80211_sub_if_data *sdata)
{
	bool free_plinks;

	/* In case mesh_plink_free_count > 0 and mesh_plinktbl_capacity == 0,
	 * the mesh interface might be able to establish plinks with peers that
	 * are already on the table but are not on PLINK_ESTAB state. However,
	 * in general the mesh interface is not accepting peer link requests
	 * from new peers, and that must be reflected in the beacon
	 */
	free_plinks = mesh_plink_availables(sdata);

	if (free_plinks != sdata->u.mesh.accepting_plinks)
		ieee80211_mesh_housekeeping_timer((unsigned long) sdata);
}

int mesh_rmc_init(struct ieee80211_sub_if_data *sdata)
{
	int i;

	sdata->u.mesh.rmc = kmalloc(sizeof(struct mesh_rmc), GFP_KERNEL);
	if (!sdata->u.mesh.rmc)
		return -ENOMEM;
	sdata->u.mesh.rmc->idx_mask = RMC_BUCKETS - 1;
	for (i = 0; i < RMC_BUCKETS; i++)
		INIT_LIST_HEAD(&sdata->u.mesh.rmc->bucket[i].list);
	return 0;
}

void mesh_rmc_free(struct ieee80211_sub_if_data *sdata)
{
	struct mesh_rmc *rmc = sdata->u.mesh.rmc;
	struct rmc_entry *p, *n;
	int i;

	if (!sdata->u.mesh.rmc)
		return;

	for (i = 0; i < RMC_BUCKETS; i++)
		list_for_each_entry_safe(p, n, &rmc->bucket[i].list, list) {
			list_del(&p->list);
			kmem_cache_free(rm_cache, p);
		}

	kfree(rmc);
	sdata->u.mesh.rmc = NULL;
}

/**
 * mesh_rmc_check - Check frame in recent multicast cache and add if absent.
 *
 * @sa:		source address
 * @mesh_hdr:	mesh_header
 *
 * Returns: 0 if the frame is not in the cache, nonzero otherwise.
 *
 * Checks using the source address and the mesh sequence number if we have
 * received this frame lately. If the frame is not in the cache, it is added to
 * it.
 */
int mesh_rmc_check(u8 *sa, struct ieee80211s_hdr *mesh_hdr,
		   struct ieee80211_sub_if_data *sdata)
{
	struct mesh_rmc *rmc = sdata->u.mesh.rmc;
	u32 seqnum = 0;
	int entries = 0;
	u8 idx;
	struct rmc_entry *p, *n;

	/* Don't care about endianness since only match matters */
	memcpy(&seqnum, &mesh_hdr->seqnum, sizeof(mesh_hdr->seqnum));
	idx = le32_to_cpu(mesh_hdr->seqnum) & rmc->idx_mask;
	list_for_each_entry_safe(p, n, &rmc->bucket[idx].list, list) {
		++entries;
		if (time_after(jiffies, p->exp_time) ||
				(entries == RMC_QUEUE_MAX_LEN)) {
			list_del(&p->list);
			kmem_cache_free(rm_cache, p);
			--entries;
		} else if ((seqnum == p->seqnum) &&
			   (memcmp(sa, p->sa, ETH_ALEN) == 0))
			return -1;
	}

	p = kmem_cache_alloc(rm_cache, GFP_ATOMIC);
	if (!p)
		return 0;

	p->seqnum = seqnum;
	p->exp_time = jiffies + RMC_TIMEOUT;
	memcpy(p->sa, sa, ETH_ALEN);
	list_add(&p->list, &rmc->bucket[idx].list);
	return 0;
}

int
mesh_add_meshconf_ie(struct sk_buff *skb, struct ieee80211_sub_if_data *sdata)
{
	struct ieee80211_if_mesh *ifmsh = &sdata->u.mesh;
	u8 *pos, neighbors;
	u8 meshconf_len = sizeof(struct ieee80211_meshconf_ie);
<<<<<<< HEAD

	if (skb_tailroom(skb) < 2 + meshconf_len)
		return -ENOMEM;

	pos = skb_put(skb, 2 + meshconf_len);
	*pos++ = WLAN_EID_MESH_CONFIG;
	*pos++ = meshconf_len;

	/* Active path selection protocol ID */
	*pos++ = ifmsh->mesh_pp_id;
	/* Active path selection metric ID   */
	*pos++ = ifmsh->mesh_pm_id;
	/* Congestion control mode identifier */
	*pos++ = ifmsh->mesh_cc_id;
	/* Synchronization protocol identifier */
	*pos++ = ifmsh->mesh_sp_id;
	/* Authentication Protocol identifier */
	*pos++ = ifmsh->mesh_auth_id;
	/* Mesh Formation Info - number of neighbors */
	neighbors = atomic_read(&ifmsh->mshstats.estab_plinks);
	/* Number of neighbor mesh STAs or 15 whichever is smaller */
	neighbors = (neighbors > 15) ? 15 : neighbors;
	*pos++ = neighbors << 1;
	/* Mesh capability */
	ifmsh->accepting_plinks = mesh_plink_availables(sdata);
	*pos = MESHCONF_CAPAB_FORWARDING;
	*pos++ |= ifmsh->accepting_plinks ?
	    MESHCONF_CAPAB_ACCEPT_PLINKS : 0x00;
	*pos++ = 0x00;

	return 0;
}

int
mesh_add_meshid_ie(struct sk_buff *skb, struct ieee80211_sub_if_data *sdata)
{
	struct ieee80211_if_mesh *ifmsh = &sdata->u.mesh;
	u8 *pos;

	if (skb_tailroom(skb) < 2 + ifmsh->mesh_id_len)
		return -ENOMEM;

	pos = skb_put(skb, 2 + ifmsh->mesh_id_len);
	*pos++ = WLAN_EID_MESH_ID;
	*pos++ = ifmsh->mesh_id_len;
	if (ifmsh->mesh_id_len)
		memcpy(pos, ifmsh->mesh_id, ifmsh->mesh_id_len);

	return 0;
}

int
mesh_add_vendor_ies(struct sk_buff *skb, struct ieee80211_sub_if_data *sdata)
{
	struct ieee80211_if_mesh *ifmsh = &sdata->u.mesh;
	u8 offset, len;
	const u8 *data;

	if (!ifmsh->ie || !ifmsh->ie_len)
		return 0;

	/* fast-forward to vendor IEs */
	offset = ieee80211_ie_split_vendor(ifmsh->ie, ifmsh->ie_len, 0);

	if (offset) {
		len = ifmsh->ie_len - offset;
		data = ifmsh->ie + offset;
		if (skb_tailroom(skb) < len)
			return -ENOMEM;
		memcpy(skb_put(skb, len), data, len);
	}

	return 0;
}

int
mesh_add_rsn_ie(struct sk_buff *skb, struct ieee80211_sub_if_data *sdata)
{
	struct ieee80211_if_mesh *ifmsh = &sdata->u.mesh;
	u8 len = 0;
	const u8 *data;

	if (!ifmsh->ie || !ifmsh->ie_len)
		return 0;

	/* find RSN IE */
	data = ifmsh->ie;
	while (data < ifmsh->ie + ifmsh->ie_len) {
		if (*data == WLAN_EID_RSN) {
			len = data[1] + 2;
			break;
		}
		data++;
	}

	if (len) {
		if (skb_tailroom(skb) < len)
			return -ENOMEM;
		memcpy(skb_put(skb, len), data, len);
	}

	return 0;
}

int mesh_add_ds_params_ie(struct sk_buff *skb,
			  struct ieee80211_sub_if_data *sdata)
{
	struct ieee80211_local *local = sdata->local;
	struct ieee80211_supported_band *sband;
	u8 *pos;

	if (skb_tailroom(skb) < 3)
		return -ENOMEM;

	sband = local->hw.wiphy->bands[local->hw.conf.channel->band];
	if (sband->band == IEEE80211_BAND_2GHZ) {
		pos = skb_put(skb, 2 + 1);
		*pos++ = WLAN_EID_DS_PARAMS;
		*pos++ = 1;
		*pos++ = ieee80211_frequency_to_channel(local->hw.conf.channel->center_freq);
	}

	return 0;
}
=======

	if (skb_tailroom(skb) < 2 + meshconf_len)
		return -ENOMEM;

	pos = skb_put(skb, 2 + meshconf_len);
	*pos++ = WLAN_EID_MESH_CONFIG;
	*pos++ = meshconf_len;

	/* Active path selection protocol ID */
	*pos++ = ifmsh->mesh_pp_id;
	/* Active path selection metric ID   */
	*pos++ = ifmsh->mesh_pm_id;
	/* Congestion control mode identifier */
	*pos++ = ifmsh->mesh_cc_id;
	/* Synchronization protocol identifier */
	*pos++ = ifmsh->mesh_sp_id;
	/* Authentication Protocol identifier */
	*pos++ = ifmsh->mesh_auth_id;
	/* Mesh Formation Info - number of neighbors */
	neighbors = atomic_read(&ifmsh->mshstats.estab_plinks);
	/* Number of neighbor mesh STAs or 15 whichever is smaller */
	neighbors = (neighbors > 15) ? 15 : neighbors;
	*pos++ = neighbors << 1;
	/* Mesh capability */
	ifmsh->accepting_plinks = mesh_plink_availables(sdata);
	*pos = MESHCONF_CAPAB_FORWARDING;
	*pos++ |= ifmsh->accepting_plinks ?
	    MESHCONF_CAPAB_ACCEPT_PLINKS : 0x00;
	*pos++ = 0x00;

	return 0;
}

int
mesh_add_meshid_ie(struct sk_buff *skb, struct ieee80211_sub_if_data *sdata)
{
	struct ieee80211_if_mesh *ifmsh = &sdata->u.mesh;
	u8 *pos;

	if (skb_tailroom(skb) < 2 + ifmsh->mesh_id_len)
		return -ENOMEM;

	pos = skb_put(skb, 2 + ifmsh->mesh_id_len);
	*pos++ = WLAN_EID_MESH_ID;
	*pos++ = ifmsh->mesh_id_len;
	if (ifmsh->mesh_id_len)
		memcpy(pos, ifmsh->mesh_id, ifmsh->mesh_id_len);

	return 0;
}

int
mesh_add_vendor_ies(struct sk_buff *skb, struct ieee80211_sub_if_data *sdata)
{
	struct ieee80211_if_mesh *ifmsh = &sdata->u.mesh;
	u8 offset, len;
	const u8 *data;

	if (!ifmsh->ie || !ifmsh->ie_len)
		return 0;

	/* fast-forward to vendor IEs */
	offset = ieee80211_ie_split_vendor(ifmsh->ie, ifmsh->ie_len, 0);

	if (offset) {
		len = ifmsh->ie_len - offset;
		data = ifmsh->ie + offset;
		if (skb_tailroom(skb) < len)
			return -ENOMEM;
		memcpy(skb_put(skb, len), data, len);
	}

	return 0;
}

int
mesh_add_rsn_ie(struct sk_buff *skb, struct ieee80211_sub_if_data *sdata)
{
	struct ieee80211_if_mesh *ifmsh = &sdata->u.mesh;
	u8 len = 0;
	const u8 *data;

	if (!ifmsh->ie || !ifmsh->ie_len)
		return 0;

	/* find RSN IE */
	data = ifmsh->ie;
	while (data < ifmsh->ie + ifmsh->ie_len) {
		if (*data == WLAN_EID_RSN) {
			len = data[1] + 2;
			break;
		}
		data++;
	}

	if (len) {
		if (skb_tailroom(skb) < len)
			return -ENOMEM;
		memcpy(skb_put(skb, len), data, len);
	}

	return 0;
}

int mesh_add_ds_params_ie(struct sk_buff *skb,
			  struct ieee80211_sub_if_data *sdata)
{
	struct ieee80211_local *local = sdata->local;
	struct ieee80211_supported_band *sband;
	u8 *pos;

	if (skb_tailroom(skb) < 3)
		return -ENOMEM;

	sband = local->hw.wiphy->bands[local->hw.conf.channel->band];
	if (sband->band == IEEE80211_BAND_2GHZ) {
		pos = skb_put(skb, 2 + 1);
		*pos++ = WLAN_EID_DS_PARAMS;
		*pos++ = 1;
		*pos++ = ieee80211_frequency_to_channel(local->hw.conf.channel->center_freq);
	}

	return 0;
}

int mesh_add_ht_cap_ie(struct sk_buff *skb,
		       struct ieee80211_sub_if_data *sdata)
{
	struct ieee80211_local *local = sdata->local;
	struct ieee80211_supported_band *sband;
	u8 *pos;

	sband = local->hw.wiphy->bands[local->oper_channel->band];
	if (!sband->ht_cap.ht_supported ||
	    local->_oper_channel_type == NL80211_CHAN_NO_HT)
		return 0;

	if (skb_tailroom(skb) < 2 + sizeof(struct ieee80211_ht_cap))
		return -ENOMEM;

	pos = skb_put(skb, 2 + sizeof(struct ieee80211_ht_cap));
	ieee80211_ie_build_ht_cap(pos, &sband->ht_cap, sband->ht_cap.cap);

	return 0;
}

int mesh_add_ht_info_ie(struct sk_buff *skb,
			struct ieee80211_sub_if_data *sdata)
{
	struct ieee80211_local *local = sdata->local;
	struct ieee80211_channel *channel = local->oper_channel;
	enum nl80211_channel_type channel_type = local->_oper_channel_type;
	struct ieee80211_supported_band *sband =
				local->hw.wiphy->bands[channel->band];
	struct ieee80211_sta_ht_cap *ht_cap = &sband->ht_cap;
	u8 *pos;

	if (!ht_cap->ht_supported || channel_type == NL80211_CHAN_NO_HT)
		return 0;

	if (skb_tailroom(skb) < 2 + sizeof(struct ieee80211_ht_info))
		return -ENOMEM;

	pos = skb_put(skb, 2 + sizeof(struct ieee80211_ht_info));
	ieee80211_ie_build_ht_info(pos, ht_cap, channel, channel_type);
>>>>>>> dcd6c922

	return 0;
}
static void ieee80211_mesh_path_timer(unsigned long data)
{
	struct ieee80211_sub_if_data *sdata =
		(struct ieee80211_sub_if_data *) data;
	struct ieee80211_if_mesh *ifmsh = &sdata->u.mesh;
	struct ieee80211_local *local = sdata->local;

	if (local->quiescing) {
		set_bit(TMR_RUNNING_MP, &ifmsh->timers_running);
		return;
	}

	ieee80211_queue_work(&local->hw, &sdata->work);
}

static void ieee80211_mesh_path_root_timer(unsigned long data)
{
	struct ieee80211_sub_if_data *sdata =
		(struct ieee80211_sub_if_data *) data;
	struct ieee80211_if_mesh *ifmsh = &sdata->u.mesh;
	struct ieee80211_local *local = sdata->local;

	set_bit(MESH_WORK_ROOT, &ifmsh->wrkq_flags);

	if (local->quiescing) {
		set_bit(TMR_RUNNING_MPR, &ifmsh->timers_running);
		return;
	}

	ieee80211_queue_work(&local->hw, &sdata->work);
}

void ieee80211_mesh_root_setup(struct ieee80211_if_mesh *ifmsh)
{
	if (ifmsh->mshcfg.dot11MeshHWMPRootMode)
		set_bit(MESH_WORK_ROOT, &ifmsh->wrkq_flags);
	else {
		clear_bit(MESH_WORK_ROOT, &ifmsh->wrkq_flags);
		/* stop running timer */
		del_timer_sync(&ifmsh->mesh_path_root_timer);
	}
}

/**
 * ieee80211_fill_mesh_addresses - fill addresses of a locally originated mesh frame
 * @hdr:    	802.11 frame header
 * @fc:		frame control field
 * @meshda:	destination address in the mesh
 * @meshsa:	source address address in the mesh.  Same as TA, as frame is
 *              locally originated.
 *
 * Return the length of the 802.11 (does not include a mesh control header)
 */
int ieee80211_fill_mesh_addresses(struct ieee80211_hdr *hdr, __le16 *fc,
				  const u8 *meshda, const u8 *meshsa)
{
	if (is_multicast_ether_addr(meshda)) {
		*fc |= cpu_to_le16(IEEE80211_FCTL_FROMDS);
		/* DA TA SA */
		memcpy(hdr->addr1, meshda, ETH_ALEN);
		memcpy(hdr->addr2, meshsa, ETH_ALEN);
		memcpy(hdr->addr3, meshsa, ETH_ALEN);
		return 24;
	} else {
		*fc |= cpu_to_le16(IEEE80211_FCTL_FROMDS | IEEE80211_FCTL_TODS);
		/* RA TA DA SA */
		memset(hdr->addr1, 0, ETH_ALEN);   /* RA is resolved later */
		memcpy(hdr->addr2, meshsa, ETH_ALEN);
		memcpy(hdr->addr3, meshda, ETH_ALEN);
		memcpy(hdr->addr4, meshsa, ETH_ALEN);
		return 30;
	}
}

/**
 * ieee80211_new_mesh_header - create a new mesh header
 * @meshhdr:    uninitialized mesh header
 * @sdata:	mesh interface to be used
 * @addr4or5:   1st address in the ae header, which may correspond to address 4
 *              (if addr6 is NULL) or address 5 (if addr6 is present). It may
 *              be NULL.
 * @addr6:	2nd address in the ae header, which corresponds to addr6 of the
 *              mesh frame
 *
 * Return the header length.
 */
int ieee80211_new_mesh_header(struct ieee80211s_hdr *meshhdr,
		struct ieee80211_sub_if_data *sdata, char *addr4or5,
		char *addr6)
{
	int aelen = 0;
	BUG_ON(!addr4or5 && addr6);
	memset(meshhdr, 0, sizeof(*meshhdr));
	meshhdr->ttl = sdata->u.mesh.mshcfg.dot11MeshTTL;
	put_unaligned(cpu_to_le32(sdata->u.mesh.mesh_seqnum), &meshhdr->seqnum);
	sdata->u.mesh.mesh_seqnum++;
	if (addr4or5 && !addr6) {
		meshhdr->flags |= MESH_FLAGS_AE_A4;
		aelen += ETH_ALEN;
		memcpy(meshhdr->eaddr1, addr4or5, ETH_ALEN);
	} else if (addr4or5 && addr6) {
		meshhdr->flags |= MESH_FLAGS_AE_A5_A6;
		aelen += 2 * ETH_ALEN;
		memcpy(meshhdr->eaddr1, addr4or5, ETH_ALEN);
		memcpy(meshhdr->eaddr2, addr6, ETH_ALEN);
	}
	return 6 + aelen;
}

static void ieee80211_mesh_housekeeping(struct ieee80211_sub_if_data *sdata,
			   struct ieee80211_if_mesh *ifmsh)
{
	bool free_plinks;

#ifdef CONFIG_MAC80211_VERBOSE_DEBUG
	printk(KERN_DEBUG "%s: running mesh housekeeping\n",
	       sdata->name);
#endif

	ieee80211_sta_expire(sdata, IEEE80211_MESH_PEER_INACTIVITY_LIMIT);
	mesh_path_expire(sdata);

	free_plinks = mesh_plink_availables(sdata);
	if (free_plinks != sdata->u.mesh.accepting_plinks)
		ieee80211_bss_info_change_notify(sdata, BSS_CHANGED_BEACON);

	mod_timer(&ifmsh->housekeeping_timer,
		  round_jiffies(jiffies + IEEE80211_MESH_HOUSEKEEPING_INTERVAL));
}

static void ieee80211_mesh_rootpath(struct ieee80211_sub_if_data *sdata)
{
	struct ieee80211_if_mesh *ifmsh = &sdata->u.mesh;

	mesh_path_tx_root_frame(sdata);
	mod_timer(&ifmsh->mesh_path_root_timer,
		  round_jiffies(TU_TO_EXP_TIME(
				  ifmsh->mshcfg.dot11MeshHWMPRannInterval)));
}

#ifdef CONFIG_PM
void ieee80211_mesh_quiesce(struct ieee80211_sub_if_data *sdata)
{
	struct ieee80211_if_mesh *ifmsh = &sdata->u.mesh;

	/* use atomic bitops in case all timers fire at the same time */

	if (del_timer_sync(&ifmsh->housekeeping_timer))
		set_bit(TMR_RUNNING_HK, &ifmsh->timers_running);
	if (del_timer_sync(&ifmsh->mesh_path_timer))
		set_bit(TMR_RUNNING_MP, &ifmsh->timers_running);
	if (del_timer_sync(&ifmsh->mesh_path_root_timer))
		set_bit(TMR_RUNNING_MPR, &ifmsh->timers_running);
}

void ieee80211_mesh_restart(struct ieee80211_sub_if_data *sdata)
{
	struct ieee80211_if_mesh *ifmsh = &sdata->u.mesh;

	if (test_and_clear_bit(TMR_RUNNING_HK, &ifmsh->timers_running))
		add_timer(&ifmsh->housekeeping_timer);
	if (test_and_clear_bit(TMR_RUNNING_MP, &ifmsh->timers_running))
		add_timer(&ifmsh->mesh_path_timer);
	if (test_and_clear_bit(TMR_RUNNING_MPR, &ifmsh->timers_running))
		add_timer(&ifmsh->mesh_path_root_timer);
	ieee80211_mesh_root_setup(ifmsh);
}
#endif

void ieee80211_start_mesh(struct ieee80211_sub_if_data *sdata)
{
	struct ieee80211_if_mesh *ifmsh = &sdata->u.mesh;
	struct ieee80211_local *local = sdata->local;

	local->fif_other_bss++;
	/* mesh ifaces must set allmulti to forward mcast traffic */
	atomic_inc(&local->iff_allmultis);
	ieee80211_configure_filter(local);

	ifmsh->mesh_cc_id = 0;	/* Disabled */
	ifmsh->mesh_sp_id = 0;	/* Neighbor Offset */
	ifmsh->mesh_auth_id = 0;	/* Disabled */
	set_bit(MESH_WORK_HOUSEKEEPING, &ifmsh->wrkq_flags);
	ieee80211_mesh_root_setup(ifmsh);
	ieee80211_queue_work(&local->hw, &sdata->work);
	sdata->vif.bss_conf.beacon_int = MESH_DEFAULT_BEACON_INTERVAL;
	ieee80211_bss_info_change_notify(sdata, BSS_CHANGED_BEACON |
						BSS_CHANGED_BEACON_ENABLED |
						BSS_CHANGED_BEACON_INT);
}

void ieee80211_stop_mesh(struct ieee80211_sub_if_data *sdata)
{
	struct ieee80211_local *local = sdata->local;
	struct ieee80211_if_mesh *ifmsh = &sdata->u.mesh;

	ifmsh->mesh_id_len = 0;
	ieee80211_bss_info_change_notify(sdata, BSS_CHANGED_BEACON_ENABLED);
	sta_info_flush(local, NULL);

	del_timer_sync(&sdata->u.mesh.housekeeping_timer);
	del_timer_sync(&sdata->u.mesh.mesh_path_root_timer);
	/*
	 * If the timer fired while we waited for it, it will have
	 * requeued the work. Now the work will be running again
	 * but will not rearm the timer again because it checks
	 * whether the interface is running, which, at this point,
	 * it no longer is.
	 */
	cancel_work_sync(&sdata->work);

	local->fif_other_bss--;
	atomic_dec(&local->iff_allmultis);
	ieee80211_configure_filter(local);
}

static void ieee80211_mesh_rx_bcn_presp(struct ieee80211_sub_if_data *sdata,
					u16 stype,
					struct ieee80211_mgmt *mgmt,
					size_t len,
					struct ieee80211_rx_status *rx_status)
{
	struct ieee80211_local *local = sdata->local;
	struct ieee802_11_elems elems;
	struct ieee80211_channel *channel;
	u32 supp_rates = 0;
	size_t baselen;
	int freq;
	enum ieee80211_band band = rx_status->band;

	/* ignore ProbeResp to foreign address */
	if (stype == IEEE80211_STYPE_PROBE_RESP &&
	    compare_ether_addr(mgmt->da, sdata->vif.addr))
		return;

	baselen = (u8 *) mgmt->u.probe_resp.variable - (u8 *) mgmt;
	if (baselen > len)
		return;

	ieee802_11_parse_elems(mgmt->u.probe_resp.variable, len - baselen,
			       &elems);

	/* ignore beacons from secure mesh peers if our security is off */
	if (elems.rsn_len && sdata->u.mesh.security == IEEE80211_MESH_SEC_NONE)
		return;

	if (elems.ds_params && elems.ds_params_len == 1)
		freq = ieee80211_channel_to_frequency(elems.ds_params[0], band);
	else
		freq = rx_status->freq;

	channel = ieee80211_get_channel(local->hw.wiphy, freq);

	if (!channel || channel->flags & IEEE80211_CHAN_DISABLED)
		return;

	if (elems.mesh_id && elems.mesh_config &&
	    mesh_matches_local(&elems, sdata)) {
		supp_rates = ieee80211_sta_get_rates(local, &elems, band);
		mesh_neighbour_update(mgmt->sa, supp_rates, sdata, &elems);
	}
}

static void ieee80211_mesh_rx_mgmt_action(struct ieee80211_sub_if_data *sdata,
					  struct ieee80211_mgmt *mgmt,
					  size_t len,
					  struct ieee80211_rx_status *rx_status)
{
	switch (mgmt->u.action.category) {
	case WLAN_CATEGORY_SELF_PROTECTED:
		switch (mgmt->u.action.u.self_prot.action_code) {
		case WLAN_SP_MESH_PEERING_OPEN:
		case WLAN_SP_MESH_PEERING_CLOSE:
		case WLAN_SP_MESH_PEERING_CONFIRM:
			mesh_rx_plink_frame(sdata, mgmt, len, rx_status);
			break;
		}
		break;
	case WLAN_CATEGORY_MESH_ACTION:
		if (mesh_action_is_path_sel(mgmt))
			mesh_rx_path_sel_frame(sdata, mgmt, len);
		break;
	}
}

void ieee80211_mesh_rx_queued_mgmt(struct ieee80211_sub_if_data *sdata,
				   struct sk_buff *skb)
{
	struct ieee80211_rx_status *rx_status;
	struct ieee80211_mgmt *mgmt;
	u16 stype;

	rx_status = IEEE80211_SKB_RXCB(skb);
	mgmt = (struct ieee80211_mgmt *) skb->data;
	stype = le16_to_cpu(mgmt->frame_control) & IEEE80211_FCTL_STYPE;

	switch (stype) {
	case IEEE80211_STYPE_PROBE_RESP:
	case IEEE80211_STYPE_BEACON:
		ieee80211_mesh_rx_bcn_presp(sdata, stype, mgmt, skb->len,
					    rx_status);
		break;
	case IEEE80211_STYPE_ACTION:
		ieee80211_mesh_rx_mgmt_action(sdata, mgmt, skb->len, rx_status);
		break;
	}
}

void ieee80211_mesh_work(struct ieee80211_sub_if_data *sdata)
{
	struct ieee80211_if_mesh *ifmsh = &sdata->u.mesh;

	if (ifmsh->preq_queue_len &&
	    time_after(jiffies,
		       ifmsh->last_preq + msecs_to_jiffies(ifmsh->mshcfg.dot11MeshHWMPpreqMinInterval)))
		mesh_path_start_discovery(sdata);

	if (test_and_clear_bit(MESH_WORK_GROW_MPATH_TABLE, &ifmsh->wrkq_flags))
		mesh_mpath_table_grow();

	if (test_and_clear_bit(MESH_WORK_GROW_MPP_TABLE, &ifmsh->wrkq_flags))
		mesh_mpp_table_grow();

	if (test_and_clear_bit(MESH_WORK_HOUSEKEEPING, &ifmsh->wrkq_flags))
		ieee80211_mesh_housekeeping(sdata, ifmsh);

	if (test_and_clear_bit(MESH_WORK_ROOT, &ifmsh->wrkq_flags))
		ieee80211_mesh_rootpath(sdata);
}

void ieee80211_mesh_notify_scan_completed(struct ieee80211_local *local)
{
	struct ieee80211_sub_if_data *sdata;

	rcu_read_lock();
	list_for_each_entry_rcu(sdata, &local->interfaces, list)
		if (ieee80211_vif_is_mesh(&sdata->vif))
			ieee80211_queue_work(&local->hw, &sdata->work);
	rcu_read_unlock();
}

void ieee80211_mesh_init_sdata(struct ieee80211_sub_if_data *sdata)
{
	struct ieee80211_if_mesh *ifmsh = &sdata->u.mesh;

	setup_timer(&ifmsh->housekeeping_timer,
		    ieee80211_mesh_housekeeping_timer,
		    (unsigned long) sdata);

	ifmsh->accepting_plinks = true;
	ifmsh->preq_id = 0;
	ifmsh->sn = 0;
	ifmsh->num_gates = 0;
	atomic_set(&ifmsh->mpaths, 0);
	mesh_rmc_init(sdata);
	ifmsh->last_preq = jiffies;
	ifmsh->next_perr = jiffies;
	/* Allocate all mesh structures when creating the first mesh interface. */
	if (!mesh_allocated)
		ieee80211s_init();
	setup_timer(&ifmsh->mesh_path_timer,
		    ieee80211_mesh_path_timer,
		    (unsigned long) sdata);
	setup_timer(&ifmsh->mesh_path_root_timer,
		    ieee80211_mesh_path_root_timer,
		    (unsigned long) sdata);
	INIT_LIST_HEAD(&ifmsh->preq_queue.list);
	spin_lock_init(&ifmsh->mesh_preq_queue_lock);
}<|MERGE_RESOLUTION|>--- conflicted
+++ resolved
@@ -225,7 +225,6 @@
 	struct ieee80211_if_mesh *ifmsh = &sdata->u.mesh;
 	u8 *pos, neighbors;
 	u8 meshconf_len = sizeof(struct ieee80211_meshconf_ie);
-<<<<<<< HEAD
 
 	if (skb_tailroom(skb) < 2 + meshconf_len)
 		return -ENOMEM;
@@ -350,131 +349,6 @@
 
 	return 0;
 }
-=======
-
-	if (skb_tailroom(skb) < 2 + meshconf_len)
-		return -ENOMEM;
-
-	pos = skb_put(skb, 2 + meshconf_len);
-	*pos++ = WLAN_EID_MESH_CONFIG;
-	*pos++ = meshconf_len;
-
-	/* Active path selection protocol ID */
-	*pos++ = ifmsh->mesh_pp_id;
-	/* Active path selection metric ID   */
-	*pos++ = ifmsh->mesh_pm_id;
-	/* Congestion control mode identifier */
-	*pos++ = ifmsh->mesh_cc_id;
-	/* Synchronization protocol identifier */
-	*pos++ = ifmsh->mesh_sp_id;
-	/* Authentication Protocol identifier */
-	*pos++ = ifmsh->mesh_auth_id;
-	/* Mesh Formation Info - number of neighbors */
-	neighbors = atomic_read(&ifmsh->mshstats.estab_plinks);
-	/* Number of neighbor mesh STAs or 15 whichever is smaller */
-	neighbors = (neighbors > 15) ? 15 : neighbors;
-	*pos++ = neighbors << 1;
-	/* Mesh capability */
-	ifmsh->accepting_plinks = mesh_plink_availables(sdata);
-	*pos = MESHCONF_CAPAB_FORWARDING;
-	*pos++ |= ifmsh->accepting_plinks ?
-	    MESHCONF_CAPAB_ACCEPT_PLINKS : 0x00;
-	*pos++ = 0x00;
-
-	return 0;
-}
-
-int
-mesh_add_meshid_ie(struct sk_buff *skb, struct ieee80211_sub_if_data *sdata)
-{
-	struct ieee80211_if_mesh *ifmsh = &sdata->u.mesh;
-	u8 *pos;
-
-	if (skb_tailroom(skb) < 2 + ifmsh->mesh_id_len)
-		return -ENOMEM;
-
-	pos = skb_put(skb, 2 + ifmsh->mesh_id_len);
-	*pos++ = WLAN_EID_MESH_ID;
-	*pos++ = ifmsh->mesh_id_len;
-	if (ifmsh->mesh_id_len)
-		memcpy(pos, ifmsh->mesh_id, ifmsh->mesh_id_len);
-
-	return 0;
-}
-
-int
-mesh_add_vendor_ies(struct sk_buff *skb, struct ieee80211_sub_if_data *sdata)
-{
-	struct ieee80211_if_mesh *ifmsh = &sdata->u.mesh;
-	u8 offset, len;
-	const u8 *data;
-
-	if (!ifmsh->ie || !ifmsh->ie_len)
-		return 0;
-
-	/* fast-forward to vendor IEs */
-	offset = ieee80211_ie_split_vendor(ifmsh->ie, ifmsh->ie_len, 0);
-
-	if (offset) {
-		len = ifmsh->ie_len - offset;
-		data = ifmsh->ie + offset;
-		if (skb_tailroom(skb) < len)
-			return -ENOMEM;
-		memcpy(skb_put(skb, len), data, len);
-	}
-
-	return 0;
-}
-
-int
-mesh_add_rsn_ie(struct sk_buff *skb, struct ieee80211_sub_if_data *sdata)
-{
-	struct ieee80211_if_mesh *ifmsh = &sdata->u.mesh;
-	u8 len = 0;
-	const u8 *data;
-
-	if (!ifmsh->ie || !ifmsh->ie_len)
-		return 0;
-
-	/* find RSN IE */
-	data = ifmsh->ie;
-	while (data < ifmsh->ie + ifmsh->ie_len) {
-		if (*data == WLAN_EID_RSN) {
-			len = data[1] + 2;
-			break;
-		}
-		data++;
-	}
-
-	if (len) {
-		if (skb_tailroom(skb) < len)
-			return -ENOMEM;
-		memcpy(skb_put(skb, len), data, len);
-	}
-
-	return 0;
-}
-
-int mesh_add_ds_params_ie(struct sk_buff *skb,
-			  struct ieee80211_sub_if_data *sdata)
-{
-	struct ieee80211_local *local = sdata->local;
-	struct ieee80211_supported_band *sband;
-	u8 *pos;
-
-	if (skb_tailroom(skb) < 3)
-		return -ENOMEM;
-
-	sband = local->hw.wiphy->bands[local->hw.conf.channel->band];
-	if (sband->band == IEEE80211_BAND_2GHZ) {
-		pos = skb_put(skb, 2 + 1);
-		*pos++ = WLAN_EID_DS_PARAMS;
-		*pos++ = 1;
-		*pos++ = ieee80211_frequency_to_channel(local->hw.conf.channel->center_freq);
-	}
-
-	return 0;
-}
 
 int mesh_add_ht_cap_ie(struct sk_buff *skb,
 		       struct ieee80211_sub_if_data *sdata)
@@ -516,7 +390,6 @@
 
 	pos = skb_put(skb, 2 + sizeof(struct ieee80211_ht_info));
 	ieee80211_ie_build_ht_info(pos, ht_cap, channel, channel_type);
->>>>>>> dcd6c922
 
 	return 0;
 }
