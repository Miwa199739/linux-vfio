--- conflicted
+++ resolved
@@ -1938,10 +1938,7 @@
 
 		unix_state_lock(sk);
 		skb = skb_peek(&sk->sk_receive_queue);
-<<<<<<< HEAD
-=======
 again:
->>>>>>> e816b57a
 		if (skb == NULL) {
 			unix_sk(sk)->recursion_level = 0;
 			if (copied >= target)
@@ -2002,13 +1999,8 @@
 			sunaddr = NULL;
 		}
 
-<<<<<<< HEAD
-		chunk = min_t(unsigned int, skb->len, size);
-		if (memcpy_toiovec(msg->msg_iov, skb->data, chunk)) {
-=======
 		chunk = min_t(unsigned int, skb->len - skip, size);
 		if (memcpy_toiovec(msg->msg_iov, skb->data + skip, chunk)) {
->>>>>>> e816b57a
 			if (copied == 0)
 				copied = -EFAULT;
 			break;
@@ -2039,11 +2031,8 @@
 			if (UNIXCB(skb).fp)
 				siocb->scm->fp = scm_fp_dup(UNIXCB(skb).fp);
 
-<<<<<<< HEAD
-=======
 			sk_peek_offset_fwd(sk, chunk);
 
->>>>>>> e816b57a
 			break;
 		}
 	} while (size);
