--- conflicted
+++ resolved
@@ -182,67 +182,6 @@
 	return 0;
 }
 
-<<<<<<< HEAD
-
-static int dn_def_dev_strategy(ctl_table *table,
-				void __user *oldval, size_t __user *oldlenp,
-				void __user *newval, size_t newlen)
-{
-	size_t len;
-	struct net_device *dev;
-	char devname[17];
-	size_t namel;
-	int rv = 0;
-
-	devname[0] = 0;
-
-	if (oldval && oldlenp) {
-		if (get_user(len, oldlenp))
-			return -EFAULT;
-		if (len) {
-			dev = dn_dev_get_default();
-			if (dev) {
-				strcpy(devname, dev->name);
-				dev_put(dev);
-			}
-
-			namel = strlen(devname) + 1;
-			if (len > namel) len = namel;
-
-			if (copy_to_user(oldval, devname, len))
-				return -EFAULT;
-
-			if (put_user(len, oldlenp))
-				return -EFAULT;
-		}
-	}
-
-	if (newval && newlen) {
-		if (newlen > 16)
-			return -E2BIG;
-
-		if (copy_from_user(devname, newval, newlen))
-			return -EFAULT;
-
-		devname[newlen] = 0;
-
-		dev = dev_get_by_name(&init_net, devname);
-		if (dev == NULL)
-			return -ENODEV;
-
-		rv = -ENODEV;
-		if (dev->dn_ptr != NULL)
-			rv = dn_dev_set_default(dev, 1);
-		if (rv)
-			dev_put(dev);
-	}
-
-	return rv;
-}
-
-
-=======
->>>>>>> a9e06057
 static int dn_def_dev_handler(ctl_table *table, int write,
 				void __user *buffer,
 				size_t *lenp, loff_t *ppos)
