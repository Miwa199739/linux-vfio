--- conflicted
+++ resolved
@@ -366,11 +366,7 @@
 		dev_hold(dst->dev);
 		dev_put(dev);
 		rcu_read_lock();
-<<<<<<< HEAD
-		neigh = dst_get_neighbour(dst);
-=======
 		neigh = dst_get_neighbour_noref(dst);
->>>>>>> dcd6c922
 		if (neigh && neigh->dev == dev) {
 			neigh->dev = dst->dev;
 			dev_hold(dst->dev);
