--- conflicted
+++ resolved
@@ -706,26 +706,11 @@
 static void rx_queue_release(struct kobject *kobj)
 {
 	struct netdev_rx_queue *queue = to_rx_queue(kobj);
-<<<<<<< HEAD
-	struct netdev_rx_queue *first = queue->first;
-=======
->>>>>>> 3cbea436
 	struct rps_map *map;
 	struct rps_dev_flow_table *flow_table;
 
 
 	map = rcu_dereference_raw(queue->rps_map);
-<<<<<<< HEAD
-	if (map)
-		call_rcu(&map->rcu, rps_map_release);
-
-	flow_table = rcu_dereference_raw(queue->rps_flow_table);
-	if (flow_table)
-		call_rcu(&flow_table->rcu, rps_dev_flow_table_release);
-
-	if (atomic_dec_and_test(&first->count))
-		kfree(first);
-=======
 	if (map) {
 		RCU_INIT_POINTER(queue->rps_map, NULL);
 		call_rcu(&map->rcu, rps_map_release);
@@ -739,7 +724,6 @@
 
 	memset(kobj, 0, sizeof(*kobj));
 	dev_put(queue->dev);
->>>>>>> 3cbea436
 }
 
 static struct kobj_type rx_queue_ktype = {
@@ -751,10 +735,6 @@
 static int rx_queue_add_kobject(struct net_device *net, int index)
 {
 	struct netdev_rx_queue *queue = net->_rx + index;
-<<<<<<< HEAD
-	struct netdev_rx_queue *first = queue->first;
-=======
->>>>>>> 3cbea436
 	struct kobject *kobj = &queue->kobj;
 	int error = 0;
 
@@ -767,26 +747,16 @@
 	}
 
 	kobject_uevent(kobj, KOBJ_ADD);
-<<<<<<< HEAD
-	atomic_inc(&first->count);
+	dev_hold(queue->dev);
 
 	return error;
 }
-=======
-	dev_hold(queue->dev);
-
-	return error;
-}
 #endif /* CONFIG_RPS */
->>>>>>> 3cbea436
 
 int
 net_rx_queue_update_kobjects(struct net_device *net, int old_num, int new_num)
 {
-<<<<<<< HEAD
-=======
 #ifdef CONFIG_RPS
->>>>>>> 3cbea436
 	int i;
 	int error = 0;
 
@@ -802,12 +772,6 @@
 		kobject_put(&net->_rx[i].kobj);
 
 	return error;
-<<<<<<< HEAD
-}
-
-static int rx_queue_register_kobjects(struct net_device *net)
-{
-=======
 #else
 	return 0;
 #endif
@@ -1181,22 +1145,10 @@
 	int error = 0, txq = 0, rxq = 0, real_rx = 0, real_tx = 0;
 
 #if defined(CONFIG_RPS) || defined(CONFIG_XPS)
->>>>>>> 3cbea436
 	net->queues_kset = kset_create_and_add("queues",
 	    NULL, &net->dev.kobj);
 	if (!net->queues_kset)
 		return -ENOMEM;
-<<<<<<< HEAD
-	return net_rx_queue_update_kobjects(net, 0, net->real_num_rx_queues);
-}
-
-static void rx_queue_remove_kobjects(struct net_device *net)
-{
-	net_rx_queue_update_kobjects(net, net->real_num_rx_queues, 0);
-	kset_unregister(net->queues_kset);
-}
-#endif /* CONFIG_RPS */
-=======
 #endif
 
 #ifdef CONFIG_RPS
@@ -1237,7 +1189,6 @@
 	kset_unregister(net->queues_kset);
 #endif
 }
->>>>>>> 3cbea436
 
 static const void *net_current_ns(void)
 {
@@ -1336,13 +1287,7 @@
 
 	kobject_get(&dev->kobj);
 
-<<<<<<< HEAD
-#ifdef CONFIG_RPS
-	rx_queue_remove_kobjects(net);
-#endif
-=======
 	remove_queue_kobjects(net);
->>>>>>> 3cbea436
 
 	device_del(dev);
 }
@@ -1381,20 +1326,11 @@
 	if (error)
 		return error;
 
-<<<<<<< HEAD
-#ifdef CONFIG_RPS
-	error = rx_queue_register_kobjects(net);
-=======
 	error = register_queue_kobjects(net);
->>>>>>> 3cbea436
 	if (error) {
 		device_del(dev);
 		return error;
 	}
-<<<<<<< HEAD
-#endif
-=======
->>>>>>> 3cbea436
 
 	return error;
 }
