/*
 * INET		An implementation of the TCP/IP protocol suite for the LINUX
 *		operating system.  INET is implemented using the  BSD Socket
 *		interface as the means of communication with the user level.
 *
 *		PACKET - implements raw packet sockets.
 *
 * Authors:	Ross Biro
 *		Fred N. van Kempen, <waltje@uWalt.NL.Mugnet.ORG>
 *		Alan Cox, <gw4pts@gw4pts.ampr.org>
 *
 * Fixes:
 *		Alan Cox	:	verify_area() now used correctly
 *		Alan Cox	:	new skbuff lists, look ma no backlogs!
 *		Alan Cox	:	tidied skbuff lists.
 *		Alan Cox	:	Now uses generic datagram routines I
 *					added. Also fixed the peek/read crash
 *					from all old Linux datagram code.
 *		Alan Cox	:	Uses the improved datagram code.
 *		Alan Cox	:	Added NULL's for socket options.
 *		Alan Cox	:	Re-commented the code.
 *		Alan Cox	:	Use new kernel side addressing
 *		Rob Janssen	:	Correct MTU usage.
 *		Dave Platt	:	Counter leaks caused by incorrect
 *					interrupt locking and some slightly
 *					dubious gcc output. Can you read
 *					compiler: it said _VOLATILE_
 *	Richard Kooijman	:	Timestamp fixes.
 *		Alan Cox	:	New buffers. Use sk->mac.raw.
 *		Alan Cox	:	sendmsg/recvmsg support.
 *		Alan Cox	:	Protocol setting support
 *	Alexey Kuznetsov	:	Untied from IPv4 stack.
 *	Cyrus Durgin		:	Fixed kerneld for kmod.
 *	Michal Ostrowski        :       Module initialization cleanup.
 *         Ulises Alonso        :       Frame number limit removal and
 *                                      packet_set_ring memory leak.
 *		Eric Biederman	:	Allow for > 8 byte hardware addresses.
 *					The convention is that longer addresses
 *					will simply extend the hardware address
 *					byte arrays at the end of sockaddr_ll
 *					and packet_mreq.
 *		Johann Baudy	:	Added TX RING.
 *
 *		This program is free software; you can redistribute it and/or
 *		modify it under the terms of the GNU General Public License
 *		as published by the Free Software Foundation; either version
 *		2 of the License, or (at your option) any later version.
 *
 */

#include <linux/types.h>
#include <linux/mm.h>
#include <linux/capability.h>
#include <linux/fcntl.h>
#include <linux/socket.h>
#include <linux/in.h>
#include <linux/inet.h>
#include <linux/netdevice.h>
#include <linux/if_packet.h>
#include <linux/wireless.h>
#include <linux/kernel.h>
#include <linux/kmod.h>
#include <linux/slab.h>
<<<<<<< HEAD
=======
#include <linux/vmalloc.h>
>>>>>>> 3cbea436
#include <net/net_namespace.h>
#include <net/ip.h>
#include <net/protocol.h>
#include <linux/skbuff.h>
#include <net/sock.h>
#include <linux/errno.h>
#include <linux/timer.h>
#include <asm/system.h>
#include <asm/uaccess.h>
#include <asm/ioctls.h>
#include <asm/page.h>
#include <asm/cacheflush.h>
#include <asm/io.h>
#include <linux/proc_fs.h>
#include <linux/seq_file.h>
#include <linux/poll.h>
#include <linux/module.h>
#include <linux/init.h>
#include <linux/mutex.h>
#include <linux/if_vlan.h>
#include <linux/virtio_net.h>
#include <linux/errqueue.h>
#include <linux/net_tstamp.h>

#ifdef CONFIG_INET
#include <net/inet_common.h>
#endif

/*
   Assumptions:
   - if device has no dev->hard_header routine, it adds and removes ll header
     inside itself. In this case ll header is invisible outside of device,
     but higher levels still should reserve dev->hard_header_len.
     Some devices are enough clever to reallocate skb, when header
     will not fit to reserved space (tunnel), another ones are silly
     (PPP).
   - packet socket receives packets with pulled ll header,
     so that SOCK_RAW should push it back.

On receive:
-----------

Incoming, dev->hard_header!=NULL
   mac_header -> ll header
   data       -> data

Outgoing, dev->hard_header!=NULL
   mac_header -> ll header
   data       -> ll header

Incoming, dev->hard_header==NULL
   mac_header -> UNKNOWN position. It is very likely, that it points to ll
		 header.  PPP makes it, that is wrong, because introduce
		 assymetry between rx and tx paths.
   data       -> data

Outgoing, dev->hard_header==NULL
   mac_header -> data. ll header is still not built!
   data       -> data

Resume
  If dev->hard_header==NULL we are unlikely to restore sensible ll header.


On transmit:
------------

dev->hard_header != NULL
   mac_header -> ll header
   data       -> ll header

dev->hard_header == NULL (ll header is added by device, we cannot control it)
   mac_header -> data
   data       -> data

   We should set nh.raw on output to correct posistion,
   packet classifier depends on it.
 */

/* Private packet socket structures. */

struct packet_mclist {
	struct packet_mclist	*next;
	int			ifindex;
	int			count;
	unsigned short		type;
	unsigned short		alen;
	unsigned char		addr[MAX_ADDR_LEN];
};
/* identical to struct packet_mreq except it has
 * a longer address field.
 */
struct packet_mreq_max {
	int		mr_ifindex;
	unsigned short	mr_type;
	unsigned short	mr_alen;
	unsigned char	mr_address[MAX_ADDR_LEN];
};

static int packet_set_ring(struct sock *sk, struct tpacket_req *req,
		int closing, int tx_ring);

#define PGV_FROM_VMALLOC 1
struct pgv {
	char *buffer;
};

struct packet_ring_buffer {
	struct pgv		*pg_vec;
	unsigned int		head;
	unsigned int		frames_per_block;
	unsigned int		frame_size;
	unsigned int		frame_max;

	unsigned int		pg_vec_order;
	unsigned int		pg_vec_pages;
	unsigned int		pg_vec_len;

	atomic_t		pending;
};

struct packet_sock;
static int tpacket_snd(struct packet_sock *po, struct msghdr *msg);

static void packet_flush_mclist(struct sock *sk);

struct packet_sock {
	/* struct sock has to be the first member of packet_sock */
	struct sock		sk;
	struct tpacket_stats	stats;
	struct packet_ring_buffer	rx_ring;
	struct packet_ring_buffer	tx_ring;
	int			copy_thresh;
	spinlock_t		bind_lock;
	struct mutex		pg_vec_lock;
	unsigned int		running:1,	/* prot_hook is attached*/
				auxdata:1,
				origdev:1,
				has_vnet_hdr:1;
	int			ifindex;	/* bound device		*/
	__be16			num;
	struct packet_mclist	*mclist;
	atomic_t		mapped;
	enum tpacket_versions	tp_version;
	unsigned int		tp_hdrlen;
	unsigned int		tp_reserve;
	unsigned int		tp_loss:1;
	unsigned int		tp_tstamp;
	struct packet_type	prot_hook ____cacheline_aligned_in_smp;
};

struct packet_skb_cb {
	unsigned int origlen;
	union {
		struct sockaddr_pkt pkt;
		struct sockaddr_ll ll;
	} sa;
};

#define PACKET_SKB_CB(__skb)	((struct packet_skb_cb *)((__skb)->cb))

<<<<<<< HEAD
=======
static inline __pure struct page *pgv_to_page(void *addr)
{
	if (is_vmalloc_addr(addr))
		return vmalloc_to_page(addr);
	return virt_to_page(addr);
}

>>>>>>> 3cbea436
static void __packet_set_status(struct packet_sock *po, void *frame, int status)
{
	union {
		struct tpacket_hdr *h1;
		struct tpacket2_hdr *h2;
		void *raw;
	} h;

	h.raw = frame;
	switch (po->tp_version) {
	case TPACKET_V1:
		h.h1->tp_status = status;
		flush_dcache_page(pgv_to_page(&h.h1->tp_status));
		break;
	case TPACKET_V2:
		h.h2->tp_status = status;
		flush_dcache_page(pgv_to_page(&h.h2->tp_status));
		break;
	default:
		pr_err("TPACKET version not supported\n");
		BUG();
	}

	smp_wmb();
}

static int __packet_get_status(struct packet_sock *po, void *frame)
{
	union {
		struct tpacket_hdr *h1;
		struct tpacket2_hdr *h2;
		void *raw;
	} h;

	smp_rmb();

	h.raw = frame;
	switch (po->tp_version) {
	case TPACKET_V1:
		flush_dcache_page(pgv_to_page(&h.h1->tp_status));
		return h.h1->tp_status;
	case TPACKET_V2:
		flush_dcache_page(pgv_to_page(&h.h2->tp_status));
		return h.h2->tp_status;
	default:
		pr_err("TPACKET version not supported\n");
		BUG();
		return 0;
	}
}

static void *packet_lookup_frame(struct packet_sock *po,
		struct packet_ring_buffer *rb,
		unsigned int position,
		int status)
{
	unsigned int pg_vec_pos, frame_offset;
	union {
		struct tpacket_hdr *h1;
		struct tpacket2_hdr *h2;
		void *raw;
	} h;

	pg_vec_pos = position / rb->frames_per_block;
	frame_offset = position % rb->frames_per_block;

	h.raw = rb->pg_vec[pg_vec_pos].buffer +
		(frame_offset * rb->frame_size);

	if (status != __packet_get_status(po, h.raw))
		return NULL;

	return h.raw;
}

static inline void *packet_current_frame(struct packet_sock *po,
		struct packet_ring_buffer *rb,
		int status)
{
	return packet_lookup_frame(po, rb, rb->head, status);
}

static inline void *packet_previous_frame(struct packet_sock *po,
		struct packet_ring_buffer *rb,
		int status)
{
	unsigned int previous = rb->head ? rb->head - 1 : rb->frame_max;
	return packet_lookup_frame(po, rb, previous, status);
}

static inline void packet_increment_head(struct packet_ring_buffer *buff)
{
	buff->head = buff->head != buff->frame_max ? buff->head+1 : 0;
}

static inline struct packet_sock *pkt_sk(struct sock *sk)
{
	return (struct packet_sock *)sk;
}

static void packet_sock_destruct(struct sock *sk)
{
	skb_queue_purge(&sk->sk_error_queue);

	WARN_ON(atomic_read(&sk->sk_rmem_alloc));
	WARN_ON(atomic_read(&sk->sk_wmem_alloc));

	if (!sock_flag(sk, SOCK_DEAD)) {
		pr_err("Attempt to release alive packet socket: %p\n", sk);
		return;
	}

	sk_refcnt_debug_dec(sk);
}


static const struct proto_ops packet_ops;

static const struct proto_ops packet_ops_spkt;

static int packet_rcv_spkt(struct sk_buff *skb, struct net_device *dev,
			   struct packet_type *pt, struct net_device *orig_dev)
{
	struct sock *sk;
	struct sockaddr_pkt *spkt;

	/*
	 *	When we registered the protocol we saved the socket in the data
	 *	field for just this event.
	 */

	sk = pt->af_packet_priv;

	/*
	 *	Yank back the headers [hope the device set this
	 *	right or kerboom...]
	 *
	 *	Incoming packets have ll header pulled,
	 *	push it back.
	 *
	 *	For outgoing ones skb->data == skb_mac_header(skb)
	 *	so that this procedure is noop.
	 */

	if (skb->pkt_type == PACKET_LOOPBACK)
		goto out;

	if (!net_eq(dev_net(dev), sock_net(sk)))
		goto out;

	skb = skb_share_check(skb, GFP_ATOMIC);
	if (skb == NULL)
		goto oom;

	/* drop any routing info */
	skb_dst_drop(skb);

	/* drop conntrack reference */
	nf_reset(skb);

	spkt = &PACKET_SKB_CB(skb)->sa.pkt;

	skb_push(skb, skb->data - skb_mac_header(skb));

	/*
	 *	The SOCK_PACKET socket receives _all_ frames.
	 */

	spkt->spkt_family = dev->type;
	strlcpy(spkt->spkt_device, dev->name, sizeof(spkt->spkt_device));
	spkt->spkt_protocol = skb->protocol;

	/*
	 *	Charge the memory to the socket. This is done specifically
	 *	to prevent sockets using all the memory up.
	 */

	if (sock_queue_rcv_skb(sk, skb) == 0)
		return 0;

out:
	kfree_skb(skb);
oom:
	return 0;
}


/*
 *	Output a raw packet to a device layer. This bypasses all the other
 *	protocol layers and you must therefore supply it with a complete frame
 */

static int packet_sendmsg_spkt(struct kiocb *iocb, struct socket *sock,
			       struct msghdr *msg, size_t len)
{
	struct sock *sk = sock->sk;
	struct sockaddr_pkt *saddr = (struct sockaddr_pkt *)msg->msg_name;
	struct sk_buff *skb = NULL;
	struct net_device *dev;
	__be16 proto = 0;
	int err;

	/*
	 *	Get and verify the address.
	 */

	if (saddr) {
		if (msg->msg_namelen < sizeof(struct sockaddr))
			return -EINVAL;
		if (msg->msg_namelen == sizeof(struct sockaddr_pkt))
			proto = saddr->spkt_protocol;
	} else
		return -ENOTCONN;	/* SOCK_PACKET must be sent giving an address */

	/*
	 *	Find the device first to size check it
	 */

	saddr->spkt_device[13] = 0;
retry:
	rcu_read_lock();
	dev = dev_get_by_name_rcu(sock_net(sk), saddr->spkt_device);
	err = -ENODEV;
	if (dev == NULL)
		goto out_unlock;

	err = -ENETDOWN;
	if (!(dev->flags & IFF_UP))
		goto out_unlock;

	/*
	 * You may not queue a frame bigger than the mtu. This is the lowest level
	 * raw protocol and you must do your own fragmentation at this level.
	 */

	err = -EMSGSIZE;
	if (len > dev->mtu + dev->hard_header_len)
		goto out_unlock;

	if (!skb) {
		size_t reserved = LL_RESERVED_SPACE(dev);
		unsigned int hhlen = dev->header_ops ? dev->hard_header_len : 0;

		rcu_read_unlock();
		skb = sock_wmalloc(sk, len + reserved, 0, GFP_KERNEL);
		if (skb == NULL)
			return -ENOBUFS;
		/* FIXME: Save some space for broken drivers that write a hard
		 * header at transmission time by themselves. PPP is the notable
		 * one here. This should really be fixed at the driver level.
		 */
		skb_reserve(skb, reserved);
		skb_reset_network_header(skb);

		/* Try to align data part correctly */
		if (hhlen) {
			skb->data -= hhlen;
			skb->tail -= hhlen;
			if (len < hhlen)
				skb_reset_network_header(skb);
		}
		err = memcpy_fromiovec(skb_put(skb, len), msg->msg_iov, len);
		if (err)
			goto out_free;
		goto retry;
	}


	skb->protocol = proto;
	skb->dev = dev;
	skb->priority = sk->sk_priority;
	skb->mark = sk->sk_mark;
	err = sock_tx_timestamp(sk, &skb_shinfo(skb)->tx_flags);
	if (err < 0)
		goto out_unlock;

	dev_queue_xmit(skb);
	rcu_read_unlock();
	return len;

out_unlock:
	rcu_read_unlock();
out_free:
	kfree_skb(skb);
	return err;
}

static inline unsigned int run_filter(const struct sk_buff *skb,
				      const struct sock *sk,
				      unsigned int res)
{
	struct sk_filter *filter;

	rcu_read_lock_bh();
	filter = rcu_dereference_bh(sk->sk_filter);
	if (filter != NULL)
		res = sk_run_filter(skb, filter->insns);
	rcu_read_unlock_bh();

	return res;
}

/*
 * This function makes lazy skb cloning in hope that most of packets
 * are discarded by BPF.
 *
 * Note tricky part: we DO mangle shared skb! skb->data, skb->len
 * and skb->cb are mangled. It works because (and until) packets
 * falling here are owned by current CPU. Output packets are cloned
 * by dev_queue_xmit_nit(), input packets are processed by net_bh
 * sequencially, so that if we return skb to original state on exit,
 * we will not harm anyone.
 */

static int packet_rcv(struct sk_buff *skb, struct net_device *dev,
		      struct packet_type *pt, struct net_device *orig_dev)
{
	struct sock *sk;
	struct sockaddr_ll *sll;
	struct packet_sock *po;
	u8 *skb_head = skb->data;
	int skb_len = skb->len;
	unsigned int snaplen, res;

	if (skb->pkt_type == PACKET_LOOPBACK)
		goto drop;

	sk = pt->af_packet_priv;
	po = pkt_sk(sk);

	if (!net_eq(dev_net(dev), sock_net(sk)))
		goto drop;

	skb->dev = dev;

	if (dev->header_ops) {
		/* The device has an explicit notion of ll header,
		 * exported to higher levels.
		 *
		 * Otherwise, the device hides details of its frame
		 * structure, so that corresponding packet head is
		 * never delivered to user.
		 */
		if (sk->sk_type != SOCK_DGRAM)
			skb_push(skb, skb->data - skb_mac_header(skb));
		else if (skb->pkt_type == PACKET_OUTGOING) {
			/* Special case: outgoing packets have ll header at head */
			skb_pull(skb, skb_network_offset(skb));
		}
	}

	snaplen = skb->len;

	res = run_filter(skb, sk, snaplen);
	if (!res)
		goto drop_n_restore;
	if (snaplen > res)
		snaplen = res;

	if (atomic_read(&sk->sk_rmem_alloc) + skb->truesize >=
	    (unsigned)sk->sk_rcvbuf)
		goto drop_n_acct;

	if (skb_shared(skb)) {
		struct sk_buff *nskb = skb_clone(skb, GFP_ATOMIC);
		if (nskb == NULL)
			goto drop_n_acct;

		if (skb_head != skb->data) {
			skb->data = skb_head;
			skb->len = skb_len;
		}
		kfree_skb(skb);
		skb = nskb;
	}

	BUILD_BUG_ON(sizeof(*PACKET_SKB_CB(skb)) + MAX_ADDR_LEN - 8 >
		     sizeof(skb->cb));

	sll = &PACKET_SKB_CB(skb)->sa.ll;
	sll->sll_family = AF_PACKET;
	sll->sll_hatype = dev->type;
	sll->sll_protocol = skb->protocol;
	sll->sll_pkttype = skb->pkt_type;
	if (unlikely(po->origdev))
		sll->sll_ifindex = orig_dev->ifindex;
	else
		sll->sll_ifindex = dev->ifindex;

	sll->sll_halen = dev_parse_header(skb, sll->sll_addr);

	PACKET_SKB_CB(skb)->origlen = skb->len;

	if (pskb_trim(skb, snaplen))
		goto drop_n_acct;

	skb_set_owner_r(skb, sk);
	skb->dev = NULL;
	skb_dst_drop(skb);

	/* drop conntrack reference */
	nf_reset(skb);

	spin_lock(&sk->sk_receive_queue.lock);
	po->stats.tp_packets++;
	skb->dropcount = atomic_read(&sk->sk_drops);
	__skb_queue_tail(&sk->sk_receive_queue, skb);
	spin_unlock(&sk->sk_receive_queue.lock);
	sk->sk_data_ready(sk, skb->len);
	return 0;

drop_n_acct:
	po->stats.tp_drops = atomic_inc_return(&sk->sk_drops);

drop_n_restore:
	if (skb_head != skb->data && skb_shared(skb)) {
		skb->data = skb_head;
		skb->len = skb_len;
	}
drop:
	consume_skb(skb);
	return 0;
}

static int tpacket_rcv(struct sk_buff *skb, struct net_device *dev,
		       struct packet_type *pt, struct net_device *orig_dev)
{
	struct sock *sk;
	struct packet_sock *po;
	struct sockaddr_ll *sll;
	union {
		struct tpacket_hdr *h1;
		struct tpacket2_hdr *h2;
		void *raw;
	} h;
	u8 *skb_head = skb->data;
	int skb_len = skb->len;
	unsigned int snaplen, res;
	unsigned long status = TP_STATUS_LOSING|TP_STATUS_USER;
	unsigned short macoff, netoff, hdrlen;
	struct sk_buff *copy_skb = NULL;
	struct timeval tv;
	struct timespec ts;
	struct skb_shared_hwtstamps *shhwtstamps = skb_hwtstamps(skb);

	if (skb->pkt_type == PACKET_LOOPBACK)
		goto drop;

	sk = pt->af_packet_priv;
	po = pkt_sk(sk);

	if (!net_eq(dev_net(dev), sock_net(sk)))
		goto drop;

	if (dev->header_ops) {
		if (sk->sk_type != SOCK_DGRAM)
			skb_push(skb, skb->data - skb_mac_header(skb));
		else if (skb->pkt_type == PACKET_OUTGOING) {
			/* Special case: outgoing packets have ll header at head */
			skb_pull(skb, skb_network_offset(skb));
		}
	}

	if (skb->ip_summed == CHECKSUM_PARTIAL)
		status |= TP_STATUS_CSUMNOTREADY;

	snaplen = skb->len;

	res = run_filter(skb, sk, snaplen);
	if (!res)
		goto drop_n_restore;
	if (snaplen > res)
		snaplen = res;

	if (sk->sk_type == SOCK_DGRAM) {
		macoff = netoff = TPACKET_ALIGN(po->tp_hdrlen) + 16 +
				  po->tp_reserve;
	} else {
		unsigned maclen = skb_network_offset(skb);
		netoff = TPACKET_ALIGN(po->tp_hdrlen +
				       (maclen < 16 ? 16 : maclen)) +
			po->tp_reserve;
		macoff = netoff - maclen;
	}

	if (macoff + snaplen > po->rx_ring.frame_size) {
		if (po->copy_thresh &&
		    atomic_read(&sk->sk_rmem_alloc) + skb->truesize <
		    (unsigned)sk->sk_rcvbuf) {
			if (skb_shared(skb)) {
				copy_skb = skb_clone(skb, GFP_ATOMIC);
			} else {
				copy_skb = skb_get(skb);
				skb_head = skb->data;
			}
			if (copy_skb)
				skb_set_owner_r(copy_skb, sk);
		}
		snaplen = po->rx_ring.frame_size - macoff;
		if ((int)snaplen < 0)
			snaplen = 0;
	}

	spin_lock(&sk->sk_receive_queue.lock);
	h.raw = packet_current_frame(po, &po->rx_ring, TP_STATUS_KERNEL);
	if (!h.raw)
		goto ring_is_full;
	packet_increment_head(&po->rx_ring);
	po->stats.tp_packets++;
	if (copy_skb) {
		status |= TP_STATUS_COPY;
		__skb_queue_tail(&sk->sk_receive_queue, copy_skb);
	}
	if (!po->stats.tp_drops)
		status &= ~TP_STATUS_LOSING;
	spin_unlock(&sk->sk_receive_queue.lock);

	skb_copy_bits(skb, 0, h.raw + macoff, snaplen);

	switch (po->tp_version) {
	case TPACKET_V1:
		h.h1->tp_len = skb->len;
		h.h1->tp_snaplen = snaplen;
		h.h1->tp_mac = macoff;
		h.h1->tp_net = netoff;
		if ((po->tp_tstamp & SOF_TIMESTAMPING_SYS_HARDWARE)
				&& shhwtstamps->syststamp.tv64)
			tv = ktime_to_timeval(shhwtstamps->syststamp);
		else if ((po->tp_tstamp & SOF_TIMESTAMPING_RAW_HARDWARE)
				&& shhwtstamps->hwtstamp.tv64)
			tv = ktime_to_timeval(shhwtstamps->hwtstamp);
		else if (skb->tstamp.tv64)
			tv = ktime_to_timeval(skb->tstamp);
		else
			do_gettimeofday(&tv);
		h.h1->tp_sec = tv.tv_sec;
		h.h1->tp_usec = tv.tv_usec;
		hdrlen = sizeof(*h.h1);
		break;
	case TPACKET_V2:
		h.h2->tp_len = skb->len;
		h.h2->tp_snaplen = snaplen;
		h.h2->tp_mac = macoff;
		h.h2->tp_net = netoff;
		if ((po->tp_tstamp & SOF_TIMESTAMPING_SYS_HARDWARE)
				&& shhwtstamps->syststamp.tv64)
			ts = ktime_to_timespec(shhwtstamps->syststamp);
		else if ((po->tp_tstamp & SOF_TIMESTAMPING_RAW_HARDWARE)
				&& shhwtstamps->hwtstamp.tv64)
			ts = ktime_to_timespec(shhwtstamps->hwtstamp);
		else if (skb->tstamp.tv64)
			ts = ktime_to_timespec(skb->tstamp);
		else
			getnstimeofday(&ts);
		h.h2->tp_sec = ts.tv_sec;
		h.h2->tp_nsec = ts.tv_nsec;
		h.h2->tp_vlan_tci = vlan_tx_tag_get(skb);
		hdrlen = sizeof(*h.h2);
		break;
	default:
		BUG();
	}

	sll = h.raw + TPACKET_ALIGN(hdrlen);
	sll->sll_halen = dev_parse_header(skb, sll->sll_addr);
	sll->sll_family = AF_PACKET;
	sll->sll_hatype = dev->type;
	sll->sll_protocol = skb->protocol;
	sll->sll_pkttype = skb->pkt_type;
	if (unlikely(po->origdev))
		sll->sll_ifindex = orig_dev->ifindex;
	else
		sll->sll_ifindex = dev->ifindex;

	__packet_set_status(po, h.raw, status);
	smp_mb();
#if ARCH_IMPLEMENTS_FLUSH_DCACHE_PAGE == 1
	{
		u8 *start, *end;

		end = (u8 *)PAGE_ALIGN((unsigned long)h.raw + macoff + snaplen);
		for (start = h.raw; start < end; start += PAGE_SIZE)
			flush_dcache_page(pgv_to_page(start));
	}
#endif

	sk->sk_data_ready(sk, 0);

drop_n_restore:
	if (skb_head != skb->data && skb_shared(skb)) {
		skb->data = skb_head;
		skb->len = skb_len;
	}
drop:
	kfree_skb(skb);
	return 0;

ring_is_full:
	po->stats.tp_drops++;
	spin_unlock(&sk->sk_receive_queue.lock);

	sk->sk_data_ready(sk, 0);
	kfree_skb(copy_skb);
	goto drop_n_restore;
}

static void tpacket_destruct_skb(struct sk_buff *skb)
{
	struct packet_sock *po = pkt_sk(skb->sk);
	void *ph;

	BUG_ON(skb == NULL);

	if (likely(po->tx_ring.pg_vec)) {
		ph = skb_shinfo(skb)->destructor_arg;
		BUG_ON(__packet_get_status(po, ph) != TP_STATUS_SENDING);
		BUG_ON(atomic_read(&po->tx_ring.pending) == 0);
		atomic_dec(&po->tx_ring.pending);
		__packet_set_status(po, ph, TP_STATUS_AVAILABLE);
	}

	sock_wfree(skb);
}

static int tpacket_fill_skb(struct packet_sock *po, struct sk_buff *skb,
		void *frame, struct net_device *dev, int size_max,
		__be16 proto, unsigned char *addr)
{
	union {
		struct tpacket_hdr *h1;
		struct tpacket2_hdr *h2;
		void *raw;
	} ph;
	int to_write, offset, len, tp_len, nr_frags, len_max;
	struct socket *sock = po->sk.sk_socket;
	struct page *page;
	void *data;
	int err;

	ph.raw = frame;

	skb->protocol = proto;
	skb->dev = dev;
	skb->priority = po->sk.sk_priority;
	skb->mark = po->sk.sk_mark;
	skb_shinfo(skb)->destructor_arg = ph.raw;

	switch (po->tp_version) {
	case TPACKET_V2:
		tp_len = ph.h2->tp_len;
		break;
	default:
		tp_len = ph.h1->tp_len;
		break;
	}
	if (unlikely(tp_len > size_max)) {
		pr_err("packet size is too long (%d > %d)\n", tp_len, size_max);
		return -EMSGSIZE;
	}

	skb_reserve(skb, LL_RESERVED_SPACE(dev));
	skb_reset_network_header(skb);

	data = ph.raw + po->tp_hdrlen - sizeof(struct sockaddr_ll);
	to_write = tp_len;

	if (sock->type == SOCK_DGRAM) {
		err = dev_hard_header(skb, dev, ntohs(proto), addr,
				NULL, tp_len);
		if (unlikely(err < 0))
			return -EINVAL;
	} else if (dev->hard_header_len) {
		/* net device doesn't like empty head */
		if (unlikely(tp_len <= dev->hard_header_len)) {
			pr_err("packet size is too short (%d < %d)\n",
			       tp_len, dev->hard_header_len);
			return -EINVAL;
		}

		skb_push(skb, dev->hard_header_len);
		err = skb_store_bits(skb, 0, data,
				dev->hard_header_len);
		if (unlikely(err))
			return err;

		data += dev->hard_header_len;
		to_write -= dev->hard_header_len;
	}

	err = -EFAULT;
	offset = offset_in_page(data);
	len_max = PAGE_SIZE - offset;
	len = ((to_write > len_max) ? len_max : to_write);

	skb->data_len = to_write;
	skb->len += to_write;
	skb->truesize += to_write;
	atomic_add(to_write, &po->sk.sk_wmem_alloc);

	while (likely(to_write)) {
		nr_frags = skb_shinfo(skb)->nr_frags;

		if (unlikely(nr_frags >= MAX_SKB_FRAGS)) {
			pr_err("Packet exceed the number of skb frags(%lu)\n",
			       MAX_SKB_FRAGS);
			return -EFAULT;
		}

		page = pgv_to_page(data);
		data += len;
		flush_dcache_page(page);
		get_page(page);
		skb_fill_page_desc(skb, nr_frags, page, offset, len);
		to_write -= len;
		offset = 0;
		len_max = PAGE_SIZE;
		len = ((to_write > len_max) ? len_max : to_write);
	}

	return tp_len;
}

static int tpacket_snd(struct packet_sock *po, struct msghdr *msg)
{
	struct socket *sock;
	struct sk_buff *skb;
	struct net_device *dev;
	__be16 proto;
	int ifindex, err, reserve = 0;
	void *ph;
	struct sockaddr_ll *saddr = (struct sockaddr_ll *)msg->msg_name;
	int tp_len, size_max;
	unsigned char *addr;
	int len_sum = 0;
	int status = 0;

	sock = po->sk.sk_socket;

	mutex_lock(&po->pg_vec_lock);

	err = -EBUSY;
	if (saddr == NULL) {
		ifindex	= po->ifindex;
		proto	= po->num;
		addr	= NULL;
	} else {
		err = -EINVAL;
		if (msg->msg_namelen < sizeof(struct sockaddr_ll))
			goto out;
		if (msg->msg_namelen < (saddr->sll_halen
					+ offsetof(struct sockaddr_ll,
						sll_addr)))
			goto out;
		ifindex	= saddr->sll_ifindex;
		proto	= saddr->sll_protocol;
		addr	= saddr->sll_addr;
	}

	dev = dev_get_by_index(sock_net(&po->sk), ifindex);
	err = -ENXIO;
	if (unlikely(dev == NULL))
		goto out;

	reserve = dev->hard_header_len;

	err = -ENETDOWN;
	if (unlikely(!(dev->flags & IFF_UP)))
		goto out_put;

	size_max = po->tx_ring.frame_size
		- (po->tp_hdrlen - sizeof(struct sockaddr_ll));

	if (size_max > dev->mtu + reserve)
		size_max = dev->mtu + reserve;

	do {
		ph = packet_current_frame(po, &po->tx_ring,
				TP_STATUS_SEND_REQUEST);

		if (unlikely(ph == NULL)) {
			schedule();
			continue;
		}

		status = TP_STATUS_SEND_REQUEST;
		skb = sock_alloc_send_skb(&po->sk,
				LL_ALLOCATED_SPACE(dev)
				+ sizeof(struct sockaddr_ll),
				0, &err);

		if (unlikely(skb == NULL))
			goto out_status;

		tp_len = tpacket_fill_skb(po, skb, ph, dev, size_max, proto,
				addr);

		if (unlikely(tp_len < 0)) {
			if (po->tp_loss) {
				__packet_set_status(po, ph,
						TP_STATUS_AVAILABLE);
				packet_increment_head(&po->tx_ring);
				kfree_skb(skb);
				continue;
			} else {
				status = TP_STATUS_WRONG_FORMAT;
				err = tp_len;
				goto out_status;
			}
		}

		skb->destructor = tpacket_destruct_skb;
		__packet_set_status(po, ph, TP_STATUS_SENDING);
		atomic_inc(&po->tx_ring.pending);

		status = TP_STATUS_SEND_REQUEST;
		err = dev_queue_xmit(skb);
		if (unlikely(err > 0)) {
			err = net_xmit_errno(err);
			if (err && __packet_get_status(po, ph) ==
				   TP_STATUS_AVAILABLE) {
				/* skb was destructed already */
				skb = NULL;
				goto out_status;
			}
			/*
			 * skb was dropped but not destructed yet;
			 * let's treat it like congestion or err < 0
			 */
			err = 0;
		}
		packet_increment_head(&po->tx_ring);
		len_sum += tp_len;
	} while (likely((ph != NULL) ||
			((!(msg->msg_flags & MSG_DONTWAIT)) &&
			 (atomic_read(&po->tx_ring.pending))))
		);

	err = len_sum;
	goto out_put;

out_status:
	__packet_set_status(po, ph, status);
	kfree_skb(skb);
out_put:
	dev_put(dev);
out:
	mutex_unlock(&po->pg_vec_lock);
	return err;
}

static inline struct sk_buff *packet_alloc_skb(struct sock *sk, size_t prepad,
					       size_t reserve, size_t len,
					       size_t linear, int noblock,
					       int *err)
{
	struct sk_buff *skb;

	/* Under a page?  Don't bother with paged skb. */
	if (prepad + len < PAGE_SIZE || !linear)
		linear = len;

	skb = sock_alloc_send_pskb(sk, prepad + linear, len - linear, noblock,
				   err);
	if (!skb)
		return NULL;

	skb_reserve(skb, reserve);
	skb_put(skb, linear);
	skb->data_len = len - linear;
	skb->len += len - linear;

	return skb;
}

static int packet_snd(struct socket *sock,
			  struct msghdr *msg, size_t len)
{
	struct sock *sk = sock->sk;
	struct sockaddr_ll *saddr = (struct sockaddr_ll *)msg->msg_name;
	struct sk_buff *skb;
	struct net_device *dev;
	__be16 proto;
	unsigned char *addr;
	int ifindex, err, reserve = 0;
	struct virtio_net_hdr vnet_hdr = { 0 };
	int offset = 0;
	int vnet_hdr_len;
	struct packet_sock *po = pkt_sk(sk);
	unsigned short gso_type = 0;

	/*
	 *	Get and verify the address.
	 */

	if (saddr == NULL) {
		ifindex	= po->ifindex;
		proto	= po->num;
		addr	= NULL;
	} else {
		err = -EINVAL;
		if (msg->msg_namelen < sizeof(struct sockaddr_ll))
			goto out;
		if (msg->msg_namelen < (saddr->sll_halen + offsetof(struct sockaddr_ll, sll_addr)))
			goto out;
		ifindex	= saddr->sll_ifindex;
		proto	= saddr->sll_protocol;
		addr	= saddr->sll_addr;
	}


	dev = dev_get_by_index(sock_net(sk), ifindex);
	err = -ENXIO;
	if (dev == NULL)
		goto out_unlock;
	if (sock->type == SOCK_RAW)
		reserve = dev->hard_header_len;

	err = -ENETDOWN;
	if (!(dev->flags & IFF_UP))
		goto out_unlock;

	if (po->has_vnet_hdr) {
		vnet_hdr_len = sizeof(vnet_hdr);

		err = -EINVAL;
		if (len < vnet_hdr_len)
			goto out_unlock;

		len -= vnet_hdr_len;

		err = memcpy_fromiovec((void *)&vnet_hdr, msg->msg_iov,
				       vnet_hdr_len);
		if (err < 0)
			goto out_unlock;

		if ((vnet_hdr.flags & VIRTIO_NET_HDR_F_NEEDS_CSUM) &&
		    (vnet_hdr.csum_start + vnet_hdr.csum_offset + 2 >
		      vnet_hdr.hdr_len))
			vnet_hdr.hdr_len = vnet_hdr.csum_start +
						 vnet_hdr.csum_offset + 2;

		err = -EINVAL;
		if (vnet_hdr.hdr_len > len)
			goto out_unlock;

		if (vnet_hdr.gso_type != VIRTIO_NET_HDR_GSO_NONE) {
			switch (vnet_hdr.gso_type & ~VIRTIO_NET_HDR_GSO_ECN) {
			case VIRTIO_NET_HDR_GSO_TCPV4:
				gso_type = SKB_GSO_TCPV4;
				break;
			case VIRTIO_NET_HDR_GSO_TCPV6:
				gso_type = SKB_GSO_TCPV6;
				break;
			case VIRTIO_NET_HDR_GSO_UDP:
				gso_type = SKB_GSO_UDP;
				break;
			default:
				goto out_unlock;
			}

			if (vnet_hdr.gso_type & VIRTIO_NET_HDR_GSO_ECN)
				gso_type |= SKB_GSO_TCP_ECN;

			if (vnet_hdr.gso_size == 0)
				goto out_unlock;

		}
	}

	err = -EMSGSIZE;
	if (!gso_type && (len > dev->mtu+reserve))
		goto out_unlock;

	err = -ENOBUFS;
	skb = packet_alloc_skb(sk, LL_ALLOCATED_SPACE(dev),
			       LL_RESERVED_SPACE(dev), len, vnet_hdr.hdr_len,
			       msg->msg_flags & MSG_DONTWAIT, &err);
	if (skb == NULL)
		goto out_unlock;

	skb_set_network_header(skb, reserve);

	err = -EINVAL;
	if (sock->type == SOCK_DGRAM &&
	    (offset = dev_hard_header(skb, dev, ntohs(proto), addr, NULL, len)) < 0)
		goto out_free;

	/* Returns -EFAULT on error */
	err = skb_copy_datagram_from_iovec(skb, offset, msg->msg_iov, 0, len);
	if (err)
		goto out_free;
	err = sock_tx_timestamp(sk, &skb_shinfo(skb)->tx_flags);
	if (err < 0)
		goto out_free;

	skb->protocol = proto;
	skb->dev = dev;
	skb->priority = sk->sk_priority;
	skb->mark = sk->sk_mark;

	if (po->has_vnet_hdr) {
		if (vnet_hdr.flags & VIRTIO_NET_HDR_F_NEEDS_CSUM) {
			if (!skb_partial_csum_set(skb, vnet_hdr.csum_start,
						  vnet_hdr.csum_offset)) {
				err = -EINVAL;
				goto out_free;
			}
		}

		skb_shinfo(skb)->gso_size = vnet_hdr.gso_size;
		skb_shinfo(skb)->gso_type = gso_type;

		/* Header must be checked, and gso_segs computed. */
		skb_shinfo(skb)->gso_type |= SKB_GSO_DODGY;
		skb_shinfo(skb)->gso_segs = 0;

		len += vnet_hdr_len;
	}

	/*
	 *	Now send it
	 */

	err = dev_queue_xmit(skb);
	if (err > 0 && (err = net_xmit_errno(err)) != 0)
		goto out_unlock;

	dev_put(dev);

	return len;

out_free:
	kfree_skb(skb);
out_unlock:
	if (dev)
		dev_put(dev);
out:
	return err;
}

static int packet_sendmsg(struct kiocb *iocb, struct socket *sock,
		struct msghdr *msg, size_t len)
{
	struct sock *sk = sock->sk;
	struct packet_sock *po = pkt_sk(sk);
	if (po->tx_ring.pg_vec)
		return tpacket_snd(po, msg);
	else
		return packet_snd(sock, msg, len);
}

/*
 *	Close a PACKET socket. This is fairly simple. We immediately go
 *	to 'closed' state and remove our protocol entry in the device list.
 */

static int packet_release(struct socket *sock)
{
	struct sock *sk = sock->sk;
	struct packet_sock *po;
	struct net *net;
	struct tpacket_req req;

	if (!sk)
		return 0;

	net = sock_net(sk);
	po = pkt_sk(sk);

	spin_lock_bh(&net->packet.sklist_lock);
	sk_del_node_init_rcu(sk);
	sock_prot_inuse_add(net, sk->sk_prot, -1);
	spin_unlock_bh(&net->packet.sklist_lock);

	spin_lock(&po->bind_lock);
	if (po->running) {
		/*
		 * Remove from protocol table
		 */
		po->running = 0;
		po->num = 0;
		__dev_remove_pack(&po->prot_hook);
		__sock_put(sk);
	}
	spin_unlock(&po->bind_lock);

	packet_flush_mclist(sk);

	memset(&req, 0, sizeof(req));

	if (po->rx_ring.pg_vec)
		packet_set_ring(sk, &req, 1, 0);

	if (po->tx_ring.pg_vec)
		packet_set_ring(sk, &req, 1, 1);

	synchronize_net();
	/*
	 *	Now the socket is dead. No more input will appear.
	 */
	sock_orphan(sk);
	sock->sk = NULL;

	/* Purge queues */

	skb_queue_purge(&sk->sk_receive_queue);
	sk_refcnt_debug_release(sk);

	sock_put(sk);
	return 0;
}

/*
 *	Attach a packet hook.
 */

static int packet_do_bind(struct sock *sk, struct net_device *dev, __be16 protocol)
{
	struct packet_sock *po = pkt_sk(sk);
	/*
	 *	Detach an existing hook if present.
	 */

	lock_sock(sk);

	spin_lock(&po->bind_lock);
	if (po->running) {
		__sock_put(sk);
		po->running = 0;
		po->num = 0;
		spin_unlock(&po->bind_lock);
		dev_remove_pack(&po->prot_hook);
		spin_lock(&po->bind_lock);
	}

	po->num = protocol;
	po->prot_hook.type = protocol;
	po->prot_hook.dev = dev;

	po->ifindex = dev ? dev->ifindex : 0;

	if (protocol == 0)
		goto out_unlock;

	if (!dev || (dev->flags & IFF_UP)) {
		dev_add_pack(&po->prot_hook);
		sock_hold(sk);
		po->running = 1;
	} else {
		sk->sk_err = ENETDOWN;
		if (!sock_flag(sk, SOCK_DEAD))
			sk->sk_error_report(sk);
	}

out_unlock:
	spin_unlock(&po->bind_lock);
	release_sock(sk);
	return 0;
}

/*
 *	Bind a packet socket to a device
 */

static int packet_bind_spkt(struct socket *sock, struct sockaddr *uaddr,
			    int addr_len)
{
	struct sock *sk = sock->sk;
	char name[15];
	struct net_device *dev;
	int err = -ENODEV;

	/*
	 *	Check legality
	 */

	if (addr_len != sizeof(struct sockaddr))
		return -EINVAL;
	strlcpy(name, uaddr->sa_data, sizeof(name));

	dev = dev_get_by_name(sock_net(sk), name);
	if (dev) {
		err = packet_do_bind(sk, dev, pkt_sk(sk)->num);
		dev_put(dev);
	}
	return err;
}

static int packet_bind(struct socket *sock, struct sockaddr *uaddr, int addr_len)
{
	struct sockaddr_ll *sll = (struct sockaddr_ll *)uaddr;
	struct sock *sk = sock->sk;
	struct net_device *dev = NULL;
	int err;


	/*
	 *	Check legality
	 */

	if (addr_len < sizeof(struct sockaddr_ll))
		return -EINVAL;
	if (sll->sll_family != AF_PACKET)
		return -EINVAL;

	if (sll->sll_ifindex) {
		err = -ENODEV;
		dev = dev_get_by_index(sock_net(sk), sll->sll_ifindex);
		if (dev == NULL)
			goto out;
	}
	err = packet_do_bind(sk, dev, sll->sll_protocol ? : pkt_sk(sk)->num);
	if (dev)
		dev_put(dev);

out:
	return err;
}

static struct proto packet_proto = {
	.name	  = "PACKET",
	.owner	  = THIS_MODULE,
	.obj_size = sizeof(struct packet_sock),
};

/*
 *	Create a packet of type SOCK_PACKET.
 */

static int packet_create(struct net *net, struct socket *sock, int protocol,
			 int kern)
{
	struct sock *sk;
	struct packet_sock *po;
	__be16 proto = (__force __be16)protocol; /* weird, but documented */
	int err;

	if (!capable(CAP_NET_RAW))
		return -EPERM;
	if (sock->type != SOCK_DGRAM && sock->type != SOCK_RAW &&
	    sock->type != SOCK_PACKET)
		return -ESOCKTNOSUPPORT;

	sock->state = SS_UNCONNECTED;

	err = -ENOBUFS;
	sk = sk_alloc(net, PF_PACKET, GFP_KERNEL, &packet_proto);
	if (sk == NULL)
		goto out;

	sock->ops = &packet_ops;
	if (sock->type == SOCK_PACKET)
		sock->ops = &packet_ops_spkt;

	sock_init_data(sock, sk);

	po = pkt_sk(sk);
	sk->sk_family = PF_PACKET;
	po->num = proto;

	sk->sk_destruct = packet_sock_destruct;
	sk_refcnt_debug_inc(sk);

	/*
	 *	Attach a protocol block
	 */

	spin_lock_init(&po->bind_lock);
	mutex_init(&po->pg_vec_lock);
	po->prot_hook.func = packet_rcv;

	if (sock->type == SOCK_PACKET)
		po->prot_hook.func = packet_rcv_spkt;

	po->prot_hook.af_packet_priv = sk;

	if (proto) {
		po->prot_hook.type = proto;
		dev_add_pack(&po->prot_hook);
		sock_hold(sk);
		po->running = 1;
	}

	spin_lock_bh(&net->packet.sklist_lock);
	sk_add_node_rcu(sk, &net->packet.sklist);
	sock_prot_inuse_add(net, &packet_proto, 1);
	spin_unlock_bh(&net->packet.sklist_lock);

	return 0;
out:
	return err;
}

static int packet_recv_error(struct sock *sk, struct msghdr *msg, int len)
{
	struct sock_exterr_skb *serr;
	struct sk_buff *skb, *skb2;
	int copied, err;

	err = -EAGAIN;
	skb = skb_dequeue(&sk->sk_error_queue);
	if (skb == NULL)
		goto out;

	copied = skb->len;
	if (copied > len) {
		msg->msg_flags |= MSG_TRUNC;
		copied = len;
	}
	err = skb_copy_datagram_iovec(skb, 0, msg->msg_iov, copied);
	if (err)
		goto out_free_skb;

	sock_recv_timestamp(msg, sk, skb);

	serr = SKB_EXT_ERR(skb);
	put_cmsg(msg, SOL_PACKET, PACKET_TX_TIMESTAMP,
		 sizeof(serr->ee), &serr->ee);

	msg->msg_flags |= MSG_ERRQUEUE;
	err = copied;

	/* Reset and regenerate socket error */
	spin_lock_bh(&sk->sk_error_queue.lock);
	sk->sk_err = 0;
	if ((skb2 = skb_peek(&sk->sk_error_queue)) != NULL) {
		sk->sk_err = SKB_EXT_ERR(skb2)->ee.ee_errno;
		spin_unlock_bh(&sk->sk_error_queue.lock);
		sk->sk_error_report(sk);
	} else
		spin_unlock_bh(&sk->sk_error_queue.lock);

out_free_skb:
	kfree_skb(skb);
out:
	return err;
}

/*
 *	Pull a packet from our receive queue and hand it to the user.
 *	If necessary we block.
 */

static int packet_recvmsg(struct kiocb *iocb, struct socket *sock,
			  struct msghdr *msg, size_t len, int flags)
{
	struct sock *sk = sock->sk;
	struct sk_buff *skb;
	int copied, err;
	struct sockaddr_ll *sll;
	int vnet_hdr_len = 0;

	err = -EINVAL;
	if (flags & ~(MSG_PEEK|MSG_DONTWAIT|MSG_TRUNC|MSG_CMSG_COMPAT|MSG_ERRQUEUE))
		goto out;

#if 0
	/* What error should we return now? EUNATTACH? */
	if (pkt_sk(sk)->ifindex < 0)
		return -ENODEV;
#endif

	if (flags & MSG_ERRQUEUE) {
		err = packet_recv_error(sk, msg, len);
		goto out;
	}

	/*
	 *	Call the generic datagram receiver. This handles all sorts
	 *	of horrible races and re-entrancy so we can forget about it
	 *	in the protocol layers.
	 *
	 *	Now it will return ENETDOWN, if device have just gone down,
	 *	but then it will block.
	 */

	skb = skb_recv_datagram(sk, flags, flags & MSG_DONTWAIT, &err);

	/*
	 *	An error occurred so return it. Because skb_recv_datagram()
	 *	handles the blocking we don't see and worry about blocking
	 *	retries.
	 */

	if (skb == NULL)
		goto out;

	if (pkt_sk(sk)->has_vnet_hdr) {
		struct virtio_net_hdr vnet_hdr = { 0 };

		err = -EINVAL;
		vnet_hdr_len = sizeof(vnet_hdr);
		if (len < vnet_hdr_len)
			goto out_free;

		len -= vnet_hdr_len;

		if (skb_is_gso(skb)) {
			struct skb_shared_info *sinfo = skb_shinfo(skb);

			/* This is a hint as to how much should be linear. */
			vnet_hdr.hdr_len = skb_headlen(skb);
			vnet_hdr.gso_size = sinfo->gso_size;
			if (sinfo->gso_type & SKB_GSO_TCPV4)
				vnet_hdr.gso_type = VIRTIO_NET_HDR_GSO_TCPV4;
			else if (sinfo->gso_type & SKB_GSO_TCPV6)
				vnet_hdr.gso_type = VIRTIO_NET_HDR_GSO_TCPV6;
			else if (sinfo->gso_type & SKB_GSO_UDP)
				vnet_hdr.gso_type = VIRTIO_NET_HDR_GSO_UDP;
			else if (sinfo->gso_type & SKB_GSO_FCOE)
				goto out_free;
			else
				BUG();
			if (sinfo->gso_type & SKB_GSO_TCP_ECN)
				vnet_hdr.gso_type |= VIRTIO_NET_HDR_GSO_ECN;
		} else
			vnet_hdr.gso_type = VIRTIO_NET_HDR_GSO_NONE;

		if (skb->ip_summed == CHECKSUM_PARTIAL) {
			vnet_hdr.flags = VIRTIO_NET_HDR_F_NEEDS_CSUM;
<<<<<<< HEAD
			vnet_hdr.csum_start = skb->csum_start -
							skb_headroom(skb);
=======
			vnet_hdr.csum_start = skb_checksum_start_offset(skb);
>>>>>>> 3cbea436
			vnet_hdr.csum_offset = skb->csum_offset;
		} /* else everything is zero */

		err = memcpy_toiovec(msg->msg_iov, (void *)&vnet_hdr,
				     vnet_hdr_len);
		if (err < 0)
			goto out_free;
	}

	/*
	 *	If the address length field is there to be filled in, we fill
	 *	it in now.
	 */

	sll = &PACKET_SKB_CB(skb)->sa.ll;
	if (sock->type == SOCK_PACKET)
		msg->msg_namelen = sizeof(struct sockaddr_pkt);
	else
		msg->msg_namelen = sll->sll_halen + offsetof(struct sockaddr_ll, sll_addr);

	/*
	 *	You lose any data beyond the buffer you gave. If it worries a
	 *	user program they can ask the device for its MTU anyway.
	 */

	copied = skb->len;
	if (copied > len) {
		copied = len;
		msg->msg_flags |= MSG_TRUNC;
	}

	err = skb_copy_datagram_iovec(skb, 0, msg->msg_iov, copied);
	if (err)
		goto out_free;

	sock_recv_ts_and_drops(msg, sk, skb);

	if (msg->msg_name)
		memcpy(msg->msg_name, &PACKET_SKB_CB(skb)->sa,
		       msg->msg_namelen);

	if (pkt_sk(sk)->auxdata) {
		struct tpacket_auxdata aux;

		aux.tp_status = TP_STATUS_USER;
		if (skb->ip_summed == CHECKSUM_PARTIAL)
			aux.tp_status |= TP_STATUS_CSUMNOTREADY;
		aux.tp_len = PACKET_SKB_CB(skb)->origlen;
		aux.tp_snaplen = skb->len;
		aux.tp_mac = 0;
		aux.tp_net = skb_network_offset(skb);
		aux.tp_vlan_tci = vlan_tx_tag_get(skb);

		put_cmsg(msg, SOL_PACKET, PACKET_AUXDATA, sizeof(aux), &aux);
	}

	/*
	 *	Free or return the buffer as appropriate. Again this
	 *	hides all the races and re-entrancy issues from us.
	 */
	err = vnet_hdr_len + ((flags&MSG_TRUNC) ? skb->len : copied);

out_free:
	skb_free_datagram(sk, skb);
out:
	return err;
}

static int packet_getname_spkt(struct socket *sock, struct sockaddr *uaddr,
			       int *uaddr_len, int peer)
{
	struct net_device *dev;
	struct sock *sk	= sock->sk;

	if (peer)
		return -EOPNOTSUPP;

	uaddr->sa_family = AF_PACKET;
	rcu_read_lock();
	dev = dev_get_by_index_rcu(sock_net(sk), pkt_sk(sk)->ifindex);
	if (dev)
		strncpy(uaddr->sa_data, dev->name, 14);
	else
		memset(uaddr->sa_data, 0, 14);
	rcu_read_unlock();
	*uaddr_len = sizeof(*uaddr);

	return 0;
}

static int packet_getname(struct socket *sock, struct sockaddr *uaddr,
			  int *uaddr_len, int peer)
{
	struct net_device *dev;
	struct sock *sk = sock->sk;
	struct packet_sock *po = pkt_sk(sk);
	DECLARE_SOCKADDR(struct sockaddr_ll *, sll, uaddr);

	if (peer)
		return -EOPNOTSUPP;

	sll->sll_family = AF_PACKET;
	sll->sll_ifindex = po->ifindex;
	sll->sll_protocol = po->num;
	sll->sll_pkttype = 0;
	rcu_read_lock();
	dev = dev_get_by_index_rcu(sock_net(sk), po->ifindex);
	if (dev) {
		sll->sll_hatype = dev->type;
		sll->sll_halen = dev->addr_len;
		memcpy(sll->sll_addr, dev->dev_addr, dev->addr_len);
	} else {
		sll->sll_hatype = 0;	/* Bad: we have no ARPHRD_UNSPEC */
		sll->sll_halen = 0;
	}
	rcu_read_unlock();
	*uaddr_len = offsetof(struct sockaddr_ll, sll_addr) + sll->sll_halen;

	return 0;
}

static int packet_dev_mc(struct net_device *dev, struct packet_mclist *i,
			 int what)
{
	switch (i->type) {
	case PACKET_MR_MULTICAST:
		if (i->alen != dev->addr_len)
			return -EINVAL;
		if (what > 0)
			return dev_mc_add(dev, i->addr);
		else
			return dev_mc_del(dev, i->addr);
		break;
	case PACKET_MR_PROMISC:
		return dev_set_promiscuity(dev, what);
		break;
	case PACKET_MR_ALLMULTI:
		return dev_set_allmulti(dev, what);
		break;
	case PACKET_MR_UNICAST:
		if (i->alen != dev->addr_len)
			return -EINVAL;
		if (what > 0)
			return dev_uc_add(dev, i->addr);
		else
			return dev_uc_del(dev, i->addr);
		break;
	default:
		break;
	}
	return 0;
}

static void packet_dev_mclist(struct net_device *dev, struct packet_mclist *i, int what)
{
	for ( ; i; i = i->next) {
		if (i->ifindex == dev->ifindex)
			packet_dev_mc(dev, i, what);
	}
}

static int packet_mc_add(struct sock *sk, struct packet_mreq_max *mreq)
{
	struct packet_sock *po = pkt_sk(sk);
	struct packet_mclist *ml, *i;
	struct net_device *dev;
	int err;

	rtnl_lock();

	err = -ENODEV;
	dev = __dev_get_by_index(sock_net(sk), mreq->mr_ifindex);
	if (!dev)
		goto done;

	err = -EINVAL;
	if (mreq->mr_alen > dev->addr_len)
		goto done;

	err = -ENOBUFS;
	i = kmalloc(sizeof(*i), GFP_KERNEL);
	if (i == NULL)
		goto done;

	err = 0;
	for (ml = po->mclist; ml; ml = ml->next) {
		if (ml->ifindex == mreq->mr_ifindex &&
		    ml->type == mreq->mr_type &&
		    ml->alen == mreq->mr_alen &&
		    memcmp(ml->addr, mreq->mr_address, ml->alen) == 0) {
			ml->count++;
			/* Free the new element ... */
			kfree(i);
			goto done;
		}
	}

	i->type = mreq->mr_type;
	i->ifindex = mreq->mr_ifindex;
	i->alen = mreq->mr_alen;
	memcpy(i->addr, mreq->mr_address, i->alen);
	i->count = 1;
	i->next = po->mclist;
	po->mclist = i;
	err = packet_dev_mc(dev, i, 1);
	if (err) {
		po->mclist = i->next;
		kfree(i);
	}

done:
	rtnl_unlock();
	return err;
}

static int packet_mc_drop(struct sock *sk, struct packet_mreq_max *mreq)
{
	struct packet_mclist *ml, **mlp;

	rtnl_lock();

	for (mlp = &pkt_sk(sk)->mclist; (ml = *mlp) != NULL; mlp = &ml->next) {
		if (ml->ifindex == mreq->mr_ifindex &&
		    ml->type == mreq->mr_type &&
		    ml->alen == mreq->mr_alen &&
		    memcmp(ml->addr, mreq->mr_address, ml->alen) == 0) {
			if (--ml->count == 0) {
				struct net_device *dev;
				*mlp = ml->next;
				dev = __dev_get_by_index(sock_net(sk), ml->ifindex);
				if (dev)
					packet_dev_mc(dev, ml, -1);
				kfree(ml);
			}
			rtnl_unlock();
			return 0;
		}
	}
	rtnl_unlock();
	return -EADDRNOTAVAIL;
}

static void packet_flush_mclist(struct sock *sk)
{
	struct packet_sock *po = pkt_sk(sk);
	struct packet_mclist *ml;

	if (!po->mclist)
		return;

	rtnl_lock();
	while ((ml = po->mclist) != NULL) {
		struct net_device *dev;

		po->mclist = ml->next;
		dev = __dev_get_by_index(sock_net(sk), ml->ifindex);
		if (dev != NULL)
			packet_dev_mc(dev, ml, -1);
		kfree(ml);
	}
	rtnl_unlock();
}

static int
packet_setsockopt(struct socket *sock, int level, int optname, char __user *optval, unsigned int optlen)
{
	struct sock *sk = sock->sk;
	struct packet_sock *po = pkt_sk(sk);
	int ret;

	if (level != SOL_PACKET)
		return -ENOPROTOOPT;

	switch (optname) {
	case PACKET_ADD_MEMBERSHIP:
	case PACKET_DROP_MEMBERSHIP:
	{
		struct packet_mreq_max mreq;
		int len = optlen;
		memset(&mreq, 0, sizeof(mreq));
		if (len < sizeof(struct packet_mreq))
			return -EINVAL;
		if (len > sizeof(mreq))
			len = sizeof(mreq);
		if (copy_from_user(&mreq, optval, len))
			return -EFAULT;
		if (len < (mreq.mr_alen + offsetof(struct packet_mreq, mr_address)))
			return -EINVAL;
		if (optname == PACKET_ADD_MEMBERSHIP)
			ret = packet_mc_add(sk, &mreq);
		else
			ret = packet_mc_drop(sk, &mreq);
		return ret;
	}

	case PACKET_RX_RING:
	case PACKET_TX_RING:
	{
		struct tpacket_req req;

		if (optlen < sizeof(req))
			return -EINVAL;
		if (pkt_sk(sk)->has_vnet_hdr)
			return -EINVAL;
		if (copy_from_user(&req, optval, sizeof(req)))
			return -EFAULT;
		return packet_set_ring(sk, &req, 0, optname == PACKET_TX_RING);
	}
	case PACKET_COPY_THRESH:
	{
		int val;

		if (optlen != sizeof(val))
			return -EINVAL;
		if (copy_from_user(&val, optval, sizeof(val)))
			return -EFAULT;

		pkt_sk(sk)->copy_thresh = val;
		return 0;
	}
	case PACKET_VERSION:
	{
		int val;

		if (optlen != sizeof(val))
			return -EINVAL;
		if (po->rx_ring.pg_vec || po->tx_ring.pg_vec)
			return -EBUSY;
		if (copy_from_user(&val, optval, sizeof(val)))
			return -EFAULT;
		switch (val) {
		case TPACKET_V1:
		case TPACKET_V2:
			po->tp_version = val;
			return 0;
		default:
			return -EINVAL;
		}
	}
	case PACKET_RESERVE:
	{
		unsigned int val;

		if (optlen != sizeof(val))
			return -EINVAL;
		if (po->rx_ring.pg_vec || po->tx_ring.pg_vec)
			return -EBUSY;
		if (copy_from_user(&val, optval, sizeof(val)))
			return -EFAULT;
		po->tp_reserve = val;
		return 0;
	}
	case PACKET_LOSS:
	{
		unsigned int val;

		if (optlen != sizeof(val))
			return -EINVAL;
		if (po->rx_ring.pg_vec || po->tx_ring.pg_vec)
			return -EBUSY;
		if (copy_from_user(&val, optval, sizeof(val)))
			return -EFAULT;
		po->tp_loss = !!val;
		return 0;
	}
	case PACKET_AUXDATA:
	{
		int val;

		if (optlen < sizeof(val))
			return -EINVAL;
		if (copy_from_user(&val, optval, sizeof(val)))
			return -EFAULT;

		po->auxdata = !!val;
		return 0;
	}
	case PACKET_ORIGDEV:
	{
		int val;

		if (optlen < sizeof(val))
			return -EINVAL;
		if (copy_from_user(&val, optval, sizeof(val)))
			return -EFAULT;

		po->origdev = !!val;
		return 0;
	}
	case PACKET_VNET_HDR:
	{
		int val;

		if (sock->type != SOCK_RAW)
			return -EINVAL;
		if (po->rx_ring.pg_vec || po->tx_ring.pg_vec)
			return -EBUSY;
		if (optlen < sizeof(val))
			return -EINVAL;
		if (copy_from_user(&val, optval, sizeof(val)))
			return -EFAULT;

		po->has_vnet_hdr = !!val;
		return 0;
	}
	case PACKET_TIMESTAMP:
	{
		int val;

		if (optlen != sizeof(val))
			return -EINVAL;
		if (copy_from_user(&val, optval, sizeof(val)))
			return -EFAULT;

		po->tp_tstamp = val;
		return 0;
	}
	default:
		return -ENOPROTOOPT;
	}
}

static int packet_getsockopt(struct socket *sock, int level, int optname,
			     char __user *optval, int __user *optlen)
{
	int len;
	int val;
	struct sock *sk = sock->sk;
	struct packet_sock *po = pkt_sk(sk);
	void *data;
	struct tpacket_stats st;

	if (level != SOL_PACKET)
		return -ENOPROTOOPT;

	if (get_user(len, optlen))
		return -EFAULT;

	if (len < 0)
		return -EINVAL;

	switch (optname) {
	case PACKET_STATISTICS:
		if (len > sizeof(struct tpacket_stats))
			len = sizeof(struct tpacket_stats);
		spin_lock_bh(&sk->sk_receive_queue.lock);
		st = po->stats;
		memset(&po->stats, 0, sizeof(st));
		spin_unlock_bh(&sk->sk_receive_queue.lock);
		st.tp_packets += st.tp_drops;

		data = &st;
		break;
	case PACKET_AUXDATA:
		if (len > sizeof(int))
			len = sizeof(int);
		val = po->auxdata;

		data = &val;
		break;
	case PACKET_ORIGDEV:
		if (len > sizeof(int))
			len = sizeof(int);
		val = po->origdev;

		data = &val;
		break;
	case PACKET_VNET_HDR:
		if (len > sizeof(int))
			len = sizeof(int);
		val = po->has_vnet_hdr;

		data = &val;
		break;
	case PACKET_VERSION:
		if (len > sizeof(int))
			len = sizeof(int);
		val = po->tp_version;
		data = &val;
		break;
	case PACKET_HDRLEN:
		if (len > sizeof(int))
			len = sizeof(int);
		if (copy_from_user(&val, optval, len))
			return -EFAULT;
		switch (val) {
		case TPACKET_V1:
			val = sizeof(struct tpacket_hdr);
			break;
		case TPACKET_V2:
			val = sizeof(struct tpacket2_hdr);
			break;
		default:
			return -EINVAL;
		}
		data = &val;
		break;
	case PACKET_RESERVE:
		if (len > sizeof(unsigned int))
			len = sizeof(unsigned int);
		val = po->tp_reserve;
		data = &val;
		break;
	case PACKET_LOSS:
		if (len > sizeof(unsigned int))
			len = sizeof(unsigned int);
		val = po->tp_loss;
		data = &val;
		break;
	case PACKET_TIMESTAMP:
		if (len > sizeof(int))
			len = sizeof(int);
		val = po->tp_tstamp;
		data = &val;
		break;
	default:
		return -ENOPROTOOPT;
	}

	if (put_user(len, optlen))
		return -EFAULT;
	if (copy_to_user(optval, data, len))
		return -EFAULT;
	return 0;
}


static int packet_notifier(struct notifier_block *this, unsigned long msg, void *data)
{
	struct sock *sk;
	struct hlist_node *node;
	struct net_device *dev = data;
	struct net *net = dev_net(dev);

	rcu_read_lock();
	sk_for_each_rcu(sk, node, &net->packet.sklist) {
		struct packet_sock *po = pkt_sk(sk);

		switch (msg) {
		case NETDEV_UNREGISTER:
			if (po->mclist)
				packet_dev_mclist(dev, po->mclist, -1);
			/* fallthrough */

		case NETDEV_DOWN:
			if (dev->ifindex == po->ifindex) {
				spin_lock(&po->bind_lock);
				if (po->running) {
					__dev_remove_pack(&po->prot_hook);
					__sock_put(sk);
					po->running = 0;
					sk->sk_err = ENETDOWN;
					if (!sock_flag(sk, SOCK_DEAD))
						sk->sk_error_report(sk);
				}
				if (msg == NETDEV_UNREGISTER) {
					po->ifindex = -1;
					po->prot_hook.dev = NULL;
				}
				spin_unlock(&po->bind_lock);
			}
			break;
		case NETDEV_UP:
			if (dev->ifindex == po->ifindex) {
				spin_lock(&po->bind_lock);
				if (po->num && !po->running) {
					dev_add_pack(&po->prot_hook);
					sock_hold(sk);
					po->running = 1;
				}
				spin_unlock(&po->bind_lock);
			}
			break;
		}
	}
	rcu_read_unlock();
	return NOTIFY_DONE;
}


static int packet_ioctl(struct socket *sock, unsigned int cmd,
			unsigned long arg)
{
	struct sock *sk = sock->sk;

	switch (cmd) {
	case SIOCOUTQ:
	{
		int amount = sk_wmem_alloc_get(sk);

		return put_user(amount, (int __user *)arg);
	}
	case SIOCINQ:
	{
		struct sk_buff *skb;
		int amount = 0;

		spin_lock_bh(&sk->sk_receive_queue.lock);
		skb = skb_peek(&sk->sk_receive_queue);
		if (skb)
			amount = skb->len;
		spin_unlock_bh(&sk->sk_receive_queue.lock);
		return put_user(amount, (int __user *)arg);
	}
	case SIOCGSTAMP:
		return sock_get_timestamp(sk, (struct timeval __user *)arg);
	case SIOCGSTAMPNS:
		return sock_get_timestampns(sk, (struct timespec __user *)arg);

#ifdef CONFIG_INET
	case SIOCADDRT:
	case SIOCDELRT:
	case SIOCDARP:
	case SIOCGARP:
	case SIOCSARP:
	case SIOCGIFADDR:
	case SIOCSIFADDR:
	case SIOCGIFBRDADDR:
	case SIOCSIFBRDADDR:
	case SIOCGIFNETMASK:
	case SIOCSIFNETMASK:
	case SIOCGIFDSTADDR:
	case SIOCSIFDSTADDR:
	case SIOCSIFFLAGS:
		return inet_dgram_ops.ioctl(sock, cmd, arg);
#endif

	default:
		return -ENOIOCTLCMD;
	}
	return 0;
}

static unsigned int packet_poll(struct file *file, struct socket *sock,
				poll_table *wait)
{
	struct sock *sk = sock->sk;
	struct packet_sock *po = pkt_sk(sk);
	unsigned int mask = datagram_poll(file, sock, wait);

	spin_lock_bh(&sk->sk_receive_queue.lock);
	if (po->rx_ring.pg_vec) {
		if (!packet_previous_frame(po, &po->rx_ring, TP_STATUS_KERNEL))
			mask |= POLLIN | POLLRDNORM;
	}
	spin_unlock_bh(&sk->sk_receive_queue.lock);
	spin_lock_bh(&sk->sk_write_queue.lock);
	if (po->tx_ring.pg_vec) {
		if (packet_current_frame(po, &po->tx_ring, TP_STATUS_AVAILABLE))
			mask |= POLLOUT | POLLWRNORM;
	}
	spin_unlock_bh(&sk->sk_write_queue.lock);
	return mask;
}


/* Dirty? Well, I still did not learn better way to account
 * for user mmaps.
 */

static void packet_mm_open(struct vm_area_struct *vma)
{
	struct file *file = vma->vm_file;
	struct socket *sock = file->private_data;
	struct sock *sk = sock->sk;

	if (sk)
		atomic_inc(&pkt_sk(sk)->mapped);
}

static void packet_mm_close(struct vm_area_struct *vma)
{
	struct file *file = vma->vm_file;
	struct socket *sock = file->private_data;
	struct sock *sk = sock->sk;

	if (sk)
		atomic_dec(&pkt_sk(sk)->mapped);
}

static const struct vm_operations_struct packet_mmap_ops = {
	.open	=	packet_mm_open,
	.close	=	packet_mm_close,
};

static void free_pg_vec(struct pgv *pg_vec, unsigned int order,
			unsigned int len)
{
	int i;

	for (i = 0; i < len; i++) {
		if (likely(pg_vec[i].buffer)) {
			if (is_vmalloc_addr(pg_vec[i].buffer))
				vfree(pg_vec[i].buffer);
			else
				free_pages((unsigned long)pg_vec[i].buffer,
					   order);
			pg_vec[i].buffer = NULL;
		}
	}
	kfree(pg_vec);
}

static inline char *alloc_one_pg_vec_page(unsigned long order)
{
	char *buffer = NULL;
	gfp_t gfp_flags = GFP_KERNEL | __GFP_COMP |
			  __GFP_ZERO | __GFP_NOWARN | __GFP_NORETRY;

	buffer = (char *) __get_free_pages(gfp_flags, order);

	if (buffer)
		return buffer;

	/*
	 * __get_free_pages failed, fall back to vmalloc
	 */
	buffer = vzalloc((1 << order) * PAGE_SIZE);

	if (buffer)
		return buffer;

	/*
	 * vmalloc failed, lets dig into swap here
	 */
	gfp_flags &= ~__GFP_NORETRY;
	buffer = (char *)__get_free_pages(gfp_flags, order);
	if (buffer)
		return buffer;

	/*
	 * complete and utter failure
	 */
	return NULL;
}

static struct pgv *alloc_pg_vec(struct tpacket_req *req, int order)
{
	unsigned int block_nr = req->tp_block_nr;
	struct pgv *pg_vec;
	int i;

	pg_vec = kcalloc(block_nr, sizeof(struct pgv), GFP_KERNEL);
	if (unlikely(!pg_vec))
		goto out;

	for (i = 0; i < block_nr; i++) {
		pg_vec[i].buffer = alloc_one_pg_vec_page(order);
		if (unlikely(!pg_vec[i].buffer))
			goto out_free_pgvec;
	}

out:
	return pg_vec;

out_free_pgvec:
	free_pg_vec(pg_vec, order, block_nr);
	pg_vec = NULL;
	goto out;
}

static int packet_set_ring(struct sock *sk, struct tpacket_req *req,
		int closing, int tx_ring)
{
	struct pgv *pg_vec = NULL;
	struct packet_sock *po = pkt_sk(sk);
	int was_running, order = 0;
	struct packet_ring_buffer *rb;
	struct sk_buff_head *rb_queue;
	__be16 num;
	int err;

	rb = tx_ring ? &po->tx_ring : &po->rx_ring;
	rb_queue = tx_ring ? &sk->sk_write_queue : &sk->sk_receive_queue;

	err = -EBUSY;
	if (!closing) {
		if (atomic_read(&po->mapped))
			goto out;
		if (atomic_read(&rb->pending))
			goto out;
	}

	if (req->tp_block_nr) {
		/* Sanity tests and some calculations */
		err = -EBUSY;
		if (unlikely(rb->pg_vec))
			goto out;

		switch (po->tp_version) {
		case TPACKET_V1:
			po->tp_hdrlen = TPACKET_HDRLEN;
			break;
		case TPACKET_V2:
			po->tp_hdrlen = TPACKET2_HDRLEN;
			break;
		}

		err = -EINVAL;
		if (unlikely((int)req->tp_block_size <= 0))
			goto out;
		if (unlikely(req->tp_block_size & (PAGE_SIZE - 1)))
			goto out;
		if (unlikely(req->tp_frame_size < po->tp_hdrlen +
					po->tp_reserve))
			goto out;
		if (unlikely(req->tp_frame_size & (TPACKET_ALIGNMENT - 1)))
			goto out;

		rb->frames_per_block = req->tp_block_size/req->tp_frame_size;
		if (unlikely(rb->frames_per_block <= 0))
			goto out;
		if (unlikely((rb->frames_per_block * req->tp_block_nr) !=
					req->tp_frame_nr))
			goto out;

		err = -ENOMEM;
		order = get_order(req->tp_block_size);
		pg_vec = alloc_pg_vec(req, order);
		if (unlikely(!pg_vec))
			goto out;
	}
	/* Done */
	else {
		err = -EINVAL;
		if (unlikely(req->tp_frame_nr))
			goto out;
	}

	lock_sock(sk);

	/* Detach socket from network */
	spin_lock(&po->bind_lock);
	was_running = po->running;
	num = po->num;
	if (was_running) {
		__dev_remove_pack(&po->prot_hook);
		po->num = 0;
		po->running = 0;
		__sock_put(sk);
	}
	spin_unlock(&po->bind_lock);

	synchronize_net();

	err = -EBUSY;
	mutex_lock(&po->pg_vec_lock);
	if (closing || atomic_read(&po->mapped) == 0) {
		err = 0;
		spin_lock_bh(&rb_queue->lock);
		swap(rb->pg_vec, pg_vec);
		rb->frame_max = (req->tp_frame_nr - 1);
		rb->head = 0;
		rb->frame_size = req->tp_frame_size;
		spin_unlock_bh(&rb_queue->lock);

		swap(rb->pg_vec_order, order);
		swap(rb->pg_vec_len, req->tp_block_nr);

		rb->pg_vec_pages = req->tp_block_size/PAGE_SIZE;
		po->prot_hook.func = (po->rx_ring.pg_vec) ?
						tpacket_rcv : packet_rcv;
		skb_queue_purge(rb_queue);
		if (atomic_read(&po->mapped))
			pr_err("packet_mmap: vma is busy: %d\n",
			       atomic_read(&po->mapped));
	}
	mutex_unlock(&po->pg_vec_lock);

	spin_lock(&po->bind_lock);
	if (was_running && !po->running) {
		sock_hold(sk);
		po->running = 1;
		po->num = num;
		dev_add_pack(&po->prot_hook);
	}
	spin_unlock(&po->bind_lock);

	release_sock(sk);

	if (pg_vec)
		free_pg_vec(pg_vec, order, req->tp_block_nr);
out:
	return err;
}

static int packet_mmap(struct file *file, struct socket *sock,
		struct vm_area_struct *vma)
{
	struct sock *sk = sock->sk;
	struct packet_sock *po = pkt_sk(sk);
	unsigned long size, expected_size;
	struct packet_ring_buffer *rb;
	unsigned long start;
	int err = -EINVAL;
	int i;

	if (vma->vm_pgoff)
		return -EINVAL;

	mutex_lock(&po->pg_vec_lock);

	expected_size = 0;
	for (rb = &po->rx_ring; rb <= &po->tx_ring; rb++) {
		if (rb->pg_vec) {
			expected_size += rb->pg_vec_len
						* rb->pg_vec_pages
						* PAGE_SIZE;
		}
	}

	if (expected_size == 0)
		goto out;

	size = vma->vm_end - vma->vm_start;
	if (size != expected_size)
		goto out;

	start = vma->vm_start;
	for (rb = &po->rx_ring; rb <= &po->tx_ring; rb++) {
		if (rb->pg_vec == NULL)
			continue;

		for (i = 0; i < rb->pg_vec_len; i++) {
			struct page *page;
			void *kaddr = rb->pg_vec[i].buffer;
			int pg_num;

			for (pg_num = 0; pg_num < rb->pg_vec_pages; pg_num++) {
				page = pgv_to_page(kaddr);
				err = vm_insert_page(vma, start, page);
				if (unlikely(err))
					goto out;
				start += PAGE_SIZE;
				kaddr += PAGE_SIZE;
			}
		}
	}

	atomic_inc(&po->mapped);
	vma->vm_ops = &packet_mmap_ops;
	err = 0;

out:
	mutex_unlock(&po->pg_vec_lock);
	return err;
}

static const struct proto_ops packet_ops_spkt = {
	.family =	PF_PACKET,
	.owner =	THIS_MODULE,
	.release =	packet_release,
	.bind =		packet_bind_spkt,
	.connect =	sock_no_connect,
	.socketpair =	sock_no_socketpair,
	.accept =	sock_no_accept,
	.getname =	packet_getname_spkt,
	.poll =		datagram_poll,
	.ioctl =	packet_ioctl,
	.listen =	sock_no_listen,
	.shutdown =	sock_no_shutdown,
	.setsockopt =	sock_no_setsockopt,
	.getsockopt =	sock_no_getsockopt,
	.sendmsg =	packet_sendmsg_spkt,
	.recvmsg =	packet_recvmsg,
	.mmap =		sock_no_mmap,
	.sendpage =	sock_no_sendpage,
};

static const struct proto_ops packet_ops = {
	.family =	PF_PACKET,
	.owner =	THIS_MODULE,
	.release =	packet_release,
	.bind =		packet_bind,
	.connect =	sock_no_connect,
	.socketpair =	sock_no_socketpair,
	.accept =	sock_no_accept,
	.getname =	packet_getname,
	.poll =		packet_poll,
	.ioctl =	packet_ioctl,
	.listen =	sock_no_listen,
	.shutdown =	sock_no_shutdown,
	.setsockopt =	packet_setsockopt,
	.getsockopt =	packet_getsockopt,
	.sendmsg =	packet_sendmsg,
	.recvmsg =	packet_recvmsg,
	.mmap =		packet_mmap,
	.sendpage =	sock_no_sendpage,
};

static const struct net_proto_family packet_family_ops = {
	.family =	PF_PACKET,
	.create =	packet_create,
	.owner	=	THIS_MODULE,
};

static struct notifier_block packet_netdev_notifier = {
	.notifier_call =	packet_notifier,
};

#ifdef CONFIG_PROC_FS

static void *packet_seq_start(struct seq_file *seq, loff_t *pos)
	__acquires(RCU)
{
	struct net *net = seq_file_net(seq);

	rcu_read_lock();
	return seq_hlist_start_head_rcu(&net->packet.sklist, *pos);
}

static void *packet_seq_next(struct seq_file *seq, void *v, loff_t *pos)
{
	struct net *net = seq_file_net(seq);
	return seq_hlist_next_rcu(v, &net->packet.sklist, pos);
}

static void packet_seq_stop(struct seq_file *seq, void *v)
	__releases(RCU)
{
	rcu_read_unlock();
}

static int packet_seq_show(struct seq_file *seq, void *v)
{
	if (v == SEQ_START_TOKEN)
		seq_puts(seq, "sk       RefCnt Type Proto  Iface R Rmem   User   Inode\n");
	else {
		struct sock *s = sk_entry(v);
		const struct packet_sock *po = pkt_sk(s);

		seq_printf(seq,
			   "%p %-6d %-4d %04x   %-5d %1d %-6u %-6u %-6lu\n",
			   s,
			   atomic_read(&s->sk_refcnt),
			   s->sk_type,
			   ntohs(po->num),
			   po->ifindex,
			   po->running,
			   atomic_read(&s->sk_rmem_alloc),
			   sock_i_uid(s),
			   sock_i_ino(s));
	}

	return 0;
}

static const struct seq_operations packet_seq_ops = {
	.start	= packet_seq_start,
	.next	= packet_seq_next,
	.stop	= packet_seq_stop,
	.show	= packet_seq_show,
};

static int packet_seq_open(struct inode *inode, struct file *file)
{
	return seq_open_net(inode, file, &packet_seq_ops,
			    sizeof(struct seq_net_private));
}

static const struct file_operations packet_seq_fops = {
	.owner		= THIS_MODULE,
	.open		= packet_seq_open,
	.read		= seq_read,
	.llseek		= seq_lseek,
	.release	= seq_release_net,
};

#endif

static int __net_init packet_net_init(struct net *net)
{
	spin_lock_init(&net->packet.sklist_lock);
	INIT_HLIST_HEAD(&net->packet.sklist);

	if (!proc_net_fops_create(net, "packet", 0, &packet_seq_fops))
		return -ENOMEM;

	return 0;
}

static void __net_exit packet_net_exit(struct net *net)
{
	proc_net_remove(net, "packet");
}

static struct pernet_operations packet_net_ops = {
	.init = packet_net_init,
	.exit = packet_net_exit,
};


static void __exit packet_exit(void)
{
	unregister_netdevice_notifier(&packet_netdev_notifier);
	unregister_pernet_subsys(&packet_net_ops);
	sock_unregister(PF_PACKET);
	proto_unregister(&packet_proto);
}

static int __init packet_init(void)
{
	int rc = proto_register(&packet_proto, 0);

	if (rc != 0)
		goto out;

	sock_register(&packet_family_ops);
	register_pernet_subsys(&packet_net_ops);
	register_netdevice_notifier(&packet_netdev_notifier);
out:
	return rc;
}

module_init(packet_init);
module_exit(packet_exit);
MODULE_LICENSE("GPL");
MODULE_ALIAS_NETPROTO(PF_PACKET);<|MERGE_RESOLUTION|>--- conflicted
+++ resolved
@@ -61,10 +61,7 @@
 #include <linux/kernel.h>
 #include <linux/kmod.h>
 #include <linux/slab.h>
-<<<<<<< HEAD
-=======
 #include <linux/vmalloc.h>
->>>>>>> 3cbea436
 #include <net/net_namespace.h>
 #include <net/ip.h>
 #include <net/protocol.h>
@@ -226,8 +223,6 @@
 
 #define PACKET_SKB_CB(__skb)	((struct packet_skb_cb *)((__skb)->cb))
 
-<<<<<<< HEAD
-=======
 static inline __pure struct page *pgv_to_page(void *addr)
 {
 	if (is_vmalloc_addr(addr))
@@ -235,7 +230,6 @@
 	return virt_to_page(addr);
 }
 
->>>>>>> 3cbea436
 static void __packet_set_status(struct packet_sock *po, void *frame, int status)
 {
 	union {
@@ -1656,12 +1650,7 @@
 
 		if (skb->ip_summed == CHECKSUM_PARTIAL) {
 			vnet_hdr.flags = VIRTIO_NET_HDR_F_NEEDS_CSUM;
-<<<<<<< HEAD
-			vnet_hdr.csum_start = skb->csum_start -
-							skb_headroom(skb);
-=======
 			vnet_hdr.csum_start = skb_checksum_start_offset(skb);
->>>>>>> 3cbea436
 			vnet_hdr.csum_offset = skb->csum_offset;
 		} /* else everything is zero */
 
