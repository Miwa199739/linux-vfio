/*
 * net/sunrpc/rpc_pipe.c
 *
 * Userland/kernel interface for rpcauth_gss.
 * Code shamelessly plagiarized from fs/nfsd/nfsctl.c
 * and fs/sysfs/inode.c
 *
 * Copyright (c) 2002, Trond Myklebust <trond.myklebust@fys.uio.no>
 *
 */
#include <linux/module.h>
#include <linux/slab.h>
#include <linux/string.h>
#include <linux/pagemap.h>
#include <linux/mount.h>
#include <linux/namei.h>
#include <linux/fsnotify.h>
#include <linux/kernel.h>
#include <linux/rcupdate.h>

#include <asm/ioctls.h>
#include <linux/poll.h>
#include <linux/wait.h>
#include <linux/seq_file.h>

#include <linux/sunrpc/clnt.h>
#include <linux/workqueue.h>
#include <linux/sunrpc/rpc_pipe_fs.h>
#include <linux/sunrpc/cache.h>
#include <linux/nsproxy.h>
#include <linux/notifier.h>

#include "netns.h"
#include "sunrpc.h"

#define RPCDBG_FACILITY RPCDBG_DEBUG

#define NET_NAME(net)	((net == &init_net) ? " (init_net)" : "")

static struct file_system_type rpc_pipe_fs_type;


static struct kmem_cache *rpc_inode_cachep __read_mostly;

#define RPC_UPCALL_TIMEOUT (30*HZ)

static BLOCKING_NOTIFIER_HEAD(rpc_pipefs_notifier_list);

int rpc_pipefs_notifier_register(struct notifier_block *nb)
{
	return blocking_notifier_chain_cond_register(&rpc_pipefs_notifier_list, nb);
}
EXPORT_SYMBOL_GPL(rpc_pipefs_notifier_register);

void rpc_pipefs_notifier_unregister(struct notifier_block *nb)
{
	blocking_notifier_chain_unregister(&rpc_pipefs_notifier_list, nb);
}
EXPORT_SYMBOL_GPL(rpc_pipefs_notifier_unregister);

static void rpc_purge_list(wait_queue_head_t *waitq, struct list_head *head,
		void (*destroy_msg)(struct rpc_pipe_msg *), int err)
{
	struct rpc_pipe_msg *msg;

	if (list_empty(head))
		return;
	do {
		msg = list_entry(head->next, struct rpc_pipe_msg, list);
		list_del_init(&msg->list);
		msg->errno = err;
		destroy_msg(msg);
	} while (!list_empty(head));
	wake_up(waitq);
}

static void
rpc_timeout_upcall_queue(struct work_struct *work)
{
	LIST_HEAD(free_list);
	struct rpc_pipe *pipe =
		container_of(work, struct rpc_pipe, queue_timeout.work);
	void (*destroy_msg)(struct rpc_pipe_msg *);
	struct dentry *dentry;

	spin_lock(&pipe->lock);
	destroy_msg = pipe->ops->destroy_msg;
	if (pipe->nreaders == 0) {
		list_splice_init(&pipe->pipe, &free_list);
		pipe->pipelen = 0;
	}
	dentry = dget(pipe->dentry);
	spin_unlock(&pipe->lock);
	if (dentry) {
		rpc_purge_list(&RPC_I(dentry->d_inode)->waitq,
			       &free_list, destroy_msg, -ETIMEDOUT);
		dput(dentry);
	}
}

ssize_t rpc_pipe_generic_upcall(struct file *filp, struct rpc_pipe_msg *msg,
				char __user *dst, size_t buflen)
{
	char *data = (char *)msg->data + msg->copied;
	size_t mlen = min(msg->len - msg->copied, buflen);
	unsigned long left;

	left = copy_to_user(dst, data, mlen);
	if (left == mlen) {
		msg->errno = -EFAULT;
		return -EFAULT;
	}

	mlen -= left;
	msg->copied += mlen;
	msg->errno = 0;
	return mlen;
}
EXPORT_SYMBOL_GPL(rpc_pipe_generic_upcall);

/**
 * rpc_queue_upcall - queue an upcall message to userspace
 * @inode: inode of upcall pipe on which to queue given message
 * @msg: message to queue
 *
 * Call with an @inode created by rpc_mkpipe() to queue an upcall.
 * A userspace process may then later read the upcall by performing a
 * read on an open file for this inode.  It is up to the caller to
 * initialize the fields of @msg (other than @msg->list) appropriately.
 */
int
rpc_queue_upcall(struct rpc_pipe *pipe, struct rpc_pipe_msg *msg)
{
	int res = -EPIPE;
	struct dentry *dentry;

	spin_lock(&pipe->lock);
	if (pipe->nreaders) {
		list_add_tail(&msg->list, &pipe->pipe);
		pipe->pipelen += msg->len;
		res = 0;
	} else if (pipe->flags & RPC_PIPE_WAIT_FOR_OPEN) {
		if (list_empty(&pipe->pipe))
			queue_delayed_work(rpciod_workqueue,
					&pipe->queue_timeout,
					RPC_UPCALL_TIMEOUT);
		list_add_tail(&msg->list, &pipe->pipe);
		pipe->pipelen += msg->len;
		res = 0;
	}
	dentry = dget(pipe->dentry);
	spin_unlock(&pipe->lock);
	if (dentry) {
		wake_up(&RPC_I(dentry->d_inode)->waitq);
		dput(dentry);
	}
	return res;
}
EXPORT_SYMBOL_GPL(rpc_queue_upcall);

static inline void
rpc_inode_setowner(struct inode *inode, void *private)
{
	RPC_I(inode)->private = private;
}

static void
rpc_close_pipes(struct inode *inode)
{
	struct rpc_pipe *pipe = RPC_I(inode)->pipe;
	int need_release;
	LIST_HEAD(free_list);

	mutex_lock(&inode->i_mutex);
	spin_lock(&pipe->lock);
	need_release = pipe->nreaders != 0 || pipe->nwriters != 0;
	pipe->nreaders = 0;
	list_splice_init(&pipe->in_upcall, &free_list);
	list_splice_init(&pipe->pipe, &free_list);
	pipe->pipelen = 0;
	pipe->dentry = NULL;
	spin_unlock(&pipe->lock);
	rpc_purge_list(&RPC_I(inode)->waitq, &free_list, pipe->ops->destroy_msg, -EPIPE);
	pipe->nwriters = 0;
	if (need_release && pipe->ops->release_pipe)
		pipe->ops->release_pipe(inode);
	cancel_delayed_work_sync(&pipe->queue_timeout);
	rpc_inode_setowner(inode, NULL);
	RPC_I(inode)->pipe = NULL;
	mutex_unlock(&inode->i_mutex);
}

static struct inode *
rpc_alloc_inode(struct super_block *sb)
{
	struct rpc_inode *rpci;
	rpci = (struct rpc_inode *)kmem_cache_alloc(rpc_inode_cachep, GFP_KERNEL);
	if (!rpci)
		return NULL;
	return &rpci->vfs_inode;
}

static void
rpc_i_callback(struct rcu_head *head)
{
	struct inode *inode = container_of(head, struct inode, i_rcu);
	kmem_cache_free(rpc_inode_cachep, RPC_I(inode));
}

static void
rpc_destroy_inode(struct inode *inode)
{
	call_rcu(&inode->i_rcu, rpc_i_callback);
}

static int
rpc_pipe_open(struct inode *inode, struct file *filp)
{
	struct rpc_pipe *pipe;
	int first_open;
	int res = -ENXIO;

	mutex_lock(&inode->i_mutex);
	pipe = RPC_I(inode)->pipe;
	if (pipe == NULL)
		goto out;
	first_open = pipe->nreaders == 0 && pipe->nwriters == 0;
	if (first_open && pipe->ops->open_pipe) {
		res = pipe->ops->open_pipe(inode);
		if (res)
			goto out;
	}
	if (filp->f_mode & FMODE_READ)
		pipe->nreaders++;
	if (filp->f_mode & FMODE_WRITE)
		pipe->nwriters++;
	res = 0;
out:
	mutex_unlock(&inode->i_mutex);
	return res;
}

static int
rpc_pipe_release(struct inode *inode, struct file *filp)
{
	struct rpc_pipe *pipe;
	struct rpc_pipe_msg *msg;
	int last_close;

	mutex_lock(&inode->i_mutex);
	pipe = RPC_I(inode)->pipe;
	if (pipe == NULL)
		goto out;
	msg = filp->private_data;
	if (msg != NULL) {
		spin_lock(&pipe->lock);
		msg->errno = -EAGAIN;
		list_del_init(&msg->list);
		spin_unlock(&pipe->lock);
		pipe->ops->destroy_msg(msg);
	}
	if (filp->f_mode & FMODE_WRITE)
		pipe->nwriters --;
	if (filp->f_mode & FMODE_READ) {
		pipe->nreaders --;
		if (pipe->nreaders == 0) {
			LIST_HEAD(free_list);
			spin_lock(&pipe->lock);
			list_splice_init(&pipe->pipe, &free_list);
			pipe->pipelen = 0;
			spin_unlock(&pipe->lock);
			rpc_purge_list(&RPC_I(inode)->waitq, &free_list,
					pipe->ops->destroy_msg, -EAGAIN);
		}
	}
	last_close = pipe->nwriters == 0 && pipe->nreaders == 0;
	if (last_close && pipe->ops->release_pipe)
		pipe->ops->release_pipe(inode);
out:
	mutex_unlock(&inode->i_mutex);
	return 0;
}

static ssize_t
rpc_pipe_read(struct file *filp, char __user *buf, size_t len, loff_t *offset)
{
	struct inode *inode = filp->f_path.dentry->d_inode;
	struct rpc_pipe *pipe;
	struct rpc_pipe_msg *msg;
	int res = 0;

	mutex_lock(&inode->i_mutex);
	pipe = RPC_I(inode)->pipe;
	if (pipe == NULL) {
		res = -EPIPE;
		goto out_unlock;
	}
	msg = filp->private_data;
	if (msg == NULL) {
		spin_lock(&pipe->lock);
		if (!list_empty(&pipe->pipe)) {
			msg = list_entry(pipe->pipe.next,
					struct rpc_pipe_msg,
					list);
			list_move(&msg->list, &pipe->in_upcall);
			pipe->pipelen -= msg->len;
			filp->private_data = msg;
			msg->copied = 0;
		}
		spin_unlock(&pipe->lock);
		if (msg == NULL)
			goto out_unlock;
	}
	/* NOTE: it is up to the callback to update msg->copied */
	res = pipe->ops->upcall(filp, msg, buf, len);
	if (res < 0 || msg->len == msg->copied) {
		filp->private_data = NULL;
		spin_lock(&pipe->lock);
		list_del_init(&msg->list);
		spin_unlock(&pipe->lock);
		pipe->ops->destroy_msg(msg);
	}
out_unlock:
	mutex_unlock(&inode->i_mutex);
	return res;
}

static ssize_t
rpc_pipe_write(struct file *filp, const char __user *buf, size_t len, loff_t *offset)
{
	struct inode *inode = filp->f_path.dentry->d_inode;
	int res;

	mutex_lock(&inode->i_mutex);
	res = -EPIPE;
	if (RPC_I(inode)->pipe != NULL)
		res = RPC_I(inode)->pipe->ops->downcall(filp, buf, len);
	mutex_unlock(&inode->i_mutex);
	return res;
}

static unsigned int
rpc_pipe_poll(struct file *filp, struct poll_table_struct *wait)
{
	struct inode *inode = filp->f_path.dentry->d_inode;
	struct rpc_inode *rpci = RPC_I(inode);
	unsigned int mask = POLLOUT | POLLWRNORM;

	poll_wait(filp, &rpci->waitq, wait);

	mutex_lock(&inode->i_mutex);
	if (rpci->pipe == NULL)
		mask |= POLLERR | POLLHUP;
	else if (filp->private_data || !list_empty(&rpci->pipe->pipe))
		mask |= POLLIN | POLLRDNORM;
	mutex_unlock(&inode->i_mutex);
	return mask;
}

static long
rpc_pipe_ioctl(struct file *filp, unsigned int cmd, unsigned long arg)
{
	struct inode *inode = filp->f_path.dentry->d_inode;
	struct rpc_pipe *pipe;
	int len;

	switch (cmd) {
	case FIONREAD:
		mutex_lock(&inode->i_mutex);
		pipe = RPC_I(inode)->pipe;
		if (pipe == NULL) {
			mutex_unlock(&inode->i_mutex);
			return -EPIPE;
		}
		spin_lock(&pipe->lock);
		len = pipe->pipelen;
		if (filp->private_data) {
			struct rpc_pipe_msg *msg;
			msg = filp->private_data;
			len += msg->len - msg->copied;
		}
		spin_unlock(&pipe->lock);
		mutex_unlock(&inode->i_mutex);
		return put_user(len, (int __user *)arg);
	default:
		return -EINVAL;
	}
}

static const struct file_operations rpc_pipe_fops = {
	.owner		= THIS_MODULE,
	.llseek		= no_llseek,
	.read		= rpc_pipe_read,
	.write		= rpc_pipe_write,
	.poll		= rpc_pipe_poll,
	.unlocked_ioctl	= rpc_pipe_ioctl,
	.open		= rpc_pipe_open,
	.release	= rpc_pipe_release,
};

static int
rpc_show_info(struct seq_file *m, void *v)
{
	struct rpc_clnt *clnt = m->private;

	rcu_read_lock();
	seq_printf(m, "RPC server: %s\n",
			rcu_dereference(clnt->cl_xprt)->servername);
	seq_printf(m, "service: %s (%d) version %d\n", clnt->cl_protname,
			clnt->cl_prog, clnt->cl_vers);
	seq_printf(m, "address: %s\n", rpc_peeraddr2str(clnt, RPC_DISPLAY_ADDR));
	seq_printf(m, "protocol: %s\n", rpc_peeraddr2str(clnt, RPC_DISPLAY_PROTO));
	seq_printf(m, "port: %s\n", rpc_peeraddr2str(clnt, RPC_DISPLAY_PORT));
	rcu_read_unlock();
	return 0;
}

static int
rpc_info_open(struct inode *inode, struct file *file)
{
	struct rpc_clnt *clnt = NULL;
	int ret = single_open(file, rpc_show_info, NULL);

	if (!ret) {
		struct seq_file *m = file->private_data;

		spin_lock(&file->f_path.dentry->d_lock);
		if (!d_unhashed(file->f_path.dentry))
			clnt = RPC_I(inode)->private;
		if (clnt != NULL && atomic_inc_not_zero(&clnt->cl_count)) {
			spin_unlock(&file->f_path.dentry->d_lock);
			m->private = clnt;
		} else {
			spin_unlock(&file->f_path.dentry->d_lock);
			single_release(inode, file);
			ret = -EINVAL;
		}
	}
	return ret;
}

static int
rpc_info_release(struct inode *inode, struct file *file)
{
	struct seq_file *m = file->private_data;
	struct rpc_clnt *clnt = (struct rpc_clnt *)m->private;

	if (clnt)
		rpc_release_client(clnt);
	return single_release(inode, file);
}

static const struct file_operations rpc_info_operations = {
	.owner		= THIS_MODULE,
	.open		= rpc_info_open,
	.read		= seq_read,
	.llseek		= seq_lseek,
	.release	= rpc_info_release,
};


/*
 * Description of fs contents.
 */
struct rpc_filelist {
	const char *name;
	const struct file_operations *i_fop;
	umode_t mode;
};

static int rpc_delete_dentry(const struct dentry *dentry)
{
	return 1;
}

static const struct dentry_operations rpc_dentry_operations = {
	.d_delete = rpc_delete_dentry,
};

static struct inode *
rpc_get_inode(struct super_block *sb, umode_t mode)
{
	struct inode *inode = new_inode(sb);
	if (!inode)
		return NULL;
	inode->i_ino = get_next_ino();
	inode->i_mode = mode;
	inode->i_atime = inode->i_mtime = inode->i_ctime = CURRENT_TIME;
	switch (mode & S_IFMT) {
	case S_IFDIR:
		inode->i_fop = &simple_dir_operations;
		inode->i_op = &simple_dir_inode_operations;
		inc_nlink(inode);
	default:
		break;
	}
	return inode;
}

static int __rpc_create_common(struct inode *dir, struct dentry *dentry,
			       umode_t mode,
			       const struct file_operations *i_fop,
			       void *private)
{
	struct inode *inode;

	d_drop(dentry);
	inode = rpc_get_inode(dir->i_sb, mode);
	if (!inode)
		goto out_err;
	inode->i_ino = iunique(dir->i_sb, 100);
	if (i_fop)
		inode->i_fop = i_fop;
	if (private)
		rpc_inode_setowner(inode, private);
	d_add(dentry, inode);
	return 0;
out_err:
	printk(KERN_WARNING "%s: %s failed to allocate inode for dentry %s\n",
			__FILE__, __func__, dentry->d_name.name);
	dput(dentry);
	return -ENOMEM;
}

static int __rpc_create(struct inode *dir, struct dentry *dentry,
			umode_t mode,
			const struct file_operations *i_fop,
			void *private)
{
	int err;

	err = __rpc_create_common(dir, dentry, S_IFREG | mode, i_fop, private);
	if (err)
		return err;
	fsnotify_create(dir, dentry);
	return 0;
}

static int __rpc_mkdir(struct inode *dir, struct dentry *dentry,
		       umode_t mode,
		       const struct file_operations *i_fop,
		       void *private)
{
	int err;

	err = __rpc_create_common(dir, dentry, S_IFDIR | mode, i_fop, private);
	if (err)
		return err;
	inc_nlink(dir);
	fsnotify_mkdir(dir, dentry);
	return 0;
}

static void
init_pipe(struct rpc_pipe *pipe)
{
	pipe->nreaders = 0;
	pipe->nwriters = 0;
	INIT_LIST_HEAD(&pipe->in_upcall);
	INIT_LIST_HEAD(&pipe->in_downcall);
	INIT_LIST_HEAD(&pipe->pipe);
	pipe->pipelen = 0;
	INIT_DELAYED_WORK(&pipe->queue_timeout,
			    rpc_timeout_upcall_queue);
	pipe->ops = NULL;
	spin_lock_init(&pipe->lock);
	pipe->dentry = NULL;
}

void rpc_destroy_pipe_data(struct rpc_pipe *pipe)
{
	kfree(pipe);
}
EXPORT_SYMBOL_GPL(rpc_destroy_pipe_data);

struct rpc_pipe *rpc_mkpipe_data(const struct rpc_pipe_ops *ops, int flags)
{
	struct rpc_pipe *pipe;

	pipe = kzalloc(sizeof(struct rpc_pipe), GFP_KERNEL);
	if (!pipe)
		return ERR_PTR(-ENOMEM);
	init_pipe(pipe);
	pipe->ops = ops;
	pipe->flags = flags;
	return pipe;
}
EXPORT_SYMBOL_GPL(rpc_mkpipe_data);

static int __rpc_mkpipe_dentry(struct inode *dir, struct dentry *dentry,
			       umode_t mode,
			       const struct file_operations *i_fop,
			       void *private,
			       struct rpc_pipe *pipe)
{
	struct rpc_inode *rpci;
	int err;

	err = __rpc_create_common(dir, dentry, S_IFIFO | mode, i_fop, private);
	if (err)
		return err;
	rpci = RPC_I(dentry->d_inode);
	rpci->private = private;
	rpci->pipe = pipe;
	fsnotify_create(dir, dentry);
	return 0;
}

static int __rpc_rmdir(struct inode *dir, struct dentry *dentry)
{
	int ret;

	dget(dentry);
	ret = simple_rmdir(dir, dentry);
	d_delete(dentry);
	dput(dentry);
	return ret;
}

int rpc_rmdir(struct dentry *dentry)
{
	struct dentry *parent;
	struct inode *dir;
	int error;

	parent = dget_parent(dentry);
	dir = parent->d_inode;
	mutex_lock_nested(&dir->i_mutex, I_MUTEX_PARENT);
	error = __rpc_rmdir(dir, dentry);
	mutex_unlock(&dir->i_mutex);
	dput(parent);
	return error;
}
EXPORT_SYMBOL_GPL(rpc_rmdir);

static int __rpc_unlink(struct inode *dir, struct dentry *dentry)
{
	int ret;

	dget(dentry);
	ret = simple_unlink(dir, dentry);
	d_delete(dentry);
	dput(dentry);
	return ret;
}

static int __rpc_rmpipe(struct inode *dir, struct dentry *dentry)
{
	struct inode *inode = dentry->d_inode;

	rpc_close_pipes(inode);
	return __rpc_unlink(dir, dentry);
}

static struct dentry *__rpc_lookup_create_exclusive(struct dentry *parent,
					  struct qstr *name)
{
	struct dentry *dentry;

	dentry = d_lookup(parent, name);
	if (!dentry) {
		dentry = d_alloc(parent, name);
		if (!dentry)
			return ERR_PTR(-ENOMEM);
	}
	if (dentry->d_inode == NULL) {
		d_set_d_op(dentry, &rpc_dentry_operations);
		return dentry;
	}
	dput(dentry);
	return ERR_PTR(-EEXIST);
}

/*
 * FIXME: This probably has races.
 */
static void __rpc_depopulate(struct dentry *parent,
			     const struct rpc_filelist *files,
			     int start, int eof)
{
	struct inode *dir = parent->d_inode;
	struct dentry *dentry;
	struct qstr name;
	int i;

	for (i = start; i < eof; i++) {
		name.name = files[i].name;
		name.len = strlen(files[i].name);
		name.hash = full_name_hash(name.name, name.len);
		dentry = d_lookup(parent, &name);

		if (dentry == NULL)
			continue;
		if (dentry->d_inode == NULL)
			goto next;
		switch (dentry->d_inode->i_mode & S_IFMT) {
			default:
				BUG();
			case S_IFREG:
				__rpc_unlink(dir, dentry);
				break;
			case S_IFDIR:
				__rpc_rmdir(dir, dentry);
		}
next:
		dput(dentry);
	}
}

static void rpc_depopulate(struct dentry *parent,
			   const struct rpc_filelist *files,
			   int start, int eof)
{
	struct inode *dir = parent->d_inode;

	mutex_lock_nested(&dir->i_mutex, I_MUTEX_CHILD);
	__rpc_depopulate(parent, files, start, eof);
	mutex_unlock(&dir->i_mutex);
}

static int rpc_populate(struct dentry *parent,
			const struct rpc_filelist *files,
			int start, int eof,
			void *private)
{
	struct inode *dir = parent->d_inode;
	struct dentry *dentry;
	int i, err;

	mutex_lock(&dir->i_mutex);
	for (i = start; i < eof; i++) {
		struct qstr q;

		q.name = files[i].name;
		q.len = strlen(files[i].name);
		q.hash = full_name_hash(q.name, q.len);
		dentry = __rpc_lookup_create_exclusive(parent, &q);
		err = PTR_ERR(dentry);
		if (IS_ERR(dentry))
			goto out_bad;
		switch (files[i].mode & S_IFMT) {
			default:
				BUG();
			case S_IFREG:
				err = __rpc_create(dir, dentry,
						files[i].mode,
						files[i].i_fop,
						private);
				break;
			case S_IFDIR:
				err = __rpc_mkdir(dir, dentry,
						files[i].mode,
						NULL,
						private);
		}
		if (err != 0)
			goto out_bad;
	}
	mutex_unlock(&dir->i_mutex);
	return 0;
out_bad:
	__rpc_depopulate(parent, files, start, eof);
	mutex_unlock(&dir->i_mutex);
	printk(KERN_WARNING "%s: %s failed to populate directory %s\n",
			__FILE__, __func__, parent->d_name.name);
	return err;
}

static struct dentry *rpc_mkdir_populate(struct dentry *parent,
		struct qstr *name, umode_t mode, void *private,
		int (*populate)(struct dentry *, void *), void *args_populate)
{
	struct dentry *dentry;
	struct inode *dir = parent->d_inode;
	int error;

	mutex_lock_nested(&dir->i_mutex, I_MUTEX_PARENT);
	dentry = __rpc_lookup_create_exclusive(parent, name);
	if (IS_ERR(dentry))
		goto out;
	error = __rpc_mkdir(dir, dentry, mode, NULL, private);
	if (error != 0)
		goto out_err;
	if (populate != NULL) {
		error = populate(dentry, args_populate);
		if (error)
			goto err_rmdir;
	}
out:
	mutex_unlock(&dir->i_mutex);
	return dentry;
err_rmdir:
	__rpc_rmdir(dir, dentry);
out_err:
	dentry = ERR_PTR(error);
	goto out;
}

static int rpc_rmdir_depopulate(struct dentry *dentry,
		void (*depopulate)(struct dentry *))
{
	struct dentry *parent;
	struct inode *dir;
	int error;

	parent = dget_parent(dentry);
	dir = parent->d_inode;
	mutex_lock_nested(&dir->i_mutex, I_MUTEX_PARENT);
	if (depopulate != NULL)
		depopulate(dentry);
	error = __rpc_rmdir(dir, dentry);
	mutex_unlock(&dir->i_mutex);
	dput(parent);
	return error;
}

/**
 * rpc_mkpipe - make an rpc_pipefs file for kernel<->userspace communication
 * @parent: dentry of directory to create new "pipe" in
 * @name: name of pipe
 * @private: private data to associate with the pipe, for the caller's use
 * @ops: operations defining the behavior of the pipe: upcall, downcall,
 *	release_pipe, open_pipe, and destroy_msg.
 * @flags: rpc_pipe flags
 *
 * Data is made available for userspace to read by calls to
 * rpc_queue_upcall().  The actual reads will result in calls to
 * @ops->upcall, which will be called with the file pointer,
 * message, and userspace buffer to copy to.
 *
 * Writes can come at any time, and do not necessarily have to be
 * responses to upcalls.  They will result in calls to @msg->downcall.
 *
 * The @private argument passed here will be available to all these methods
 * from the file pointer, via RPC_I(file->f_dentry->d_inode)->private.
 */
struct dentry *rpc_mkpipe_dentry(struct dentry *parent, const char *name,
				 void *private, struct rpc_pipe *pipe)
{
	struct dentry *dentry;
	struct inode *dir = parent->d_inode;
	umode_t umode = S_IFIFO | S_IRUSR | S_IWUSR;
	struct qstr q;
	int err;

	if (pipe->ops->upcall == NULL)
		umode &= ~S_IRUGO;
	if (pipe->ops->downcall == NULL)
		umode &= ~S_IWUGO;

	q.name = name;
	q.len = strlen(name);
	q.hash = full_name_hash(q.name, q.len),

	mutex_lock_nested(&dir->i_mutex, I_MUTEX_PARENT);
	dentry = __rpc_lookup_create_exclusive(parent, &q);
	if (IS_ERR(dentry))
		goto out;
	err = __rpc_mkpipe_dentry(dir, dentry, umode, &rpc_pipe_fops,
				  private, pipe);
	if (err)
		goto out_err;
out:
	mutex_unlock(&dir->i_mutex);
	return dentry;
out_err:
	dentry = ERR_PTR(err);
	printk(KERN_WARNING "%s: %s() failed to create pipe %s/%s (errno = %d)\n",
			__FILE__, __func__, parent->d_name.name, name,
			err);
	goto out;
}
EXPORT_SYMBOL_GPL(rpc_mkpipe_dentry);

/**
 * rpc_unlink - remove a pipe
 * @dentry: dentry for the pipe, as returned from rpc_mkpipe
 *
 * After this call, lookups will no longer find the pipe, and any
 * attempts to read or write using preexisting opens of the pipe will
 * return -EPIPE.
 */
int
rpc_unlink(struct dentry *dentry)
{
	struct dentry *parent;
	struct inode *dir;
	int error = 0;

	parent = dget_parent(dentry);
	dir = parent->d_inode;
	mutex_lock_nested(&dir->i_mutex, I_MUTEX_PARENT);
	error = __rpc_rmpipe(dir, dentry);
	mutex_unlock(&dir->i_mutex);
	dput(parent);
	return error;
}
EXPORT_SYMBOL_GPL(rpc_unlink);

enum {
	RPCAUTH_info,
	RPCAUTH_EOF
};

static const struct rpc_filelist authfiles[] = {
	[RPCAUTH_info] = {
		.name = "info",
		.i_fop = &rpc_info_operations,
		.mode = S_IFREG | S_IRUSR,
	},
};

static int rpc_clntdir_populate(struct dentry *dentry, void *private)
{
	return rpc_populate(dentry,
			    authfiles, RPCAUTH_info, RPCAUTH_EOF,
			    private);
}

static void rpc_clntdir_depopulate(struct dentry *dentry)
{
	rpc_depopulate(dentry, authfiles, RPCAUTH_info, RPCAUTH_EOF);
}

/**
 * rpc_create_client_dir - Create a new rpc_client directory in rpc_pipefs
 * @dentry: dentry from the rpc_pipefs root to the new directory
 * @name: &struct qstr for the name
 * @rpc_client: rpc client to associate with this directory
 *
 * This creates a directory at the given @path associated with
 * @rpc_clnt, which will contain a file named "info" with some basic
 * information about the client, together with any "pipes" that may
 * later be created using rpc_mkpipe().
 */
struct dentry *rpc_create_client_dir(struct dentry *dentry,
				   struct qstr *name,
				   struct rpc_clnt *rpc_client)
{
	return rpc_mkdir_populate(dentry, name, S_IRUGO | S_IXUGO, NULL,
			rpc_clntdir_populate, rpc_client);
}

/**
 * rpc_remove_client_dir - Remove a directory created with rpc_create_client_dir()
 * @clnt: rpc client
 */
int rpc_remove_client_dir(struct dentry *dentry)
{
	return rpc_rmdir_depopulate(dentry, rpc_clntdir_depopulate);
}

static const struct rpc_filelist cache_pipefs_files[3] = {
	[0] = {
		.name = "channel",
		.i_fop = &cache_file_operations_pipefs,
		.mode = S_IFREG|S_IRUSR|S_IWUSR,
	},
	[1] = {
		.name = "content",
		.i_fop = &content_file_operations_pipefs,
		.mode = S_IFREG|S_IRUSR,
	},
	[2] = {
		.name = "flush",
		.i_fop = &cache_flush_operations_pipefs,
		.mode = S_IFREG|S_IRUSR|S_IWUSR,
	},
};

static int rpc_cachedir_populate(struct dentry *dentry, void *private)
{
	return rpc_populate(dentry,
			    cache_pipefs_files, 0, 3,
			    private);
}

static void rpc_cachedir_depopulate(struct dentry *dentry)
{
	rpc_depopulate(dentry, cache_pipefs_files, 0, 3);
}

struct dentry *rpc_create_cache_dir(struct dentry *parent, struct qstr *name,
				    umode_t umode, struct cache_detail *cd)
{
	return rpc_mkdir_populate(parent, name, umode, NULL,
			rpc_cachedir_populate, cd);
}

void rpc_remove_cache_dir(struct dentry *dentry)
{
	rpc_rmdir_depopulate(dentry, rpc_cachedir_depopulate);
}

/*
 * populate the filesystem
 */
static const struct super_operations s_ops = {
	.alloc_inode	= rpc_alloc_inode,
	.destroy_inode	= rpc_destroy_inode,
	.statfs		= simple_statfs,
};

#define RPCAUTH_GSSMAGIC 0x67596969

/*
 * We have a single directory with 1 node in it.
 */
enum {
	RPCAUTH_lockd,
	RPCAUTH_mount,
	RPCAUTH_nfs,
	RPCAUTH_portmap,
	RPCAUTH_statd,
	RPCAUTH_nfsd4_cb,
	RPCAUTH_cache,
	RPCAUTH_nfsd,
	RPCAUTH_RootEOF
};

static const struct rpc_filelist files[] = {
	[RPCAUTH_lockd] = {
		.name = "lockd",
		.mode = S_IFDIR | S_IRUGO | S_IXUGO,
	},
	[RPCAUTH_mount] = {
		.name = "mount",
		.mode = S_IFDIR | S_IRUGO | S_IXUGO,
	},
	[RPCAUTH_nfs] = {
		.name = "nfs",
		.mode = S_IFDIR | S_IRUGO | S_IXUGO,
	},
	[RPCAUTH_portmap] = {
		.name = "portmap",
		.mode = S_IFDIR | S_IRUGO | S_IXUGO,
	},
	[RPCAUTH_statd] = {
		.name = "statd",
		.mode = S_IFDIR | S_IRUGO | S_IXUGO,
	},
	[RPCAUTH_nfsd4_cb] = {
		.name = "nfsd4_cb",
		.mode = S_IFDIR | S_IRUGO | S_IXUGO,
	},
	[RPCAUTH_cache] = {
		.name = "cache",
		.mode = S_IFDIR | S_IRUGO | S_IXUGO,
	},
	[RPCAUTH_nfsd] = {
		.name = "nfsd",
		.mode = S_IFDIR | S_IRUGO | S_IXUGO,
	},
};

/*
 * This call can be used only in RPC pipefs mount notification hooks.
 */
struct dentry *rpc_d_lookup_sb(const struct super_block *sb,
			       const unsigned char *dir_name)
{
	struct qstr dir = {
		.name = dir_name,
		.len = strlen(dir_name),
		.hash = full_name_hash(dir_name, strlen(dir_name)),
	};

	return d_lookup(sb->s_root, &dir);
}
EXPORT_SYMBOL_GPL(rpc_d_lookup_sb);

void rpc_pipefs_init_net(struct net *net)
{
	struct sunrpc_net *sn = net_generic(net, sunrpc_net_id);

	mutex_init(&sn->pipefs_sb_lock);
}

/*
 * This call will be used for per network namespace operations calls.
 * Note: Function will be returned with pipefs_sb_lock taken if superblock was
 * found. This lock have to be released by rpc_put_sb_net() when all operations
 * will be completed.
 */
struct super_block *rpc_get_sb_net(const struct net *net)
{
	struct sunrpc_net *sn = net_generic(net, sunrpc_net_id);

	mutex_lock(&sn->pipefs_sb_lock);
	if (sn->pipefs_sb)
		return sn->pipefs_sb;
	mutex_unlock(&sn->pipefs_sb_lock);
	return NULL;
}
EXPORT_SYMBOL_GPL(rpc_get_sb_net);

void rpc_put_sb_net(const struct net *net)
{
	struct sunrpc_net *sn = net_generic(net, sunrpc_net_id);

	BUG_ON(sn->pipefs_sb == NULL);
	mutex_unlock(&sn->pipefs_sb_lock);
}
EXPORT_SYMBOL_GPL(rpc_put_sb_net);

static int
rpc_fill_super(struct super_block *sb, void *data, int silent)
{
	struct inode *inode;
	struct dentry *root;
	struct net *net = data;
	struct sunrpc_net *sn = net_generic(net, sunrpc_net_id);
	int err;

	sb->s_blocksize = PAGE_CACHE_SIZE;
	sb->s_blocksize_bits = PAGE_CACHE_SHIFT;
	sb->s_magic = RPCAUTH_GSSMAGIC;
	sb->s_op = &s_ops;
	sb->s_time_gran = 1;

	inode = rpc_get_inode(sb, S_IFDIR | 0755);
	sb->s_root = root = d_make_root(inode);
	if (!root)
		return -ENOMEM;
	if (rpc_populate(root, files, RPCAUTH_lockd, RPCAUTH_RootEOF, NULL))
		return -ENOMEM;
	dprintk("RPC:	sending pipefs MOUNT notification for net %p%s\n", net,
								NET_NAME(net));
<<<<<<< HEAD
=======
	sn->pipefs_sb = sb;
>>>>>>> 711e1bfb
	err = blocking_notifier_call_chain(&rpc_pipefs_notifier_list,
					   RPC_PIPEFS_MOUNT,
					   sb);
	if (err)
		goto err_depopulate;
	sb->s_fs_info = get_net(net);
<<<<<<< HEAD
	sn->pipefs_sb = sb;
=======
>>>>>>> 711e1bfb
	return 0;

err_depopulate:
	blocking_notifier_call_chain(&rpc_pipefs_notifier_list,
					   RPC_PIPEFS_UMOUNT,
					   sb);
<<<<<<< HEAD
=======
	sn->pipefs_sb = NULL;
>>>>>>> 711e1bfb
	__rpc_depopulate(root, files, RPCAUTH_lockd, RPCAUTH_RootEOF);
	return err;
}

static struct dentry *
rpc_mount(struct file_system_type *fs_type,
		int flags, const char *dev_name, void *data)
{
	return mount_ns(fs_type, flags, current->nsproxy->net_ns, rpc_fill_super);
}

static void rpc_kill_sb(struct super_block *sb)
{
	struct net *net = sb->s_fs_info;
	struct sunrpc_net *sn = net_generic(net, sunrpc_net_id);

	mutex_lock(&sn->pipefs_sb_lock);
	sn->pipefs_sb = NULL;
	mutex_unlock(&sn->pipefs_sb_lock);
	put_net(net);
	dprintk("RPC:	sending pipefs UMOUNT notification for net %p%s\n", net,
								NET_NAME(net));
	blocking_notifier_call_chain(&rpc_pipefs_notifier_list,
					   RPC_PIPEFS_UMOUNT,
					   sb);
	kill_litter_super(sb);
}

static struct file_system_type rpc_pipe_fs_type = {
	.owner		= THIS_MODULE,
	.name		= "rpc_pipefs",
	.mount		= rpc_mount,
	.kill_sb	= rpc_kill_sb,
};

static void
init_once(void *foo)
{
	struct rpc_inode *rpci = (struct rpc_inode *) foo;

	inode_init_once(&rpci->vfs_inode);
	rpci->private = NULL;
	rpci->pipe = NULL;
	init_waitqueue_head(&rpci->waitq);
}

int register_rpc_pipefs(void)
{
	int err;

	rpc_inode_cachep = kmem_cache_create("rpc_inode_cache",
				sizeof(struct rpc_inode),
				0, (SLAB_HWCACHE_ALIGN|SLAB_RECLAIM_ACCOUNT|
						SLAB_MEM_SPREAD),
				init_once);
	if (!rpc_inode_cachep)
		return -ENOMEM;
	err = rpc_clients_notifier_register();
	if (err)
		goto err_notifier;
	err = register_filesystem(&rpc_pipe_fs_type);
	if (err)
		goto err_register;
	return 0;

err_register:
	rpc_clients_notifier_unregister();
err_notifier:
	kmem_cache_destroy(rpc_inode_cachep);
	return err;
}

void unregister_rpc_pipefs(void)
{
	rpc_clients_notifier_unregister();
	kmem_cache_destroy(rpc_inode_cachep);
	unregister_filesystem(&rpc_pipe_fs_type);
}

/* Make 'mount -t rpc_pipefs ...' autoload this module. */
MODULE_ALIAS("rpc_pipefs");<|MERGE_RESOLUTION|>--- conflicted
+++ resolved
@@ -1126,30 +1126,20 @@
 		return -ENOMEM;
 	dprintk("RPC:	sending pipefs MOUNT notification for net %p%s\n", net,
 								NET_NAME(net));
-<<<<<<< HEAD
-=======
 	sn->pipefs_sb = sb;
->>>>>>> 711e1bfb
 	err = blocking_notifier_call_chain(&rpc_pipefs_notifier_list,
 					   RPC_PIPEFS_MOUNT,
 					   sb);
 	if (err)
 		goto err_depopulate;
 	sb->s_fs_info = get_net(net);
-<<<<<<< HEAD
-	sn->pipefs_sb = sb;
-=======
->>>>>>> 711e1bfb
 	return 0;
 
 err_depopulate:
 	blocking_notifier_call_chain(&rpc_pipefs_notifier_list,
 					   RPC_PIPEFS_UMOUNT,
 					   sb);
-<<<<<<< HEAD
-=======
 	sn->pipefs_sb = NULL;
->>>>>>> 711e1bfb
 	__rpc_depopulate(root, files, RPCAUTH_lockd, RPCAUTH_RootEOF);
 	return err;
 }
