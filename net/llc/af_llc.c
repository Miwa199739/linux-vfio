/*
 * af_llc.c - LLC User Interface SAPs
 * Description:
 *   Functions in this module are implementation of socket based llc
 *   communications for the Linux operating system. Support of llc class
 *   one and class two is provided via SOCK_DGRAM and SOCK_STREAM
 *   respectively.
 *
 *   An llc2 connection is (mac + sap), only one llc2 sap connection
 *   is allowed per mac. Though one sap may have multiple mac + sap
 *   connections.
 *
 * Copyright (c) 2001 by Jay Schulist <jschlst@samba.org>
 *		 2002-2003 by Arnaldo Carvalho de Melo <acme@conectiva.com.br>
 *
 * This program can be redistributed or modified under the terms of the
 * GNU General Public License as published by the Free Software Foundation.
 * This program is distributed without any warranty or implied warranty
 * of merchantability or fitness for a particular purpose.
 *
 * See the GNU General Public License for more details.
 */
#include <linux/compiler.h>
#include <linux/kernel.h>
#include <linux/module.h>
#include <linux/rtnetlink.h>
#include <linux/init.h>
#include <linux/slab.h>
#include <net/llc.h>
#include <net/llc_sap.h>
#include <net/llc_pdu.h>
#include <net/llc_conn.h>
#include <net/tcp_states.h>

/* remember: uninitialized global data is zeroed because its in .bss */
static u16 llc_ui_sap_last_autoport = LLC_SAP_DYN_START;
static u16 llc_ui_sap_link_no_max[256];
static struct sockaddr_llc llc_ui_addrnull;
static const struct proto_ops llc_ui_ops;

static int llc_ui_wait_for_conn(struct sock *sk, long timeout);
static int llc_ui_wait_for_disc(struct sock *sk, long timeout);
static int llc_ui_wait_for_busy_core(struct sock *sk, long timeout);

#if 0
#define dprintk(args...) printk(KERN_DEBUG args)
#else
#define dprintk(args...)
#endif

/* Maybe we'll add some more in the future. */
#define LLC_CMSG_PKTINFO	1


/**
 *	llc_ui_next_link_no - return the next unused link number for a sap
 *	@sap: Address of sap to get link number from.
 *
 *	Return the next unused link number for a given sap.
 */
static inline u16 llc_ui_next_link_no(int sap)
{
	return llc_ui_sap_link_no_max[sap]++;
}

/**
 *	llc_proto_type - return eth protocol for ARP header type
 *	@arphrd: ARP header type.
 *
 *	Given an ARP header type return the corresponding ethernet protocol.
 */
static inline __be16 llc_proto_type(u16 arphrd)
{
	return arphrd == ARPHRD_IEEE802_TR ?
			 htons(ETH_P_TR_802_2) : htons(ETH_P_802_2);
}

/**
 *	llc_ui_addr_null - determines if a address structure is null
 *	@addr: Address to test if null.
 */
static inline u8 llc_ui_addr_null(struct sockaddr_llc *addr)
{
	return !memcmp(addr, &llc_ui_addrnull, sizeof(*addr));
}

/**
 *	llc_ui_header_len - return length of llc header based on operation
 *	@sk: Socket which contains a valid llc socket type.
 *	@addr: Complete sockaddr_llc structure received from the user.
 *
 *	Provide the length of the llc header depending on what kind of
 *	operation the user would like to perform and the type of socket.
 *	Returns the correct llc header length.
 */
static inline u8 llc_ui_header_len(struct sock *sk, struct sockaddr_llc *addr)
{
	u8 rc = LLC_PDU_LEN_U;

	if (addr->sllc_test || addr->sllc_xid)
		rc = LLC_PDU_LEN_U;
	else if (sk->sk_type == SOCK_STREAM)
		rc = LLC_PDU_LEN_I;
	return rc;
}

/**
 *	llc_ui_send_data - send data via reliable llc2 connection
 *	@sk: Connection the socket is using.
 *	@skb: Data the user wishes to send.
 *	@noblock: can we block waiting for data?
 *
 *	Send data via reliable llc2 connection.
 *	Returns 0 upon success, non-zero if action did not succeed.
 */
static int llc_ui_send_data(struct sock* sk, struct sk_buff *skb, int noblock)
{
	struct llc_sock* llc = llc_sk(sk);
	int rc = 0;

	if (unlikely(llc_data_accept_state(llc->state) ||
		     llc->remote_busy_flag ||
		     llc->p_flag)) {
		long timeout = sock_sndtimeo(sk, noblock);

		rc = llc_ui_wait_for_busy_core(sk, timeout);
	}
	if (unlikely(!rc))
		rc = llc_build_and_send_pkt(sk, skb);
	return rc;
}

static void llc_ui_sk_init(struct socket *sock, struct sock *sk)
{
	sock_graft(sk, sock);
	sk->sk_type	= sock->type;
	sock->ops	= &llc_ui_ops;
}

static struct proto llc_proto = {
	.name	  = "LLC",
	.owner	  = THIS_MODULE,
	.obj_size = sizeof(struct llc_sock),
	.slab_flags = SLAB_DESTROY_BY_RCU,
};

/**
 *	llc_ui_create - alloc and init a new llc_ui socket
 *	@net: network namespace (must be default network)
 *	@sock: Socket to initialize and attach allocated sk to.
 *	@protocol: Unused.
 *	@kern: on behalf of kernel or userspace
 *
 *	Allocate and initialize a new llc_ui socket, validate the user wants a
 *	socket type we have available.
 *	Returns 0 upon success, negative upon failure.
 */
static int llc_ui_create(struct net *net, struct socket *sock, int protocol,
			 int kern)
{
	struct sock *sk;
	int rc = -ESOCKTNOSUPPORT;

	if (!capable(CAP_NET_RAW))
		return -EPERM;

	if (!net_eq(net, &init_net))
		return -EAFNOSUPPORT;

	if (likely(sock->type == SOCK_DGRAM || sock->type == SOCK_STREAM)) {
		rc = -ENOMEM;
		sk = llc_sk_alloc(net, PF_LLC, GFP_KERNEL, &llc_proto);
		if (sk) {
			rc = 0;
			llc_ui_sk_init(sock, sk);
		}
	}
	return rc;
}

/**
 *	llc_ui_release - shutdown socket
 *	@sock: Socket to release.
 *
 *	Shutdown and deallocate an existing socket.
 */
static int llc_ui_release(struct socket *sock)
{
	struct sock *sk = sock->sk;
	struct llc_sock *llc;

	if (unlikely(sk == NULL))
		goto out;
	sock_hold(sk);
	lock_sock(sk);
	llc = llc_sk(sk);
	dprintk("%s: closing local(%02X) remote(%02X)\n", __func__,
		llc->laddr.lsap, llc->daddr.lsap);
	if (!llc_send_disc(sk))
		llc_ui_wait_for_disc(sk, sk->sk_rcvtimeo);
	if (!sock_flag(sk, SOCK_ZAPPED))
		llc_sap_remove_socket(llc->sap, sk);
	release_sock(sk);
	if (llc->dev)
		dev_put(llc->dev);
	sock_put(sk);
	llc_sk_free(sk);
out:
	return 0;
}

/**
 *	llc_ui_autoport - provide dynamically allocate SAP number
 *
 *	Provide the caller with a dynamically allocated SAP number according
 *	to the rules that are set in this function. Returns: 0, upon failure,
 *	SAP number otherwise.
 */
static int llc_ui_autoport(void)
{
	struct llc_sap *sap;
	int i, tries = 0;

	while (tries < LLC_SAP_DYN_TRIES) {
		for (i = llc_ui_sap_last_autoport;
		     i < LLC_SAP_DYN_STOP; i += 2) {
			sap = llc_sap_find(i);
			if (!sap) {
				llc_ui_sap_last_autoport = i + 2;
				goto out;
			}
			llc_sap_put(sap);
		}
		llc_ui_sap_last_autoport = LLC_SAP_DYN_START;
		tries++;
	}
	i = 0;
out:
	return i;
}

/**
 *	llc_ui_autobind - automatically bind a socket to a sap
 *	@sock: socket to bind
 *	@addr: address to connect to
 *
 * 	Used by llc_ui_connect and llc_ui_sendmsg when the user hasn't
 * 	specifically used llc_ui_bind to bind to an specific address/sap
 *
 *	Returns: 0 upon success, negative otherwise.
 */
static int llc_ui_autobind(struct socket *sock, struct sockaddr_llc *addr)
{
	struct sock *sk = sock->sk;
	struct llc_sock *llc = llc_sk(sk);
	struct llc_sap *sap;
	int rc = -EINVAL;

	if (!sock_flag(sk, SOCK_ZAPPED))
		goto out;
	rc = -ENODEV;
	if (sk->sk_bound_dev_if) {
		llc->dev = dev_get_by_index(&init_net, sk->sk_bound_dev_if);
		if (llc->dev && addr->sllc_arphrd != llc->dev->type) {
			dev_put(llc->dev);
			llc->dev = NULL;
		}
	} else
		llc->dev = dev_getfirstbyhwtype(&init_net, addr->sllc_arphrd);
	if (!llc->dev)
		goto out;
	rc = -EUSERS;
	llc->laddr.lsap = llc_ui_autoport();
	if (!llc->laddr.lsap)
		goto out;
	rc = -EBUSY; /* some other network layer is using the sap */
	sap = llc_sap_open(llc->laddr.lsap, NULL);
	if (!sap)
		goto out;
	memcpy(llc->laddr.mac, llc->dev->dev_addr, IFHWADDRLEN);
	memcpy(&llc->addr, addr, sizeof(llc->addr));
	/* assign new connection to its SAP */
	llc_sap_add_socket(sap, sk);
	sock_reset_flag(sk, SOCK_ZAPPED);
	rc = 0;
out:
	return rc;
}

/**
 *	llc_ui_bind - bind a socket to a specific address.
 *	@sock: Socket to bind an address to.
 *	@uaddr: Address the user wants the socket bound to.
 *	@addrlen: Length of the uaddr structure.
 *
 *	Bind a socket to a specific address. For llc a user is able to bind to
 *	a specific sap only or mac + sap.
 *	If the user desires to bind to a specific mac + sap, it is possible to
 *	have multiple sap connections via multiple macs.
 *	Bind and autobind for that matter must enforce the correct sap usage
 *	otherwise all hell will break loose.
 *	Returns: 0 upon success, negative otherwise.
 */
static int llc_ui_bind(struct socket *sock, struct sockaddr *uaddr, int addrlen)
{
	struct sockaddr_llc *addr = (struct sockaddr_llc *)uaddr;
	struct sock *sk = sock->sk;
	struct llc_sock *llc = llc_sk(sk);
	struct llc_sap *sap;
	int rc = -EINVAL;

	dprintk("%s: binding %02X\n", __func__, addr->sllc_sap);
	if (unlikely(!sock_flag(sk, SOCK_ZAPPED) || addrlen != sizeof(*addr)))
		goto out;
	rc = -EAFNOSUPPORT;
	if (unlikely(addr->sllc_family != AF_LLC))
		goto out;
	rc = -ENODEV;
<<<<<<< HEAD
	rtnl_lock();
	if (sk->sk_bound_dev_if) {
		llc->dev = dev_get_by_index(&init_net, sk->sk_bound_dev_if);
=======
	rcu_read_lock();
	if (sk->sk_bound_dev_if) {
		llc->dev = dev_get_by_index_rcu(&init_net, sk->sk_bound_dev_if);
>>>>>>> 3cbea436
		if (llc->dev) {
			if (!addr->sllc_arphrd)
				addr->sllc_arphrd = llc->dev->type;
			if (llc_mac_null(addr->sllc_mac))
				memcpy(addr->sllc_mac, llc->dev->dev_addr,
				       IFHWADDRLEN);
			if (addr->sllc_arphrd != llc->dev->type ||
			    !llc_mac_match(addr->sllc_mac,
					   llc->dev->dev_addr)) {
				rc = -EINVAL;
<<<<<<< HEAD
				dev_put(llc->dev);
=======
>>>>>>> 3cbea436
				llc->dev = NULL;
			}
		}
	} else
<<<<<<< HEAD
		llc->dev = dev_getbyhwaddr(&init_net, addr->sllc_arphrd,
					   addr->sllc_mac);
	rtnl_unlock();
=======
		llc->dev = dev_getbyhwaddr_rcu(&init_net, addr->sllc_arphrd,
					   addr->sllc_mac);
	if (llc->dev)
		dev_hold(llc->dev);
	rcu_read_unlock();
>>>>>>> 3cbea436
	if (!llc->dev)
		goto out;
	if (!addr->sllc_sap) {
		rc = -EUSERS;
		addr->sllc_sap = llc_ui_autoport();
		if (!addr->sllc_sap)
			goto out;
	}
	sap = llc_sap_find(addr->sllc_sap);
	if (!sap) {
		sap = llc_sap_open(addr->sllc_sap, NULL);
		rc = -EBUSY; /* some other network layer is using the sap */
		if (!sap)
			goto out;
	} else {
		struct llc_addr laddr, daddr;
		struct sock *ask;

		memset(&laddr, 0, sizeof(laddr));
		memset(&daddr, 0, sizeof(daddr));
		/*
		 * FIXME: check if the address is multicast,
		 * 	  only SOCK_DGRAM can do this.
		 */
		memcpy(laddr.mac, addr->sllc_mac, IFHWADDRLEN);
		laddr.lsap = addr->sllc_sap;
		rc = -EADDRINUSE; /* mac + sap clash. */
		ask = llc_lookup_established(sap, &daddr, &laddr);
		if (ask) {
			sock_put(ask);
			goto out_put;
		}
	}
	llc->laddr.lsap = addr->sllc_sap;
	memcpy(llc->laddr.mac, addr->sllc_mac, IFHWADDRLEN);
	memcpy(&llc->addr, addr, sizeof(llc->addr));
	/* assign new connection to its SAP */
	llc_sap_add_socket(sap, sk);
	sock_reset_flag(sk, SOCK_ZAPPED);
	rc = 0;
out_put:
	llc_sap_put(sap);
out:
	return rc;
}

/**
 *	llc_ui_shutdown - shutdown a connect llc2 socket.
 *	@sock: Socket to shutdown.
 *	@how: What part of the socket to shutdown.
 *
 *	Shutdown a connected llc2 socket. Currently this function only supports
 *	shutting down both sends and receives (2), we could probably make this
 *	function such that a user can shutdown only half the connection but not
 *	right now.
 *	Returns: 0 upon success, negative otherwise.
 */
static int llc_ui_shutdown(struct socket *sock, int how)
{
	struct sock *sk = sock->sk;
	int rc = -ENOTCONN;

	lock_sock(sk);
	if (unlikely(sk->sk_state != TCP_ESTABLISHED))
		goto out;
	rc = -EINVAL;
	if (how != 2)
		goto out;
	rc = llc_send_disc(sk);
	if (!rc)
		rc = llc_ui_wait_for_disc(sk, sk->sk_rcvtimeo);
	/* Wake up anyone sleeping in poll */
	sk->sk_state_change(sk);
out:
	release_sock(sk);
	return rc;
}

/**
 *	llc_ui_connect - Connect to a remote llc2 mac + sap.
 *	@sock: Socket which will be connected to the remote destination.
 *	@uaddr: Remote and possibly the local address of the new connection.
 *	@addrlen: Size of uaddr structure.
 *	@flags: Operational flags specified by the user.
 *
 *	Connect to a remote llc2 mac + sap. The caller must specify the
 *	destination mac and address to connect to. If the user hasn't previously
 *	called bind(2) with a smac the address of the first interface of the
 *	specified arp type will be used.
 *	This function will autobind if user did not previously call bind.
 *	Returns: 0 upon success, negative otherwise.
 */
static int llc_ui_connect(struct socket *sock, struct sockaddr *uaddr,
			  int addrlen, int flags)
{
	struct sock *sk = sock->sk;
	struct llc_sock *llc = llc_sk(sk);
	struct sockaddr_llc *addr = (struct sockaddr_llc *)uaddr;
	int rc = -EINVAL;

	lock_sock(sk);
	if (unlikely(addrlen != sizeof(*addr)))
		goto out;
	rc = -EAFNOSUPPORT;
	if (unlikely(addr->sllc_family != AF_LLC))
		goto out;
	if (unlikely(sk->sk_type != SOCK_STREAM))
		goto out;
	rc = -EALREADY;
	if (unlikely(sock->state == SS_CONNECTING))
		goto out;
	/* bind connection to sap if user hasn't done it. */
	if (sock_flag(sk, SOCK_ZAPPED)) {
		/* bind to sap with null dev, exclusive */
		rc = llc_ui_autobind(sock, addr);
		if (rc)
			goto out;
	}
	llc->daddr.lsap = addr->sllc_sap;
	memcpy(llc->daddr.mac, addr->sllc_mac, IFHWADDRLEN);
	sock->state = SS_CONNECTING;
	sk->sk_state   = TCP_SYN_SENT;
	llc->link   = llc_ui_next_link_no(llc->sap->laddr.lsap);
	rc = llc_establish_connection(sk, llc->dev->dev_addr,
				      addr->sllc_mac, addr->sllc_sap);
	if (rc) {
		dprintk("%s: llc_ui_send_conn failed :-(\n", __func__);
		sock->state  = SS_UNCONNECTED;
		sk->sk_state = TCP_CLOSE;
		goto out;
	}

	if (sk->sk_state == TCP_SYN_SENT) {
		const long timeo = sock_sndtimeo(sk, flags & O_NONBLOCK);

		if (!timeo || !llc_ui_wait_for_conn(sk, timeo))
			goto out;

		rc = sock_intr_errno(timeo);
		if (signal_pending(current))
			goto out;
	}

	if (sk->sk_state == TCP_CLOSE)
		goto sock_error;

	sock->state = SS_CONNECTED;
	rc = 0;
out:
	release_sock(sk);
	return rc;
sock_error:
	rc = sock_error(sk) ? : -ECONNABORTED;
	sock->state = SS_UNCONNECTED;
	goto out;
}

/**
 *	llc_ui_listen - allow a normal socket to accept incoming connections
 *	@sock: Socket to allow incoming connections on.
 *	@backlog: Number of connections to queue.
 *
 *	Allow a normal socket to accept incoming connections.
 *	Returns 0 upon success, negative otherwise.
 */
static int llc_ui_listen(struct socket *sock, int backlog)
{
	struct sock *sk = sock->sk;
	int rc = -EINVAL;

	lock_sock(sk);
	if (unlikely(sock->state != SS_UNCONNECTED))
		goto out;
	rc = -EOPNOTSUPP;
	if (unlikely(sk->sk_type != SOCK_STREAM))
		goto out;
	rc = -EAGAIN;
	if (sock_flag(sk, SOCK_ZAPPED))
		goto out;
	rc = 0;
	if (!(unsigned)backlog)	/* BSDism */
		backlog = 1;
	sk->sk_max_ack_backlog = backlog;
	if (sk->sk_state != TCP_LISTEN) {
		sk->sk_ack_backlog = 0;
		sk->sk_state	   = TCP_LISTEN;
	}
	sk->sk_socket->flags |= __SO_ACCEPTCON;
out:
	release_sock(sk);
	return rc;
}

static int llc_ui_wait_for_disc(struct sock *sk, long timeout)
{
	DEFINE_WAIT(wait);
	int rc = 0;

	while (1) {
		prepare_to_wait(sk_sleep(sk), &wait, TASK_INTERRUPTIBLE);
		if (sk_wait_event(sk, &timeout, sk->sk_state == TCP_CLOSE))
			break;
		rc = -ERESTARTSYS;
		if (signal_pending(current))
			break;
		rc = -EAGAIN;
		if (!timeout)
			break;
		rc = 0;
	}
	finish_wait(sk_sleep(sk), &wait);
	return rc;
}

static int llc_ui_wait_for_conn(struct sock *sk, long timeout)
{
	DEFINE_WAIT(wait);

	while (1) {
		prepare_to_wait(sk_sleep(sk), &wait, TASK_INTERRUPTIBLE);
		if (sk_wait_event(sk, &timeout, sk->sk_state != TCP_SYN_SENT))
			break;
		if (signal_pending(current) || !timeout)
			break;
	}
	finish_wait(sk_sleep(sk), &wait);
	return timeout;
}

static int llc_ui_wait_for_busy_core(struct sock *sk, long timeout)
{
	DEFINE_WAIT(wait);
	struct llc_sock *llc = llc_sk(sk);
	int rc;

	while (1) {
		prepare_to_wait(sk_sleep(sk), &wait, TASK_INTERRUPTIBLE);
		rc = 0;
		if (sk_wait_event(sk, &timeout,
				  (sk->sk_shutdown & RCV_SHUTDOWN) ||
				  (!llc_data_accept_state(llc->state) &&
				   !llc->remote_busy_flag &&
				   !llc->p_flag)))
			break;
		rc = -ERESTARTSYS;
		if (signal_pending(current))
			break;
		rc = -EAGAIN;
		if (!timeout)
			break;
	}
	finish_wait(sk_sleep(sk), &wait);
	return rc;
}

static int llc_wait_data(struct sock *sk, long timeo)
{
	int rc;

	while (1) {
		/*
		 * POSIX 1003.1g mandates this order.
		 */
		rc = sock_error(sk);
		if (rc)
			break;
		rc = 0;
		if (sk->sk_shutdown & RCV_SHUTDOWN)
			break;
		rc = -EAGAIN;
		if (!timeo)
			break;
		rc = sock_intr_errno(timeo);
		if (signal_pending(current))
			break;
		rc = 0;
		if (sk_wait_data(sk, &timeo))
			break;
	}
	return rc;
}

static void llc_cmsg_rcv(struct msghdr *msg, struct sk_buff *skb)
{
	struct llc_sock *llc = llc_sk(skb->sk);

	if (llc->cmsg_flags & LLC_CMSG_PKTINFO) {
		struct llc_pktinfo info;

		info.lpi_ifindex = llc_sk(skb->sk)->dev->ifindex;
		llc_pdu_decode_dsap(skb, &info.lpi_sap);
		llc_pdu_decode_da(skb, info.lpi_mac);
		put_cmsg(msg, SOL_LLC, LLC_OPT_PKTINFO, sizeof(info), &info);
	}
}

/**
 *	llc_ui_accept - accept a new incoming connection.
 *	@sock: Socket which connections arrive on.
 *	@newsock: Socket to move incoming connection to.
 *	@flags: User specified operational flags.
 *
 *	Accept a new incoming connection.
 *	Returns 0 upon success, negative otherwise.
 */
static int llc_ui_accept(struct socket *sock, struct socket *newsock, int flags)
{
	struct sock *sk = sock->sk, *newsk;
	struct llc_sock *llc, *newllc;
	struct sk_buff *skb;
	int rc = -EOPNOTSUPP;

	dprintk("%s: accepting on %02X\n", __func__,
		llc_sk(sk)->laddr.lsap);
	lock_sock(sk);
	if (unlikely(sk->sk_type != SOCK_STREAM))
		goto out;
	rc = -EINVAL;
	if (unlikely(sock->state != SS_UNCONNECTED ||
		     sk->sk_state != TCP_LISTEN))
		goto out;
	/* wait for a connection to arrive. */
	if (skb_queue_empty(&sk->sk_receive_queue)) {
		rc = llc_wait_data(sk, sk->sk_rcvtimeo);
		if (rc)
			goto out;
	}
	dprintk("%s: got a new connection on %02X\n", __func__,
		llc_sk(sk)->laddr.lsap);
	skb = skb_dequeue(&sk->sk_receive_queue);
	rc = -EINVAL;
	if (!skb->sk)
		goto frees;
	rc = 0;
	newsk = skb->sk;
	/* attach connection to a new socket. */
	llc_ui_sk_init(newsock, newsk);
	sock_reset_flag(newsk, SOCK_ZAPPED);
	newsk->sk_state		= TCP_ESTABLISHED;
	newsock->state		= SS_CONNECTED;
	llc			= llc_sk(sk);
	newllc			= llc_sk(newsk);
	memcpy(&newllc->addr, &llc->addr, sizeof(newllc->addr));
	newllc->link = llc_ui_next_link_no(newllc->laddr.lsap);

	/* put original socket back into a clean listen state. */
	sk->sk_state = TCP_LISTEN;
	sk->sk_ack_backlog--;
	dprintk("%s: ok success on %02X, client on %02X\n", __func__,
		llc_sk(sk)->addr.sllc_sap, newllc->daddr.lsap);
frees:
	kfree_skb(skb);
out:
	release_sock(sk);
	return rc;
}

/**
 *	llc_ui_recvmsg - copy received data to the socket user.
 *	@sock: Socket to copy data from.
 *	@msg: Various user space related information.
 *	@len: Size of user buffer.
 *	@flags: User specified flags.
 *
 *	Copy received data to the socket user.
 *	Returns non-negative upon success, negative otherwise.
 */
static int llc_ui_recvmsg(struct kiocb *iocb, struct socket *sock,
			  struct msghdr *msg, size_t len, int flags)
{
	struct sockaddr_llc *uaddr = (struct sockaddr_llc *)msg->msg_name;
	const int nonblock = flags & MSG_DONTWAIT;
	struct sk_buff *skb = NULL;
	struct sock *sk = sock->sk;
	struct llc_sock *llc = llc_sk(sk);
	size_t copied = 0;
	u32 peek_seq = 0;
	u32 *seq;
	unsigned long used;
	int target;	/* Read at least this many bytes */
	long timeo;

	lock_sock(sk);
	copied = -ENOTCONN;
	if (unlikely(sk->sk_type == SOCK_STREAM && sk->sk_state == TCP_LISTEN))
		goto out;

	timeo = sock_rcvtimeo(sk, nonblock);

	seq = &llc->copied_seq;
	if (flags & MSG_PEEK) {
		peek_seq = llc->copied_seq;
		seq = &peek_seq;
	}

	target = sock_rcvlowat(sk, flags & MSG_WAITALL, len);
	copied = 0;

	do {
		u32 offset;

		/*
		 * We need to check signals first, to get correct SIGURG
		 * handling. FIXME: Need to check this doesn't impact 1003.1g
		 * and move it down to the bottom of the loop
		 */
		if (signal_pending(current)) {
			if (copied)
				break;
			copied = timeo ? sock_intr_errno(timeo) : -EAGAIN;
			break;
		}

		/* Next get a buffer. */

		skb = skb_peek(&sk->sk_receive_queue);
		if (skb) {
			offset = *seq;
			goto found_ok_skb;
		}
		/* Well, if we have backlog, try to process it now yet. */

		if (copied >= target && !sk->sk_backlog.tail)
			break;

		if (copied) {
			if (sk->sk_err ||
			    sk->sk_state == TCP_CLOSE ||
			    (sk->sk_shutdown & RCV_SHUTDOWN) ||
			    !timeo ||
			    (flags & MSG_PEEK))
				break;
		} else {
			if (sock_flag(sk, SOCK_DONE))
				break;

			if (sk->sk_err) {
				copied = sock_error(sk);
				break;
			}
			if (sk->sk_shutdown & RCV_SHUTDOWN)
				break;

			if (sk->sk_type == SOCK_STREAM && sk->sk_state == TCP_CLOSE) {
				if (!sock_flag(sk, SOCK_DONE)) {
					/*
					 * This occurs when user tries to read
					 * from never connected socket.
					 */
					copied = -ENOTCONN;
					break;
				}
				break;
			}
			if (!timeo) {
				copied = -EAGAIN;
				break;
			}
		}

		if (copied >= target) { /* Do not sleep, just process backlog. */
			release_sock(sk);
			lock_sock(sk);
		} else
			sk_wait_data(sk, &timeo);

		if ((flags & MSG_PEEK) && peek_seq != llc->copied_seq) {
			if (net_ratelimit())
				printk(KERN_DEBUG "LLC(%s:%d): Application "
						  "bug, race in MSG_PEEK.\n",
				       current->comm, task_pid_nr(current));
			peek_seq = llc->copied_seq;
		}
		continue;
	found_ok_skb:
		/* Ok so how much can we use? */
		used = skb->len - offset;
		if (len < used)
			used = len;

		if (!(flags & MSG_TRUNC)) {
			int rc = skb_copy_datagram_iovec(skb, offset,
							 msg->msg_iov, used);
			if (rc) {
				/* Exception. Bailout! */
				if (!copied)
					copied = -EFAULT;
				break;
			}
		}

		*seq += used;
		copied += used;
		len -= used;

		if (!(flags & MSG_PEEK)) {
			sk_eat_skb(sk, skb, 0);
			*seq = 0;
		}

		/* For non stream protcols we get one packet per recvmsg call */
		if (sk->sk_type != SOCK_STREAM)
			goto copy_uaddr;

		/* Partial read */
		if (used + offset < skb->len)
			continue;
	} while (len > 0);

out:
	release_sock(sk);
	return copied;
copy_uaddr:
	if (uaddr != NULL && skb != NULL) {
		memcpy(uaddr, llc_ui_skb_cb(skb), sizeof(*uaddr));
		msg->msg_namelen = sizeof(*uaddr);
	}
	if (llc_sk(sk)->cmsg_flags)
		llc_cmsg_rcv(msg, skb);
	goto out;
}

/**
 *	llc_ui_sendmsg - Transmit data provided by the socket user.
 *	@sock: Socket to transmit data from.
 *	@msg: Various user related information.
 *	@len: Length of data to transmit.
 *
 *	Transmit data provided by the socket user.
 *	Returns non-negative upon success, negative otherwise.
 */
static int llc_ui_sendmsg(struct kiocb *iocb, struct socket *sock,
			  struct msghdr *msg, size_t len)
{
	struct sock *sk = sock->sk;
	struct llc_sock *llc = llc_sk(sk);
	struct sockaddr_llc *addr = (struct sockaddr_llc *)msg->msg_name;
	int flags = msg->msg_flags;
	int noblock = flags & MSG_DONTWAIT;
	struct sk_buff *skb;
	size_t size = 0;
	int rc = -EINVAL, copied = 0, hdrlen;

	dprintk("%s: sending from %02X to %02X\n", __func__,
		llc->laddr.lsap, llc->daddr.lsap);
	lock_sock(sk);
	if (addr) {
		if (msg->msg_namelen < sizeof(*addr))
			goto release;
	} else {
		if (llc_ui_addr_null(&llc->addr))
			goto release;
		addr = &llc->addr;
	}
	/* must bind connection to sap if user hasn't done it. */
	if (sock_flag(sk, SOCK_ZAPPED)) {
		/* bind to sap with null dev, exclusive. */
		rc = llc_ui_autobind(sock, addr);
		if (rc)
			goto release;
	}
	hdrlen = llc->dev->hard_header_len + llc_ui_header_len(sk, addr);
	size = hdrlen + len;
	if (size > llc->dev->mtu)
		size = llc->dev->mtu;
	copied = size - hdrlen;
	release_sock(sk);
	skb = sock_alloc_send_skb(sk, size, noblock, &rc);
	lock_sock(sk);
	if (!skb)
		goto release;
	skb->dev      = llc->dev;
	skb->protocol = llc_proto_type(addr->sllc_arphrd);
	skb_reserve(skb, hdrlen);
	rc = memcpy_fromiovec(skb_put(skb, copied), msg->msg_iov, copied);
	if (rc)
		goto out;
	if (sk->sk_type == SOCK_DGRAM || addr->sllc_ua) {
		llc_build_and_send_ui_pkt(llc->sap, skb, addr->sllc_mac,
					  addr->sllc_sap);
		goto out;
	}
	if (addr->sllc_test) {
		llc_build_and_send_test_pkt(llc->sap, skb, addr->sllc_mac,
					    addr->sllc_sap);
		goto out;
	}
	if (addr->sllc_xid) {
		llc_build_and_send_xid_pkt(llc->sap, skb, addr->sllc_mac,
					   addr->sllc_sap);
		goto out;
	}
	rc = -ENOPROTOOPT;
	if (!(sk->sk_type == SOCK_STREAM && !addr->sllc_ua))
		goto out;
	rc = llc_ui_send_data(sk, skb, noblock);
out:
	if (rc) {
		kfree_skb(skb);
release:
		dprintk("%s: failed sending from %02X to %02X: %d\n",
			__func__, llc->laddr.lsap, llc->daddr.lsap, rc);
	}
	release_sock(sk);
	return rc ? : copied;
}

/**
 *	llc_ui_getname - return the address info of a socket
 *	@sock: Socket to get address of.
 *	@uaddr: Address structure to return information.
 *	@uaddrlen: Length of address structure.
 *	@peer: Does user want local or remote address information.
 *
 *	Return the address information of a socket.
 */
static int llc_ui_getname(struct socket *sock, struct sockaddr *uaddr,
			  int *uaddrlen, int peer)
{
	struct sockaddr_llc sllc;
	struct sock *sk = sock->sk;
	struct llc_sock *llc = llc_sk(sk);
	int rc = 0;

	memset(&sllc, 0, sizeof(sllc));
	lock_sock(sk);
	if (sock_flag(sk, SOCK_ZAPPED))
		goto out;
	*uaddrlen = sizeof(sllc);
	memset(uaddr, 0, *uaddrlen);
	if (peer) {
		rc = -ENOTCONN;
		if (sk->sk_state != TCP_ESTABLISHED)
			goto out;
		if(llc->dev)
			sllc.sllc_arphrd = llc->dev->type;
		sllc.sllc_sap = llc->daddr.lsap;
		memcpy(&sllc.sllc_mac, &llc->daddr.mac, IFHWADDRLEN);
	} else {
		rc = -EINVAL;
		if (!llc->sap)
			goto out;
		sllc.sllc_sap = llc->sap->laddr.lsap;

		if (llc->dev) {
			sllc.sllc_arphrd = llc->dev->type;
			memcpy(&sllc.sllc_mac, llc->dev->dev_addr,
			       IFHWADDRLEN);
		}
	}
	rc = 0;
	sllc.sllc_family = AF_LLC;
	memcpy(uaddr, &sllc, sizeof(sllc));
out:
	release_sock(sk);
	return rc;
}

/**
 *	llc_ui_ioctl - io controls for PF_LLC
 *	@sock: Socket to get/set info
 *	@cmd: command
 *	@arg: optional argument for cmd
 *
 *	get/set info on llc sockets
 */
static int llc_ui_ioctl(struct socket *sock, unsigned int cmd,
			unsigned long arg)
{
	return -ENOIOCTLCMD;
}

/**
 *	llc_ui_setsockopt - set various connection specific parameters.
 *	@sock: Socket to set options on.
 *	@level: Socket level user is requesting operations on.
 *	@optname: Operation name.
 *	@optval User provided operation data.
 *	@optlen: Length of optval.
 *
 *	Set various connection specific parameters.
 */
static int llc_ui_setsockopt(struct socket *sock, int level, int optname,
			     char __user *optval, unsigned int optlen)
{
	struct sock *sk = sock->sk;
	struct llc_sock *llc = llc_sk(sk);
	unsigned int opt;
	int rc = -EINVAL;

	lock_sock(sk);
	if (unlikely(level != SOL_LLC || optlen != sizeof(int)))
		goto out;
	rc = get_user(opt, (int __user *)optval);
	if (rc)
		goto out;
	rc = -EINVAL;
	switch (optname) {
	case LLC_OPT_RETRY:
		if (opt > LLC_OPT_MAX_RETRY)
			goto out;
		llc->n2 = opt;
		break;
	case LLC_OPT_SIZE:
		if (opt > LLC_OPT_MAX_SIZE)
			goto out;
		llc->n1 = opt;
		break;
	case LLC_OPT_ACK_TMR_EXP:
		if (opt > LLC_OPT_MAX_ACK_TMR_EXP)
			goto out;
		llc->ack_timer.expire = opt * HZ;
		break;
	case LLC_OPT_P_TMR_EXP:
		if (opt > LLC_OPT_MAX_P_TMR_EXP)
			goto out;
		llc->pf_cycle_timer.expire = opt * HZ;
		break;
	case LLC_OPT_REJ_TMR_EXP:
		if (opt > LLC_OPT_MAX_REJ_TMR_EXP)
			goto out;
		llc->rej_sent_timer.expire = opt * HZ;
		break;
	case LLC_OPT_BUSY_TMR_EXP:
		if (opt > LLC_OPT_MAX_BUSY_TMR_EXP)
			goto out;
		llc->busy_state_timer.expire = opt * HZ;
		break;
	case LLC_OPT_TX_WIN:
		if (opt > LLC_OPT_MAX_WIN)
			goto out;
		llc->k = opt;
		break;
	case LLC_OPT_RX_WIN:
		if (opt > LLC_OPT_MAX_WIN)
			goto out;
		llc->rw = opt;
		break;
	case LLC_OPT_PKTINFO:
		if (opt)
			llc->cmsg_flags |= LLC_CMSG_PKTINFO;
		else
			llc->cmsg_flags &= ~LLC_CMSG_PKTINFO;
		break;
	default:
		rc = -ENOPROTOOPT;
		goto out;
	}
	rc = 0;
out:
	release_sock(sk);
	return rc;
}

/**
 *	llc_ui_getsockopt - get connection specific socket info
 *	@sock: Socket to get information from.
 *	@level: Socket level user is requesting operations on.
 *	@optname: Operation name.
 *	@optval: Variable to return operation data in.
 *	@optlen: Length of optval.
 *
 *	Get connection specific socket information.
 */
static int llc_ui_getsockopt(struct socket *sock, int level, int optname,
			     char __user *optval, int __user *optlen)
{
	struct sock *sk = sock->sk;
	struct llc_sock *llc = llc_sk(sk);
	int val = 0, len = 0, rc = -EINVAL;

	lock_sock(sk);
	if (unlikely(level != SOL_LLC))
		goto out;
	rc = get_user(len, optlen);
	if (rc)
		goto out;
	rc = -EINVAL;
	if (len != sizeof(int))
		goto out;
	switch (optname) {
	case LLC_OPT_RETRY:
		val = llc->n2;					break;
	case LLC_OPT_SIZE:
		val = llc->n1;					break;
	case LLC_OPT_ACK_TMR_EXP:
		val = llc->ack_timer.expire / HZ;		break;
	case LLC_OPT_P_TMR_EXP:
		val = llc->pf_cycle_timer.expire / HZ;		break;
	case LLC_OPT_REJ_TMR_EXP:
		val = llc->rej_sent_timer.expire / HZ;		break;
	case LLC_OPT_BUSY_TMR_EXP:
		val = llc->busy_state_timer.expire / HZ;	break;
	case LLC_OPT_TX_WIN:
		val = llc->k;				break;
	case LLC_OPT_RX_WIN:
		val = llc->rw;				break;
	case LLC_OPT_PKTINFO:
		val = (llc->cmsg_flags & LLC_CMSG_PKTINFO) != 0;
		break;
	default:
		rc = -ENOPROTOOPT;
		goto out;
	}
	rc = 0;
	if (put_user(len, optlen) || copy_to_user(optval, &val, len))
		rc = -EFAULT;
out:
	release_sock(sk);
	return rc;
}

static const struct net_proto_family llc_ui_family_ops = {
	.family = PF_LLC,
	.create = llc_ui_create,
	.owner	= THIS_MODULE,
};

static const struct proto_ops llc_ui_ops = {
	.family	     = PF_LLC,
	.owner       = THIS_MODULE,
	.release     = llc_ui_release,
	.bind	     = llc_ui_bind,
	.connect     = llc_ui_connect,
	.socketpair  = sock_no_socketpair,
	.accept      = llc_ui_accept,
	.getname     = llc_ui_getname,
	.poll	     = datagram_poll,
	.ioctl       = llc_ui_ioctl,
	.listen      = llc_ui_listen,
	.shutdown    = llc_ui_shutdown,
	.setsockopt  = llc_ui_setsockopt,
	.getsockopt  = llc_ui_getsockopt,
	.sendmsg     = llc_ui_sendmsg,
	.recvmsg     = llc_ui_recvmsg,
	.mmap	     = sock_no_mmap,
	.sendpage    = sock_no_sendpage,
};

static const char llc_proc_err_msg[] __initconst =
	KERN_CRIT "LLC: Unable to register the proc_fs entries\n";
static const char llc_sysctl_err_msg[] __initconst =
	KERN_CRIT "LLC: Unable to register the sysctl entries\n";
static const char llc_sock_err_msg[] __initconst =
	KERN_CRIT "LLC: Unable to register the network family\n";

static int __init llc2_init(void)
{
	int rc = proto_register(&llc_proto, 0);

	if (rc != 0)
		goto out;

	llc_build_offset_table();
	llc_station_init();
	llc_ui_sap_last_autoport = LLC_SAP_DYN_START;
	rc = llc_proc_init();
	if (rc != 0) {
		printk(llc_proc_err_msg);
		goto out_unregister_llc_proto;
	}
	rc = llc_sysctl_init();
	if (rc) {
		printk(llc_sysctl_err_msg);
		goto out_proc;
	}
	rc = sock_register(&llc_ui_family_ops);
	if (rc) {
		printk(llc_sock_err_msg);
		goto out_sysctl;
	}
	llc_add_pack(LLC_DEST_SAP, llc_sap_handler);
	llc_add_pack(LLC_DEST_CONN, llc_conn_handler);
out:
	return rc;
out_sysctl:
	llc_sysctl_exit();
out_proc:
	llc_proc_exit();
out_unregister_llc_proto:
	proto_unregister(&llc_proto);
	goto out;
}

static void __exit llc2_exit(void)
{
	llc_station_exit();
	llc_remove_pack(LLC_DEST_SAP);
	llc_remove_pack(LLC_DEST_CONN);
	sock_unregister(PF_LLC);
	llc_proc_exit();
	llc_sysctl_exit();
	proto_unregister(&llc_proto);
}

module_init(llc2_init);
module_exit(llc2_exit);

MODULE_LICENSE("GPL");
MODULE_AUTHOR("Procom 1997, Jay Schullist 2001, Arnaldo C. Melo 2001-2003");
MODULE_DESCRIPTION("IEEE 802.2 PF_LLC support");
MODULE_ALIAS_NETPROTO(PF_LLC);<|MERGE_RESOLUTION|>--- conflicted
+++ resolved
@@ -316,15 +316,9 @@
 	if (unlikely(addr->sllc_family != AF_LLC))
 		goto out;
 	rc = -ENODEV;
-<<<<<<< HEAD
-	rtnl_lock();
-	if (sk->sk_bound_dev_if) {
-		llc->dev = dev_get_by_index(&init_net, sk->sk_bound_dev_if);
-=======
 	rcu_read_lock();
 	if (sk->sk_bound_dev_if) {
 		llc->dev = dev_get_by_index_rcu(&init_net, sk->sk_bound_dev_if);
->>>>>>> 3cbea436
 		if (llc->dev) {
 			if (!addr->sllc_arphrd)
 				addr->sllc_arphrd = llc->dev->type;
@@ -335,25 +329,15 @@
 			    !llc_mac_match(addr->sllc_mac,
 					   llc->dev->dev_addr)) {
 				rc = -EINVAL;
-<<<<<<< HEAD
-				dev_put(llc->dev);
-=======
->>>>>>> 3cbea436
 				llc->dev = NULL;
 			}
 		}
 	} else
-<<<<<<< HEAD
-		llc->dev = dev_getbyhwaddr(&init_net, addr->sllc_arphrd,
-					   addr->sllc_mac);
-	rtnl_unlock();
-=======
 		llc->dev = dev_getbyhwaddr_rcu(&init_net, addr->sllc_arphrd,
 					   addr->sllc_mac);
 	if (llc->dev)
 		dev_hold(llc->dev);
 	rcu_read_unlock();
->>>>>>> 3cbea436
 	if (!llc->dev)
 		goto out;
 	if (!addr->sllc_sap) {
