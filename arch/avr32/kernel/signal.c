--- conflicted
+++ resolved
@@ -87,10 +87,6 @@
 	if (__copy_from_user(&set, &frame->uc.uc_sigmask, sizeof(set)))
 		goto badframe;
 
-<<<<<<< HEAD
-	sigdelsetmask(&set, ~_BLOCKABLE);
-=======
->>>>>>> f8f5701b
 	set_current_blocked(&set);
 
 	if (restore_sigcontext(regs, &frame->uc.uc_mcontext))
@@ -239,18 +235,6 @@
 	 */
 	ret |= !valid_user_regs(regs);
 
-<<<<<<< HEAD
-	if (ret != 0) {
-		force_sigsegv(sig, current);
-		return;
-	}
-
-	/*
-	 * Block the signal if we were successful.
-	 */
-	block_sigmask(ka, sig);
-	clear_thread_flag(TIF_RESTORE_SIGMASK);
-=======
 	/*
 	 * Block the signal if we were successful.
 	 */
@@ -258,7 +242,6 @@
 		force_sigsegv(sig, current);
 	else
 		signal_delivered(sig, info, ka, regs, 0);
->>>>>>> f8f5701b
 }
 
 /*
