#
# Makefile for the PCI specific kernel interface routines under Linux.
#

obj-y				+= pci.o

#
# PCI bus host bridge specific code
#
obj-$(CONFIG_MIPS_BONITO64)	+= ops-bonito64.o
obj-$(CONFIG_PCI_GT64XXX_PCI0)	+= ops-gt64xxx_pci0.o
obj-$(CONFIG_MIPS_MSC)		+= ops-msc.o
obj-$(CONFIG_MIPS_NILE4)	+= ops-nile4.o
obj-$(CONFIG_SOC_TX3927)	+= ops-tx3927.o
obj-$(CONFIG_PCI_VR41XX)	+= ops-vr41xx.o pci-vr41xx.o
obj-$(CONFIG_NEC_MARKEINS)	+= ops-emma2rh.o pci-emma2rh.o fixup-emma2rh.o
obj-$(CONFIG_PCI_TX4927)	+= ops-tx4927.o
obj-$(CONFIG_BCM47XX)		+= pci-bcm47xx.o
obj-$(CONFIG_BCM63XX)		+= pci-bcm63xx.o fixup-bcm63xx.o \
					ops-bcm63xx.o
obj-$(CONFIG_MIPS_ALCHEMY)	+= pci-alchemy.o
<<<<<<< HEAD
=======
obj-$(CONFIG_SOC_AR724X)	+= pci-ath724x.o
>>>>>>> dcd6c922

#
# These are still pretty much in the old state, watch, go blind.
#
obj-$(CONFIG_LASAT)		+= pci-lasat.o
obj-$(CONFIG_MIPS_COBALT)	+= fixup-cobalt.o
obj-$(CONFIG_SOC_PNX8550)	+= fixup-pnx8550.o ops-pnx8550.o
obj-$(CONFIG_LEMOTE_FULOONG2E)	+= fixup-fuloong2e.o ops-loongson2.o
obj-$(CONFIG_LEMOTE_MACH2F)	+= fixup-lemote2f.o ops-loongson2.o
obj-$(CONFIG_MIPS_MALTA)	+= fixup-malta.o
obj-$(CONFIG_PMC_MSP7120_GW)	+= fixup-pmcmsp.o ops-pmcmsp.o
obj-$(CONFIG_PMC_MSP7120_EVAL)	+= fixup-pmcmsp.o ops-pmcmsp.o
obj-$(CONFIG_PMC_MSP7120_FPGA)	+= fixup-pmcmsp.o ops-pmcmsp.o
obj-$(CONFIG_PMC_YOSEMITE)	+= fixup-yosemite.o ops-titan.o ops-titan-ht.o \
				   pci-yosemite.o
obj-$(CONFIG_SGI_IP27)		+= ops-bridge.o pci-ip27.o
obj-$(CONFIG_SGI_IP32)		+= fixup-ip32.o ops-mace.o pci-ip32.o
obj-$(CONFIG_SIBYTE_SB1250)	+= fixup-sb1250.o pci-sb1250.o
obj-$(CONFIG_SIBYTE_BCM112X)	+= fixup-sb1250.o pci-sb1250.o
obj-$(CONFIG_SIBYTE_BCM1x80)	+= pci-bcm1480.o pci-bcm1480ht.o
obj-$(CONFIG_SNI_RM)		+= fixup-sni.o ops-sni.o
obj-$(CONFIG_SOC_XWAY)		+= pci-lantiq.o ops-lantiq.o
obj-$(CONFIG_TANBAC_TB0219)	+= fixup-tb0219.o
obj-$(CONFIG_TANBAC_TB0226)	+= fixup-tb0226.o
obj-$(CONFIG_TANBAC_TB0287)	+= fixup-tb0287.o
obj-$(CONFIG_TOSHIBA_JMR3927)	+= fixup-jmr3927.o
obj-$(CONFIG_SOC_TX4927)	+= pci-tx4927.o
obj-$(CONFIG_SOC_TX4938)	+= pci-tx4938.o
obj-$(CONFIG_SOC_TX4939)	+= pci-tx4939.o
obj-$(CONFIG_TOSHIBA_RBTX4927)	+= fixup-rbtx4927.o
obj-$(CONFIG_TOSHIBA_RBTX4938)	+= fixup-rbtx4938.o
obj-$(CONFIG_VICTOR_MPC30X)	+= fixup-mpc30x.o
obj-$(CONFIG_ZAO_CAPCELLA)	+= fixup-capcella.o
obj-$(CONFIG_WR_PPMC)		+= fixup-wrppmc.o
obj-$(CONFIG_MIKROTIK_RB532)	+= pci-rc32434.o ops-rc32434.o fixup-rc32434.o
obj-$(CONFIG_CPU_CAVIUM_OCTEON)	+= pci-octeon.o pcie-octeon.o
obj-$(CONFIG_CPU_XLR)		+= pci-xlr.o

ifdef CONFIG_PCI_MSI
obj-$(CONFIG_CPU_CAVIUM_OCTEON)	+= msi-octeon.o
endif<|MERGE_RESOLUTION|>--- conflicted
+++ resolved
@@ -19,10 +19,7 @@
 obj-$(CONFIG_BCM63XX)		+= pci-bcm63xx.o fixup-bcm63xx.o \
 					ops-bcm63xx.o
 obj-$(CONFIG_MIPS_ALCHEMY)	+= pci-alchemy.o
-<<<<<<< HEAD
-=======
 obj-$(CONFIG_SOC_AR724X)	+= pci-ath724x.o
->>>>>>> dcd6c922
 
 #
 # These are still pretty much in the old state, watch, go blind.
