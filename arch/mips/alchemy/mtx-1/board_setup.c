--- conflicted
+++ resolved
@@ -64,13 +64,6 @@
 	while (1)
 		asm volatile (".set mips3 ; wait ; .set mips1");
 }
-<<<<<<< HEAD
-
-void __init board_setup(void)
-{
-	alchemy_gpio2_enable();
-=======
->>>>>>> 772320e8
 
 void __init board_setup(void)
 {
