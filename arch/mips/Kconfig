config MIPS
	bool
	default y
	select HAVE_GENERIC_DMA_COHERENT
	select HAVE_IDE
	select HAVE_OPROFILE
	select HAVE_IRQ_WORK
	select HAVE_PERF_EVENTS
	select PERF_USE_VMALLOC
	select HAVE_ARCH_KGDB
	select HAVE_FUNCTION_TRACER
	select HAVE_FUNCTION_TRACE_MCOUNT_TEST
	select HAVE_DYNAMIC_FTRACE
	select HAVE_FTRACE_MCOUNT_RECORD
	select HAVE_C_RECORDMCOUNT
	select HAVE_FUNCTION_GRAPH_TRACER
	select HAVE_KPROBES
	select HAVE_KRETPROBES
	select ARCH_BINFMT_ELF_RANDOMIZE_PIE
	select RTC_LIB if !MACH_LOONGSON
	select GENERIC_ATOMIC64 if !64BIT
	select HAVE_DMA_ATTRS
	select HAVE_DMA_API_DEBUG
	select HAVE_GENERIC_HARDIRQS
	select GENERIC_IRQ_PROBE
	select GENERIC_IRQ_SHOW
	select HAVE_ARCH_JUMP_LABEL
	select IRQ_FORCED_THREADING
<<<<<<< HEAD
=======
	select HAVE_MEMBLOCK
	select HAVE_MEMBLOCK_NODE_MAP
	select ARCH_DISCARD_MEMBLOCK
>>>>>>> dcd6c922

menu "Machine selection"

config ZONE_DMA
	bool

choice
	prompt "System type"
	default SGI_IP22

config MIPS_ALCHEMY
	bool "Alchemy processor based machines"
	select 64BIT_PHYS_ADDR
	select CEVT_R4K_LIB
	select CSRC_R4K_LIB
	select IRQ_CPU
	select SYS_HAS_CPU_MIPS32_R1
	select SYS_SUPPORTS_32BIT_KERNEL
	select SYS_SUPPORTS_APM_EMULATION
	select GENERIC_GPIO
	select ARCH_WANT_OPTIONAL_GPIOLIB
	select SYS_SUPPORTS_ZBOOT
	select USB_ARCH_HAS_OHCI
	select USB_ARCH_HAS_EHCI

config AR7
	bool "Texas Instruments AR7"
	select BOOT_ELF32
	select DMA_NONCOHERENT
	select CEVT_R4K
	select CSRC_R4K
	select IRQ_CPU
	select NO_EXCEPT_FILL
	select SWAP_IO_SPACE
	select SYS_HAS_CPU_MIPS32_R1
	select SYS_HAS_EARLY_PRINTK
	select SYS_SUPPORTS_32BIT_KERNEL
	select SYS_SUPPORTS_LITTLE_ENDIAN
	select SYS_SUPPORTS_ZBOOT_UART16550
	select ARCH_REQUIRE_GPIOLIB
	select VLYNQ
	help
	  Support for the Texas Instruments AR7 System-on-a-Chip
	  family: TNETD7100, 7200 and 7300.

config ATH79
	bool "Atheros AR71XX/AR724X/AR913X based boards"
	select ARCH_REQUIRE_GPIOLIB
	select BOOT_RAW
	select CEVT_R4K
	select CSRC_R4K
	select DMA_NONCOHERENT
	select IRQ_CPU
	select MIPS_MACHINE
	select SYS_HAS_CPU_MIPS32_R2
	select SYS_HAS_EARLY_PRINTK
	select SYS_SUPPORTS_32BIT_KERNEL
	select SYS_SUPPORTS_BIG_ENDIAN
	help
	  Support for the Atheros AR71XX/AR724X/AR913X SoCs.

config BCM47XX
	bool "Broadcom BCM47XX based boards"
	select CEVT_R4K
	select CSRC_R4K
	select DMA_NONCOHERENT
	select HW_HAS_PCI
	select IRQ_CPU
	select SYS_SUPPORTS_32BIT_KERNEL
	select SYS_SUPPORTS_LITTLE_ENDIAN
	select GENERIC_GPIO
	select SYS_HAS_EARLY_PRINTK
	select CFE
	help
	 Support for BCM47XX based boards

config BCM63XX
	bool "Broadcom BCM63XX based boards"
	select CEVT_R4K
	select CSRC_R4K
	select DMA_NONCOHERENT
	select IRQ_CPU
	select SYS_HAS_CPU_MIPS32_R1
	select SYS_SUPPORTS_32BIT_KERNEL
	select SYS_SUPPORTS_BIG_ENDIAN
	select SYS_HAS_EARLY_PRINTK
	select SWAP_IO_SPACE
	select ARCH_REQUIRE_GPIOLIB
	help
	 Support for BCM63XX based boards

config MIPS_COBALT
	bool "Cobalt Server"
	select CEVT_R4K
	select CSRC_R4K
	select CEVT_GT641XX
	select DMA_NONCOHERENT
	select HW_HAS_PCI
	select I8253
	select I8259
	select IRQ_CPU
	select IRQ_GT641XX
	select PCI_GT64XXX_PCI0
	select PCI
	select SYS_HAS_CPU_NEVADA
	select SYS_HAS_EARLY_PRINTK
	select SYS_SUPPORTS_32BIT_KERNEL
	select SYS_SUPPORTS_64BIT_KERNEL
	select SYS_SUPPORTS_LITTLE_ENDIAN

config MACH_DECSTATION
	bool "DECstations"
	select BOOT_ELF32
	select CEVT_DS1287
	select CEVT_R4K
	select CSRC_IOASIC
	select CSRC_R4K
	select CPU_DADDI_WORKAROUNDS if 64BIT
	select CPU_R4000_WORKAROUNDS if 64BIT
	select CPU_R4400_WORKAROUNDS if 64BIT
	select DMA_NONCOHERENT
	select NO_IOPORT
	select IRQ_CPU
	select SYS_HAS_CPU_R3000
	select SYS_HAS_CPU_R4X00
	select SYS_SUPPORTS_32BIT_KERNEL
	select SYS_SUPPORTS_64BIT_KERNEL if EXPERIMENTAL
	select SYS_SUPPORTS_LITTLE_ENDIAN
	select SYS_SUPPORTS_128HZ
	select SYS_SUPPORTS_256HZ
	select SYS_SUPPORTS_1024HZ
	help
	  This enables support for DEC's MIPS based workstations.  For details
	  see the Linux/MIPS FAQ on <http://www.linux-mips.org/> and the
	  DECstation porting pages on <http://decstation.unix-ag.org/>.

	  If you have one of the following DECstation Models you definitely
	  want to choose R4xx0 for the CPU Type:

		DECstation 5000/50
		DECstation 5000/150
		DECstation 5000/260
		DECsystem 5900/260

	  otherwise choose R3000.

config MACH_JAZZ
	bool "Jazz family of machines"
	select ARC
	select ARC32
	select ARCH_MAY_HAVE_PC_FDC
	select CEVT_R4K
	select CSRC_R4K
	select DEFAULT_SGI_PARTITION if CPU_BIG_ENDIAN
	select GENERIC_ISA_DMA
	select HAVE_PCSPKR_PLATFORM
	select IRQ_CPU
	select I8253
	select I8259
	select ISA
	select SYS_HAS_CPU_R4X00
	select SYS_SUPPORTS_32BIT_KERNEL
	select SYS_SUPPORTS_64BIT_KERNEL if EXPERIMENTAL
	select SYS_SUPPORTS_100HZ
	help
	 This a family of machines based on the MIPS R4030 chipset which was
	 used by several vendors to build RISC/os and Windows NT workstations.
	 Members include the Acer PICA, MIPS Magnum 4000, MIPS Millennium and
	 Olivetti M700-10 workstations.

config MACH_JZ4740
	bool "Ingenic JZ4740 based machines"
	select SYS_HAS_CPU_MIPS32_R1
	select SYS_SUPPORTS_32BIT_KERNEL
	select SYS_SUPPORTS_LITTLE_ENDIAN
	select DMA_NONCOHERENT
	select IRQ_CPU
	select GENERIC_GPIO
	select ARCH_REQUIRE_GPIOLIB
	select SYS_HAS_EARLY_PRINTK
	select HAVE_PWM
	select HAVE_CLK
	select GENERIC_IRQ_CHIP

config LANTIQ
	bool "Lantiq based platforms"
	select DMA_NONCOHERENT
	select IRQ_CPU
	select CEVT_R4K
	select CSRC_R4K
	select SYS_HAS_CPU_MIPS32_R1
	select SYS_HAS_CPU_MIPS32_R2
	select SYS_SUPPORTS_BIG_ENDIAN
	select SYS_SUPPORTS_32BIT_KERNEL
	select SYS_SUPPORTS_MULTITHREADING
	select SYS_HAS_EARLY_PRINTK
	select ARCH_REQUIRE_GPIOLIB
	select SWAP_IO_SPACE
	select BOOT_RAW
	select HAVE_CLK
	select MIPS_MACHINE

config LASAT
	bool "LASAT Networks platforms"
	select CEVT_R4K
	select CSRC_R4K
	select DMA_NONCOHERENT
	select SYS_HAS_EARLY_PRINTK
	select HW_HAS_PCI
	select IRQ_CPU
	select PCI_GT64XXX_PCI0
	select MIPS_NILE4
	select R5000_CPU_SCACHE
	select SYS_HAS_CPU_R5000
	select SYS_SUPPORTS_32BIT_KERNEL
	select SYS_SUPPORTS_64BIT_KERNEL if BROKEN
	select SYS_SUPPORTS_LITTLE_ENDIAN

config MACH_LOONGSON
	bool "Loongson family of machines"
	select SYS_SUPPORTS_ZBOOT
	help
	  This enables the support of Loongson family of machines.

	  Loongson is a family of general-purpose MIPS-compatible CPUs.
	  developed at Institute of Computing Technology (ICT),
	  Chinese Academy of Sciences (CAS) in the People's Republic
	  of China. The chief architect is Professor Weiwu Hu.

config MIPS_MALTA
	bool "MIPS Malta board"
	select ARCH_MAY_HAVE_PC_FDC
	select BOOT_ELF32
	select BOOT_RAW
	select CEVT_R4K
	select CSRC_R4K
	select DMA_NONCOHERENT
	select GENERIC_ISA_DMA
	select HAVE_PCSPKR_PLATFORM
	select IRQ_CPU
	select IRQ_GIC
	select HW_HAS_PCI
	select I8253
	select I8259
	select MIPS_BOARDS_GEN
	select MIPS_BONITO64
	select MIPS_CPU_SCACHE
	select PCI_GT64XXX_PCI0
	select MIPS_MSC
	select SWAP_IO_SPACE
	select SYS_HAS_CPU_MIPS32_R1
	select SYS_HAS_CPU_MIPS32_R2
	select SYS_HAS_CPU_MIPS64_R1
	select SYS_HAS_CPU_NEVADA
	select SYS_HAS_CPU_RM7000
	select SYS_HAS_EARLY_PRINTK
	select SYS_SUPPORTS_32BIT_KERNEL
	select SYS_SUPPORTS_64BIT_KERNEL
	select SYS_SUPPORTS_BIG_ENDIAN
	select SYS_SUPPORTS_LITTLE_ENDIAN
	select SYS_SUPPORTS_MIPS_CMP
	select SYS_SUPPORTS_MULTITHREADING
	select SYS_SUPPORTS_SMARTMIPS
	select SYS_SUPPORTS_ZBOOT
	help
	  This enables support for the MIPS Technologies Malta evaluation
	  board.

config MIPS_SIM
	bool 'MIPS simulator (MIPSsim)'
	select CEVT_R4K
	select CSRC_R4K
	select DMA_NONCOHERENT
	select SYS_HAS_EARLY_PRINTK
	select IRQ_CPU
	select BOOT_RAW
	select SYS_HAS_CPU_MIPS32_R1
	select SYS_HAS_CPU_MIPS32_R2
	select SYS_HAS_EARLY_PRINTK
	select SYS_SUPPORTS_32BIT_KERNEL
	select SYS_SUPPORTS_BIG_ENDIAN
	select SYS_SUPPORTS_MULTITHREADING
	select SYS_SUPPORTS_LITTLE_ENDIAN
	help
	  This option enables support for MIPS Technologies MIPSsim software
	  emulator.

config NEC_MARKEINS
	bool "NEC EMMA2RH Mark-eins board"
	select SOC_EMMA2RH
	select HW_HAS_PCI
	help
	  This enables support for the NEC Electronics Mark-eins boards.

config MACH_VR41XX
	bool "NEC VR4100 series based machines"
	select CEVT_R4K
	select CSRC_R4K
	select SYS_HAS_CPU_VR41XX
	select ARCH_REQUIRE_GPIOLIB

config NXP_STB220
	bool "NXP STB220 board"
	select SOC_PNX833X
	help
	 Support for NXP Semiconductors STB220 Development Board.

config NXP_STB225
	bool "NXP 225 board"
	select SOC_PNX833X
	select SOC_PNX8335
	help
	 Support for NXP Semiconductors STB225 Development Board.

config PNX8550_JBS
	bool "NXP PNX8550 based JBS board"
	select PNX8550
	select SYS_SUPPORTS_LITTLE_ENDIAN

config PNX8550_STB810
	bool "NXP PNX8550 based STB810 board"
	select PNX8550
	select SYS_SUPPORTS_LITTLE_ENDIAN

config PMC_MSP
	bool "PMC-Sierra MSP chipsets"
	depends on EXPERIMENTAL
	select CEVT_R4K
	select CSRC_R4K
	select DMA_NONCOHERENT
	select SWAP_IO_SPACE
	select NO_EXCEPT_FILL
	select BOOT_RAW
	select SYS_HAS_CPU_MIPS32_R1
	select SYS_HAS_CPU_MIPS32_R2
	select SYS_SUPPORTS_32BIT_KERNEL
	select SYS_SUPPORTS_BIG_ENDIAN
	select IRQ_CPU
	select SERIAL_8250
	select SERIAL_8250_CONSOLE
	help
	  This adds support for the PMC-Sierra family of Multi-Service
	  Processor System-On-A-Chips.  These parts include a number
	  of integrated peripherals, interfaces and DSPs in addition to
	  a variety of MIPS cores.

config PMC_YOSEMITE
	bool "PMC-Sierra Yosemite eval board"
	select CEVT_R4K
	select CSRC_R4K
	select DMA_COHERENT
	select HW_HAS_PCI
	select IRQ_CPU
	select IRQ_CPU_RM7K
	select IRQ_CPU_RM9K
	select SWAP_IO_SPACE
	select SYS_HAS_CPU_RM9000
	select SYS_HAS_EARLY_PRINTK
	select SYS_SUPPORTS_32BIT_KERNEL
	select SYS_SUPPORTS_64BIT_KERNEL
	select SYS_SUPPORTS_BIG_ENDIAN
	select SYS_SUPPORTS_HIGHMEM
	select SYS_SUPPORTS_SMP
	help
	  Yosemite is an evaluation board for the RM9000x2 processor
	  manufactured by PMC-Sierra.

config POWERTV
	bool "Cisco PowerTV"
	select BOOT_ELF32
	select CEVT_R4K
	select CPU_MIPSR2_IRQ_VI
	select CPU_MIPSR2_IRQ_EI
	select CSRC_POWERTV
	select DMA_NONCOHERENT
	select HW_HAS_PCI
	select SYS_HAS_EARLY_PRINTK
	select SYS_HAS_CPU_MIPS32_R2
	select SYS_SUPPORTS_32BIT_KERNEL
	select SYS_SUPPORTS_BIG_ENDIAN
	select SYS_SUPPORTS_HIGHMEM
	select USB_OHCI_LITTLE_ENDIAN
	help
	  This enables support for the Cisco PowerTV Platform.

config SGI_IP22
	bool "SGI IP22 (Indy/Indigo2)"
	select ARC
	select ARC32
	select BOOT_ELF32
	select CEVT_R4K
	select CSRC_R4K
	select DEFAULT_SGI_PARTITION
	select DMA_NONCOHERENT
	select HW_HAS_EISA
	select I8253
	select I8259
	select IP22_CPU_SCACHE
	select IRQ_CPU
	select GENERIC_ISA_DMA_SUPPORT_BROKEN
	select SGI_HAS_I8042
	select SGI_HAS_INDYDOG
	select SGI_HAS_HAL2
	select SGI_HAS_SEEQ
	select SGI_HAS_WD93
	select SGI_HAS_ZILOG
	select SWAP_IO_SPACE
	select SYS_HAS_CPU_R4X00
	select SYS_HAS_CPU_R5000
	#
	# Disable EARLY_PRINTK for now since it leads to overwritten prom
	# memory during early boot on some machines.
	#
	# See http://www.linux-mips.org/cgi-bin/mesg.cgi?a=linux-mips&i=20091119164009.GA15038%40deprecation.cyrius.com
	# for a more details discussion
	#
	# select SYS_HAS_EARLY_PRINTK
	select SYS_SUPPORTS_32BIT_KERNEL
	select SYS_SUPPORTS_64BIT_KERNEL
	select SYS_SUPPORTS_BIG_ENDIAN
	help
	  This are the SGI Indy, Challenge S and Indigo2, as well as certain
	  OEM variants like the Tandem CMN B006S. To compile a Linux kernel
	  that runs on these, say Y here.

config SGI_IP27
	bool "SGI IP27 (Origin200/2000)"
	select ARC
	select ARC64
	select BOOT_ELF64
	select DEFAULT_SGI_PARTITION
	select DMA_COHERENT
	select SYS_HAS_EARLY_PRINTK
	select HW_HAS_PCI
	select NR_CPUS_DEFAULT_64
	select SYS_HAS_CPU_R10000
	select SYS_SUPPORTS_64BIT_KERNEL
	select SYS_SUPPORTS_BIG_ENDIAN
	select SYS_SUPPORTS_NUMA
	select SYS_SUPPORTS_SMP
	help
	  This are the SGI Origin 200, Origin 2000 and Onyx 2 Graphics
	  workstations.  To compile a Linux kernel that runs on these, say Y
	  here.

config SGI_IP28
	bool "SGI IP28 (Indigo2 R10k) (EXPERIMENTAL)"
	depends on EXPERIMENTAL
	select ARC
	select ARC64
	select BOOT_ELF64
	select CEVT_R4K
	select CSRC_R4K
	select DEFAULT_SGI_PARTITION
	select DMA_NONCOHERENT
	select GENERIC_ISA_DMA_SUPPORT_BROKEN
	select IRQ_CPU
	select HW_HAS_EISA
	select I8253
	select I8259
	select SGI_HAS_I8042
	select SGI_HAS_INDYDOG
	select SGI_HAS_HAL2
	select SGI_HAS_SEEQ
	select SGI_HAS_WD93
	select SGI_HAS_ZILOG
	select SWAP_IO_SPACE
	select SYS_HAS_CPU_R10000
	#
	# Disable EARLY_PRINTK for now since it leads to overwritten prom
	# memory during early boot on some machines.
	#
	# See http://www.linux-mips.org/cgi-bin/mesg.cgi?a=linux-mips&i=20091119164009.GA15038%40deprecation.cyrius.com
	# for a more details discussion
	#
	# select SYS_HAS_EARLY_PRINTK
	select SYS_SUPPORTS_64BIT_KERNEL
	select SYS_SUPPORTS_BIG_ENDIAN
      help
        This is the SGI Indigo2 with R10000 processor.  To compile a Linux
        kernel that runs on these, say Y here.

config SGI_IP32
	bool "SGI IP32 (O2)"
	select ARC
	select ARC32
	select BOOT_ELF32
	select CEVT_R4K
	select CSRC_R4K
	select DMA_NONCOHERENT
	select HW_HAS_PCI
	select IRQ_CPU
	select R5000_CPU_SCACHE
	select RM7000_CPU_SCACHE
	select SYS_HAS_CPU_R5000
	select SYS_HAS_CPU_R10000 if BROKEN
	select SYS_HAS_CPU_RM7000
	select SYS_HAS_CPU_NEVADA
	select SYS_SUPPORTS_64BIT_KERNEL
	select SYS_SUPPORTS_BIG_ENDIAN
	help
	  If you want this kernel to run on SGI O2 workstation, say Y here.

config SIBYTE_CRHINE
	bool "Sibyte BCM91120C-CRhine"
	depends on EXPERIMENTAL
	select BOOT_ELF32
	select DMA_COHERENT
	select SIBYTE_BCM1120
	select SWAP_IO_SPACE
	select SYS_HAS_CPU_SB1
	select SYS_SUPPORTS_BIG_ENDIAN
	select SYS_SUPPORTS_LITTLE_ENDIAN

config SIBYTE_CARMEL
	bool "Sibyte BCM91120x-Carmel"
	depends on EXPERIMENTAL
	select BOOT_ELF32
	select DMA_COHERENT
	select SIBYTE_BCM1120
	select SWAP_IO_SPACE
	select SYS_HAS_CPU_SB1
	select SYS_SUPPORTS_BIG_ENDIAN
	select SYS_SUPPORTS_LITTLE_ENDIAN

config SIBYTE_CRHONE
	bool "Sibyte BCM91125C-CRhone"
	depends on EXPERIMENTAL
	select BOOT_ELF32
	select DMA_COHERENT
	select SIBYTE_BCM1125
	select SWAP_IO_SPACE
	select SYS_HAS_CPU_SB1
	select SYS_SUPPORTS_BIG_ENDIAN
	select SYS_SUPPORTS_HIGHMEM
	select SYS_SUPPORTS_LITTLE_ENDIAN

config SIBYTE_RHONE
	bool "Sibyte BCM91125E-Rhone"
	depends on EXPERIMENTAL
	select BOOT_ELF32
	select DMA_COHERENT
	select SIBYTE_BCM1125H
	select SWAP_IO_SPACE
	select SYS_HAS_CPU_SB1
	select SYS_SUPPORTS_BIG_ENDIAN
	select SYS_SUPPORTS_LITTLE_ENDIAN

config SIBYTE_SWARM
	bool "Sibyte BCM91250A-SWARM"
	select BOOT_ELF32
	select DMA_COHERENT
	select HAVE_PATA_PLATFORM
	select NR_CPUS_DEFAULT_2
	select SIBYTE_SB1250
	select SWAP_IO_SPACE
	select SYS_HAS_CPU_SB1
	select SYS_SUPPORTS_BIG_ENDIAN
	select SYS_SUPPORTS_HIGHMEM
	select SYS_SUPPORTS_LITTLE_ENDIAN
	select ZONE_DMA32 if 64BIT

config SIBYTE_LITTLESUR
	bool "Sibyte BCM91250C2-LittleSur"
	depends on EXPERIMENTAL
	select BOOT_ELF32
	select DMA_COHERENT
	select HAVE_PATA_PLATFORM
	select NR_CPUS_DEFAULT_2
	select SIBYTE_SB1250
	select SWAP_IO_SPACE
	select SYS_HAS_CPU_SB1
	select SYS_SUPPORTS_BIG_ENDIAN
	select SYS_SUPPORTS_HIGHMEM
	select SYS_SUPPORTS_LITTLE_ENDIAN

config SIBYTE_SENTOSA
	bool "Sibyte BCM91250E-Sentosa"
	depends on EXPERIMENTAL
	select BOOT_ELF32
	select DMA_COHERENT
	select NR_CPUS_DEFAULT_2
	select SIBYTE_SB1250
	select SWAP_IO_SPACE
	select SYS_HAS_CPU_SB1
	select SYS_SUPPORTS_BIG_ENDIAN
	select SYS_SUPPORTS_LITTLE_ENDIAN

config SIBYTE_BIGSUR
	bool "Sibyte BCM91480B-BigSur"
	select BOOT_ELF32
	select DMA_COHERENT
	select NR_CPUS_DEFAULT_4
	select SIBYTE_BCM1x80
	select SWAP_IO_SPACE
	select SYS_HAS_CPU_SB1
	select SYS_SUPPORTS_BIG_ENDIAN
	select SYS_SUPPORTS_HIGHMEM
	select SYS_SUPPORTS_LITTLE_ENDIAN
	select ZONE_DMA32 if 64BIT

config SNI_RM
	bool "SNI RM200/300/400"
	select ARC if CPU_LITTLE_ENDIAN
	select ARC32 if CPU_LITTLE_ENDIAN
	select SNIPROM if CPU_BIG_ENDIAN
	select ARCH_MAY_HAVE_PC_FDC
	select BOOT_ELF32
	select CEVT_R4K
	select CSRC_R4K
	select DEFAULT_SGI_PARTITION if CPU_BIG_ENDIAN
	select DMA_NONCOHERENT
	select GENERIC_ISA_DMA
	select HAVE_PCSPKR_PLATFORM
	select HW_HAS_EISA
	select HW_HAS_PCI
	select IRQ_CPU
	select I8253
	select I8259
	select ISA
	select SWAP_IO_SPACE if CPU_BIG_ENDIAN
	select SYS_HAS_CPU_R4X00
	select SYS_HAS_CPU_R5000
	select SYS_HAS_CPU_R10000
	select R5000_CPU_SCACHE
	select SYS_HAS_EARLY_PRINTK
	select SYS_SUPPORTS_32BIT_KERNEL
	select SYS_SUPPORTS_64BIT_KERNEL if EXPERIMENTAL
	select SYS_SUPPORTS_BIG_ENDIAN
	select SYS_SUPPORTS_HIGHMEM
	select SYS_SUPPORTS_LITTLE_ENDIAN
	help
	  The SNI RM200/300/400 are MIPS-based machines manufactured by
	  Siemens Nixdorf Informationssysteme (SNI), parent company of Pyramid
	  Technology and now in turn merged with Fujitsu.  Say Y here to
	  support this machine type.

config MACH_TX39XX
	bool "Toshiba TX39 series based machines"

config MACH_TX49XX
	bool "Toshiba TX49 series based machines"

config MIKROTIK_RB532
	bool "Mikrotik RB532 boards"
	select CEVT_R4K
	select CSRC_R4K
	select DMA_NONCOHERENT
	select HW_HAS_PCI
	select IRQ_CPU
	select SYS_HAS_CPU_MIPS32_R1
	select SYS_SUPPORTS_32BIT_KERNEL
	select SYS_SUPPORTS_LITTLE_ENDIAN
	select SWAP_IO_SPACE
	select BOOT_RAW
	select ARCH_REQUIRE_GPIOLIB
	help
	  Support the Mikrotik(tm) RouterBoard 532 series,
	  based on the IDT RC32434 SoC.

config WR_PPMC
	bool "Wind River PPMC board"
	select CEVT_R4K
	select CSRC_R4K
	select IRQ_CPU
	select BOOT_ELF32
	select DMA_NONCOHERENT
	select HW_HAS_PCI
	select PCI_GT64XXX_PCI0
	select SWAP_IO_SPACE
	select SYS_HAS_CPU_MIPS32_R1
	select SYS_HAS_CPU_MIPS32_R2
	select SYS_HAS_CPU_MIPS64_R1
	select SYS_HAS_CPU_NEVADA
	select SYS_HAS_CPU_RM7000
	select SYS_SUPPORTS_32BIT_KERNEL
	select SYS_SUPPORTS_64BIT_KERNEL
	select SYS_SUPPORTS_BIG_ENDIAN
	select SYS_SUPPORTS_LITTLE_ENDIAN
	help
	  This enables support for the Wind River MIPS32 4KC PPMC evaluation
	  board, which is based on GT64120 bridge chip.

config CAVIUM_OCTEON_SIMULATOR
	bool "Cavium Networks Octeon Simulator"
	select CEVT_R4K
	select 64BIT_PHYS_ADDR
	select DMA_COHERENT
	select SYS_SUPPORTS_64BIT_KERNEL
	select SYS_SUPPORTS_BIG_ENDIAN
	select SYS_SUPPORTS_HOTPLUG_CPU
	select SYS_HAS_CPU_CAVIUM_OCTEON
	select HOLES_IN_ZONE
	help
	  The Octeon simulator is software performance model of the Cavium
	  Octeon Processor. It supports simulating Octeon processors on x86
	  hardware.

config CAVIUM_OCTEON_REFERENCE_BOARD
	bool "Cavium Networks Octeon reference board"
	select CEVT_R4K
	select 64BIT_PHYS_ADDR
	select DMA_COHERENT
	select SYS_SUPPORTS_64BIT_KERNEL
	select SYS_SUPPORTS_BIG_ENDIAN
	select SYS_SUPPORTS_HOTPLUG_CPU
	select SYS_HAS_EARLY_PRINTK
	select SYS_HAS_CPU_CAVIUM_OCTEON
	select SWAP_IO_SPACE
	select HW_HAS_PCI
	select ARCH_SUPPORTS_MSI
	select ZONE_DMA32
	select USB_ARCH_HAS_OHCI
	select USB_ARCH_HAS_EHCI
	select HOLES_IN_ZONE
	help
	  This option supports all of the Octeon reference boards from Cavium
	  Networks. It builds a kernel that dynamically determines the Octeon
	  CPU type and supports all known board reference implementations.
	  Some of the supported boards are:
		EBT3000
		EBH3000
		EBH3100
		Thunder
		Kodama
		Hikari
	  Say Y here for most Octeon reference boards.

config NLM_XLR_BOARD
	bool "Netlogic XLR/XLS based systems"
	depends on EXPERIMENTAL
	select BOOT_ELF32
	select NLM_COMMON
	select SYS_HAS_CPU_XLR
	select SYS_SUPPORTS_SMP
	select HW_HAS_PCI
	select SWAP_IO_SPACE
	select SYS_SUPPORTS_32BIT_KERNEL
	select SYS_SUPPORTS_64BIT_KERNEL
	select 64BIT_PHYS_ADDR
	select SYS_SUPPORTS_BIG_ENDIAN
	select SYS_SUPPORTS_HIGHMEM
	select DMA_COHERENT
	select NR_CPUS_DEFAULT_32
	select CEVT_R4K
	select CSRC_R4K
	select IRQ_CPU
	select ARCH_SUPPORTS_MSI
	select ZONE_DMA if 64BIT
	select SYNC_R4K
	select SYS_HAS_EARLY_PRINTK
	help
	  Support for systems based on Netlogic XLR and XLS processors.
	  Say Y here if you have a XLR or XLS based board.

config NLM_XLP_BOARD
	bool "Netlogic XLP based systems"
	depends on EXPERIMENTAL
	select BOOT_ELF32
	select NLM_COMMON
	select SYS_HAS_CPU_XLP
	select SYS_SUPPORTS_SMP
	select HW_HAS_PCI
	select SWAP_IO_SPACE
	select SYS_SUPPORTS_32BIT_KERNEL
	select SYS_SUPPORTS_64BIT_KERNEL
	select 64BIT_PHYS_ADDR
	select SYS_SUPPORTS_BIG_ENDIAN
	select SYS_SUPPORTS_LITTLE_ENDIAN
	select SYS_SUPPORTS_HIGHMEM
	select DMA_COHERENT
	select NR_CPUS_DEFAULT_32
	select CEVT_R4K
	select CSRC_R4K
	select IRQ_CPU
	select ZONE_DMA if 64BIT
	select SYNC_R4K
	select SYS_HAS_EARLY_PRINTK
	help
	  This board is based on Netlogic XLP Processor.
	  Say Y here if you have a XLP based board.

endchoice

source "arch/mips/alchemy/Kconfig"
source "arch/mips/ath79/Kconfig"
source "arch/mips/bcm47xx/Kconfig"
source "arch/mips/bcm63xx/Kconfig"
source "arch/mips/jazz/Kconfig"
source "arch/mips/jz4740/Kconfig"
source "arch/mips/lantiq/Kconfig"
source "arch/mips/lasat/Kconfig"
source "arch/mips/pmc-sierra/Kconfig"
source "arch/mips/powertv/Kconfig"
source "arch/mips/sgi-ip27/Kconfig"
source "arch/mips/sibyte/Kconfig"
source "arch/mips/txx9/Kconfig"
source "arch/mips/vr41xx/Kconfig"
source "arch/mips/cavium-octeon/Kconfig"
source "arch/mips/loongson/Kconfig"
source "arch/mips/netlogic/Kconfig"

endmenu

config RWSEM_GENERIC_SPINLOCK
	bool
	default y

config RWSEM_XCHGADD_ALGORITHM
	bool

config ARCH_HAS_ILOG2_U32
	bool
	default n

config ARCH_HAS_ILOG2_U64
	bool
	default n

config GENERIC_HWEIGHT
	bool
	default y

config GENERIC_CALIBRATE_DELAY
	bool
	default y

config GENERIC_CLOCKEVENTS
	bool
	default y

config GENERIC_CMOS_UPDATE
	bool
	default y

config SCHED_OMIT_FRAME_POINTER
	bool
	default y

#
# Select some configuration options automatically based on user selections.
#
config ARC
	bool

config ARCH_MAY_HAVE_PC_FDC
	bool

config BOOT_RAW
	bool

config CEVT_BCM1480
	bool

config CEVT_DS1287
	bool

config CEVT_GT641XX
	bool

config CEVT_R4K_LIB
	bool

config CEVT_R4K
	select CEVT_R4K_LIB
	bool

config CEVT_SB1250
	bool

config CEVT_TXX9
	bool

config CSRC_BCM1480
	bool

config CSRC_IOASIC
	bool

config CSRC_POWERTV
	bool

config CSRC_R4K_LIB
	bool

config CSRC_R4K
	select CSRC_R4K_LIB
	bool

config CSRC_SB1250
	bool

config GPIO_TXX9
	select GENERIC_GPIO
	select ARCH_REQUIRE_GPIOLIB
	bool

config CFE
	bool

config ARCH_DMA_ADDR_T_64BIT
	def_bool (HIGHMEM && 64BIT_PHYS_ADDR) || 64BIT

config DMA_COHERENT
	bool

config DMA_NONCOHERENT
	bool
	select NEED_DMA_MAP_STATE

config NEED_DMA_MAP_STATE
	bool

config SYS_HAS_EARLY_PRINTK
	bool

config HOTPLUG_CPU
	bool "Support for hot-pluggable CPUs"
	depends on SMP && HOTPLUG && SYS_SUPPORTS_HOTPLUG_CPU
	help
	  Say Y here to allow turning CPUs off and on. CPUs can be
	  controlled through /sys/devices/system/cpu.
	  (Note: power management support will enable this option
	    automatically on SMP systems. )
	  Say N if you want to disable CPU hotplug.

config SYS_SUPPORTS_HOTPLUG_CPU
	bool

config I8259
	bool

config MIPS_BONITO64
	bool

config MIPS_MSC
	bool

config MIPS_NILE4
	bool

config MIPS_DISABLE_OBSOLETE_IDE
	bool

config SYNC_R4K
	bool

config MIPS_MACHINE
	def_bool n

config NO_IOPORT
	def_bool n

config GENERIC_ISA_DMA
	bool
	select ZONE_DMA if GENERIC_ISA_DMA_SUPPORT_BROKEN=n
	select ISA_DMA_API

config GENERIC_ISA_DMA_SUPPORT_BROKEN
	bool
	select GENERIC_ISA_DMA

config ISA_DMA_API
	bool

config GENERIC_GPIO
	bool

config HOLES_IN_ZONE
	bool

#
# Endianess selection.  Sufficiently obscure so many users don't know what to
# answer,so we try hard to limit the available choices.  Also the use of a
# choice statement should be more obvious to the user.
#
choice
	prompt "Endianess selection"
	help
	  Some MIPS machines can be configured for either little or big endian
	  byte order. These modes require different kernels and a different
	  Linux distribution.  In general there is one preferred byteorder for a
	  particular system but some systems are just as commonly used in the
	  one or the other endianness.

config CPU_BIG_ENDIAN
	bool "Big endian"
	depends on SYS_SUPPORTS_BIG_ENDIAN

config CPU_LITTLE_ENDIAN
	bool "Little endian"
	depends on SYS_SUPPORTS_LITTLE_ENDIAN
	help

endchoice

config EXPORT_UASM
	bool

config SYS_SUPPORTS_APM_EMULATION
	bool

config SYS_SUPPORTS_BIG_ENDIAN
	bool

config SYS_SUPPORTS_LITTLE_ENDIAN
	bool

config SYS_SUPPORTS_HUGETLBFS
	bool
	depends on CPU_SUPPORTS_HUGEPAGES && 64BIT
	default y

config IRQ_CPU
	bool

config IRQ_CPU_RM7K
	bool

config IRQ_CPU_RM9K
	bool

config IRQ_MSP_SLP
	bool

config IRQ_MSP_CIC
	bool

config IRQ_TXX9
	bool

config IRQ_GT641XX
	bool

config IRQ_GIC
	bool

config MIPS_BOARDS_GEN
	bool

config PCI_GT64XXX_PCI0
	bool

config NO_EXCEPT_FILL
	bool

config MIPS_RM9122
	bool
	select SERIAL_RM9000

config SOC_EMMA2RH
	bool
	select CEVT_R4K
	select CSRC_R4K
	select DMA_NONCOHERENT
	select IRQ_CPU
	select SWAP_IO_SPACE
	select SYS_HAS_CPU_R5500
	select SYS_SUPPORTS_32BIT_KERNEL
	select SYS_SUPPORTS_64BIT_KERNEL
	select SYS_SUPPORTS_BIG_ENDIAN

config SOC_PNX833X
	bool
	select CEVT_R4K
	select CSRC_R4K
	select IRQ_CPU
	select DMA_NONCOHERENT
	select SYS_HAS_CPU_MIPS32_R2
	select SYS_SUPPORTS_32BIT_KERNEL
	select SYS_SUPPORTS_LITTLE_ENDIAN
	select SYS_SUPPORTS_BIG_ENDIAN
	select GENERIC_GPIO
	select CPU_MIPSR2_IRQ_VI

config SOC_PNX8335
	bool
	select SOC_PNX833X

config PNX8550
	bool
	select SOC_PNX8550

config SOC_PNX8550
	bool
	select DMA_NONCOHERENT
	select HW_HAS_PCI
	select SYS_HAS_CPU_MIPS32_R1
	select SYS_HAS_EARLY_PRINTK
	select SYS_SUPPORTS_32BIT_KERNEL
	select GENERIC_GPIO

config SWAP_IO_SPACE
	bool

config SERIAL_RM9000
	bool

config SGI_HAS_INDYDOG
	bool

config SGI_HAS_HAL2
	bool

config SGI_HAS_SEEQ
	bool

config SGI_HAS_WD93
	bool

config SGI_HAS_ZILOG
	bool

config SGI_HAS_I8042
	bool

config DEFAULT_SGI_PARTITION
	bool

config ARC32
	bool

config SNIPROM
	bool

config BOOT_ELF32
	bool

config MIPS_L1_CACHE_SHIFT
	int
	default "4" if MACH_DECSTATION || MIKROTIK_RB532 || PMC_MSP4200_EVAL
	default "6" if MIPS_CPU_SCACHE
	default "7" if SGI_IP22 || SGI_IP27 || SGI_IP28 || SNI_RM || CPU_CAVIUM_OCTEON
	default "5"

config HAVE_STD_PC_SERIAL_PORT
	bool

config ARC_CONSOLE
	bool "ARC console support"
	depends on SGI_IP22 || SGI_IP28 || (SNI_RM && CPU_LITTLE_ENDIAN)

config ARC_MEMORY
	bool
	depends on MACH_JAZZ || SNI_RM || SGI_IP32
	default y

config ARC_PROMLIB
	bool
	depends on MACH_JAZZ || SNI_RM || SGI_IP22 || SGI_IP28 || SGI_IP32
	default y

config ARC64
	bool

config BOOT_ELF64
	bool

menu "CPU selection"

choice
	prompt "CPU type"
	default CPU_R4X00

config CPU_LOONGSON2E
	bool "Loongson 2E"
	depends on SYS_HAS_CPU_LOONGSON2E
	select CPU_LOONGSON2
	help
	  The Loongson 2E processor implements the MIPS III instruction set
	  with many extensions.

	  It has an internal FPGA northbridge, which is compatible to
	  bonito64.

config CPU_LOONGSON2F
	bool "Loongson 2F"
	depends on SYS_HAS_CPU_LOONGSON2F
	select CPU_LOONGSON2
	select GENERIC_GPIO
	select ARCH_REQUIRE_GPIOLIB
	help
	  The Loongson 2F processor implements the MIPS III instruction set
	  with many extensions.

	  Loongson2F have built-in DDR2 and PCIX controller. The PCIX controller
	  have a similar programming interface with FPGA northbridge used in
	  Loongson2E.

config CPU_MIPS32_R1
	bool "MIPS32 Release 1"
	depends on SYS_HAS_CPU_MIPS32_R1
	select CPU_HAS_PREFETCH
	select CPU_SUPPORTS_32BIT_KERNEL
	select CPU_SUPPORTS_HIGHMEM
	help
	  Choose this option to build a kernel for release 1 or later of the
	  MIPS32 architecture.  Most modern embedded systems with a 32-bit
	  MIPS processor are based on a MIPS32 processor.  If you know the
	  specific type of processor in your system, choose those that one
	  otherwise CPU_MIPS32_R1 is a safe bet for any MIPS32 system.
	  Release 2 of the MIPS32 architecture is available since several
	  years so chances are you even have a MIPS32 Release 2 processor
	  in which case you should choose CPU_MIPS32_R2 instead for better
	  performance.

config CPU_MIPS32_R2
	bool "MIPS32 Release 2"
	depends on SYS_HAS_CPU_MIPS32_R2
	select CPU_HAS_PREFETCH
	select CPU_SUPPORTS_32BIT_KERNEL
	select CPU_SUPPORTS_HIGHMEM
	help
	  Choose this option to build a kernel for release 2 or later of the
	  MIPS32 architecture.  Most modern embedded systems with a 32-bit
	  MIPS processor are based on a MIPS32 processor.  If you know the
	  specific type of processor in your system, choose those that one
	  otherwise CPU_MIPS32_R1 is a safe bet for any MIPS32 system.

config CPU_MIPS64_R1
	bool "MIPS64 Release 1"
	depends on SYS_HAS_CPU_MIPS64_R1
	select CPU_HAS_PREFETCH
	select CPU_SUPPORTS_32BIT_KERNEL
	select CPU_SUPPORTS_64BIT_KERNEL
	select CPU_SUPPORTS_HIGHMEM
	select CPU_SUPPORTS_HUGEPAGES
	help
	  Choose this option to build a kernel for release 1 or later of the
	  MIPS64 architecture.  Many modern embedded systems with a 64-bit
	  MIPS processor are based on a MIPS64 processor.  If you know the
	  specific type of processor in your system, choose those that one
	  otherwise CPU_MIPS64_R1 is a safe bet for any MIPS64 system.
	  Release 2 of the MIPS64 architecture is available since several
	  years so chances are you even have a MIPS64 Release 2 processor
	  in which case you should choose CPU_MIPS64_R2 instead for better
	  performance.

config CPU_MIPS64_R2
	bool "MIPS64 Release 2"
	depends on SYS_HAS_CPU_MIPS64_R2
	select CPU_HAS_PREFETCH
	select CPU_SUPPORTS_32BIT_KERNEL
	select CPU_SUPPORTS_64BIT_KERNEL
	select CPU_SUPPORTS_HIGHMEM
	select CPU_SUPPORTS_HUGEPAGES
	help
	  Choose this option to build a kernel for release 2 or later of the
	  MIPS64 architecture.  Many modern embedded systems with a 64-bit
	  MIPS processor are based on a MIPS64 processor.  If you know the
	  specific type of processor in your system, choose those that one
	  otherwise CPU_MIPS64_R1 is a safe bet for any MIPS64 system.

config CPU_R3000
	bool "R3000"
	depends on SYS_HAS_CPU_R3000
	select CPU_HAS_WB
	select CPU_SUPPORTS_32BIT_KERNEL
	select CPU_SUPPORTS_HIGHMEM
	help
	  Please make sure to pick the right CPU type. Linux/MIPS is not
	  designed to be generic, i.e. Kernels compiled for R3000 CPUs will
	  *not* work on R4000 machines and vice versa.  However, since most
	  of the supported machines have an R4000 (or similar) CPU, R4x00
	  might be a safe bet.  If the resulting kernel does not work,
	  try to recompile with R3000.

config CPU_TX39XX
	bool "R39XX"
	depends on SYS_HAS_CPU_TX39XX
	select CPU_SUPPORTS_32BIT_KERNEL

config CPU_VR41XX
	bool "R41xx"
	depends on SYS_HAS_CPU_VR41XX
	select CPU_SUPPORTS_32BIT_KERNEL
	select CPU_SUPPORTS_64BIT_KERNEL
	help
	  The options selects support for the NEC VR4100 series of processors.
	  Only choose this option if you have one of these processors as a
	  kernel built with this option will not run on any other type of
	  processor or vice versa.

config CPU_R4300
	bool "R4300"
	depends on SYS_HAS_CPU_R4300
	select CPU_SUPPORTS_32BIT_KERNEL
	select CPU_SUPPORTS_64BIT_KERNEL
	help
	  MIPS Technologies R4300-series processors.

config CPU_R4X00
	bool "R4x00"
	depends on SYS_HAS_CPU_R4X00
	select CPU_SUPPORTS_32BIT_KERNEL
	select CPU_SUPPORTS_64BIT_KERNEL
	help
	  MIPS Technologies R4000-series processors other than 4300, including
	  the R4000, R4400, R4600, and 4700.

config CPU_TX49XX
	bool "R49XX"
	depends on SYS_HAS_CPU_TX49XX
	select CPU_HAS_PREFETCH
	select CPU_SUPPORTS_32BIT_KERNEL
	select CPU_SUPPORTS_64BIT_KERNEL

config CPU_R5000
	bool "R5000"
	depends on SYS_HAS_CPU_R5000
	select CPU_SUPPORTS_32BIT_KERNEL
	select CPU_SUPPORTS_64BIT_KERNEL
	help
	  MIPS Technologies R5000-series processors other than the Nevada.

config CPU_R5432
	bool "R5432"
	depends on SYS_HAS_CPU_R5432
	select CPU_SUPPORTS_32BIT_KERNEL
	select CPU_SUPPORTS_64BIT_KERNEL

config CPU_R5500
	bool "R5500"
	depends on SYS_HAS_CPU_R5500
	select CPU_SUPPORTS_32BIT_KERNEL
	select CPU_SUPPORTS_64BIT_KERNEL
	select CPU_SUPPORTS_HUGEPAGES
	help
	  NEC VR5500 and VR5500A series processors implement 64-bit MIPS IV
	  instruction set.

config CPU_R6000
	bool "R6000"
	depends on EXPERIMENTAL
	depends on SYS_HAS_CPU_R6000
	select CPU_SUPPORTS_32BIT_KERNEL
	help
	  MIPS Technologies R6000 and R6000A series processors.  Note these
	  processors are extremely rare and the support for them is incomplete.

config CPU_NEVADA
	bool "RM52xx"
	depends on SYS_HAS_CPU_NEVADA
	select CPU_SUPPORTS_32BIT_KERNEL
	select CPU_SUPPORTS_64BIT_KERNEL
	help
	  QED / PMC-Sierra RM52xx-series ("Nevada") processors.

config CPU_R8000
	bool "R8000"
	depends on EXPERIMENTAL
	depends on SYS_HAS_CPU_R8000
	select CPU_HAS_PREFETCH
	select CPU_SUPPORTS_64BIT_KERNEL
	help
	  MIPS Technologies R8000 processors.  Note these processors are
	  uncommon and the support for them is incomplete.

config CPU_R10000
	bool "R10000"
	depends on SYS_HAS_CPU_R10000
	select CPU_HAS_PREFETCH
	select CPU_SUPPORTS_32BIT_KERNEL
	select CPU_SUPPORTS_64BIT_KERNEL
	select CPU_SUPPORTS_HIGHMEM
	help
	  MIPS Technologies R10000-series processors.

config CPU_RM7000
	bool "RM7000"
	depends on SYS_HAS_CPU_RM7000
	select CPU_HAS_PREFETCH
	select CPU_SUPPORTS_32BIT_KERNEL
	select CPU_SUPPORTS_64BIT_KERNEL
	select CPU_SUPPORTS_HIGHMEM

config CPU_RM9000
	bool "RM9000"
	depends on SYS_HAS_CPU_RM9000
	select CPU_HAS_PREFETCH
	select CPU_SUPPORTS_32BIT_KERNEL
	select CPU_SUPPORTS_64BIT_KERNEL
	select CPU_SUPPORTS_HIGHMEM
	select WEAK_ORDERING

config CPU_SB1
	bool "SB1"
	depends on SYS_HAS_CPU_SB1
	select CPU_SUPPORTS_32BIT_KERNEL
	select CPU_SUPPORTS_64BIT_KERNEL
	select CPU_SUPPORTS_HIGHMEM
	select WEAK_ORDERING

config CPU_CAVIUM_OCTEON
	bool "Cavium Octeon processor"
	depends on SYS_HAS_CPU_CAVIUM_OCTEON
	select CPU_HAS_PREFETCH
	select CPU_SUPPORTS_64BIT_KERNEL
	select SYS_SUPPORTS_SMP
	select NR_CPUS_DEFAULT_16
	select WEAK_ORDERING
	select CPU_SUPPORTS_HIGHMEM
	select CPU_SUPPORTS_HUGEPAGES
	help
	  The Cavium Octeon processor is a highly integrated chip containing
	  many ethernet hardware widgets for networking tasks. The processor
	  can have up to 16 Mips64v2 cores and 8 integrated gigabit ethernets.
	  Full details can be found at http://www.caviumnetworks.com.

config CPU_BMIPS3300
	bool "BMIPS3300"
	depends on SYS_HAS_CPU_BMIPS3300
	select CPU_BMIPS
	help
	  Broadcom BMIPS3300 processors.

config CPU_BMIPS4350
	bool "BMIPS4350"
	depends on SYS_HAS_CPU_BMIPS4350
	select CPU_BMIPS
	select SYS_SUPPORTS_SMP
	select SYS_SUPPORTS_HOTPLUG_CPU
	help
	  Broadcom BMIPS4350 ("VIPER") processors.

config CPU_BMIPS4380
	bool "BMIPS4380"
	depends on SYS_HAS_CPU_BMIPS4380
	select CPU_BMIPS
	select SYS_SUPPORTS_SMP
	select SYS_SUPPORTS_HOTPLUG_CPU
	help
	  Broadcom BMIPS4380 processors.

config CPU_BMIPS5000
	bool "BMIPS5000"
	depends on SYS_HAS_CPU_BMIPS5000
	select CPU_BMIPS
	select CPU_SUPPORTS_HIGHMEM
	select MIPS_CPU_SCACHE
	select SYS_SUPPORTS_SMP
	select SYS_SUPPORTS_HOTPLUG_CPU
	help
	  Broadcom BMIPS5000 processors.

config CPU_XLR
	bool "Netlogic XLR SoC"
	depends on SYS_HAS_CPU_XLR
	select CPU_SUPPORTS_32BIT_KERNEL
	select CPU_SUPPORTS_64BIT_KERNEL
	select CPU_SUPPORTS_HIGHMEM
	select WEAK_ORDERING
	select WEAK_REORDERING_BEYOND_LLSC
	select CPU_SUPPORTS_HUGEPAGES
	help
	  Netlogic Microsystems XLR/XLS processors.

config CPU_XLP
	bool "Netlogic XLP SoC"
	depends on SYS_HAS_CPU_XLP
	select CPU_SUPPORTS_32BIT_KERNEL
	select CPU_SUPPORTS_64BIT_KERNEL
	select CPU_SUPPORTS_HIGHMEM
	select CPU_HAS_LLSC
	select WEAK_ORDERING
	select WEAK_REORDERING_BEYOND_LLSC
	select CPU_HAS_PREFETCH
	help
	  Netlogic Microsystems XLP processors.
endchoice

if CPU_LOONGSON2F
config CPU_NOP_WORKAROUNDS
	bool

config CPU_JUMP_WORKAROUNDS
	bool

config CPU_LOONGSON2F_WORKAROUNDS
	bool "Loongson 2F Workarounds"
	default y
	select CPU_NOP_WORKAROUNDS
	select CPU_JUMP_WORKAROUNDS
	help
	  Loongson 2F01 / 2F02 processors have the NOP & JUMP issues which
	  require workarounds.  Without workarounds the system may hang
	  unexpectedly.  For more information please refer to the gas
	  -mfix-loongson2f-nop and -mfix-loongson2f-jump options.

	  Loongson 2F03 and later have fixed these issues and no workarounds
	  are needed.  The workarounds have no significant side effect on them
	  but may decrease the performance of the system so this option should
	  be disabled unless the kernel is intended to be run on 2F01 or 2F02
	  systems.

	  If unsure, please say Y.
endif # CPU_LOONGSON2F

config SYS_SUPPORTS_ZBOOT
	bool
	select HAVE_KERNEL_GZIP
	select HAVE_KERNEL_BZIP2
	select HAVE_KERNEL_LZMA
	select HAVE_KERNEL_LZO

config SYS_SUPPORTS_ZBOOT_UART16550
	bool
	select SYS_SUPPORTS_ZBOOT

config CPU_LOONGSON2
	bool
	select CPU_SUPPORTS_32BIT_KERNEL
	select CPU_SUPPORTS_64BIT_KERNEL
	select CPU_SUPPORTS_HIGHMEM

config CPU_BMIPS
	bool
	select CPU_MIPS32
	select CPU_SUPPORTS_32BIT_KERNEL
	select DMA_NONCOHERENT
	select IRQ_CPU
	select SWAP_IO_SPACE
	select WEAK_ORDERING

config SYS_HAS_CPU_LOONGSON2E
	bool

config SYS_HAS_CPU_LOONGSON2F
	bool
	select CPU_SUPPORTS_CPUFREQ
	select CPU_SUPPORTS_ADDRWINCFG if 64BIT
	select CPU_SUPPORTS_UNCACHED_ACCELERATED

config SYS_HAS_CPU_MIPS32_R1
	bool

config SYS_HAS_CPU_MIPS32_R2
	bool

config SYS_HAS_CPU_MIPS64_R1
	bool

config SYS_HAS_CPU_MIPS64_R2
	bool

config SYS_HAS_CPU_R3000
	bool

config SYS_HAS_CPU_TX39XX
	bool

config SYS_HAS_CPU_VR41XX
	bool

config SYS_HAS_CPU_R4300
	bool

config SYS_HAS_CPU_R4X00
	bool

config SYS_HAS_CPU_TX49XX
	bool

config SYS_HAS_CPU_R5000
	bool

config SYS_HAS_CPU_R5432
	bool

config SYS_HAS_CPU_R5500
	bool

config SYS_HAS_CPU_R6000
	bool

config SYS_HAS_CPU_NEVADA
	bool

config SYS_HAS_CPU_R8000
	bool

config SYS_HAS_CPU_R10000
	bool

config SYS_HAS_CPU_RM7000
	bool

config SYS_HAS_CPU_RM9000
	bool

config SYS_HAS_CPU_SB1
	bool

config SYS_HAS_CPU_CAVIUM_OCTEON
	bool

config SYS_HAS_CPU_BMIPS3300
	bool

config SYS_HAS_CPU_BMIPS4350
	bool

config SYS_HAS_CPU_BMIPS4380
	bool

config SYS_HAS_CPU_BMIPS5000
	bool

config SYS_HAS_CPU_XLR
	bool

config SYS_HAS_CPU_XLP
	bool

#
# CPU may reorder R->R, R->W, W->R, W->W
# Reordering beyond LL and SC is handled in WEAK_REORDERING_BEYOND_LLSC
#
config WEAK_ORDERING
	bool

#
# CPU may reorder reads and writes beyond LL/SC
# CPU may reorder R->LL, R->LL, W->LL, W->LL, R->SC, R->SC, W->SC, W->SC
#
config WEAK_REORDERING_BEYOND_LLSC
	bool
endmenu

#
# These two indicate any level of the MIPS32 and MIPS64 architecture
#
config CPU_MIPS32
	bool
	default y if CPU_MIPS32_R1 || CPU_MIPS32_R2

config CPU_MIPS64
	bool
	default y if CPU_MIPS64_R1 || CPU_MIPS64_R2

#
# These two indicate the revision of the architecture, either Release 1 or Release 2
#
config CPU_MIPSR1
	bool
	default y if CPU_MIPS32_R1 || CPU_MIPS64_R1

config CPU_MIPSR2
	bool
	default y if CPU_MIPS32_R2 || CPU_MIPS64_R2 || CPU_CAVIUM_OCTEON

config SYS_SUPPORTS_32BIT_KERNEL
	bool
config SYS_SUPPORTS_64BIT_KERNEL
	bool
config CPU_SUPPORTS_32BIT_KERNEL
	bool
config CPU_SUPPORTS_64BIT_KERNEL
	bool
config CPU_SUPPORTS_CPUFREQ
	bool
config CPU_SUPPORTS_ADDRWINCFG
	bool
config CPU_SUPPORTS_HUGEPAGES
	bool
config CPU_SUPPORTS_UNCACHED_ACCELERATED
	bool
config MIPS_PGD_C0_CONTEXT
	bool
	default y if 64BIT && CPU_MIPSR2

#
# Set to y for ptrace access to watch registers.
#
config HARDWARE_WATCHPOINTS
       bool
       default y if CPU_MIPSR1 || CPU_MIPSR2

menu "Kernel type"

choice

	prompt "Kernel code model"
	help
	  You should only select this option if you have a workload that
	  actually benefits from 64-bit processing or if your machine has
	  large memory.  You will only be presented a single option in this
	  menu if your system does not support both 32-bit and 64-bit kernels.

config 32BIT
	bool "32-bit kernel"
	depends on CPU_SUPPORTS_32BIT_KERNEL && SYS_SUPPORTS_32BIT_KERNEL
	select TRAD_SIGNALS
	help
	  Select this option if you want to build a 32-bit kernel.
config 64BIT
	bool "64-bit kernel"
	depends on CPU_SUPPORTS_64BIT_KERNEL && SYS_SUPPORTS_64BIT_KERNEL
	select HAVE_SYSCALL_WRAPPERS
	help
	  Select this option if you want to build a 64-bit kernel.

endchoice

choice
	prompt "Kernel page size"
	default PAGE_SIZE_4KB

config PAGE_SIZE_4KB
	bool "4kB"
	depends on !CPU_LOONGSON2
	help
	 This option select the standard 4kB Linux page size.  On some
	 R3000-family processors this is the only available page size.  Using
	 4kB page size will minimize memory consumption and is therefore
	 recommended for low memory systems.

config PAGE_SIZE_8KB
	bool "8kB"
	depends on (EXPERIMENTAL && CPU_R8000) || CPU_CAVIUM_OCTEON
	help
	  Using 8kB page size will result in higher performance kernel at
	  the price of higher memory consumption.  This option is available
	  only on R8000 and cnMIPS processors.  Note that you will need a
	  suitable Linux distribution to support this.

config PAGE_SIZE_16KB
	bool "16kB"
	depends on !CPU_R3000 && !CPU_TX39XX
	help
	  Using 16kB page size will result in higher performance kernel at
	  the price of higher memory consumption.  This option is available on
	  all non-R3000 family processors.  Note that you will need a suitable
	  Linux distribution to support this.

config PAGE_SIZE_32KB
	bool "32kB"
	depends on CPU_CAVIUM_OCTEON
	help
	  Using 32kB page size will result in higher performance kernel at
	  the price of higher memory consumption.  This option is available
	  only on cnMIPS cores.  Note that you will need a suitable Linux
	  distribution to support this.

config PAGE_SIZE_64KB
	bool "64kB"
	depends on EXPERIMENTAL && !CPU_R3000 && !CPU_TX39XX
	help
	  Using 64kB page size will result in higher performance kernel at
	  the price of higher memory consumption.  This option is available on
	  all non-R3000 family processor.  Not that at the time of this
	  writing this option is still high experimental.

endchoice

config FORCE_MAX_ZONEORDER
	int "Maximum zone order"
	range 13 64 if SYS_SUPPORTS_HUGETLBFS && PAGE_SIZE_32KB
	default "13" if SYS_SUPPORTS_HUGETLBFS && PAGE_SIZE_32KB
	range 12 64 if SYS_SUPPORTS_HUGETLBFS && PAGE_SIZE_16KB
	default "12" if SYS_SUPPORTS_HUGETLBFS && PAGE_SIZE_16KB
	range 11 64
	default "11"
	help
	  The kernel memory allocator divides physically contiguous memory
	  blocks into "zones", where each zone is a power of two number of
	  pages.  This option selects the largest power of two that the kernel
	  keeps in the memory allocator.  If you need to allocate very large
	  blocks of physically contiguous memory, then you may need to
	  increase this value.

	  This config option is actually maximum order plus one. For example,
	  a value of 11 means that the largest free memory block is 2^10 pages.

	  The page size is not necessarily 4KB.  Keep this in mind
	  when choosing a value for this option.

config BOARD_SCACHE
	bool

config IP22_CPU_SCACHE
	bool
	select BOARD_SCACHE

#
# Support for a MIPS32 / MIPS64 style S-caches
#
config MIPS_CPU_SCACHE
	bool
	select BOARD_SCACHE

config R5000_CPU_SCACHE
	bool
	select BOARD_SCACHE

config RM7000_CPU_SCACHE
	bool
	select BOARD_SCACHE

config SIBYTE_DMA_PAGEOPS
	bool "Use DMA to clear/copy pages"
	depends on CPU_SB1
	help
	  Instead of using the CPU to zero and copy pages, use a Data Mover
	  channel.  These DMA channels are otherwise unused by the standard
	  SiByte Linux port.  Seems to give a small performance benefit.

config CPU_HAS_PREFETCH
	bool

choice
	prompt "MIPS MT options"

config MIPS_MT_DISABLED
	bool "Disable multithreading support."
	help
	  Use this option if your workload can't take advantage of
	  MIPS hardware multithreading support.  On systems that don't have
	  the option of an MT-enabled processor this option will be the only
	  option in this menu.

config MIPS_MT_SMP
	bool "Use 1 TC on each available VPE for SMP"
	depends on SYS_SUPPORTS_MULTITHREADING
	select CPU_MIPSR2_IRQ_VI
	select CPU_MIPSR2_IRQ_EI
	select MIPS_MT
	select NR_CPUS_DEFAULT_2
	select SMP
	select SYS_SUPPORTS_SCHED_SMT if SMP
	select SYS_SUPPORTS_SMP
	select SMP_UP
	help
	  This is a kernel model which is known a VSMP but lately has been
	  marketesed into SMVP.
	  Virtual SMP uses the processor's VPEs  to implement virtual
	  processors. In currently available configuration of the 34K processor
	  this allows for a dual processor. Both processors will share the same
	  primary caches; each will obtain the half of the TLB for it's own
	  exclusive use. For a layman this model can be described as similar to
	  what Intel calls Hyperthreading.

	  For further information see http://www.linux-mips.org/wiki/34K#VSMP

config MIPS_MT_SMTC
	bool "SMTC: Use all TCs on all VPEs for SMP"
	depends on CPU_MIPS32_R2
	#depends on CPU_MIPS64_R2		# once there is hardware ...
	depends on SYS_SUPPORTS_MULTITHREADING
	select CPU_MIPSR2_IRQ_VI
	select CPU_MIPSR2_IRQ_EI
	select MIPS_MT
	select NR_CPUS_DEFAULT_8
	select SMP
	select SYS_SUPPORTS_SMP
	select SMP_UP
	help
	  This is a kernel model which is known a SMTC or lately has been
	  marketesed into SMVP.
	  is presenting the available TC's of the core as processors to Linux.
	  On currently available 34K processors this means a Linux system will
	  see up to 5 processors. The implementation of the SMTC kernel differs
	  significantly from VSMP and cannot efficiently coexist in the same
	  kernel binary so the choice between VSMP and SMTC is a compile time
	  decision.

	  For further information see http://www.linux-mips.org/wiki/34K#SMTC

endchoice

config MIPS_MT
	bool

config SCHED_SMT
	bool "SMT (multithreading) scheduler support"
	depends on SYS_SUPPORTS_SCHED_SMT
	default n
	help
	  SMT scheduler support improves the CPU scheduler's decision making
	  when dealing with MIPS MT enabled cores at a cost of slightly
	  increased overhead in some places. If unsure say N here.

config SYS_SUPPORTS_SCHED_SMT
	bool


config SYS_SUPPORTS_MULTITHREADING
	bool

config MIPS_MT_FPAFF
	bool "Dynamic FPU affinity for FP-intensive threads"
	default y
	depends on MIPS_MT_SMP || MIPS_MT_SMTC

config MIPS_VPE_LOADER
	bool "VPE loader support."
	depends on SYS_SUPPORTS_MULTITHREADING
	select CPU_MIPSR2_IRQ_VI
	select CPU_MIPSR2_IRQ_EI
	select MIPS_MT
	help
	  Includes a loader for loading an elf relocatable object
	  onto another VPE and running it.

config MIPS_MT_SMTC_IM_BACKSTOP
	bool "Use per-TC register bits as backstop for inhibited IM bits"
	depends on MIPS_MT_SMTC
	default n
	help
	  To support multiple TC microthreads acting as "CPUs" within
	  a VPE, VPE-wide interrupt mask bits must be specially manipulated
	  during interrupt handling. To support legacy drivers and interrupt
	  controller management code, SMTC has a "backstop" to track and
	  if necessary restore the interrupt mask. This has some performance
	  impact on interrupt service overhead.

config MIPS_MT_SMTC_IRQAFF
	bool "Support IRQ affinity API"
	depends on MIPS_MT_SMTC
	default n
	help
	  Enables SMP IRQ affinity API (/proc/irq/*/smp_affinity, etc.)
	  for SMTC Linux kernel. Requires platform support, of which
	  an example can be found in the MIPS kernel i8259 and Malta
	  platform code.  Adds some overhead to interrupt dispatch, and
	  should be used only if you know what you are doing.

config MIPS_VPE_LOADER_TOM
	bool "Load VPE program into memory hidden from linux"
	depends on MIPS_VPE_LOADER
	default y
	help
	  The loader can use memory that is present but has been hidden from
	  Linux using the kernel command line option "mem=xxMB". It's up to
	  you to ensure the amount you put in the option and the space your
	  program requires is less or equal to the amount physically present.

# this should possibly be in drivers/char, but it is rather cpu related. Hmmm
config MIPS_VPE_APSP_API
	bool "Enable support for AP/SP API (RTLX)"
	depends on MIPS_VPE_LOADER
	help

config MIPS_APSP_KSPD
	bool "Enable KSPD"
	depends on MIPS_VPE_APSP_API
	default y
	help
	  KSPD is a kernel daemon that accepts syscall requests from the SP
	  side, actions them and returns the results. It also handles the
	  "exit" syscall notifying other kernel modules the SP program is
	  exiting.  You probably want to say yes here.

config MIPS_CMP
	bool "MIPS CMP framework support"
	depends on SYS_SUPPORTS_MIPS_CMP
	select SYNC_R4K
	select SYS_SUPPORTS_SMP
	select SYS_SUPPORTS_SCHED_SMT if SMP
	select WEAK_ORDERING
	default n
	help
	  This is a placeholder option for the GCMP work. It will need to
	  be handled differently...

config SB1_PASS_1_WORKAROUNDS
	bool
	depends on CPU_SB1_PASS_1
	default y

config SB1_PASS_2_WORKAROUNDS
	bool
	depends on CPU_SB1 && (CPU_SB1_PASS_2_2 || CPU_SB1_PASS_2)
	default y

config SB1_PASS_2_1_WORKAROUNDS
	bool
	depends on CPU_SB1 && CPU_SB1_PASS_2
	default y

config 64BIT_PHYS_ADDR
	bool

config ARCH_PHYS_ADDR_T_64BIT
       def_bool 64BIT_PHYS_ADDR

config CPU_HAS_SMARTMIPS
	depends on SYS_SUPPORTS_SMARTMIPS
	bool "Support for the SmartMIPS ASE"
	help
	  SmartMIPS is a extension of the MIPS32 architecture aimed at
	  increased security at both hardware and software level for
	  smartcards.  Enabling this option will allow proper use of the
	  SmartMIPS instructions by Linux applications.  However a kernel with
	  this option will not work on a MIPS core without SmartMIPS core.  If
	  you don't know you probably don't have SmartMIPS and should say N
	  here.

config CPU_HAS_WB
	bool

config XKS01
	bool

#
# Vectored interrupt mode is an R2 feature
#
config CPU_MIPSR2_IRQ_VI
	bool

#
# Extended interrupt mode is an R2 feature
#
config CPU_MIPSR2_IRQ_EI
	bool

config CPU_HAS_SYNC
	bool
	depends on !CPU_R3000
	default y

config GENERIC_CLOCKEVENTS_BROADCAST
	bool

#
# CPU non-features
#
config CPU_DADDI_WORKAROUNDS
	bool

config CPU_R4000_WORKAROUNDS
	bool
	select CPU_R4400_WORKAROUNDS

config CPU_R4400_WORKAROUNDS
	bool

#
# - Highmem only makes sense for the 32-bit kernel.
# - The current highmem code will only work properly on physically indexed
#   caches such as R3000, SB1, R7000 or those that look like they're virtually
#   indexed such as R4000/R4400 SC and MC versions or R10000.  So for the
#   moment we protect the user and offer the highmem option only on machines
#   where it's known to be safe.  This will not offer highmem on a few systems
#   such as MIPS32 and MIPS64 CPUs which may have virtual and physically
#   indexed CPUs but we're playing safe.
# - We use SYS_SUPPORTS_HIGHMEM to offer highmem only for systems where we
#   know they might have memory configurations that could make use of highmem
#   support.
#
config HIGHMEM
	bool "High Memory Support"
	depends on 32BIT && CPU_SUPPORTS_HIGHMEM && SYS_SUPPORTS_HIGHMEM

config CPU_SUPPORTS_HIGHMEM
	bool

config SYS_SUPPORTS_HIGHMEM
	bool

config SYS_SUPPORTS_SMARTMIPS
	bool

config ARCH_FLATMEM_ENABLE
	def_bool y
	depends on !NUMA && !CPU_LOONGSON2

config ARCH_DISCONTIGMEM_ENABLE
	bool
	default y if SGI_IP27
	help
	  Say Y to support efficient handling of discontiguous physical memory,
	  for architectures which are either NUMA (Non-Uniform Memory Access)
	  or have huge holes in the physical address space for other reasons.
	  See <file:Documentation/vm/numa> for more.

config ARCH_SPARSEMEM_ENABLE
	bool
	select SPARSEMEM_STATIC

config NUMA
	bool "NUMA Support"
	depends on SYS_SUPPORTS_NUMA
	help
	  Say Y to compile the kernel to support NUMA (Non-Uniform Memory
	  Access).  This option improves performance on systems with more
	  than two nodes; on two node systems it is generally better to
	  leave it disabled; on single node systems disable this option
	  disabled.

config SYS_SUPPORTS_NUMA
	bool

config NODES_SHIFT
	int
	default "6"
	depends on NEED_MULTIPLE_NODES

config HW_PERF_EVENTS
	bool "Enable hardware performance counter support for perf events"
	depends on PERF_EVENTS && !MIPS_MT_SMTC && OPROFILE=n && (CPU_MIPS32 || CPU_MIPS64 || CPU_R10000 || CPU_SB1 || CPU_CAVIUM_OCTEON)
	default y
	help
	  Enable hardware performance counter support for perf events. If
	  disabled, perf events will use software events only.

source "mm/Kconfig"

config SMP
	bool "Multi-Processing support"
	depends on SYS_SUPPORTS_SMP
	select IRQ_PER_CPU
	select USE_GENERIC_SMP_HELPERS
	help
	  This enables support for systems with more than one CPU. If you have
	  a system with only one CPU, like most personal computers, say N. If
	  you have a system with more than one CPU, say Y.

	  If you say N here, the kernel will run on single and multiprocessor
	  machines, but will use only one CPU of a multiprocessor machine. If
	  you say Y here, the kernel will run on many, but not all,
	  singleprocessor machines. On a singleprocessor machine, the kernel
	  will run faster if you say N here.

	  People using multiprocessor machines who say Y here should also say
	  Y to "Enhanced Real Time Clock Support", below.

	  See also the SMP-HOWTO available at
	  <http://www.tldp.org/docs.html#howto>.

	  If you don't know what to do here, say N.

config SMP_UP
	bool

config SYS_SUPPORTS_MIPS_CMP
	bool

config SYS_SUPPORTS_SMP
	bool

config NR_CPUS_DEFAULT_1
	bool

config NR_CPUS_DEFAULT_2
	bool

config NR_CPUS_DEFAULT_4
	bool

config NR_CPUS_DEFAULT_8
	bool

config NR_CPUS_DEFAULT_16
	bool

config NR_CPUS_DEFAULT_32
	bool

config NR_CPUS_DEFAULT_64
	bool

config NR_CPUS
	int "Maximum number of CPUs (2-64)"
	range 1 64 if NR_CPUS_DEFAULT_1
	depends on SMP
	default "1" if NR_CPUS_DEFAULT_1
	default "2" if NR_CPUS_DEFAULT_2
	default "4" if NR_CPUS_DEFAULT_4
	default "8" if NR_CPUS_DEFAULT_8
	default "16" if NR_CPUS_DEFAULT_16
	default "32" if NR_CPUS_DEFAULT_32
	default "64" if NR_CPUS_DEFAULT_64
	help
	  This allows you to specify the maximum number of CPUs which this
	  kernel will support.  The maximum supported value is 32 for 32-bit
	  kernel and 64 for 64-bit kernels; the minimum value which makes
	  sense is 1 for Qemu (useful only for kernel debugging purposes)
	  and 2 for all others.

	  This is purely to save memory - each supported CPU adds
	  approximately eight kilobytes to the kernel image.  For best
	  performance should round up your number of processors to the next
	  power of two.

source "kernel/time/Kconfig"

#
# Timer Interrupt Frequency Configuration
#

choice
	prompt "Timer frequency"
	default HZ_250
	help
	 Allows the configuration of the timer frequency.

	config HZ_48
		bool "48 HZ" if SYS_SUPPORTS_48HZ || SYS_SUPPORTS_ARBIT_HZ

	config HZ_100
		bool "100 HZ" if SYS_SUPPORTS_100HZ || SYS_SUPPORTS_ARBIT_HZ

	config HZ_128
		bool "128 HZ" if SYS_SUPPORTS_128HZ || SYS_SUPPORTS_ARBIT_HZ

	config HZ_250
		bool "250 HZ" if SYS_SUPPORTS_250HZ || SYS_SUPPORTS_ARBIT_HZ

	config HZ_256
		bool "256 HZ" if SYS_SUPPORTS_256HZ || SYS_SUPPORTS_ARBIT_HZ

	config HZ_1000
		bool "1000 HZ" if SYS_SUPPORTS_1000HZ || SYS_SUPPORTS_ARBIT_HZ

	config HZ_1024
		bool "1024 HZ" if SYS_SUPPORTS_1024HZ || SYS_SUPPORTS_ARBIT_HZ

endchoice

config SYS_SUPPORTS_48HZ
	bool

config SYS_SUPPORTS_100HZ
	bool

config SYS_SUPPORTS_128HZ
	bool

config SYS_SUPPORTS_250HZ
	bool

config SYS_SUPPORTS_256HZ
	bool

config SYS_SUPPORTS_1000HZ
	bool

config SYS_SUPPORTS_1024HZ
	bool

config SYS_SUPPORTS_ARBIT_HZ
	bool
	default y if !SYS_SUPPORTS_48HZ && !SYS_SUPPORTS_100HZ && \
		     !SYS_SUPPORTS_128HZ && !SYS_SUPPORTS_250HZ && \
		     !SYS_SUPPORTS_256HZ && !SYS_SUPPORTS_1000HZ && \
		     !SYS_SUPPORTS_1024HZ

config HZ
	int
	default 48 if HZ_48
	default 100 if HZ_100
	default 128 if HZ_128
	default 250 if HZ_250
	default 256 if HZ_256
	default 1000 if HZ_1000
	default 1024 if HZ_1024

source "kernel/Kconfig.preempt"

config KEXEC
	bool "Kexec system call (EXPERIMENTAL)"
	depends on EXPERIMENTAL
	help
	  kexec is a system call that implements the ability to shutdown your
	  current kernel, and to start another kernel.  It is like a reboot
	  but it is independent of the system firmware.   And like a reboot
	  you can start any kernel with it, not just Linux.

	  The name comes from the similarity to the exec system call.

	  It is an ongoing process to be certain the hardware in a machine
	  is properly shutdown, so do not be surprised if this code does not
	  initially work for you.  It may help to enable device hotplugging
	  support.  As of this writing the exact hardware interface is
	  strongly in flux, so no good recommendation can be made.

config SECCOMP
	bool "Enable seccomp to safely compute untrusted bytecode"
	depends on PROC_FS
	default y
	help
	  This kernel feature is useful for number crunching applications
	  that may need to compute untrusted bytecode during their
	  execution. By using pipes or other transports made available to
	  the process as file descriptors supporting the read/write
	  syscalls, it's possible to isolate those applications in
	  their own address space using seccomp. Once seccomp is
	  enabled via /proc/<pid>/seccomp, it cannot be disabled
	  and the task is only allowed to execute a few safe syscalls
	  defined by each seccomp mode.

	  If unsure, say Y. Only embedded should say N here.

config USE_OF
	bool "Flattened Device Tree support"
	select OF
	select OF_EARLY_FLATTREE
	help
	  Include support for flattened device tree machine descriptions.

endmenu

config LOCKDEP_SUPPORT
	bool
	default y

config STACKTRACE_SUPPORT
	bool
	default y

source "init/Kconfig"

source "kernel/Kconfig.freezer"

menu "Bus options (PCI, PCMCIA, EISA, ISA, TC)"

config HW_HAS_EISA
	bool
config HW_HAS_PCI
	bool

config PCI
	bool "Support for PCI controller"
	depends on HW_HAS_PCI
	select PCI_DOMAINS
	select GENERIC_PCI_IOMAP
	help
	  Find out whether you have a PCI motherboard. PCI is the name of a
	  bus system, i.e. the way the CPU talks to the other stuff inside
	  your box. Other bus systems are ISA, EISA, or VESA. If you have PCI,
	  say Y, otherwise N.

config PCI_DOMAINS
	bool

source "drivers/pci/Kconfig"

#
# ISA support is now enabled via select.  Too many systems still have the one
# or other ISA chip on the board that users don't know about so don't expect
# users to choose the right thing ...
#
config ISA
	bool

config EISA
	bool "EISA support"
	depends on HW_HAS_EISA
	select ISA
	select GENERIC_ISA_DMA
	---help---
	  The Extended Industry Standard Architecture (EISA) bus was
	  developed as an open alternative to the IBM MicroChannel bus.

	  The EISA bus provided some of the features of the IBM MicroChannel
	  bus while maintaining backward compatibility with cards made for
	  the older ISA bus.  The EISA bus saw limited use between 1988 and
	  1995 when it was made obsolete by the PCI bus.

	  Say Y here if you are building a kernel for an EISA-based machine.

	  Otherwise, say N.

source "drivers/eisa/Kconfig"

config TC
	bool "TURBOchannel support"
	depends on MACH_DECSTATION
	help
	  TURBOchannel is a DEC (now Compaq (now HP)) bus for Alpha and MIPS
	  processors.  TURBOchannel programming specifications are available
	  at:
	  <ftp://ftp.hp.com/pub/alphaserver/archive/triadd/>
	  and:
	  <http://www.computer-refuge.org/classiccmp/ftp.digital.com/pub/DEC/TriAdd/>
	  Linux driver support status is documented at:
	  <http://www.linux-mips.org/wiki/DECstation>

config MMU
	bool
	default y

config I8253
	bool
	select CLKSRC_I8253
	select CLKEVT_I8253
	select MIPS_EXTERNAL_TIMER

config ZONE_DMA32
	bool

source "drivers/pcmcia/Kconfig"

source "drivers/pci/hotplug/Kconfig"

config RAPIDIO
	bool "RapidIO support"
	depends on PCI
	default n
	help
	  If you say Y here, the kernel will include drivers and
	  infrastructure code to support RapidIO interconnect devices.

source "drivers/rapidio/Kconfig"

endmenu

menu "Executable file formats"

source "fs/Kconfig.binfmt"

config TRAD_SIGNALS
	bool

config MIPS32_COMPAT
	bool "Kernel support for Linux/MIPS 32-bit binary compatibility"
	depends on 64BIT
	help
	  Select this option if you want Linux/MIPS 32-bit binary
	  compatibility. Since all software available for Linux/MIPS is
	  currently 32-bit you should say Y here.

config COMPAT
	bool
	depends on MIPS32_COMPAT
	default y

config SYSVIPC_COMPAT
	bool
	depends on COMPAT && SYSVIPC
	default y

config MIPS32_O32
	bool "Kernel support for o32 binaries"
	depends on MIPS32_COMPAT
	help
	  Select this option if you want to run o32 binaries.  These are pure
	  32-bit binaries as used by the 32-bit Linux/MIPS port.  Most of
	  existing binaries are in this format.

	  If unsure, say Y.

config MIPS32_N32
	bool "Kernel support for n32 binaries"
	depends on MIPS32_COMPAT
	help
	  Select this option if you want to run n32 binaries.  These are
	  64-bit binaries using 32-bit quantities for addressing and certain
	  data that would normally be 64-bit.  They are used in special
	  cases.

	  If unsure, say N.

config BINFMT_ELF32
	bool
	default y if MIPS32_O32 || MIPS32_N32

endmenu

menu "Power management options"

config ARCH_HIBERNATION_POSSIBLE
	def_bool y
	depends on SYS_SUPPORTS_HOTPLUG_CPU || !SMP

config ARCH_SUSPEND_POSSIBLE
	def_bool y
	depends on SYS_SUPPORTS_HOTPLUG_CPU || !SMP

source "kernel/power/Kconfig"

endmenu

source "arch/mips/kernel/cpufreq/Kconfig"

source "net/Kconfig"

source "drivers/Kconfig"

source "fs/Kconfig"

source "arch/mips/Kconfig.debug"

source "security/Kconfig"

source "crypto/Kconfig"

source "lib/Kconfig"<|MERGE_RESOLUTION|>--- conflicted
+++ resolved
@@ -26,12 +26,9 @@
 	select GENERIC_IRQ_SHOW
 	select HAVE_ARCH_JUMP_LABEL
 	select IRQ_FORCED_THREADING
-<<<<<<< HEAD
-=======
 	select HAVE_MEMBLOCK
 	select HAVE_MEMBLOCK_NODE_MAP
 	select ARCH_DISCARD_MEMBLOCK
->>>>>>> dcd6c922
 
 menu "Machine selection"
 
