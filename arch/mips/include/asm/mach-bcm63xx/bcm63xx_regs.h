#ifndef BCM63XX_REGS_H_
#define BCM63XX_REGS_H_

/*************************************************************************
 * _REG relative to RSET_PERF
 *************************************************************************/

/* Chip Identifier / Revision register */
#define PERF_REV_REG			0x0
#define REV_CHIPID_SHIFT		16
#define REV_CHIPID_MASK			(0xffff << REV_CHIPID_SHIFT)
#define REV_REVID_SHIFT			0
#define REV_REVID_MASK			(0xffff << REV_REVID_SHIFT)

/* Clock Control register */
#define PERF_CKCTL_REG			0x4

#define CKCTL_6328_PHYMIPS_EN		(1 << 0)
#define CKCTL_6328_ADSL_QPROC_EN	(1 << 1)
#define CKCTL_6328_ADSL_AFE_EN		(1 << 2)
#define CKCTL_6328_ADSL_EN		(1 << 3)
#define CKCTL_6328_MIPS_EN		(1 << 4)
#define CKCTL_6328_SAR_EN		(1 << 5)
#define CKCTL_6328_PCM_EN		(1 << 6)
#define CKCTL_6328_USBD_EN		(1 << 7)
#define CKCTL_6328_USBH_EN		(1 << 8)
#define CKCTL_6328_HSSPI_EN		(1 << 9)
#define CKCTL_6328_PCIE_EN		(1 << 10)
#define CKCTL_6328_ROBOSW_EN		(1 << 11)

#define CKCTL_6328_ALL_SAFE_EN		(CKCTL_6328_PHYMIPS_EN |	\
					CKCTL_6328_ADSL_QPROC_EN |	\
					CKCTL_6328_ADSL_AFE_EN |	\
					CKCTL_6328_ADSL_EN |		\
					CKCTL_6328_SAR_EN  |		\
					CKCTL_6328_PCM_EN  |		\
					CKCTL_6328_USBD_EN |		\
					CKCTL_6328_USBH_EN |		\
					CKCTL_6328_ROBOSW_EN |		\
					CKCTL_6328_PCIE_EN)

#define CKCTL_6338_ADSLPHY_EN		(1 << 0)
#define CKCTL_6338_MPI_EN		(1 << 1)
#define CKCTL_6338_DRAM_EN		(1 << 2)
#define CKCTL_6338_ENET_EN		(1 << 4)
#define CKCTL_6338_USBS_EN		(1 << 4)
#define CKCTL_6338_SAR_EN		(1 << 5)
#define CKCTL_6338_SPI_EN		(1 << 9)

#define CKCTL_6338_ALL_SAFE_EN		(CKCTL_6338_ADSLPHY_EN |	\
					CKCTL_6338_MPI_EN |		\
					CKCTL_6338_ENET_EN |		\
					CKCTL_6338_SAR_EN |		\
					CKCTL_6338_SPI_EN)

#define CKCTL_6345_CPU_EN		(1 << 0)
#define CKCTL_6345_BUS_EN		(1 << 1)
#define CKCTL_6345_EBI_EN		(1 << 2)
#define CKCTL_6345_UART_EN		(1 << 3)
#define CKCTL_6345_ADSLPHY_EN		(1 << 4)
#define CKCTL_6345_ENET_EN		(1 << 7)
#define CKCTL_6345_USBH_EN		(1 << 8)

#define CKCTL_6345_ALL_SAFE_EN		(CKCTL_6345_ENET_EN |	\
					CKCTL_6345_USBH_EN |	\
					CKCTL_6345_ADSLPHY_EN)

#define CKCTL_6348_ADSLPHY_EN		(1 << 0)
#define CKCTL_6348_MPI_EN		(1 << 1)
#define CKCTL_6348_SDRAM_EN		(1 << 2)
#define CKCTL_6348_M2M_EN		(1 << 3)
#define CKCTL_6348_ENET_EN		(1 << 4)
#define CKCTL_6348_SAR_EN		(1 << 5)
#define CKCTL_6348_USBS_EN		(1 << 6)
#define CKCTL_6348_USBH_EN		(1 << 8)
#define CKCTL_6348_SPI_EN		(1 << 9)

#define CKCTL_6348_ALL_SAFE_EN		(CKCTL_6348_ADSLPHY_EN |	\
					CKCTL_6348_M2M_EN |		\
					CKCTL_6348_ENET_EN |		\
					CKCTL_6348_SAR_EN |		\
					CKCTL_6348_USBS_EN |		\
					CKCTL_6348_USBH_EN |		\
					CKCTL_6348_SPI_EN)

#define CKCTL_6358_ENET_EN		(1 << 4)
#define CKCTL_6358_ADSLPHY_EN		(1 << 5)
#define CKCTL_6358_PCM_EN		(1 << 8)
#define CKCTL_6358_SPI_EN		(1 << 9)
#define CKCTL_6358_USBS_EN		(1 << 10)
#define CKCTL_6358_SAR_EN		(1 << 11)
#define CKCTL_6358_EMUSB_EN		(1 << 17)
#define CKCTL_6358_ENET0_EN		(1 << 18)
#define CKCTL_6358_ENET1_EN		(1 << 19)
#define CKCTL_6358_USBSU_EN		(1 << 20)
#define CKCTL_6358_EPHY_EN		(1 << 21)

#define CKCTL_6358_ALL_SAFE_EN		(CKCTL_6358_ENET_EN |		\
					CKCTL_6358_ADSLPHY_EN |		\
					CKCTL_6358_PCM_EN |		\
					CKCTL_6358_SPI_EN |		\
					CKCTL_6358_USBS_EN |		\
					CKCTL_6358_SAR_EN |		\
					CKCTL_6358_EMUSB_EN |		\
					CKCTL_6358_ENET0_EN |		\
					CKCTL_6358_ENET1_EN |		\
					CKCTL_6358_USBSU_EN |		\
					CKCTL_6358_EPHY_EN)

#define CKCTL_6368_VDSL_QPROC_EN	(1 << 2)
#define CKCTL_6368_VDSL_AFE_EN		(1 << 3)
#define CKCTL_6368_VDSL_BONDING_EN	(1 << 4)
#define CKCTL_6368_VDSL_EN		(1 << 5)
#define CKCTL_6368_PHYMIPS_EN		(1 << 6)
#define CKCTL_6368_SWPKT_USB_EN		(1 << 7)
#define CKCTL_6368_SWPKT_SAR_EN		(1 << 8)
#define CKCTL_6368_SPI_EN		(1 << 9)
#define CKCTL_6368_USBD_EN		(1 << 10)
#define CKCTL_6368_SAR_EN		(1 << 11)
#define CKCTL_6368_ROBOSW_EN		(1 << 12)
#define CKCTL_6368_UTOPIA_EN		(1 << 13)
#define CKCTL_6368_PCM_EN		(1 << 14)
#define CKCTL_6368_USBH_EN		(1 << 15)
#define CKCTL_6368_DISABLE_GLESS_EN	(1 << 16)
<<<<<<< HEAD
#define CKCTL_6368_NAND_CLK_EN		(1 << 17)
=======
#define CKCTL_6368_NAND_EN		(1 << 17)
>>>>>>> e891906e
#define CKCTL_6368_IPSEC_EN		(1 << 18)

#define CKCTL_6368_ALL_SAFE_EN		(CKCTL_6368_SWPKT_USB_EN |	\
					CKCTL_6368_SWPKT_SAR_EN |	\
					CKCTL_6368_SPI_EN |		\
					CKCTL_6368_USBD_EN |		\
					CKCTL_6368_SAR_EN |		\
					CKCTL_6368_ROBOSW_EN |		\
					CKCTL_6368_UTOPIA_EN |		\
					CKCTL_6368_PCM_EN |		\
					CKCTL_6368_USBH_EN |		\
					CKCTL_6368_DISABLE_GLESS_EN |	\
					CKCTL_6368_NAND_EN |		\
					CKCTL_6368_IPSEC_EN)

/* System PLL Control register  */
#define PERF_SYS_PLL_CTL_REG		0x8
#define SYS_PLL_SOFT_RESET		0x1

/* Interrupt Mask register */
#define PERF_IRQMASK_6328_REG		0x20
#define PERF_IRQMASK_6338_REG		0xc
#define PERF_IRQMASK_6345_REG		0xc
#define PERF_IRQMASK_6348_REG		0xc
#define PERF_IRQMASK_6358_REG		0xc
#define PERF_IRQMASK_6368_REG		0x20

/* Interrupt Status register */
#define PERF_IRQSTAT_6328_REG		0x28
#define PERF_IRQSTAT_6338_REG		0x10
#define PERF_IRQSTAT_6345_REG		0x10
#define PERF_IRQSTAT_6348_REG		0x10
#define PERF_IRQSTAT_6358_REG		0x10
#define PERF_IRQSTAT_6368_REG		0x28

/* External Interrupt Configuration register */
#define PERF_EXTIRQ_CFG_REG_6328	0x18
#define PERF_EXTIRQ_CFG_REG_6338	0x14
#define PERF_EXTIRQ_CFG_REG_6348	0x14
#define PERF_EXTIRQ_CFG_REG_6358	0x14
#define PERF_EXTIRQ_CFG_REG_6368	0x18

#define PERF_EXTIRQ_CFG_REG2_6368	0x1c

/* for 6348 only */
#define EXTIRQ_CFG_SENSE_6348(x)	(1 << (x))
#define EXTIRQ_CFG_STAT_6348(x)		(1 << (x + 5))
#define EXTIRQ_CFG_CLEAR_6348(x)	(1 << (x + 10))
#define EXTIRQ_CFG_MASK_6348(x)		(1 << (x + 15))
#define EXTIRQ_CFG_BOTHEDGE_6348(x)	(1 << (x + 20))
#define EXTIRQ_CFG_LEVELSENSE_6348(x)	(1 << (x + 25))
#define EXTIRQ_CFG_CLEAR_ALL_6348	(0xf << 10)
#define EXTIRQ_CFG_MASK_ALL_6348	(0xf << 15)

/* for all others */
#define EXTIRQ_CFG_SENSE(x)		(1 << (x))
#define EXTIRQ_CFG_STAT(x)		(1 << (x + 4))
#define EXTIRQ_CFG_CLEAR(x)		(1 << (x + 8))
#define EXTIRQ_CFG_MASK(x)		(1 << (x + 12))
#define EXTIRQ_CFG_BOTHEDGE(x)		(1 << (x + 16))
#define EXTIRQ_CFG_LEVELSENSE(x)	(1 << (x + 20))
#define EXTIRQ_CFG_CLEAR_ALL		(0xf << 8)
#define EXTIRQ_CFG_MASK_ALL		(0xf << 12)

/* Soft Reset register */
#define PERF_SOFTRESET_REG		0x28
#define PERF_SOFTRESET_6328_REG		0x10
#define PERF_SOFTRESET_6368_REG		0x10

#define SOFTRESET_6328_SPI_MASK		(1 << 0)
#define SOFTRESET_6328_EPHY_MASK	(1 << 1)
#define SOFTRESET_6328_SAR_MASK		(1 << 2)
#define SOFTRESET_6328_ENETSW_MASK	(1 << 3)
#define SOFTRESET_6328_USBS_MASK	(1 << 4)
#define SOFTRESET_6328_USBH_MASK	(1 << 5)
#define SOFTRESET_6328_PCM_MASK		(1 << 6)
#define SOFTRESET_6328_PCIE_CORE_MASK	(1 << 7)
#define SOFTRESET_6328_PCIE_MASK	(1 << 8)
#define SOFTRESET_6328_PCIE_EXT_MASK	(1 << 9)
#define SOFTRESET_6328_PCIE_HARD_MASK	(1 << 10)

#define SOFTRESET_6338_SPI_MASK		(1 << 0)
#define SOFTRESET_6338_ENET_MASK	(1 << 2)
#define SOFTRESET_6338_USBH_MASK	(1 << 3)
#define SOFTRESET_6338_USBS_MASK	(1 << 4)
#define SOFTRESET_6338_ADSL_MASK	(1 << 5)
#define SOFTRESET_6338_DMAMEM_MASK	(1 << 6)
#define SOFTRESET_6338_SAR_MASK		(1 << 7)
#define SOFTRESET_6338_ACLC_MASK	(1 << 8)
#define SOFTRESET_6338_ADSLMIPSPLL_MASK	(1 << 10)
#define SOFTRESET_6338_ALL	 (SOFTRESET_6338_SPI_MASK |		\
				  SOFTRESET_6338_ENET_MASK |		\
				  SOFTRESET_6338_USBH_MASK |		\
				  SOFTRESET_6338_USBS_MASK |		\
				  SOFTRESET_6338_ADSL_MASK |		\
				  SOFTRESET_6338_DMAMEM_MASK |		\
				  SOFTRESET_6338_SAR_MASK |		\
				  SOFTRESET_6338_ACLC_MASK |		\
				  SOFTRESET_6338_ADSLMIPSPLL_MASK)

#define SOFTRESET_6348_SPI_MASK		(1 << 0)
#define SOFTRESET_6348_ENET_MASK	(1 << 2)
#define SOFTRESET_6348_USBH_MASK	(1 << 3)
#define SOFTRESET_6348_USBS_MASK	(1 << 4)
#define SOFTRESET_6348_ADSL_MASK	(1 << 5)
#define SOFTRESET_6348_DMAMEM_MASK	(1 << 6)
#define SOFTRESET_6348_SAR_MASK		(1 << 7)
#define SOFTRESET_6348_ACLC_MASK	(1 << 8)
#define SOFTRESET_6348_ADSLMIPSPLL_MASK	(1 << 10)

#define SOFTRESET_6348_ALL	 (SOFTRESET_6348_SPI_MASK |		\
				  SOFTRESET_6348_ENET_MASK |		\
				  SOFTRESET_6348_USBH_MASK |		\
				  SOFTRESET_6348_USBS_MASK |		\
				  SOFTRESET_6348_ADSL_MASK |		\
				  SOFTRESET_6348_DMAMEM_MASK |		\
				  SOFTRESET_6348_SAR_MASK |		\
				  SOFTRESET_6348_ACLC_MASK |		\
				  SOFTRESET_6348_ADSLMIPSPLL_MASK)

#define SOFTRESET_6368_SPI_MASK		(1 << 0)
#define SOFTRESET_6368_MPI_MASK		(1 << 3)
#define SOFTRESET_6368_EPHY_MASK	(1 << 6)
#define SOFTRESET_6368_SAR_MASK		(1 << 7)
#define SOFTRESET_6368_ENETSW_MASK	(1 << 10)
#define SOFTRESET_6368_USBS_MASK	(1 << 11)
#define SOFTRESET_6368_USBH_MASK	(1 << 12)
#define SOFTRESET_6368_PCM_MASK		(1 << 13)

/* MIPS PLL control register */
#define PERF_MIPSPLLCTL_REG		0x34
#define MIPSPLLCTL_N1_SHIFT		20
#define MIPSPLLCTL_N1_MASK		(0x7 << MIPSPLLCTL_N1_SHIFT)
#define MIPSPLLCTL_N2_SHIFT		15
#define MIPSPLLCTL_N2_MASK		(0x1f << MIPSPLLCTL_N2_SHIFT)
#define MIPSPLLCTL_M1REF_SHIFT		12
#define MIPSPLLCTL_M1REF_MASK		(0x7 << MIPSPLLCTL_M1REF_SHIFT)
#define MIPSPLLCTL_M2REF_SHIFT		9
#define MIPSPLLCTL_M2REF_MASK		(0x7 << MIPSPLLCTL_M2REF_SHIFT)
#define MIPSPLLCTL_M1CPU_SHIFT		6
#define MIPSPLLCTL_M1CPU_MASK		(0x7 << MIPSPLLCTL_M1CPU_SHIFT)
#define MIPSPLLCTL_M1BUS_SHIFT		3
#define MIPSPLLCTL_M1BUS_MASK		(0x7 << MIPSPLLCTL_M1BUS_SHIFT)
#define MIPSPLLCTL_M2BUS_SHIFT		0
#define MIPSPLLCTL_M2BUS_MASK		(0x7 << MIPSPLLCTL_M2BUS_SHIFT)

/* ADSL PHY PLL Control register */
#define PERF_ADSLPLLCTL_REG		0x38
#define ADSLPLLCTL_N1_SHIFT		20
#define ADSLPLLCTL_N1_MASK		(0x7 << ADSLPLLCTL_N1_SHIFT)
#define ADSLPLLCTL_N2_SHIFT		15
#define ADSLPLLCTL_N2_MASK		(0x1f << ADSLPLLCTL_N2_SHIFT)
#define ADSLPLLCTL_M1REF_SHIFT		12
#define ADSLPLLCTL_M1REF_MASK		(0x7 << ADSLPLLCTL_M1REF_SHIFT)
#define ADSLPLLCTL_M2REF_SHIFT		9
#define ADSLPLLCTL_M2REF_MASK		(0x7 << ADSLPLLCTL_M2REF_SHIFT)
#define ADSLPLLCTL_M1CPU_SHIFT		6
#define ADSLPLLCTL_M1CPU_MASK		(0x7 << ADSLPLLCTL_M1CPU_SHIFT)
#define ADSLPLLCTL_M1BUS_SHIFT		3
#define ADSLPLLCTL_M1BUS_MASK		(0x7 << ADSLPLLCTL_M1BUS_SHIFT)
#define ADSLPLLCTL_M2BUS_SHIFT		0
#define ADSLPLLCTL_M2BUS_MASK		(0x7 << ADSLPLLCTL_M2BUS_SHIFT)

#define ADSLPLLCTL_VAL(n1, n2, m1ref, m2ref, m1cpu, m1bus, m2bus)	\
				(((n1) << ADSLPLLCTL_N1_SHIFT) |	\
				((n2) << ADSLPLLCTL_N2_SHIFT) |		\
				((m1ref) << ADSLPLLCTL_M1REF_SHIFT) |	\
				((m2ref) << ADSLPLLCTL_M2REF_SHIFT) |	\
				((m1cpu) << ADSLPLLCTL_M1CPU_SHIFT) |	\
				((m1bus) << ADSLPLLCTL_M1BUS_SHIFT) |	\
				((m2bus) << ADSLPLLCTL_M2BUS_SHIFT))


/*************************************************************************
 * _REG relative to RSET_TIMER
 *************************************************************************/

#define BCM63XX_TIMER_COUNT		4
#define TIMER_T0_ID			0
#define TIMER_T1_ID			1
#define TIMER_T2_ID			2
#define TIMER_WDT_ID			3

/* Timer irqstat register */
#define TIMER_IRQSTAT_REG		0
#define TIMER_IRQSTAT_TIMER_CAUSE(x)	(1 << (x))
#define TIMER_IRQSTAT_TIMER0_CAUSE	(1 << 0)
#define TIMER_IRQSTAT_TIMER1_CAUSE	(1 << 1)
#define TIMER_IRQSTAT_TIMER2_CAUSE	(1 << 2)
#define TIMER_IRQSTAT_WDT_CAUSE		(1 << 3)
#define TIMER_IRQSTAT_TIMER_IR_EN(x)	(1 << ((x) + 8))
#define TIMER_IRQSTAT_TIMER0_IR_EN	(1 << 8)
#define TIMER_IRQSTAT_TIMER1_IR_EN	(1 << 9)
#define TIMER_IRQSTAT_TIMER2_IR_EN	(1 << 10)

/* Timer control register */
#define TIMER_CTLx_REG(x)		(0x4 + (x * 4))
#define TIMER_CTL0_REG			0x4
#define TIMER_CTL1_REG			0x8
#define TIMER_CTL2_REG			0xC
#define TIMER_CTL_COUNTDOWN_MASK	(0x3fffffff)
#define TIMER_CTL_MONOTONIC_MASK	(1 << 30)
#define TIMER_CTL_ENABLE_MASK		(1 << 31)


/*************************************************************************
 * _REG relative to RSET_WDT
 *************************************************************************/

/* Watchdog default count register */
#define WDT_DEFVAL_REG			0x0

/* Watchdog control register */
#define WDT_CTL_REG			0x4

/* Watchdog control register constants */
#define WDT_START_1			(0xff00)
#define WDT_START_2			(0x00ff)
#define WDT_STOP_1			(0xee00)
#define WDT_STOP_2			(0x00ee)

/* Watchdog reset length register */
#define WDT_RSTLEN_REG			0x8

/* Watchdog soft reset register (BCM6328 only) */
#define WDT_SOFTRESET_REG		0xc

/*************************************************************************
 * _REG relative to RSET_UARTx
 *************************************************************************/

/* UART Control Register */
#define UART_CTL_REG			0x0
#define UART_CTL_RXTMOUTCNT_SHIFT	0
#define UART_CTL_RXTMOUTCNT_MASK	(0x1f << UART_CTL_RXTMOUTCNT_SHIFT)
#define UART_CTL_RSTTXDN_SHIFT		5
#define UART_CTL_RSTTXDN_MASK		(1 << UART_CTL_RSTTXDN_SHIFT)
#define UART_CTL_RSTRXFIFO_SHIFT		6
#define UART_CTL_RSTRXFIFO_MASK		(1 << UART_CTL_RSTRXFIFO_SHIFT)
#define UART_CTL_RSTTXFIFO_SHIFT		7
#define UART_CTL_RSTTXFIFO_MASK		(1 << UART_CTL_RSTTXFIFO_SHIFT)
#define UART_CTL_STOPBITS_SHIFT		8
#define UART_CTL_STOPBITS_MASK		(0xf << UART_CTL_STOPBITS_SHIFT)
#define UART_CTL_STOPBITS_1		(0x7 << UART_CTL_STOPBITS_SHIFT)
#define UART_CTL_STOPBITS_2		(0xf << UART_CTL_STOPBITS_SHIFT)
#define UART_CTL_BITSPERSYM_SHIFT	12
#define UART_CTL_BITSPERSYM_MASK	(0x3 << UART_CTL_BITSPERSYM_SHIFT)
#define UART_CTL_XMITBRK_SHIFT		14
#define UART_CTL_XMITBRK_MASK		(1 << UART_CTL_XMITBRK_SHIFT)
#define UART_CTL_RSVD_SHIFT		15
#define UART_CTL_RSVD_MASK		(1 << UART_CTL_RSVD_SHIFT)
#define UART_CTL_RXPAREVEN_SHIFT		16
#define UART_CTL_RXPAREVEN_MASK		(1 << UART_CTL_RXPAREVEN_SHIFT)
#define UART_CTL_RXPAREN_SHIFT		17
#define UART_CTL_RXPAREN_MASK		(1 << UART_CTL_RXPAREN_SHIFT)
#define UART_CTL_TXPAREVEN_SHIFT		18
#define UART_CTL_TXPAREVEN_MASK		(1 << UART_CTL_TXPAREVEN_SHIFT)
#define UART_CTL_TXPAREN_SHIFT		18
#define UART_CTL_TXPAREN_MASK		(1 << UART_CTL_TXPAREN_SHIFT)
#define UART_CTL_LOOPBACK_SHIFT		20
#define UART_CTL_LOOPBACK_MASK		(1 << UART_CTL_LOOPBACK_SHIFT)
#define UART_CTL_RXEN_SHIFT		21
#define UART_CTL_RXEN_MASK		(1 << UART_CTL_RXEN_SHIFT)
#define UART_CTL_TXEN_SHIFT		22
#define UART_CTL_TXEN_MASK		(1 << UART_CTL_TXEN_SHIFT)
#define UART_CTL_BRGEN_SHIFT		23
#define UART_CTL_BRGEN_MASK		(1 << UART_CTL_BRGEN_SHIFT)

/* UART Baudword register */
#define UART_BAUD_REG			0x4

/* UART Misc Control register */
#define UART_MCTL_REG			0x8
#define UART_MCTL_DTR_SHIFT		0
#define UART_MCTL_DTR_MASK		(1 << UART_MCTL_DTR_SHIFT)
#define UART_MCTL_RTS_SHIFT		1
#define UART_MCTL_RTS_MASK		(1 << UART_MCTL_RTS_SHIFT)
#define UART_MCTL_RXFIFOTHRESH_SHIFT	8
#define UART_MCTL_RXFIFOTHRESH_MASK	(0xf << UART_MCTL_RXFIFOTHRESH_SHIFT)
#define UART_MCTL_TXFIFOTHRESH_SHIFT	12
#define UART_MCTL_TXFIFOTHRESH_MASK	(0xf << UART_MCTL_TXFIFOTHRESH_SHIFT)
#define UART_MCTL_RXFIFOFILL_SHIFT	16
#define UART_MCTL_RXFIFOFILL_MASK	(0x1f << UART_MCTL_RXFIFOFILL_SHIFT)
#define UART_MCTL_TXFIFOFILL_SHIFT	24
#define UART_MCTL_TXFIFOFILL_MASK	(0x1f << UART_MCTL_TXFIFOFILL_SHIFT)

/* UART External Input Configuration register */
#define UART_EXTINP_REG			0xc
#define UART_EXTINP_RI_SHIFT		0
#define UART_EXTINP_RI_MASK		(1 << UART_EXTINP_RI_SHIFT)
#define UART_EXTINP_CTS_SHIFT		1
#define UART_EXTINP_CTS_MASK		(1 << UART_EXTINP_CTS_SHIFT)
#define UART_EXTINP_DCD_SHIFT		2
#define UART_EXTINP_DCD_MASK		(1 << UART_EXTINP_DCD_SHIFT)
#define UART_EXTINP_DSR_SHIFT		3
#define UART_EXTINP_DSR_MASK		(1 << UART_EXTINP_DSR_SHIFT)
#define UART_EXTINP_IRSTAT(x)		(1 << (x + 4))
#define UART_EXTINP_IRMASK(x)		(1 << (x + 8))
#define UART_EXTINP_IR_RI		0
#define UART_EXTINP_IR_CTS		1
#define UART_EXTINP_IR_DCD		2
#define UART_EXTINP_IR_DSR		3
#define UART_EXTINP_RI_NOSENSE_SHIFT	16
#define UART_EXTINP_RI_NOSENSE_MASK	(1 << UART_EXTINP_RI_NOSENSE_SHIFT)
#define UART_EXTINP_CTS_NOSENSE_SHIFT	17
#define UART_EXTINP_CTS_NOSENSE_MASK	(1 << UART_EXTINP_CTS_NOSENSE_SHIFT)
#define UART_EXTINP_DCD_NOSENSE_SHIFT	18
#define UART_EXTINP_DCD_NOSENSE_MASK	(1 << UART_EXTINP_DCD_NOSENSE_SHIFT)
#define UART_EXTINP_DSR_NOSENSE_SHIFT	19
#define UART_EXTINP_DSR_NOSENSE_MASK	(1 << UART_EXTINP_DSR_NOSENSE_SHIFT)

/* UART Interrupt register */
#define UART_IR_REG			0x10
#define UART_IR_MASK(x)			(1 << (x + 16))
#define UART_IR_STAT(x)			(1 << (x))
#define UART_IR_EXTIP			0
#define UART_IR_TXUNDER			1
#define UART_IR_TXOVER			2
#define UART_IR_TXTRESH			3
#define UART_IR_TXRDLATCH		4
#define UART_IR_TXEMPTY			5
#define UART_IR_RXUNDER			6
#define UART_IR_RXOVER			7
#define UART_IR_RXTIMEOUT		8
#define UART_IR_RXFULL			9
#define UART_IR_RXTHRESH		10
#define UART_IR_RXNOTEMPTY		11
#define UART_IR_RXFRAMEERR		12
#define UART_IR_RXPARERR		13
#define UART_IR_RXBRK			14
#define UART_IR_TXDONE			15

/* UART Fifo register */
#define UART_FIFO_REG			0x14
#define UART_FIFO_VALID_SHIFT		0
#define UART_FIFO_VALID_MASK		0xff
#define UART_FIFO_FRAMEERR_SHIFT	8
#define UART_FIFO_FRAMEERR_MASK		(1 << UART_FIFO_FRAMEERR_SHIFT)
#define UART_FIFO_PARERR_SHIFT		9
#define UART_FIFO_PARERR_MASK		(1 << UART_FIFO_PARERR_SHIFT)
#define UART_FIFO_BRKDET_SHIFT		10
#define UART_FIFO_BRKDET_MASK		(1 << UART_FIFO_BRKDET_SHIFT)
#define UART_FIFO_ANYERR_MASK		(UART_FIFO_FRAMEERR_MASK |	\
					UART_FIFO_PARERR_MASK |		\
					UART_FIFO_BRKDET_MASK)


/*************************************************************************
 * _REG relative to RSET_GPIO
 *************************************************************************/

/* GPIO registers */
#define GPIO_CTL_HI_REG			0x0
#define GPIO_CTL_LO_REG			0x4
#define GPIO_DATA_HI_REG		0x8
#define GPIO_DATA_LO_REG		0xC
#define GPIO_DATA_LO_REG_6345		0x8

/* GPIO mux registers and constants */
#define GPIO_MODE_REG			0x18

#define GPIO_MODE_6348_G4_DIAG		0x00090000
#define GPIO_MODE_6348_G4_UTOPIA	0x00080000
#define GPIO_MODE_6348_G4_LEGACY_LED	0x00030000
#define GPIO_MODE_6348_G4_MII_SNOOP	0x00020000
#define GPIO_MODE_6348_G4_EXT_EPHY	0x00010000
#define GPIO_MODE_6348_G3_DIAG		0x00009000
#define GPIO_MODE_6348_G3_UTOPIA	0x00008000
#define GPIO_MODE_6348_G3_EXT_MII	0x00007000
#define GPIO_MODE_6348_G2_DIAG		0x00000900
#define GPIO_MODE_6348_G2_PCI		0x00000500
#define GPIO_MODE_6348_G1_DIAG		0x00000090
#define GPIO_MODE_6348_G1_UTOPIA	0x00000080
#define GPIO_MODE_6348_G1_SPI_UART	0x00000060
#define GPIO_MODE_6348_G1_SPI_MASTER	0x00000060
#define GPIO_MODE_6348_G1_MII_PCCARD	0x00000040
#define GPIO_MODE_6348_G1_MII_SNOOP	0x00000020
#define GPIO_MODE_6348_G1_EXT_EPHY	0x00000010
#define GPIO_MODE_6348_G0_DIAG		0x00000009
#define GPIO_MODE_6348_G0_EXT_MII	0x00000007

#define GPIO_MODE_6358_EXTRACS		(1 << 5)
#define GPIO_MODE_6358_UART1		(1 << 6)
#define GPIO_MODE_6358_EXTRA_SPI_SS	(1 << 7)
#define GPIO_MODE_6358_SERIAL_LED	(1 << 10)
#define GPIO_MODE_6358_UTOPIA		(1 << 12)

#define GPIO_MODE_6368_ANALOG_AFE_0	(1 << 0)
#define GPIO_MODE_6368_ANALOG_AFE_1	(1 << 1)
#define GPIO_MODE_6368_SYS_IRQ		(1 << 2)
#define GPIO_MODE_6368_SERIAL_LED_DATA	(1 << 3)
#define GPIO_MODE_6368_SERIAL_LED_CLK	(1 << 4)
#define GPIO_MODE_6368_INET_LED		(1 << 5)
#define GPIO_MODE_6368_EPHY0_LED	(1 << 6)
#define GPIO_MODE_6368_EPHY1_LED	(1 << 7)
#define GPIO_MODE_6368_EPHY2_LED	(1 << 8)
#define GPIO_MODE_6368_EPHY3_LED	(1 << 9)
#define GPIO_MODE_6368_ROBOSW_LED_DAT	(1 << 10)
#define GPIO_MODE_6368_ROBOSW_LED_CLK	(1 << 11)
#define GPIO_MODE_6368_ROBOSW_LED0	(1 << 12)
#define GPIO_MODE_6368_ROBOSW_LED1	(1 << 13)
#define GPIO_MODE_6368_USBD_LED		(1 << 14)
#define GPIO_MODE_6368_NTR_PULSE	(1 << 15)
#define GPIO_MODE_6368_PCI_REQ1		(1 << 16)
#define GPIO_MODE_6368_PCI_GNT1		(1 << 17)
#define GPIO_MODE_6368_PCI_INTB		(1 << 18)
#define GPIO_MODE_6368_PCI_REQ0		(1 << 19)
#define GPIO_MODE_6368_PCI_GNT0		(1 << 20)
#define GPIO_MODE_6368_PCMCIA_CD1	(1 << 22)
#define GPIO_MODE_6368_PCMCIA_CD2	(1 << 23)
#define GPIO_MODE_6368_PCMCIA_VS1	(1 << 24)
#define GPIO_MODE_6368_PCMCIA_VS2	(1 << 25)
#define GPIO_MODE_6368_EBI_CS2		(1 << 26)
#define GPIO_MODE_6368_EBI_CS3		(1 << 27)
#define GPIO_MODE_6368_SPI_SSN2		(1 << 28)
#define GPIO_MODE_6368_SPI_SSN3		(1 << 29)
#define GPIO_MODE_6368_SPI_SSN4		(1 << 30)
#define GPIO_MODE_6368_SPI_SSN5		(1 << 31)


#define GPIO_BASEMODE_6368_REG		0x38
#define GPIO_BASEMODE_6368_UART2	0x1
#define GPIO_BASEMODE_6368_GPIO		0x0
#define GPIO_BASEMODE_6368_MASK		0x7
/* those bits must be kept as read in gpio basemode register*/

#define GPIO_STRAPBUS_REG		0x40
#define STRAPBUS_6358_BOOT_SEL_PARALLEL	(1 << 1)
#define STRAPBUS_6358_BOOT_SEL_SERIAL	(0 << 1)
#define STRAPBUS_6368_BOOT_SEL_MASK	0x3
#define STRAPBUS_6368_BOOT_SEL_NAND	0
#define STRAPBUS_6368_BOOT_SEL_SERIAL	1
#define STRAPBUS_6368_BOOT_SEL_PARALLEL	3


/*************************************************************************
 * _REG relative to RSET_ENET
 *************************************************************************/

/* Receiver Configuration register */
#define ENET_RXCFG_REG			0x0
#define ENET_RXCFG_ALLMCAST_SHIFT	1
#define ENET_RXCFG_ALLMCAST_MASK	(1 << ENET_RXCFG_ALLMCAST_SHIFT)
#define ENET_RXCFG_PROMISC_SHIFT	3
#define ENET_RXCFG_PROMISC_MASK		(1 << ENET_RXCFG_PROMISC_SHIFT)
#define ENET_RXCFG_LOOPBACK_SHIFT	4
#define ENET_RXCFG_LOOPBACK_MASK	(1 << ENET_RXCFG_LOOPBACK_SHIFT)
#define ENET_RXCFG_ENFLOW_SHIFT		5
#define ENET_RXCFG_ENFLOW_MASK		(1 << ENET_RXCFG_ENFLOW_SHIFT)

/* Receive Maximum Length register */
#define ENET_RXMAXLEN_REG		0x4
#define ENET_RXMAXLEN_SHIFT		0
#define ENET_RXMAXLEN_MASK		(0x7ff << ENET_RXMAXLEN_SHIFT)

/* Transmit Maximum Length register */
#define ENET_TXMAXLEN_REG		0x8
#define ENET_TXMAXLEN_SHIFT		0
#define ENET_TXMAXLEN_MASK		(0x7ff << ENET_TXMAXLEN_SHIFT)

/* MII Status/Control register */
#define ENET_MIISC_REG			0x10
#define ENET_MIISC_MDCFREQDIV_SHIFT	0
#define ENET_MIISC_MDCFREQDIV_MASK	(0x7f << ENET_MIISC_MDCFREQDIV_SHIFT)
#define ENET_MIISC_PREAMBLEEN_SHIFT	7
#define ENET_MIISC_PREAMBLEEN_MASK	(1 << ENET_MIISC_PREAMBLEEN_SHIFT)

/* MII Data register */
#define ENET_MIIDATA_REG		0x14
#define ENET_MIIDATA_DATA_SHIFT		0
#define ENET_MIIDATA_DATA_MASK		(0xffff << ENET_MIIDATA_DATA_SHIFT)
#define ENET_MIIDATA_TA_SHIFT		16
#define ENET_MIIDATA_TA_MASK		(0x3 << ENET_MIIDATA_TA_SHIFT)
#define ENET_MIIDATA_REG_SHIFT		18
#define ENET_MIIDATA_REG_MASK		(0x1f << ENET_MIIDATA_REG_SHIFT)
#define ENET_MIIDATA_PHYID_SHIFT	23
#define ENET_MIIDATA_PHYID_MASK		(0x1f << ENET_MIIDATA_PHYID_SHIFT)
#define ENET_MIIDATA_OP_READ_MASK	(0x6 << 28)
#define ENET_MIIDATA_OP_WRITE_MASK	(0x5 << 28)

/* Ethernet Interrupt Mask register */
#define ENET_IRMASK_REG			0x18

/* Ethernet Interrupt register */
#define ENET_IR_REG			0x1c
#define ENET_IR_MII			(1 << 0)
#define ENET_IR_MIB			(1 << 1)
#define ENET_IR_FLOWC			(1 << 2)

/* Ethernet Control register */
#define ENET_CTL_REG			0x2c
#define ENET_CTL_ENABLE_SHIFT		0
#define ENET_CTL_ENABLE_MASK		(1 << ENET_CTL_ENABLE_SHIFT)
#define ENET_CTL_DISABLE_SHIFT		1
#define ENET_CTL_DISABLE_MASK		(1 << ENET_CTL_DISABLE_SHIFT)
#define ENET_CTL_SRESET_SHIFT		2
#define ENET_CTL_SRESET_MASK		(1 << ENET_CTL_SRESET_SHIFT)
#define ENET_CTL_EPHYSEL_SHIFT		3
#define ENET_CTL_EPHYSEL_MASK		(1 << ENET_CTL_EPHYSEL_SHIFT)

/* Transmit Control register */
#define ENET_TXCTL_REG			0x30
#define ENET_TXCTL_FD_SHIFT		0
#define ENET_TXCTL_FD_MASK		(1 << ENET_TXCTL_FD_SHIFT)

/* Transmit Watermask register */
#define ENET_TXWMARK_REG		0x34
#define ENET_TXWMARK_WM_SHIFT		0
#define ENET_TXWMARK_WM_MASK		(0x3f << ENET_TXWMARK_WM_SHIFT)

/* MIB Control register */
#define ENET_MIBCTL_REG			0x38
#define ENET_MIBCTL_RDCLEAR_SHIFT	0
#define ENET_MIBCTL_RDCLEAR_MASK	(1 << ENET_MIBCTL_RDCLEAR_SHIFT)

/* Perfect Match Data Low register */
#define ENET_PML_REG(x)			(0x58 + (x) * 8)
#define ENET_PMH_REG(x)			(0x5c + (x) * 8)
#define ENET_PMH_DATAVALID_SHIFT	16
#define ENET_PMH_DATAVALID_MASK		(1 << ENET_PMH_DATAVALID_SHIFT)

/* MIB register */
#define ENET_MIB_REG(x)			(0x200 + (x) * 4)
#define ENET_MIB_REG_COUNT		55


/*************************************************************************
 * _REG relative to RSET_ENETDMA
 *************************************************************************/

/* Controller Configuration Register */
#define ENETDMA_CFG_REG			(0x0)
#define ENETDMA_CFG_EN_SHIFT		0
#define ENETDMA_CFG_EN_MASK		(1 << ENETDMA_CFG_EN_SHIFT)
#define ENETDMA_CFG_FLOWCH_MASK(x)	(1 << ((x >> 1) + 1))

/* Flow Control Descriptor Low Threshold register */
#define ENETDMA_FLOWCL_REG(x)		(0x4 + (x) * 6)

/* Flow Control Descriptor High Threshold register */
#define ENETDMA_FLOWCH_REG(x)		(0x8 + (x) * 6)

/* Flow Control Descriptor Buffer Alloca Threshold register */
#define ENETDMA_BUFALLOC_REG(x)		(0xc + (x) * 6)
#define ENETDMA_BUFALLOC_FORCE_SHIFT	31
#define ENETDMA_BUFALLOC_FORCE_MASK	(1 << ENETDMA_BUFALLOC_FORCE_SHIFT)

/* Channel Configuration register */
#define ENETDMA_CHANCFG_REG(x)		(0x100 + (x) * 0x10)
#define ENETDMA_CHANCFG_EN_SHIFT	0
#define ENETDMA_CHANCFG_EN_MASK		(1 << ENETDMA_CHANCFG_EN_SHIFT)
#define ENETDMA_CHANCFG_PKTHALT_SHIFT	1
#define ENETDMA_CHANCFG_PKTHALT_MASK	(1 << ENETDMA_CHANCFG_PKTHALT_SHIFT)

/* Interrupt Control/Status register */
#define ENETDMA_IR_REG(x)		(0x104 + (x) * 0x10)
#define ENETDMA_IR_BUFDONE_MASK		(1 << 0)
#define ENETDMA_IR_PKTDONE_MASK		(1 << 1)
#define ENETDMA_IR_NOTOWNER_MASK	(1 << 2)

/* Interrupt Mask register */
#define ENETDMA_IRMASK_REG(x)		(0x108 + (x) * 0x10)

/* Maximum Burst Length */
#define ENETDMA_MAXBURST_REG(x)		(0x10C + (x) * 0x10)

/* Ring Start Address register */
#define ENETDMA_RSTART_REG(x)		(0x200 + (x) * 0x10)

/* State Ram Word 2 */
#define ENETDMA_SRAM2_REG(x)		(0x204 + (x) * 0x10)

/* State Ram Word 3 */
#define ENETDMA_SRAM3_REG(x)		(0x208 + (x) * 0x10)

/* State Ram Word 4 */
#define ENETDMA_SRAM4_REG(x)		(0x20c + (x) * 0x10)


/*************************************************************************
 * _REG relative to RSET_ENETDMAC
 *************************************************************************/

/* Channel Configuration register */
#define ENETDMAC_CHANCFG_REG(x)		((x) * 0x10)
#define ENETDMAC_CHANCFG_EN_SHIFT	0
#define ENETDMAC_CHANCFG_EN_MASK	(1 << ENETDMA_CHANCFG_EN_SHIFT)
#define ENETDMAC_CHANCFG_PKTHALT_SHIFT	1
#define ENETDMAC_CHANCFG_PKTHALT_MASK	(1 << ENETDMA_CHANCFG_PKTHALT_SHIFT)

/* Interrupt Control/Status register */
#define ENETDMAC_IR_REG(x)		(0x4 + (x) * 0x10)
#define ENETDMAC_IR_BUFDONE_MASK	(1 << 0)
#define ENETDMAC_IR_PKTDONE_MASK	(1 << 1)
#define ENETDMAC_IR_NOTOWNER_MASK	(1 << 2)

/* Interrupt Mask register */
#define ENETDMAC_IRMASK_REG(x)		(0x8 + (x) * 0x10)

/* Maximum Burst Length */
#define ENETDMAC_MAXBURST_REG(x)	(0xc + (x) * 0x10)


/*************************************************************************
 * _REG relative to RSET_ENETDMAS
 *************************************************************************/

/* Ring Start Address register */
#define ENETDMAS_RSTART_REG(x)		((x) * 0x10)

/* State Ram Word 2 */
#define ENETDMAS_SRAM2_REG(x)		(0x4 + (x) * 0x10)

/* State Ram Word 3 */
#define ENETDMAS_SRAM3_REG(x)		(0x8 + (x) * 0x10)

/* State Ram Word 4 */
#define ENETDMAS_SRAM4_REG(x)		(0xc + (x) * 0x10)


/*************************************************************************
 * _REG relative to RSET_ENETSW
 *************************************************************************/

/* MIB register */
#define ENETSW_MIB_REG(x)		(0x2800 + (x) * 4)
#define ENETSW_MIB_REG_COUNT		47


/*************************************************************************
 * _REG relative to RSET_OHCI_PRIV
 *************************************************************************/

#define OHCI_PRIV_REG			0x0
#define OHCI_PRIV_PORT1_HOST_SHIFT	0
#define OHCI_PRIV_PORT1_HOST_MASK	(1 << OHCI_PRIV_PORT1_HOST_SHIFT)
#define OHCI_PRIV_REG_SWAP_SHIFT	3
#define OHCI_PRIV_REG_SWAP_MASK		(1 << OHCI_PRIV_REG_SWAP_SHIFT)


/*************************************************************************
 * _REG relative to RSET_USBH_PRIV
 *************************************************************************/

#define USBH_PRIV_SWAP_6358_REG		0x0
#define USBH_PRIV_SWAP_6368_REG		0x1c

#define USBH_PRIV_SWAP_EHCI_ENDN_SHIFT	4
#define USBH_PRIV_SWAP_EHCI_ENDN_MASK	(1 << USBH_PRIV_SWAP_EHCI_ENDN_SHIFT)
#define USBH_PRIV_SWAP_EHCI_DATA_SHIFT	3
#define USBH_PRIV_SWAP_EHCI_DATA_MASK	(1 << USBH_PRIV_SWAP_EHCI_DATA_SHIFT)
#define USBH_PRIV_SWAP_OHCI_ENDN_SHIFT	1
#define USBH_PRIV_SWAP_OHCI_ENDN_MASK	(1 << USBH_PRIV_SWAP_OHCI_ENDN_SHIFT)
#define USBH_PRIV_SWAP_OHCI_DATA_SHIFT	0
#define USBH_PRIV_SWAP_OHCI_DATA_MASK	(1 << USBH_PRIV_SWAP_OHCI_DATA_SHIFT)

#define USBH_PRIV_TEST_6358_REG		0x24
#define USBH_PRIV_TEST_6368_REG		0x14

#define USBH_PRIV_SETUP_6368_REG	0x28
#define USBH_PRIV_SETUP_IOC_SHIFT	4
#define USBH_PRIV_SETUP_IOC_MASK	(1 << USBH_PRIV_SETUP_IOC_SHIFT)



/*************************************************************************
 * _REG relative to RSET_MPI
 *************************************************************************/

/* well known (hard wired) chip select */
#define MPI_CS_PCMCIA_COMMON		4
#define MPI_CS_PCMCIA_ATTR		5
#define MPI_CS_PCMCIA_IO		6

/* Chip select base register */
#define MPI_CSBASE_REG(x)		(0x0 + (x) * 8)
#define MPI_CSBASE_BASE_SHIFT		13
#define MPI_CSBASE_BASE_MASK		(0x1ffff << MPI_CSBASE_BASE_SHIFT)
#define MPI_CSBASE_SIZE_SHIFT		0
#define MPI_CSBASE_SIZE_MASK		(0xf << MPI_CSBASE_SIZE_SHIFT)

#define MPI_CSBASE_SIZE_8K		0
#define MPI_CSBASE_SIZE_16K		1
#define MPI_CSBASE_SIZE_32K		2
#define MPI_CSBASE_SIZE_64K		3
#define MPI_CSBASE_SIZE_128K		4
#define MPI_CSBASE_SIZE_256K		5
#define MPI_CSBASE_SIZE_512K		6
#define MPI_CSBASE_SIZE_1M		7
#define MPI_CSBASE_SIZE_2M		8
#define MPI_CSBASE_SIZE_4M		9
#define MPI_CSBASE_SIZE_8M		10
#define MPI_CSBASE_SIZE_16M		11
#define MPI_CSBASE_SIZE_32M		12
#define MPI_CSBASE_SIZE_64M		13
#define MPI_CSBASE_SIZE_128M		14
#define MPI_CSBASE_SIZE_256M		15

/* Chip select control register */
#define MPI_CSCTL_REG(x)		(0x4 + (x) * 8)
#define MPI_CSCTL_ENABLE_MASK		(1 << 0)
#define MPI_CSCTL_WAIT_SHIFT		1
#define MPI_CSCTL_WAIT_MASK		(0x7 << MPI_CSCTL_WAIT_SHIFT)
#define MPI_CSCTL_DATA16_MASK		(1 << 4)
#define MPI_CSCTL_SYNCMODE_MASK		(1 << 7)
#define MPI_CSCTL_TSIZE_MASK		(1 << 8)
#define MPI_CSCTL_ENDIANSWAP_MASK	(1 << 10)
#define MPI_CSCTL_SETUP_SHIFT		16
#define MPI_CSCTL_SETUP_MASK		(0xf << MPI_CSCTL_SETUP_SHIFT)
#define MPI_CSCTL_HOLD_SHIFT		20
#define MPI_CSCTL_HOLD_MASK		(0xf << MPI_CSCTL_HOLD_SHIFT)

/* PCI registers */
#define MPI_SP0_RANGE_REG		0x100
#define MPI_SP0_REMAP_REG		0x104
#define MPI_SP0_REMAP_ENABLE_MASK	(1 << 0)
#define MPI_SP1_RANGE_REG		0x10C
#define MPI_SP1_REMAP_REG		0x110
#define MPI_SP1_REMAP_ENABLE_MASK	(1 << 0)

#define MPI_L2PCFG_REG			0x11C
#define MPI_L2PCFG_CFG_TYPE_SHIFT	0
#define MPI_L2PCFG_CFG_TYPE_MASK	(0x3 << MPI_L2PCFG_CFG_TYPE_SHIFT)
#define MPI_L2PCFG_REG_SHIFT		2
#define MPI_L2PCFG_REG_MASK		(0x3f << MPI_L2PCFG_REG_SHIFT)
#define MPI_L2PCFG_FUNC_SHIFT		8
#define MPI_L2PCFG_FUNC_MASK		(0x7 << MPI_L2PCFG_FUNC_SHIFT)
#define MPI_L2PCFG_DEVNUM_SHIFT		11
#define MPI_L2PCFG_DEVNUM_MASK		(0x1f << MPI_L2PCFG_DEVNUM_SHIFT)
#define MPI_L2PCFG_CFG_USEREG_MASK	(1 << 30)
#define MPI_L2PCFG_CFG_SEL_MASK		(1 << 31)

#define MPI_L2PMEMRANGE1_REG		0x120
#define MPI_L2PMEMBASE1_REG		0x124
#define MPI_L2PMEMREMAP1_REG		0x128
#define MPI_L2PMEMRANGE2_REG		0x12C
#define MPI_L2PMEMBASE2_REG		0x130
#define MPI_L2PMEMREMAP2_REG		0x134
#define MPI_L2PIORANGE_REG		0x138
#define MPI_L2PIOBASE_REG		0x13C
#define MPI_L2PIOREMAP_REG		0x140
#define MPI_L2P_BASE_MASK		(0xffff8000)
#define MPI_L2PREMAP_ENABLED_MASK	(1 << 0)
#define MPI_L2PREMAP_IS_CARDBUS_MASK	(1 << 2)

#define MPI_PCIMODESEL_REG		0x144
#define MPI_PCIMODESEL_BAR1_NOSWAP_MASK	(1 << 0)
#define MPI_PCIMODESEL_BAR2_NOSWAP_MASK	(1 << 1)
#define MPI_PCIMODESEL_EXT_ARB_MASK	(1 << 2)
#define MPI_PCIMODESEL_PREFETCH_SHIFT	4
#define MPI_PCIMODESEL_PREFETCH_MASK	(0xf << MPI_PCIMODESEL_PREFETCH_SHIFT)

#define MPI_LOCBUSCTL_REG		0x14C
#define MPI_LOCBUSCTL_EN_PCI_GPIO_MASK	(1 << 0)
#define MPI_LOCBUSCTL_U2P_NOSWAP_MASK	(1 << 1)

#define MPI_LOCINT_REG			0x150
#define MPI_LOCINT_MASK(x)		(1 << (x + 16))
#define MPI_LOCINT_STAT(x)		(1 << (x))
#define MPI_LOCINT_DIR_FAILED		6
#define MPI_LOCINT_EXT_PCI_INT		7
#define MPI_LOCINT_SERR			8
#define MPI_LOCINT_CSERR		9

#define MPI_PCICFGCTL_REG		0x178
#define MPI_PCICFGCTL_CFGADDR_SHIFT	2
#define MPI_PCICFGCTL_CFGADDR_MASK	(0x1f << MPI_PCICFGCTL_CFGADDR_SHIFT)
#define MPI_PCICFGCTL_WRITEEN_MASK	(1 << 7)

#define MPI_PCICFGDATA_REG		0x17C

/* PCI host bridge custom register */
#define BCMPCI_REG_TIMERS		0x40
#define REG_TIMER_TRDY_SHIFT		0
#define REG_TIMER_TRDY_MASK		(0xff << REG_TIMER_TRDY_SHIFT)
#define REG_TIMER_RETRY_SHIFT		8
#define REG_TIMER_RETRY_MASK		(0xff << REG_TIMER_RETRY_SHIFT)


/*************************************************************************
 * _REG relative to RSET_PCMCIA
 *************************************************************************/

#define PCMCIA_C1_REG			0x0
#define PCMCIA_C1_CD1_MASK		(1 << 0)
#define PCMCIA_C1_CD2_MASK		(1 << 1)
#define PCMCIA_C1_VS1_MASK		(1 << 2)
#define PCMCIA_C1_VS2_MASK		(1 << 3)
#define PCMCIA_C1_VS1OE_MASK		(1 << 6)
#define PCMCIA_C1_VS2OE_MASK		(1 << 7)
#define PCMCIA_C1_CBIDSEL_SHIFT		(8)
#define PCMCIA_C1_CBIDSEL_MASK		(0x1f << PCMCIA_C1_CBIDSEL_SHIFT)
#define PCMCIA_C1_EN_PCMCIA_GPIO_MASK	(1 << 13)
#define PCMCIA_C1_EN_PCMCIA_MASK	(1 << 14)
#define PCMCIA_C1_EN_CARDBUS_MASK	(1 << 15)
#define PCMCIA_C1_RESET_MASK		(1 << 18)

#define PCMCIA_C2_REG			0x8
#define PCMCIA_C2_DATA16_MASK		(1 << 0)
#define PCMCIA_C2_BYTESWAP_MASK		(1 << 1)
#define PCMCIA_C2_RWCOUNT_SHIFT		2
#define PCMCIA_C2_RWCOUNT_MASK		(0x3f << PCMCIA_C2_RWCOUNT_SHIFT)
#define PCMCIA_C2_INACTIVE_SHIFT	8
#define PCMCIA_C2_INACTIVE_MASK		(0x3f << PCMCIA_C2_INACTIVE_SHIFT)
#define PCMCIA_C2_SETUP_SHIFT		16
#define PCMCIA_C2_SETUP_MASK		(0x3f << PCMCIA_C2_SETUP_SHIFT)
#define PCMCIA_C2_HOLD_SHIFT		24
#define PCMCIA_C2_HOLD_MASK		(0x3f << PCMCIA_C2_HOLD_SHIFT)


/*************************************************************************
 * _REG relative to RSET_SDRAM
 *************************************************************************/

#define SDRAM_CFG_REG			0x0
#define SDRAM_CFG_ROW_SHIFT		4
#define SDRAM_CFG_ROW_MASK		(0x3 << SDRAM_CFG_ROW_SHIFT)
#define SDRAM_CFG_COL_SHIFT		6
#define SDRAM_CFG_COL_MASK		(0x3 << SDRAM_CFG_COL_SHIFT)
#define SDRAM_CFG_32B_SHIFT		10
#define SDRAM_CFG_32B_MASK		(1 << SDRAM_CFG_32B_SHIFT)
#define SDRAM_CFG_BANK_SHIFT		13
#define SDRAM_CFG_BANK_MASK		(1 << SDRAM_CFG_BANK_SHIFT)

#define SDRAM_MBASE_REG			0xc

#define SDRAM_PRIO_REG			0x2C
#define SDRAM_PRIO_MIPS_SHIFT		29
#define SDRAM_PRIO_MIPS_MASK		(1 << SDRAM_PRIO_MIPS_SHIFT)
#define SDRAM_PRIO_ADSL_SHIFT		30
#define SDRAM_PRIO_ADSL_MASK		(1 << SDRAM_PRIO_ADSL_SHIFT)
#define SDRAM_PRIO_EN_SHIFT		31
#define SDRAM_PRIO_EN_MASK		(1 << SDRAM_PRIO_EN_SHIFT)


/*************************************************************************
 * _REG relative to RSET_MEMC
 *************************************************************************/

#define MEMC_CFG_REG			0x4
#define MEMC_CFG_32B_SHIFT		1
#define MEMC_CFG_32B_MASK		(1 << MEMC_CFG_32B_SHIFT)
#define MEMC_CFG_COL_SHIFT		3
#define MEMC_CFG_COL_MASK		(0x3 << MEMC_CFG_COL_SHIFT)
#define MEMC_CFG_ROW_SHIFT		6
#define MEMC_CFG_ROW_MASK		(0x3 << MEMC_CFG_ROW_SHIFT)


/*************************************************************************
 * _REG relative to RSET_DDR
 *************************************************************************/

#define DDR_CSEND_REG			0x8

#define DDR_DMIPSPLLCFG_REG		0x18
#define DMIPSPLLCFG_M1_SHIFT		0
#define DMIPSPLLCFG_M1_MASK		(0xff << DMIPSPLLCFG_M1_SHIFT)
#define DMIPSPLLCFG_N1_SHIFT		23
#define DMIPSPLLCFG_N1_MASK		(0x3f << DMIPSPLLCFG_N1_SHIFT)
#define DMIPSPLLCFG_N2_SHIFT		29
#define DMIPSPLLCFG_N2_MASK		(0x7 << DMIPSPLLCFG_N2_SHIFT)

#define DDR_DMIPSPLLCFG_6368_REG	0x20
#define DMIPSPLLCFG_6368_P1_SHIFT	0
#define DMIPSPLLCFG_6368_P1_MASK	(0xf << DMIPSPLLCFG_6368_P1_SHIFT)
#define DMIPSPLLCFG_6368_P2_SHIFT	4
#define DMIPSPLLCFG_6368_P2_MASK	(0xf << DMIPSPLLCFG_6368_P2_SHIFT)
#define DMIPSPLLCFG_6368_NDIV_SHIFT	16
#define DMIPSPLLCFG_6368_NDIV_MASK	(0x1ff << DMIPSPLLCFG_6368_NDIV_SHIFT)

#define DDR_DMIPSPLLDIV_6368_REG	0x24
#define DMIPSPLLDIV_6368_MDIV_SHIFT	0
#define DMIPSPLLDIV_6368_MDIV_MASK	(0xff << DMIPSPLLDIV_6368_MDIV_SHIFT)


/*************************************************************************
 * _REG relative to RSET_M2M
 *************************************************************************/

#define M2M_RX				0
#define M2M_TX				1

#define M2M_SRC_REG(x)			((x) * 0x40 + 0x00)
#define M2M_DST_REG(x)			((x) * 0x40 + 0x04)
#define M2M_SIZE_REG(x)			((x) * 0x40 + 0x08)

#define M2M_CTRL_REG(x)			((x) * 0x40 + 0x0c)
#define M2M_CTRL_ENABLE_MASK		(1 << 0)
#define M2M_CTRL_IRQEN_MASK		(1 << 1)
#define M2M_CTRL_ERROR_CLR_MASK		(1 << 6)
#define M2M_CTRL_DONE_CLR_MASK		(1 << 7)
#define M2M_CTRL_NOINC_MASK		(1 << 8)
#define M2M_CTRL_PCMCIASWAP_MASK	(1 << 9)
#define M2M_CTRL_SWAPBYTE_MASK		(1 << 10)
#define M2M_CTRL_ENDIAN_MASK		(1 << 11)

#define M2M_STAT_REG(x)			((x) * 0x40 + 0x10)
#define M2M_STAT_DONE			(1 << 0)
#define M2M_STAT_ERROR			(1 << 1)

#define M2M_SRCID_REG(x)		((x) * 0x40 + 0x14)
#define M2M_DSTID_REG(x)		((x) * 0x40 + 0x18)

/*************************************************************************
<<<<<<< HEAD
=======
 * _REG relative to RSET_RNG
 *************************************************************************/

#define RNG_CTRL			0x00
#define RNG_EN				(1 << 0)

#define RNG_STAT			0x04
#define RNG_AVAIL_MASK			(0xff000000)

#define RNG_DATA			0x08
#define RNG_THRES			0x0c
#define RNG_MASK			0x10

/*************************************************************************
>>>>>>> e891906e
 * _REG relative to RSET_SPI
 *************************************************************************/

/* BCM 6338 SPI core */
#define SPI_6338_CMD			0x00	/* 16-bits register */
#define SPI_6338_INT_STATUS		0x02
#define SPI_6338_INT_MASK_ST		0x03
#define SPI_6338_INT_MASK		0x04
#define SPI_6338_ST			0x05
#define SPI_6338_CLK_CFG		0x06
#define SPI_6338_FILL_BYTE		0x07
#define SPI_6338_MSG_TAIL		0x09
#define SPI_6338_RX_TAIL		0x0b
#define SPI_6338_MSG_CTL		0x40
#define SPI_6338_MSG_DATA		0x41
#define SPI_6338_MSG_DATA_SIZE		0x3f
#define SPI_6338_RX_DATA		0x80
#define SPI_6338_RX_DATA_SIZE		0x3f

/* BCM 6348 SPI core */
#define SPI_6348_CMD			0x00	/* 16-bits register */
#define SPI_6348_INT_STATUS		0x02
#define SPI_6348_INT_MASK_ST		0x03
#define SPI_6348_INT_MASK		0x04
#define SPI_6348_ST			0x05
#define SPI_6348_CLK_CFG		0x06
#define SPI_6348_FILL_BYTE		0x07
#define SPI_6348_MSG_TAIL		0x09
#define SPI_6348_RX_TAIL		0x0b
#define SPI_6348_MSG_CTL		0x40
#define SPI_6348_MSG_DATA		0x41
#define SPI_6348_MSG_DATA_SIZE		0x3f
#define SPI_6348_RX_DATA		0x80
#define SPI_6348_RX_DATA_SIZE		0x3f

/* BCM 6358 SPI core */
#define SPI_6358_MSG_CTL		0x00	/* 16-bits register */
#define SPI_6358_MSG_DATA		0x02
#define SPI_6358_MSG_DATA_SIZE		0x21e
#define SPI_6358_RX_DATA		0x400
#define SPI_6358_RX_DATA_SIZE		0x220
#define SPI_6358_CMD			0x700	/* 16-bits register */
#define SPI_6358_INT_STATUS		0x702
#define SPI_6358_INT_MASK_ST		0x703
#define SPI_6358_INT_MASK		0x704
#define SPI_6358_ST			0x705
#define SPI_6358_CLK_CFG		0x706
#define SPI_6358_FILL_BYTE		0x707
#define SPI_6358_MSG_TAIL		0x709
#define SPI_6358_RX_TAIL		0x70B

/* BCM 6358 SPI core */
#define SPI_6368_MSG_CTL		0x00	/* 16-bits register */
#define SPI_6368_MSG_DATA		0x02
#define SPI_6368_MSG_DATA_SIZE		0x21e
#define SPI_6368_RX_DATA		0x400
#define SPI_6368_RX_DATA_SIZE		0x220
#define SPI_6368_CMD			0x700	/* 16-bits register */
#define SPI_6368_INT_STATUS		0x702
#define SPI_6368_INT_MASK_ST		0x703
#define SPI_6368_INT_MASK		0x704
#define SPI_6368_ST			0x705
#define SPI_6368_CLK_CFG		0x706
#define SPI_6368_FILL_BYTE		0x707
#define SPI_6368_MSG_TAIL		0x709
#define SPI_6368_RX_TAIL		0x70B

/* Shared SPI definitions */

/* Message configuration */
#define SPI_FD_RW			0x00
#define SPI_HD_W			0x01
#define SPI_HD_R			0x02
#define SPI_BYTE_CNT_SHIFT		0
#define SPI_MSG_TYPE_SHIFT		14

/* Command */
#define SPI_CMD_NOOP			0x00
#define SPI_CMD_SOFT_RESET		0x01
#define SPI_CMD_HARD_RESET		0x02
#define SPI_CMD_START_IMMEDIATE		0x03
#define SPI_CMD_COMMAND_SHIFT		0
#define SPI_CMD_COMMAND_MASK		0x000f
#define SPI_CMD_DEVICE_ID_SHIFT		4
#define SPI_CMD_PREPEND_BYTE_CNT_SHIFT	8
#define SPI_CMD_ONE_BYTE_SHIFT		11
#define SPI_CMD_ONE_WIRE_SHIFT		12
#define SPI_DEV_ID_0			0
#define SPI_DEV_ID_1			1
#define SPI_DEV_ID_2			2
#define SPI_DEV_ID_3			3

/* Interrupt mask */
#define SPI_INTR_CMD_DONE		0x01
#define SPI_INTR_RX_OVERFLOW		0x02
#define SPI_INTR_TX_UNDERFLOW		0x04
#define SPI_INTR_TX_OVERFLOW		0x08
#define SPI_INTR_RX_UNDERFLOW		0x10
#define SPI_INTR_CLEAR_ALL		0x1f

/* Status */
#define SPI_RX_EMPTY			0x02
#define SPI_CMD_BUSY			0x04
#define SPI_SERIAL_BUSY			0x08

/* Clock configuration */
#define SPI_CLK_20MHZ			0x00
#define SPI_CLK_0_391MHZ		0x01
#define SPI_CLK_0_781MHZ		0x02 /* default */
#define SPI_CLK_1_563MHZ		0x03
#define SPI_CLK_3_125MHZ		0x04
#define SPI_CLK_6_250MHZ		0x05
#define SPI_CLK_12_50MHZ		0x06
#define SPI_CLK_MASK			0x07
#define SPI_SSOFFTIME_MASK		0x38
#define SPI_SSOFFTIME_SHIFT		3
#define SPI_BYTE_SWAP			0x80

<<<<<<< HEAD
=======
/*************************************************************************
 * _REG relative to RSET_MISC
 *************************************************************************/
#define MISC_SERDES_CTRL_REG		0x0
#define SERDES_PCIE_EN			(1 << 0)
#define SERDES_PCIE_EXD_EN		(1 << 15)

#define MISC_STRAPBUS_6328_REG		0x240
#define STRAPBUS_6328_FCVO_SHIFT	7
#define STRAPBUS_6328_FCVO_MASK		(0x1f << STRAPBUS_6328_FCVO_SHIFT)
#define STRAPBUS_6328_BOOT_SEL_SERIAL	(1 << 28)
#define STRAPBUS_6328_BOOT_SEL_NAND	(0 << 28)

/*************************************************************************
 * _REG relative to RSET_PCIE
 *************************************************************************/

#define PCIE_CONFIG2_REG		0x408
#define CONFIG2_BAR1_SIZE_EN		1
#define CONFIG2_BAR1_SIZE_MASK		0xf

#define PCIE_IDVAL3_REG			0x43c
#define IDVAL3_CLASS_CODE_MASK		0xffffff
#define IDVAL3_SUBCLASS_SHIFT		8
#define IDVAL3_CLASS_SHIFT		16

#define PCIE_DLSTATUS_REG		0x1048
#define DLSTATUS_PHYLINKUP		(1 << 13)

#define PCIE_BRIDGE_OPT1_REG		0x2820
#define OPT1_RD_BE_OPT_EN		(1 << 7)
#define OPT1_RD_REPLY_BE_FIX_EN		(1 << 9)
#define OPT1_PCIE_BRIDGE_HOLE_DET_EN	(1 << 11)
#define OPT1_L1_INT_STATUS_MASK_POL	(1 << 12)

#define PCIE_BRIDGE_OPT2_REG		0x2824
#define OPT2_UBUS_UR_DECODE_DIS		(1 << 2)
#define OPT2_TX_CREDIT_CHK_EN		(1 << 4)
#define OPT2_CFG_TYPE1_BD_SEL		(1 << 7)
#define OPT2_CFG_TYPE1_BUS_NO_SHIFT	16
#define OPT2_CFG_TYPE1_BUS_NO_MASK	(0xff << OPT2_CFG_TYPE1_BUS_NO_SHIFT)

#define PCIE_BRIDGE_BAR0_BASEMASK_REG	0x2828
#define PCIE_BRIDGE_BAR1_BASEMASK_REG	0x2830
#define BASEMASK_REMAP_EN		(1 << 0)
#define BASEMASK_SWAP_EN		(1 << 1)
#define BASEMASK_MASK_SHIFT		4
#define BASEMASK_MASK_MASK		(0xfff << BASEMASK_MASK_SHIFT)
#define BASEMASK_BASE_SHIFT		20
#define BASEMASK_BASE_MASK		(0xfff << BASEMASK_BASE_SHIFT)

#define PCIE_BRIDGE_BAR0_REBASE_ADDR_REG 0x282c
#define PCIE_BRIDGE_BAR1_REBASE_ADDR_REG 0x2834
#define REBASE_ADDR_BASE_SHIFT		20
#define REBASE_ADDR_BASE_MASK		(0xfff << REBASE_ADDR_BASE_SHIFT)

#define PCIE_BRIDGE_RC_INT_MASK_REG	0x2854
#define PCIE_RC_INT_A			(1 << 0)
#define PCIE_RC_INT_B			(1 << 1)
#define PCIE_RC_INT_C			(1 << 2)
#define PCIE_RC_INT_D			(1 << 3)

#define PCIE_DEVICE_OFFSET		0x8000

>>>>>>> e891906e
#endif /* BCM63XX_REGS_H_ */<|MERGE_RESOLUTION|>--- conflicted
+++ resolved
@@ -122,11 +122,7 @@
 #define CKCTL_6368_PCM_EN		(1 << 14)
 #define CKCTL_6368_USBH_EN		(1 << 15)
 #define CKCTL_6368_DISABLE_GLESS_EN	(1 << 16)
-<<<<<<< HEAD
-#define CKCTL_6368_NAND_CLK_EN		(1 << 17)
-=======
 #define CKCTL_6368_NAND_EN		(1 << 17)
->>>>>>> e891906e
 #define CKCTL_6368_IPSEC_EN		(1 << 18)
 
 #define CKCTL_6368_ALL_SAFE_EN		(CKCTL_6368_SWPKT_USB_EN |	\
@@ -1031,8 +1027,6 @@
 #define M2M_DSTID_REG(x)		((x) * 0x40 + 0x18)
 
 /*************************************************************************
-<<<<<<< HEAD
-=======
  * _REG relative to RSET_RNG
  *************************************************************************/
 
@@ -1047,7 +1041,6 @@
 #define RNG_MASK			0x10
 
 /*************************************************************************
->>>>>>> e891906e
  * _REG relative to RSET_SPI
  *************************************************************************/
 
@@ -1166,8 +1159,6 @@
 #define SPI_SSOFFTIME_SHIFT		3
 #define SPI_BYTE_SWAP			0x80
 
-<<<<<<< HEAD
-=======
 /*************************************************************************
  * _REG relative to RSET_MISC
  *************************************************************************/
@@ -1232,5 +1223,4 @@
 
 #define PCIE_DEVICE_OFFSET		0x8000
 
->>>>>>> e891906e
 #endif /* BCM63XX_REGS_H_ */