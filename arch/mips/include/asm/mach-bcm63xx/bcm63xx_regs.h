#ifndef BCM63XX_REGS_H_
#define BCM63XX_REGS_H_

/*************************************************************************
 * _REG relative to RSET_PERF
 *************************************************************************/

/* Chip Identifier / Revision register */
#define PERF_REV_REG			0x0
#define REV_CHIPID_SHIFT		16
#define REV_CHIPID_MASK			(0xffff << REV_CHIPID_SHIFT)
#define REV_REVID_SHIFT			0
#define REV_REVID_MASK			(0xffff << REV_REVID_SHIFT)

/* Clock Control register */
#define PERF_CKCTL_REG			0x4

#define CKCTL_6338_ADSLPHY_EN		(1 << 0)
#define CKCTL_6338_MPI_EN		(1 << 1)
#define CKCTL_6338_DRAM_EN		(1 << 2)
#define CKCTL_6338_ENET_EN		(1 << 4)
#define CKCTL_6338_USBS_EN		(1 << 4)
#define CKCTL_6338_SAR_EN		(1 << 5)
#define CKCTL_6338_SPI_EN		(1 << 9)

#define CKCTL_6338_ALL_SAFE_EN		(CKCTL_6338_ADSLPHY_EN |	\
					CKCTL_6338_MPI_EN |		\
					CKCTL_6338_ENET_EN |		\
					CKCTL_6338_SAR_EN |		\
					CKCTL_6338_SPI_EN)

#define CKCTL_6345_CPU_EN		(1 << 0)
#define CKCTL_6345_BUS_EN		(1 << 1)
#define CKCTL_6345_EBI_EN		(1 << 2)
#define CKCTL_6345_UART_EN		(1 << 3)
#define CKCTL_6345_ADSLPHY_EN		(1 << 4)
#define CKCTL_6345_ENET_EN		(1 << 7)
#define CKCTL_6345_USBH_EN		(1 << 8)

#define CKCTL_6345_ALL_SAFE_EN		(CKCTL_6345_ENET_EN |	\
					CKCTL_6345_USBH_EN |	\
					CKCTL_6345_ADSLPHY_EN)

#define CKCTL_6348_ADSLPHY_EN		(1 << 0)
#define CKCTL_6348_MPI_EN		(1 << 1)
#define CKCTL_6348_SDRAM_EN		(1 << 2)
#define CKCTL_6348_M2M_EN		(1 << 3)
#define CKCTL_6348_ENET_EN		(1 << 4)
#define CKCTL_6348_SAR_EN		(1 << 5)
#define CKCTL_6348_USBS_EN		(1 << 6)
#define CKCTL_6348_USBH_EN		(1 << 8)
#define CKCTL_6348_SPI_EN		(1 << 9)

#define CKCTL_6348_ALL_SAFE_EN		(CKCTL_6348_ADSLPHY_EN |	\
					CKCTL_6348_M2M_EN |		\
					CKCTL_6348_ENET_EN |		\
					CKCTL_6348_SAR_EN |		\
					CKCTL_6348_USBS_EN |		\
					CKCTL_6348_USBH_EN |		\
					CKCTL_6348_SPI_EN)

#define CKCTL_6358_ENET_EN		(1 << 4)
#define CKCTL_6358_ADSLPHY_EN		(1 << 5)
#define CKCTL_6358_PCM_EN		(1 << 8)
#define CKCTL_6358_SPI_EN		(1 << 9)
#define CKCTL_6358_USBS_EN		(1 << 10)
#define CKCTL_6358_SAR_EN		(1 << 11)
#define CKCTL_6358_EMUSB_EN		(1 << 17)
#define CKCTL_6358_ENET0_EN		(1 << 18)
#define CKCTL_6358_ENET1_EN		(1 << 19)
#define CKCTL_6358_USBSU_EN		(1 << 20)
#define CKCTL_6358_EPHY_EN		(1 << 21)

#define CKCTL_6358_ALL_SAFE_EN		(CKCTL_6358_ENET_EN |		\
					CKCTL_6358_ADSLPHY_EN |		\
					CKCTL_6358_PCM_EN |		\
					CKCTL_6358_SPI_EN |		\
					CKCTL_6358_USBS_EN |		\
					CKCTL_6358_SAR_EN |		\
					CKCTL_6358_EMUSB_EN |		\
					CKCTL_6358_ENET0_EN |		\
					CKCTL_6358_ENET1_EN |		\
					CKCTL_6358_USBSU_EN |		\
					CKCTL_6358_EPHY_EN)

#define CKCTL_6368_VDSL_QPROC_EN	(1 << 2)
#define CKCTL_6368_VDSL_AFE_EN		(1 << 3)
#define CKCTL_6368_VDSL_BONDING_EN	(1 << 4)
#define CKCTL_6368_VDSL_EN		(1 << 5)
#define CKCTL_6368_PHYMIPS_EN		(1 << 6)
#define CKCTL_6368_SWPKT_USB_EN		(1 << 7)
#define CKCTL_6368_SWPKT_SAR_EN		(1 << 8)
#define CKCTL_6368_SPI_EN		(1 << 9)
#define CKCTL_6368_USBD_EN		(1 << 10)
#define CKCTL_6368_SAR_EN		(1 << 11)
#define CKCTL_6368_ROBOSW_EN		(1 << 12)
#define CKCTL_6368_UTOPIA_EN		(1 << 13)
#define CKCTL_6368_PCM_EN		(1 << 14)
#define CKCTL_6368_USBH_EN		(1 << 15)
#define CKCTL_6368_DISABLE_GLESS_EN	(1 << 16)
<<<<<<< HEAD
#define CKCTL_6368_NAND_CLK_EN		(1 << 17)
=======
#define CKCTL_6368_NAND_EN		(1 << 17)
>>>>>>> 26d7c3aa
#define CKCTL_6368_IPSEC_EN		(1 << 18)

#define CKCTL_6368_ALL_SAFE_EN		(CKCTL_6368_SWPKT_USB_EN |	\
					CKCTL_6368_SWPKT_SAR_EN |	\
					CKCTL_6368_SPI_EN |		\
					CKCTL_6368_USBD_EN |		\
					CKCTL_6368_SAR_EN |		\
					CKCTL_6368_ROBOSW_EN |		\
					CKCTL_6368_UTOPIA_EN |		\
					CKCTL_6368_PCM_EN |		\
					CKCTL_6368_USBH_EN |		\
					CKCTL_6368_DISABLE_GLESS_EN |	\
					CKCTL_6368_NAND_EN |		\
					CKCTL_6368_IPSEC_EN)

/* System PLL Control register  */
#define PERF_SYS_PLL_CTL_REG		0x8
#define SYS_PLL_SOFT_RESET		0x1

/* Interrupt Mask register */
#define PERF_IRQMASK_6338_REG		0xc
#define PERF_IRQMASK_6345_REG		0xc
#define PERF_IRQMASK_6348_REG		0xc
#define PERF_IRQMASK_6358_REG		0xc
#define PERF_IRQMASK_6368_REG		0x20

/* Interrupt Status register */
#define PERF_IRQSTAT_6338_REG		0x10
#define PERF_IRQSTAT_6345_REG		0x10
#define PERF_IRQSTAT_6348_REG		0x10
#define PERF_IRQSTAT_6358_REG		0x10
#define PERF_IRQSTAT_6368_REG		0x28

/* External Interrupt Configuration register */
#define PERF_EXTIRQ_CFG_REG_6338	0x14
#define PERF_EXTIRQ_CFG_REG_6348	0x14
#define PERF_EXTIRQ_CFG_REG_6358	0x14
#define PERF_EXTIRQ_CFG_REG_6368	0x18

#define PERF_EXTIRQ_CFG_REG2_6368	0x1c

/* for 6348 only */
#define EXTIRQ_CFG_SENSE_6348(x)	(1 << (x))
#define EXTIRQ_CFG_STAT_6348(x)		(1 << (x + 5))
#define EXTIRQ_CFG_CLEAR_6348(x)	(1 << (x + 10))
#define EXTIRQ_CFG_MASK_6348(x)		(1 << (x + 15))
#define EXTIRQ_CFG_BOTHEDGE_6348(x)	(1 << (x + 20))
#define EXTIRQ_CFG_LEVELSENSE_6348(x)	(1 << (x + 25))
#define EXTIRQ_CFG_CLEAR_ALL_6348	(0xf << 10)
#define EXTIRQ_CFG_MASK_ALL_6348	(0xf << 15)

/* for all others */
#define EXTIRQ_CFG_SENSE(x)		(1 << (x))
#define EXTIRQ_CFG_STAT(x)		(1 << (x + 4))
#define EXTIRQ_CFG_CLEAR(x)		(1 << (x + 8))
#define EXTIRQ_CFG_MASK(x)		(1 << (x + 12))
#define EXTIRQ_CFG_BOTHEDGE(x)		(1 << (x + 16))
#define EXTIRQ_CFG_LEVELSENSE(x)	(1 << (x + 20))
#define EXTIRQ_CFG_CLEAR_ALL		(0xf << 8)
#define EXTIRQ_CFG_MASK_ALL		(0xf << 12)

/* Soft Reset register */
#define PERF_SOFTRESET_REG		0x28
#define PERF_SOFTRESET_6368_REG		0x10

#define SOFTRESET_6338_SPI_MASK		(1 << 0)
#define SOFTRESET_6338_ENET_MASK	(1 << 2)
#define SOFTRESET_6338_USBH_MASK	(1 << 3)
#define SOFTRESET_6338_USBS_MASK	(1 << 4)
#define SOFTRESET_6338_ADSL_MASK	(1 << 5)
#define SOFTRESET_6338_DMAMEM_MASK	(1 << 6)
#define SOFTRESET_6338_SAR_MASK		(1 << 7)
#define SOFTRESET_6338_ACLC_MASK	(1 << 8)
#define SOFTRESET_6338_ADSLMIPSPLL_MASK	(1 << 10)
#define SOFTRESET_6338_ALL	 (SOFTRESET_6338_SPI_MASK |		\
				  SOFTRESET_6338_ENET_MASK |		\
				  SOFTRESET_6338_USBH_MASK |		\
				  SOFTRESET_6338_USBS_MASK |		\
				  SOFTRESET_6338_ADSL_MASK |		\
				  SOFTRESET_6338_DMAMEM_MASK |		\
				  SOFTRESET_6338_SAR_MASK |		\
				  SOFTRESET_6338_ACLC_MASK |		\
				  SOFTRESET_6338_ADSLMIPSPLL_MASK)

#define SOFTRESET_6348_SPI_MASK		(1 << 0)
#define SOFTRESET_6348_ENET_MASK	(1 << 2)
#define SOFTRESET_6348_USBH_MASK	(1 << 3)
#define SOFTRESET_6348_USBS_MASK	(1 << 4)
#define SOFTRESET_6348_ADSL_MASK	(1 << 5)
#define SOFTRESET_6348_DMAMEM_MASK	(1 << 6)
#define SOFTRESET_6348_SAR_MASK		(1 << 7)
#define SOFTRESET_6348_ACLC_MASK	(1 << 8)
#define SOFTRESET_6348_ADSLMIPSPLL_MASK	(1 << 10)

#define SOFTRESET_6348_ALL	 (SOFTRESET_6348_SPI_MASK |		\
				  SOFTRESET_6348_ENET_MASK |		\
				  SOFTRESET_6348_USBH_MASK |		\
				  SOFTRESET_6348_USBS_MASK |		\
				  SOFTRESET_6348_ADSL_MASK |		\
				  SOFTRESET_6348_DMAMEM_MASK |		\
				  SOFTRESET_6348_SAR_MASK |		\
				  SOFTRESET_6348_ACLC_MASK |		\
				  SOFTRESET_6348_ADSLMIPSPLL_MASK)

#define SOFTRESET_6368_SPI_MASK		(1 << 0)
#define SOFTRESET_6368_MPI_MASK		(1 << 3)
#define SOFTRESET_6368_EPHY_MASK	(1 << 6)
#define SOFTRESET_6368_SAR_MASK		(1 << 7)
#define SOFTRESET_6368_ENETSW_MASK	(1 << 10)
#define SOFTRESET_6368_USBS_MASK	(1 << 11)
#define SOFTRESET_6368_USBH_MASK	(1 << 12)
#define SOFTRESET_6368_PCM_MASK		(1 << 13)

/* MIPS PLL control register */
#define PERF_MIPSPLLCTL_REG		0x34
#define MIPSPLLCTL_N1_SHIFT		20
#define MIPSPLLCTL_N1_MASK		(0x7 << MIPSPLLCTL_N1_SHIFT)
#define MIPSPLLCTL_N2_SHIFT		15
#define MIPSPLLCTL_N2_MASK		(0x1f << MIPSPLLCTL_N2_SHIFT)
#define MIPSPLLCTL_M1REF_SHIFT		12
#define MIPSPLLCTL_M1REF_MASK		(0x7 << MIPSPLLCTL_M1REF_SHIFT)
#define MIPSPLLCTL_M2REF_SHIFT		9
#define MIPSPLLCTL_M2REF_MASK		(0x7 << MIPSPLLCTL_M2REF_SHIFT)
#define MIPSPLLCTL_M1CPU_SHIFT		6
#define MIPSPLLCTL_M1CPU_MASK		(0x7 << MIPSPLLCTL_M1CPU_SHIFT)
#define MIPSPLLCTL_M1BUS_SHIFT		3
#define MIPSPLLCTL_M1BUS_MASK		(0x7 << MIPSPLLCTL_M1BUS_SHIFT)
#define MIPSPLLCTL_M2BUS_SHIFT		0
#define MIPSPLLCTL_M2BUS_MASK		(0x7 << MIPSPLLCTL_M2BUS_SHIFT)

/* ADSL PHY PLL Control register */
#define PERF_ADSLPLLCTL_REG		0x38
#define ADSLPLLCTL_N1_SHIFT		20
#define ADSLPLLCTL_N1_MASK		(0x7 << ADSLPLLCTL_N1_SHIFT)
#define ADSLPLLCTL_N2_SHIFT		15
#define ADSLPLLCTL_N2_MASK		(0x1f << ADSLPLLCTL_N2_SHIFT)
#define ADSLPLLCTL_M1REF_SHIFT		12
#define ADSLPLLCTL_M1REF_MASK		(0x7 << ADSLPLLCTL_M1REF_SHIFT)
#define ADSLPLLCTL_M2REF_SHIFT		9
#define ADSLPLLCTL_M2REF_MASK		(0x7 << ADSLPLLCTL_M2REF_SHIFT)
#define ADSLPLLCTL_M1CPU_SHIFT		6
#define ADSLPLLCTL_M1CPU_MASK		(0x7 << ADSLPLLCTL_M1CPU_SHIFT)
#define ADSLPLLCTL_M1BUS_SHIFT		3
#define ADSLPLLCTL_M1BUS_MASK		(0x7 << ADSLPLLCTL_M1BUS_SHIFT)
#define ADSLPLLCTL_M2BUS_SHIFT		0
#define ADSLPLLCTL_M2BUS_MASK		(0x7 << ADSLPLLCTL_M2BUS_SHIFT)

#define ADSLPLLCTL_VAL(n1, n2, m1ref, m2ref, m1cpu, m1bus, m2bus)	\
				(((n1) << ADSLPLLCTL_N1_SHIFT) |	\
				((n2) << ADSLPLLCTL_N2_SHIFT) |		\
				((m1ref) << ADSLPLLCTL_M1REF_SHIFT) |	\
				((m2ref) << ADSLPLLCTL_M2REF_SHIFT) |	\
				((m1cpu) << ADSLPLLCTL_M1CPU_SHIFT) |	\
				((m1bus) << ADSLPLLCTL_M1BUS_SHIFT) |	\
				((m2bus) << ADSLPLLCTL_M2BUS_SHIFT))


/*************************************************************************
 * _REG relative to RSET_TIMER
 *************************************************************************/

#define BCM63XX_TIMER_COUNT		4
#define TIMER_T0_ID			0
#define TIMER_T1_ID			1
#define TIMER_T2_ID			2
#define TIMER_WDT_ID			3

/* Timer irqstat register */
#define TIMER_IRQSTAT_REG		0
#define TIMER_IRQSTAT_TIMER_CAUSE(x)	(1 << (x))
#define TIMER_IRQSTAT_TIMER0_CAUSE	(1 << 0)
#define TIMER_IRQSTAT_TIMER1_CAUSE	(1 << 1)
#define TIMER_IRQSTAT_TIMER2_CAUSE	(1 << 2)
#define TIMER_IRQSTAT_WDT_CAUSE		(1 << 3)
#define TIMER_IRQSTAT_TIMER_IR_EN(x)	(1 << ((x) + 8))
#define TIMER_IRQSTAT_TIMER0_IR_EN	(1 << 8)
#define TIMER_IRQSTAT_TIMER1_IR_EN	(1 << 9)
#define TIMER_IRQSTAT_TIMER2_IR_EN	(1 << 10)

/* Timer control register */
#define TIMER_CTLx_REG(x)		(0x4 + (x * 4))
#define TIMER_CTL0_REG			0x4
#define TIMER_CTL1_REG			0x8
#define TIMER_CTL2_REG			0xC
#define TIMER_CTL_COUNTDOWN_MASK	(0x3fffffff)
#define TIMER_CTL_MONOTONIC_MASK	(1 << 30)
#define TIMER_CTL_ENABLE_MASK		(1 << 31)


/*************************************************************************
 * _REG relative to RSET_WDT
 *************************************************************************/

/* Watchdog default count register */
#define WDT_DEFVAL_REG			0x0

/* Watchdog control register */
#define WDT_CTL_REG			0x4

/* Watchdog control register constants */
#define WDT_START_1			(0xff00)
#define WDT_START_2			(0x00ff)
#define WDT_STOP_1			(0xee00)
#define WDT_STOP_2			(0x00ee)

/* Watchdog reset length register */
#define WDT_RSTLEN_REG			0x8


/*************************************************************************
 * _REG relative to RSET_UARTx
 *************************************************************************/

/* UART Control Register */
#define UART_CTL_REG			0x0
#define UART_CTL_RXTMOUTCNT_SHIFT	0
#define UART_CTL_RXTMOUTCNT_MASK	(0x1f << UART_CTL_RXTMOUTCNT_SHIFT)
#define UART_CTL_RSTTXDN_SHIFT		5
#define UART_CTL_RSTTXDN_MASK		(1 << UART_CTL_RSTTXDN_SHIFT)
#define UART_CTL_RSTRXFIFO_SHIFT		6
#define UART_CTL_RSTRXFIFO_MASK		(1 << UART_CTL_RSTRXFIFO_SHIFT)
#define UART_CTL_RSTTXFIFO_SHIFT		7
#define UART_CTL_RSTTXFIFO_MASK		(1 << UART_CTL_RSTTXFIFO_SHIFT)
#define UART_CTL_STOPBITS_SHIFT		8
#define UART_CTL_STOPBITS_MASK		(0xf << UART_CTL_STOPBITS_SHIFT)
#define UART_CTL_STOPBITS_1		(0x7 << UART_CTL_STOPBITS_SHIFT)
#define UART_CTL_STOPBITS_2		(0xf << UART_CTL_STOPBITS_SHIFT)
#define UART_CTL_BITSPERSYM_SHIFT	12
#define UART_CTL_BITSPERSYM_MASK	(0x3 << UART_CTL_BITSPERSYM_SHIFT)
#define UART_CTL_XMITBRK_SHIFT		14
#define UART_CTL_XMITBRK_MASK		(1 << UART_CTL_XMITBRK_SHIFT)
#define UART_CTL_RSVD_SHIFT		15
#define UART_CTL_RSVD_MASK		(1 << UART_CTL_RSVD_SHIFT)
#define UART_CTL_RXPAREVEN_SHIFT		16
#define UART_CTL_RXPAREVEN_MASK		(1 << UART_CTL_RXPAREVEN_SHIFT)
#define UART_CTL_RXPAREN_SHIFT		17
#define UART_CTL_RXPAREN_MASK		(1 << UART_CTL_RXPAREN_SHIFT)
#define UART_CTL_TXPAREVEN_SHIFT		18
#define UART_CTL_TXPAREVEN_MASK		(1 << UART_CTL_TXPAREVEN_SHIFT)
#define UART_CTL_TXPAREN_SHIFT		18
#define UART_CTL_TXPAREN_MASK		(1 << UART_CTL_TXPAREN_SHIFT)
#define UART_CTL_LOOPBACK_SHIFT		20
#define UART_CTL_LOOPBACK_MASK		(1 << UART_CTL_LOOPBACK_SHIFT)
#define UART_CTL_RXEN_SHIFT		21
#define UART_CTL_RXEN_MASK		(1 << UART_CTL_RXEN_SHIFT)
#define UART_CTL_TXEN_SHIFT		22
#define UART_CTL_TXEN_MASK		(1 << UART_CTL_TXEN_SHIFT)
#define UART_CTL_BRGEN_SHIFT		23
#define UART_CTL_BRGEN_MASK		(1 << UART_CTL_BRGEN_SHIFT)

/* UART Baudword register */
#define UART_BAUD_REG			0x4

/* UART Misc Control register */
#define UART_MCTL_REG			0x8
#define UART_MCTL_DTR_SHIFT		0
#define UART_MCTL_DTR_MASK		(1 << UART_MCTL_DTR_SHIFT)
#define UART_MCTL_RTS_SHIFT		1
#define UART_MCTL_RTS_MASK		(1 << UART_MCTL_RTS_SHIFT)
#define UART_MCTL_RXFIFOTHRESH_SHIFT	8
#define UART_MCTL_RXFIFOTHRESH_MASK	(0xf << UART_MCTL_RXFIFOTHRESH_SHIFT)
#define UART_MCTL_TXFIFOTHRESH_SHIFT	12
#define UART_MCTL_TXFIFOTHRESH_MASK	(0xf << UART_MCTL_TXFIFOTHRESH_SHIFT)
#define UART_MCTL_RXFIFOFILL_SHIFT	16
#define UART_MCTL_RXFIFOFILL_MASK	(0x1f << UART_MCTL_RXFIFOFILL_SHIFT)
#define UART_MCTL_TXFIFOFILL_SHIFT	24
#define UART_MCTL_TXFIFOFILL_MASK	(0x1f << UART_MCTL_TXFIFOFILL_SHIFT)

/* UART External Input Configuration register */
#define UART_EXTINP_REG			0xc
#define UART_EXTINP_RI_SHIFT		0
#define UART_EXTINP_RI_MASK		(1 << UART_EXTINP_RI_SHIFT)
#define UART_EXTINP_CTS_SHIFT		1
#define UART_EXTINP_CTS_MASK		(1 << UART_EXTINP_CTS_SHIFT)
#define UART_EXTINP_DCD_SHIFT		2
#define UART_EXTINP_DCD_MASK		(1 << UART_EXTINP_DCD_SHIFT)
#define UART_EXTINP_DSR_SHIFT		3
#define UART_EXTINP_DSR_MASK		(1 << UART_EXTINP_DSR_SHIFT)
#define UART_EXTINP_IRSTAT(x)		(1 << (x + 4))
#define UART_EXTINP_IRMASK(x)		(1 << (x + 8))
#define UART_EXTINP_IR_RI		0
#define UART_EXTINP_IR_CTS		1
#define UART_EXTINP_IR_DCD		2
#define UART_EXTINP_IR_DSR		3
#define UART_EXTINP_RI_NOSENSE_SHIFT	16
#define UART_EXTINP_RI_NOSENSE_MASK	(1 << UART_EXTINP_RI_NOSENSE_SHIFT)
#define UART_EXTINP_CTS_NOSENSE_SHIFT	17
#define UART_EXTINP_CTS_NOSENSE_MASK	(1 << UART_EXTINP_CTS_NOSENSE_SHIFT)
#define UART_EXTINP_DCD_NOSENSE_SHIFT	18
#define UART_EXTINP_DCD_NOSENSE_MASK	(1 << UART_EXTINP_DCD_NOSENSE_SHIFT)
#define UART_EXTINP_DSR_NOSENSE_SHIFT	19
#define UART_EXTINP_DSR_NOSENSE_MASK	(1 << UART_EXTINP_DSR_NOSENSE_SHIFT)

/* UART Interrupt register */
#define UART_IR_REG			0x10
#define UART_IR_MASK(x)			(1 << (x + 16))
#define UART_IR_STAT(x)			(1 << (x))
#define UART_IR_EXTIP			0
#define UART_IR_TXUNDER			1
#define UART_IR_TXOVER			2
#define UART_IR_TXTRESH			3
#define UART_IR_TXRDLATCH		4
#define UART_IR_TXEMPTY			5
#define UART_IR_RXUNDER			6
#define UART_IR_RXOVER			7
#define UART_IR_RXTIMEOUT		8
#define UART_IR_RXFULL			9
#define UART_IR_RXTHRESH		10
#define UART_IR_RXNOTEMPTY		11
#define UART_IR_RXFRAMEERR		12
#define UART_IR_RXPARERR		13
#define UART_IR_RXBRK			14
#define UART_IR_TXDONE			15

/* UART Fifo register */
#define UART_FIFO_REG			0x14
#define UART_FIFO_VALID_SHIFT		0
#define UART_FIFO_VALID_MASK		0xff
#define UART_FIFO_FRAMEERR_SHIFT	8
#define UART_FIFO_FRAMEERR_MASK		(1 << UART_FIFO_FRAMEERR_SHIFT)
#define UART_FIFO_PARERR_SHIFT		9
#define UART_FIFO_PARERR_MASK		(1 << UART_FIFO_PARERR_SHIFT)
#define UART_FIFO_BRKDET_SHIFT		10
#define UART_FIFO_BRKDET_MASK		(1 << UART_FIFO_BRKDET_SHIFT)
#define UART_FIFO_ANYERR_MASK		(UART_FIFO_FRAMEERR_MASK |	\
					UART_FIFO_PARERR_MASK |		\
					UART_FIFO_BRKDET_MASK)


/*************************************************************************
 * _REG relative to RSET_GPIO
 *************************************************************************/

/* GPIO registers */
#define GPIO_CTL_HI_REG			0x0
#define GPIO_CTL_LO_REG			0x4
#define GPIO_DATA_HI_REG		0x8
#define GPIO_DATA_LO_REG		0xC
#define GPIO_DATA_LO_REG_6345		0x8

/* GPIO mux registers and constants */
#define GPIO_MODE_REG			0x18

#define GPIO_MODE_6348_G4_DIAG		0x00090000
#define GPIO_MODE_6348_G4_UTOPIA	0x00080000
#define GPIO_MODE_6348_G4_LEGACY_LED	0x00030000
#define GPIO_MODE_6348_G4_MII_SNOOP	0x00020000
#define GPIO_MODE_6348_G4_EXT_EPHY	0x00010000
#define GPIO_MODE_6348_G3_DIAG		0x00009000
#define GPIO_MODE_6348_G3_UTOPIA	0x00008000
#define GPIO_MODE_6348_G3_EXT_MII	0x00007000
#define GPIO_MODE_6348_G2_DIAG		0x00000900
#define GPIO_MODE_6348_G2_PCI		0x00000500
#define GPIO_MODE_6348_G1_DIAG		0x00000090
#define GPIO_MODE_6348_G1_UTOPIA	0x00000080
#define GPIO_MODE_6348_G1_SPI_UART	0x00000060
#define GPIO_MODE_6348_G1_SPI_MASTER	0x00000060
#define GPIO_MODE_6348_G1_MII_PCCARD	0x00000040
#define GPIO_MODE_6348_G1_MII_SNOOP	0x00000020
#define GPIO_MODE_6348_G1_EXT_EPHY	0x00000010
#define GPIO_MODE_6348_G0_DIAG		0x00000009
#define GPIO_MODE_6348_G0_EXT_MII	0x00000007

#define GPIO_MODE_6358_EXTRACS		(1 << 5)
#define GPIO_MODE_6358_UART1		(1 << 6)
#define GPIO_MODE_6358_EXTRA_SPI_SS	(1 << 7)
#define GPIO_MODE_6358_SERIAL_LED	(1 << 10)
#define GPIO_MODE_6358_UTOPIA		(1 << 12)

#define GPIO_MODE_6368_ANALOG_AFE_0	(1 << 0)
#define GPIO_MODE_6368_ANALOG_AFE_1	(1 << 1)
#define GPIO_MODE_6368_SYS_IRQ		(1 << 2)
#define GPIO_MODE_6368_SERIAL_LED_DATA	(1 << 3)
#define GPIO_MODE_6368_SERIAL_LED_CLK	(1 << 4)
#define GPIO_MODE_6368_INET_LED		(1 << 5)
#define GPIO_MODE_6368_EPHY0_LED	(1 << 6)
#define GPIO_MODE_6368_EPHY1_LED	(1 << 7)
#define GPIO_MODE_6368_EPHY2_LED	(1 << 8)
#define GPIO_MODE_6368_EPHY3_LED	(1 << 9)
#define GPIO_MODE_6368_ROBOSW_LED_DAT	(1 << 10)
#define GPIO_MODE_6368_ROBOSW_LED_CLK	(1 << 11)
#define GPIO_MODE_6368_ROBOSW_LED0	(1 << 12)
#define GPIO_MODE_6368_ROBOSW_LED1	(1 << 13)
#define GPIO_MODE_6368_USBD_LED		(1 << 14)
#define GPIO_MODE_6368_NTR_PULSE	(1 << 15)
#define GPIO_MODE_6368_PCI_REQ1		(1 << 16)
#define GPIO_MODE_6368_PCI_GNT1		(1 << 17)
#define GPIO_MODE_6368_PCI_INTB		(1 << 18)
#define GPIO_MODE_6368_PCI_REQ0		(1 << 19)
#define GPIO_MODE_6368_PCI_GNT0		(1 << 20)
#define GPIO_MODE_6368_PCMCIA_CD1	(1 << 22)
#define GPIO_MODE_6368_PCMCIA_CD2	(1 << 23)
#define GPIO_MODE_6368_PCMCIA_VS1	(1 << 24)
#define GPIO_MODE_6368_PCMCIA_VS2	(1 << 25)
#define GPIO_MODE_6368_EBI_CS2		(1 << 26)
#define GPIO_MODE_6368_EBI_CS3		(1 << 27)
#define GPIO_MODE_6368_SPI_SSN2		(1 << 28)
#define GPIO_MODE_6368_SPI_SSN3		(1 << 29)
#define GPIO_MODE_6368_SPI_SSN4		(1 << 30)
#define GPIO_MODE_6368_SPI_SSN5		(1 << 31)


#define GPIO_BASEMODE_6368_REG		0x38
#define GPIO_BASEMODE_6368_UART2	0x1
#define GPIO_BASEMODE_6368_GPIO		0x0
#define GPIO_BASEMODE_6368_MASK		0x7
/* those bits must be kept as read in gpio basemode register*/

/*************************************************************************
 * _REG relative to RSET_ENET
 *************************************************************************/

/* Receiver Configuration register */
#define ENET_RXCFG_REG			0x0
#define ENET_RXCFG_ALLMCAST_SHIFT	1
#define ENET_RXCFG_ALLMCAST_MASK	(1 << ENET_RXCFG_ALLMCAST_SHIFT)
#define ENET_RXCFG_PROMISC_SHIFT	3
#define ENET_RXCFG_PROMISC_MASK		(1 << ENET_RXCFG_PROMISC_SHIFT)
#define ENET_RXCFG_LOOPBACK_SHIFT	4
#define ENET_RXCFG_LOOPBACK_MASK	(1 << ENET_RXCFG_LOOPBACK_SHIFT)
#define ENET_RXCFG_ENFLOW_SHIFT		5
#define ENET_RXCFG_ENFLOW_MASK		(1 << ENET_RXCFG_ENFLOW_SHIFT)

/* Receive Maximum Length register */
#define ENET_RXMAXLEN_REG		0x4
#define ENET_RXMAXLEN_SHIFT		0
#define ENET_RXMAXLEN_MASK		(0x7ff << ENET_RXMAXLEN_SHIFT)

/* Transmit Maximum Length register */
#define ENET_TXMAXLEN_REG		0x8
#define ENET_TXMAXLEN_SHIFT		0
#define ENET_TXMAXLEN_MASK		(0x7ff << ENET_TXMAXLEN_SHIFT)

/* MII Status/Control register */
#define ENET_MIISC_REG			0x10
#define ENET_MIISC_MDCFREQDIV_SHIFT	0
#define ENET_MIISC_MDCFREQDIV_MASK	(0x7f << ENET_MIISC_MDCFREQDIV_SHIFT)
#define ENET_MIISC_PREAMBLEEN_SHIFT	7
#define ENET_MIISC_PREAMBLEEN_MASK	(1 << ENET_MIISC_PREAMBLEEN_SHIFT)

/* MII Data register */
#define ENET_MIIDATA_REG		0x14
#define ENET_MIIDATA_DATA_SHIFT		0
#define ENET_MIIDATA_DATA_MASK		(0xffff << ENET_MIIDATA_DATA_SHIFT)
#define ENET_MIIDATA_TA_SHIFT		16
#define ENET_MIIDATA_TA_MASK		(0x3 << ENET_MIIDATA_TA_SHIFT)
#define ENET_MIIDATA_REG_SHIFT		18
#define ENET_MIIDATA_REG_MASK		(0x1f << ENET_MIIDATA_REG_SHIFT)
#define ENET_MIIDATA_PHYID_SHIFT	23
#define ENET_MIIDATA_PHYID_MASK		(0x1f << ENET_MIIDATA_PHYID_SHIFT)
#define ENET_MIIDATA_OP_READ_MASK	(0x6 << 28)
#define ENET_MIIDATA_OP_WRITE_MASK	(0x5 << 28)

/* Ethernet Interrupt Mask register */
#define ENET_IRMASK_REG			0x18

/* Ethernet Interrupt register */
#define ENET_IR_REG			0x1c
#define ENET_IR_MII			(1 << 0)
#define ENET_IR_MIB			(1 << 1)
#define ENET_IR_FLOWC			(1 << 2)

/* Ethernet Control register */
#define ENET_CTL_REG			0x2c
#define ENET_CTL_ENABLE_SHIFT		0
#define ENET_CTL_ENABLE_MASK		(1 << ENET_CTL_ENABLE_SHIFT)
#define ENET_CTL_DISABLE_SHIFT		1
#define ENET_CTL_DISABLE_MASK		(1 << ENET_CTL_DISABLE_SHIFT)
#define ENET_CTL_SRESET_SHIFT		2
#define ENET_CTL_SRESET_MASK		(1 << ENET_CTL_SRESET_SHIFT)
#define ENET_CTL_EPHYSEL_SHIFT		3
#define ENET_CTL_EPHYSEL_MASK		(1 << ENET_CTL_EPHYSEL_SHIFT)

/* Transmit Control register */
#define ENET_TXCTL_REG			0x30
#define ENET_TXCTL_FD_SHIFT		0
#define ENET_TXCTL_FD_MASK		(1 << ENET_TXCTL_FD_SHIFT)

/* Transmit Watermask register */
#define ENET_TXWMARK_REG		0x34
#define ENET_TXWMARK_WM_SHIFT		0
#define ENET_TXWMARK_WM_MASK		(0x3f << ENET_TXWMARK_WM_SHIFT)

/* MIB Control register */
#define ENET_MIBCTL_REG			0x38
#define ENET_MIBCTL_RDCLEAR_SHIFT	0
#define ENET_MIBCTL_RDCLEAR_MASK	(1 << ENET_MIBCTL_RDCLEAR_SHIFT)

/* Perfect Match Data Low register */
#define ENET_PML_REG(x)			(0x58 + (x) * 8)
#define ENET_PMH_REG(x)			(0x5c + (x) * 8)
#define ENET_PMH_DATAVALID_SHIFT	16
#define ENET_PMH_DATAVALID_MASK		(1 << ENET_PMH_DATAVALID_SHIFT)

/* MIB register */
#define ENET_MIB_REG(x)			(0x200 + (x) * 4)
#define ENET_MIB_REG_COUNT		55


/*************************************************************************
 * _REG relative to RSET_ENETDMA
 *************************************************************************/

/* Controller Configuration Register */
#define ENETDMA_CFG_REG			(0x0)
#define ENETDMA_CFG_EN_SHIFT		0
#define ENETDMA_CFG_EN_MASK		(1 << ENETDMA_CFG_EN_SHIFT)
#define ENETDMA_CFG_FLOWCH_MASK(x)	(1 << ((x >> 1) + 1))

/* Flow Control Descriptor Low Threshold register */
#define ENETDMA_FLOWCL_REG(x)		(0x4 + (x) * 6)

/* Flow Control Descriptor High Threshold register */
#define ENETDMA_FLOWCH_REG(x)		(0x8 + (x) * 6)

/* Flow Control Descriptor Buffer Alloca Threshold register */
#define ENETDMA_BUFALLOC_REG(x)		(0xc + (x) * 6)
#define ENETDMA_BUFALLOC_FORCE_SHIFT	31
#define ENETDMA_BUFALLOC_FORCE_MASK	(1 << ENETDMA_BUFALLOC_FORCE_SHIFT)

/* Channel Configuration register */
#define ENETDMA_CHANCFG_REG(x)		(0x100 + (x) * 0x10)
#define ENETDMA_CHANCFG_EN_SHIFT	0
#define ENETDMA_CHANCFG_EN_MASK		(1 << ENETDMA_CHANCFG_EN_SHIFT)
#define ENETDMA_CHANCFG_PKTHALT_SHIFT	1
#define ENETDMA_CHANCFG_PKTHALT_MASK	(1 << ENETDMA_CHANCFG_PKTHALT_SHIFT)

/* Interrupt Control/Status register */
#define ENETDMA_IR_REG(x)		(0x104 + (x) * 0x10)
#define ENETDMA_IR_BUFDONE_MASK		(1 << 0)
#define ENETDMA_IR_PKTDONE_MASK		(1 << 1)
#define ENETDMA_IR_NOTOWNER_MASK	(1 << 2)

/* Interrupt Mask register */
#define ENETDMA_IRMASK_REG(x)		(0x108 + (x) * 0x10)

/* Maximum Burst Length */
#define ENETDMA_MAXBURST_REG(x)		(0x10C + (x) * 0x10)

/* Ring Start Address register */
#define ENETDMA_RSTART_REG(x)		(0x200 + (x) * 0x10)

/* State Ram Word 2 */
#define ENETDMA_SRAM2_REG(x)		(0x204 + (x) * 0x10)

/* State Ram Word 3 */
#define ENETDMA_SRAM3_REG(x)		(0x208 + (x) * 0x10)

/* State Ram Word 4 */
#define ENETDMA_SRAM4_REG(x)		(0x20c + (x) * 0x10)


/*************************************************************************
 * _REG relative to RSET_ENETDMAC
 *************************************************************************/

/* Channel Configuration register */
#define ENETDMAC_CHANCFG_REG(x)		((x) * 0x10)
#define ENETDMAC_CHANCFG_EN_SHIFT	0
#define ENETDMAC_CHANCFG_EN_MASK	(1 << ENETDMA_CHANCFG_EN_SHIFT)
#define ENETDMAC_CHANCFG_PKTHALT_SHIFT	1
#define ENETDMAC_CHANCFG_PKTHALT_MASK	(1 << ENETDMA_CHANCFG_PKTHALT_SHIFT)

/* Interrupt Control/Status register */
#define ENETDMAC_IR_REG(x)		(0x4 + (x) * 0x10)
#define ENETDMAC_IR_BUFDONE_MASK	(1 << 0)
#define ENETDMAC_IR_PKTDONE_MASK	(1 << 1)
#define ENETDMAC_IR_NOTOWNER_MASK	(1 << 2)

/* Interrupt Mask register */
#define ENETDMAC_IRMASK_REG(x)		(0x8 + (x) * 0x10)

/* Maximum Burst Length */
#define ENETDMAC_MAXBURST_REG(x)	(0xc + (x) * 0x10)


/*************************************************************************
 * _REG relative to RSET_ENETDMAS
 *************************************************************************/

/* Ring Start Address register */
#define ENETDMAS_RSTART_REG(x)		((x) * 0x10)

/* State Ram Word 2 */
#define ENETDMAS_SRAM2_REG(x)		(0x4 + (x) * 0x10)

/* State Ram Word 3 */
#define ENETDMAS_SRAM3_REG(x)		(0x8 + (x) * 0x10)

/* State Ram Word 4 */
#define ENETDMAS_SRAM4_REG(x)		(0xc + (x) * 0x10)


/*************************************************************************
 * _REG relative to RSET_ENETSW
 *************************************************************************/

/* MIB register */
#define ENETSW_MIB_REG(x)		(0x2800 + (x) * 4)
#define ENETSW_MIB_REG_COUNT		47


/*************************************************************************
 * _REG relative to RSET_OHCI_PRIV
 *************************************************************************/

#define OHCI_PRIV_REG			0x0
#define OHCI_PRIV_PORT1_HOST_SHIFT	0
#define OHCI_PRIV_PORT1_HOST_MASK	(1 << OHCI_PRIV_PORT1_HOST_SHIFT)
#define OHCI_PRIV_REG_SWAP_SHIFT	3
#define OHCI_PRIV_REG_SWAP_MASK		(1 << OHCI_PRIV_REG_SWAP_SHIFT)


/*************************************************************************
 * _REG relative to RSET_USBH_PRIV
 *************************************************************************/

#define USBH_PRIV_SWAP_6358_REG		0x0
#define USBH_PRIV_SWAP_6368_REG		0x1c

#define USBH_PRIV_SWAP_EHCI_ENDN_SHIFT	4
#define USBH_PRIV_SWAP_EHCI_ENDN_MASK	(1 << USBH_PRIV_SWAP_EHCI_ENDN_SHIFT)
#define USBH_PRIV_SWAP_EHCI_DATA_SHIFT	3
#define USBH_PRIV_SWAP_EHCI_DATA_MASK	(1 << USBH_PRIV_SWAP_EHCI_DATA_SHIFT)
#define USBH_PRIV_SWAP_OHCI_ENDN_SHIFT	1
#define USBH_PRIV_SWAP_OHCI_ENDN_MASK	(1 << USBH_PRIV_SWAP_OHCI_ENDN_SHIFT)
#define USBH_PRIV_SWAP_OHCI_DATA_SHIFT	0
#define USBH_PRIV_SWAP_OHCI_DATA_MASK	(1 << USBH_PRIV_SWAP_OHCI_DATA_SHIFT)

#define USBH_PRIV_TEST_6358_REG		0x24
#define USBH_PRIV_TEST_6368_REG		0x14

#define USBH_PRIV_SETUP_6368_REG	0x28
#define USBH_PRIV_SETUP_IOC_SHIFT	4
#define USBH_PRIV_SETUP_IOC_MASK	(1 << USBH_PRIV_SETUP_IOC_SHIFT)



/*************************************************************************
 * _REG relative to RSET_MPI
 *************************************************************************/

/* well known (hard wired) chip select */
#define MPI_CS_PCMCIA_COMMON		4
#define MPI_CS_PCMCIA_ATTR		5
#define MPI_CS_PCMCIA_IO		6

/* Chip select base register */
#define MPI_CSBASE_REG(x)		(0x0 + (x) * 8)
#define MPI_CSBASE_BASE_SHIFT		13
#define MPI_CSBASE_BASE_MASK		(0x1ffff << MPI_CSBASE_BASE_SHIFT)
#define MPI_CSBASE_SIZE_SHIFT		0
#define MPI_CSBASE_SIZE_MASK		(0xf << MPI_CSBASE_SIZE_SHIFT)

#define MPI_CSBASE_SIZE_8K		0
#define MPI_CSBASE_SIZE_16K		1
#define MPI_CSBASE_SIZE_32K		2
#define MPI_CSBASE_SIZE_64K		3
#define MPI_CSBASE_SIZE_128K		4
#define MPI_CSBASE_SIZE_256K		5
#define MPI_CSBASE_SIZE_512K		6
#define MPI_CSBASE_SIZE_1M		7
#define MPI_CSBASE_SIZE_2M		8
#define MPI_CSBASE_SIZE_4M		9
#define MPI_CSBASE_SIZE_8M		10
#define MPI_CSBASE_SIZE_16M		11
#define MPI_CSBASE_SIZE_32M		12
#define MPI_CSBASE_SIZE_64M		13
#define MPI_CSBASE_SIZE_128M		14
#define MPI_CSBASE_SIZE_256M		15

/* Chip select control register */
#define MPI_CSCTL_REG(x)		(0x4 + (x) * 8)
#define MPI_CSCTL_ENABLE_MASK		(1 << 0)
#define MPI_CSCTL_WAIT_SHIFT		1
#define MPI_CSCTL_WAIT_MASK		(0x7 << MPI_CSCTL_WAIT_SHIFT)
#define MPI_CSCTL_DATA16_MASK		(1 << 4)
#define MPI_CSCTL_SYNCMODE_MASK		(1 << 7)
#define MPI_CSCTL_TSIZE_MASK		(1 << 8)
#define MPI_CSCTL_ENDIANSWAP_MASK	(1 << 10)
#define MPI_CSCTL_SETUP_SHIFT		16
#define MPI_CSCTL_SETUP_MASK		(0xf << MPI_CSCTL_SETUP_SHIFT)
#define MPI_CSCTL_HOLD_SHIFT		20
#define MPI_CSCTL_HOLD_MASK		(0xf << MPI_CSCTL_HOLD_SHIFT)

/* PCI registers */
#define MPI_SP0_RANGE_REG		0x100
#define MPI_SP0_REMAP_REG		0x104
#define MPI_SP0_REMAP_ENABLE_MASK	(1 << 0)
#define MPI_SP1_RANGE_REG		0x10C
#define MPI_SP1_REMAP_REG		0x110
#define MPI_SP1_REMAP_ENABLE_MASK	(1 << 0)

#define MPI_L2PCFG_REG			0x11C
#define MPI_L2PCFG_CFG_TYPE_SHIFT	0
#define MPI_L2PCFG_CFG_TYPE_MASK	(0x3 << MPI_L2PCFG_CFG_TYPE_SHIFT)
#define MPI_L2PCFG_REG_SHIFT		2
#define MPI_L2PCFG_REG_MASK		(0x3f << MPI_L2PCFG_REG_SHIFT)
#define MPI_L2PCFG_FUNC_SHIFT		8
#define MPI_L2PCFG_FUNC_MASK		(0x7 << MPI_L2PCFG_FUNC_SHIFT)
#define MPI_L2PCFG_DEVNUM_SHIFT		11
#define MPI_L2PCFG_DEVNUM_MASK		(0x1f << MPI_L2PCFG_DEVNUM_SHIFT)
#define MPI_L2PCFG_CFG_USEREG_MASK	(1 << 30)
#define MPI_L2PCFG_CFG_SEL_MASK		(1 << 31)

#define MPI_L2PMEMRANGE1_REG		0x120
#define MPI_L2PMEMBASE1_REG		0x124
#define MPI_L2PMEMREMAP1_REG		0x128
#define MPI_L2PMEMRANGE2_REG		0x12C
#define MPI_L2PMEMBASE2_REG		0x130
#define MPI_L2PMEMREMAP2_REG		0x134
#define MPI_L2PIORANGE_REG		0x138
#define MPI_L2PIOBASE_REG		0x13C
#define MPI_L2PIOREMAP_REG		0x140
#define MPI_L2P_BASE_MASK		(0xffff8000)
#define MPI_L2PREMAP_ENABLED_MASK	(1 << 0)
#define MPI_L2PREMAP_IS_CARDBUS_MASK	(1 << 2)

#define MPI_PCIMODESEL_REG		0x144
#define MPI_PCIMODESEL_BAR1_NOSWAP_MASK	(1 << 0)
#define MPI_PCIMODESEL_BAR2_NOSWAP_MASK	(1 << 1)
#define MPI_PCIMODESEL_EXT_ARB_MASK	(1 << 2)
#define MPI_PCIMODESEL_PREFETCH_SHIFT	4
#define MPI_PCIMODESEL_PREFETCH_MASK	(0xf << MPI_PCIMODESEL_PREFETCH_SHIFT)

#define MPI_LOCBUSCTL_REG		0x14C
#define MPI_LOCBUSCTL_EN_PCI_GPIO_MASK	(1 << 0)
#define MPI_LOCBUSCTL_U2P_NOSWAP_MASK	(1 << 1)

#define MPI_LOCINT_REG			0x150
#define MPI_LOCINT_MASK(x)		(1 << (x + 16))
#define MPI_LOCINT_STAT(x)		(1 << (x))
#define MPI_LOCINT_DIR_FAILED		6
#define MPI_LOCINT_EXT_PCI_INT		7
#define MPI_LOCINT_SERR			8
#define MPI_LOCINT_CSERR		9

#define MPI_PCICFGCTL_REG		0x178
#define MPI_PCICFGCTL_CFGADDR_SHIFT	2
#define MPI_PCICFGCTL_CFGADDR_MASK	(0x1f << MPI_PCICFGCTL_CFGADDR_SHIFT)
#define MPI_PCICFGCTL_WRITEEN_MASK	(1 << 7)

#define MPI_PCICFGDATA_REG		0x17C

/* PCI host bridge custom register */
#define BCMPCI_REG_TIMERS		0x40
#define REG_TIMER_TRDY_SHIFT		0
#define REG_TIMER_TRDY_MASK		(0xff << REG_TIMER_TRDY_SHIFT)
#define REG_TIMER_RETRY_SHIFT		8
#define REG_TIMER_RETRY_MASK		(0xff << REG_TIMER_RETRY_SHIFT)


/*************************************************************************
 * _REG relative to RSET_PCMCIA
 *************************************************************************/

#define PCMCIA_C1_REG			0x0
#define PCMCIA_C1_CD1_MASK		(1 << 0)
#define PCMCIA_C1_CD2_MASK		(1 << 1)
#define PCMCIA_C1_VS1_MASK		(1 << 2)
#define PCMCIA_C1_VS2_MASK		(1 << 3)
#define PCMCIA_C1_VS1OE_MASK		(1 << 6)
#define PCMCIA_C1_VS2OE_MASK		(1 << 7)
#define PCMCIA_C1_CBIDSEL_SHIFT		(8)
#define PCMCIA_C1_CBIDSEL_MASK		(0x1f << PCMCIA_C1_CBIDSEL_SHIFT)
#define PCMCIA_C1_EN_PCMCIA_GPIO_MASK	(1 << 13)
#define PCMCIA_C1_EN_PCMCIA_MASK	(1 << 14)
#define PCMCIA_C1_EN_CARDBUS_MASK	(1 << 15)
#define PCMCIA_C1_RESET_MASK		(1 << 18)

#define PCMCIA_C2_REG			0x8
#define PCMCIA_C2_DATA16_MASK		(1 << 0)
#define PCMCIA_C2_BYTESWAP_MASK		(1 << 1)
#define PCMCIA_C2_RWCOUNT_SHIFT		2
#define PCMCIA_C2_RWCOUNT_MASK		(0x3f << PCMCIA_C2_RWCOUNT_SHIFT)
#define PCMCIA_C2_INACTIVE_SHIFT	8
#define PCMCIA_C2_INACTIVE_MASK		(0x3f << PCMCIA_C2_INACTIVE_SHIFT)
#define PCMCIA_C2_SETUP_SHIFT		16
#define PCMCIA_C2_SETUP_MASK		(0x3f << PCMCIA_C2_SETUP_SHIFT)
#define PCMCIA_C2_HOLD_SHIFT		24
#define PCMCIA_C2_HOLD_MASK		(0x3f << PCMCIA_C2_HOLD_SHIFT)


/*************************************************************************
 * _REG relative to RSET_SDRAM
 *************************************************************************/

#define SDRAM_CFG_REG			0x0
#define SDRAM_CFG_ROW_SHIFT		4
#define SDRAM_CFG_ROW_MASK		(0x3 << SDRAM_CFG_ROW_SHIFT)
#define SDRAM_CFG_COL_SHIFT		6
#define SDRAM_CFG_COL_MASK		(0x3 << SDRAM_CFG_COL_SHIFT)
#define SDRAM_CFG_32B_SHIFT		10
#define SDRAM_CFG_32B_MASK		(1 << SDRAM_CFG_32B_SHIFT)
#define SDRAM_CFG_BANK_SHIFT		13
#define SDRAM_CFG_BANK_MASK		(1 << SDRAM_CFG_BANK_SHIFT)

#define SDRAM_MBASE_REG			0xc

#define SDRAM_PRIO_REG			0x2C
#define SDRAM_PRIO_MIPS_SHIFT		29
#define SDRAM_PRIO_MIPS_MASK		(1 << SDRAM_PRIO_MIPS_SHIFT)
#define SDRAM_PRIO_ADSL_SHIFT		30
#define SDRAM_PRIO_ADSL_MASK		(1 << SDRAM_PRIO_ADSL_SHIFT)
#define SDRAM_PRIO_EN_SHIFT		31
#define SDRAM_PRIO_EN_MASK		(1 << SDRAM_PRIO_EN_SHIFT)


/*************************************************************************
 * _REG relative to RSET_MEMC
 *************************************************************************/

#define MEMC_CFG_REG			0x4
#define MEMC_CFG_32B_SHIFT		1
#define MEMC_CFG_32B_MASK		(1 << MEMC_CFG_32B_SHIFT)
#define MEMC_CFG_COL_SHIFT		3
#define MEMC_CFG_COL_MASK		(0x3 << MEMC_CFG_COL_SHIFT)
#define MEMC_CFG_ROW_SHIFT		6
#define MEMC_CFG_ROW_MASK		(0x3 << MEMC_CFG_ROW_SHIFT)


/*************************************************************************
 * _REG relative to RSET_DDR
 *************************************************************************/

#define DDR_DMIPSPLLCFG_REG		0x18
#define DMIPSPLLCFG_M1_SHIFT		0
#define DMIPSPLLCFG_M1_MASK		(0xff << DMIPSPLLCFG_M1_SHIFT)
#define DMIPSPLLCFG_N1_SHIFT		23
#define DMIPSPLLCFG_N1_MASK		(0x3f << DMIPSPLLCFG_N1_SHIFT)
#define DMIPSPLLCFG_N2_SHIFT		29
#define DMIPSPLLCFG_N2_MASK		(0x7 << DMIPSPLLCFG_N2_SHIFT)

#define DDR_DMIPSPLLCFG_6368_REG	0x20
#define DMIPSPLLCFG_6368_P1_SHIFT	0
#define DMIPSPLLCFG_6368_P1_MASK	(0xf << DMIPSPLLCFG_6368_P1_SHIFT)
#define DMIPSPLLCFG_6368_P2_SHIFT	4
#define DMIPSPLLCFG_6368_P2_MASK	(0xf << DMIPSPLLCFG_6368_P2_SHIFT)
#define DMIPSPLLCFG_6368_NDIV_SHIFT	16
#define DMIPSPLLCFG_6368_NDIV_MASK	(0x1ff << DMIPSPLLCFG_6368_NDIV_SHIFT)

#define DDR_DMIPSPLLDIV_6368_REG	0x24
#define DMIPSPLLDIV_6368_MDIV_SHIFT	0
#define DMIPSPLLDIV_6368_MDIV_MASK	(0xff << DMIPSPLLDIV_6368_MDIV_SHIFT)


/*************************************************************************
 * _REG relative to RSET_M2M
 *************************************************************************/

#define M2M_RX				0
#define M2M_TX				1

#define M2M_SRC_REG(x)			((x) * 0x40 + 0x00)
#define M2M_DST_REG(x)			((x) * 0x40 + 0x04)
#define M2M_SIZE_REG(x)			((x) * 0x40 + 0x08)

#define M2M_CTRL_REG(x)			((x) * 0x40 + 0x0c)
#define M2M_CTRL_ENABLE_MASK		(1 << 0)
#define M2M_CTRL_IRQEN_MASK		(1 << 1)
#define M2M_CTRL_ERROR_CLR_MASK		(1 << 6)
#define M2M_CTRL_DONE_CLR_MASK		(1 << 7)
#define M2M_CTRL_NOINC_MASK		(1 << 8)
#define M2M_CTRL_PCMCIASWAP_MASK	(1 << 9)
#define M2M_CTRL_SWAPBYTE_MASK		(1 << 10)
#define M2M_CTRL_ENDIAN_MASK		(1 << 11)

#define M2M_STAT_REG(x)			((x) * 0x40 + 0x10)
#define M2M_STAT_DONE			(1 << 0)
#define M2M_STAT_ERROR			(1 << 1)

#define M2M_SRCID_REG(x)		((x) * 0x40 + 0x14)
#define M2M_DSTID_REG(x)		((x) * 0x40 + 0x18)

/*************************************************************************
<<<<<<< HEAD
 * _REG relative to RSET_SPI
 *************************************************************************/

/* BCM 6338 SPI core */
#define SPI_6338_CMD			0x00	/* 16-bits register */
#define SPI_6338_INT_STATUS		0x02
#define SPI_6338_INT_MASK_ST		0x03
#define SPI_6338_INT_MASK		0x04
#define SPI_6338_ST			0x05
#define SPI_6338_CLK_CFG		0x06
#define SPI_6338_FILL_BYTE		0x07
#define SPI_6338_MSG_TAIL		0x09
#define SPI_6338_RX_TAIL		0x0b
#define SPI_6338_MSG_CTL		0x40
#define SPI_6338_MSG_DATA		0x41
#define SPI_6338_MSG_DATA_SIZE		0x3f
#define SPI_6338_RX_DATA		0x80
#define SPI_6338_RX_DATA_SIZE		0x3f

/* BCM 6348 SPI core */
#define SPI_6348_CMD			0x00	/* 16-bits register */
#define SPI_6348_INT_STATUS		0x02
#define SPI_6348_INT_MASK_ST		0x03
#define SPI_6348_INT_MASK		0x04
#define SPI_6348_ST			0x05
#define SPI_6348_CLK_CFG		0x06
#define SPI_6348_FILL_BYTE		0x07
#define SPI_6348_MSG_TAIL		0x09
#define SPI_6348_RX_TAIL		0x0b
#define SPI_6348_MSG_CTL		0x40
#define SPI_6348_MSG_DATA		0x41
#define SPI_6348_MSG_DATA_SIZE		0x3f
#define SPI_6348_RX_DATA		0x80
#define SPI_6348_RX_DATA_SIZE		0x3f

/* BCM 6358 SPI core */
#define SPI_6358_MSG_CTL		0x00	/* 16-bits register */
#define SPI_6358_MSG_DATA		0x02
#define SPI_6358_MSG_DATA_SIZE		0x21e
#define SPI_6358_RX_DATA		0x400
#define SPI_6358_RX_DATA_SIZE		0x220
#define SPI_6358_CMD			0x700	/* 16-bits register */
#define SPI_6358_INT_STATUS		0x702
#define SPI_6358_INT_MASK_ST		0x703
#define SPI_6358_INT_MASK		0x704
#define SPI_6358_ST			0x705
#define SPI_6358_CLK_CFG		0x706
#define SPI_6358_FILL_BYTE		0x707
#define SPI_6358_MSG_TAIL		0x709
#define SPI_6358_RX_TAIL		0x70B

/* BCM 6358 SPI core */
#define SPI_6368_MSG_CTL		0x00	/* 16-bits register */
#define SPI_6368_MSG_DATA		0x02
#define SPI_6368_MSG_DATA_SIZE		0x21e
#define SPI_6368_RX_DATA		0x400
#define SPI_6368_RX_DATA_SIZE		0x220
#define SPI_6368_CMD			0x700	/* 16-bits register */
#define SPI_6368_INT_STATUS		0x702
#define SPI_6368_INT_MASK_ST		0x703
#define SPI_6368_INT_MASK		0x704
#define SPI_6368_ST			0x705
#define SPI_6368_CLK_CFG		0x706
#define SPI_6368_FILL_BYTE		0x707
#define SPI_6368_MSG_TAIL		0x709
#define SPI_6368_RX_TAIL		0x70B

/* Shared SPI definitions */

/* Message configuration */
#define SPI_FD_RW			0x00
#define SPI_HD_W			0x01
#define SPI_HD_R			0x02
#define SPI_BYTE_CNT_SHIFT		0
#define SPI_MSG_TYPE_SHIFT		14

/* Command */
#define SPI_CMD_NOOP			0x00
#define SPI_CMD_SOFT_RESET		0x01
#define SPI_CMD_HARD_RESET		0x02
#define SPI_CMD_START_IMMEDIATE		0x03
#define SPI_CMD_COMMAND_SHIFT		0
#define SPI_CMD_COMMAND_MASK		0x000f
#define SPI_CMD_DEVICE_ID_SHIFT		4
#define SPI_CMD_PREPEND_BYTE_CNT_SHIFT	8
#define SPI_CMD_ONE_BYTE_SHIFT		11
#define SPI_CMD_ONE_WIRE_SHIFT		12
#define SPI_DEV_ID_0			0
#define SPI_DEV_ID_1			1
#define SPI_DEV_ID_2			2
#define SPI_DEV_ID_3			3

/* Interrupt mask */
#define SPI_INTR_CMD_DONE		0x01
#define SPI_INTR_RX_OVERFLOW		0x02
#define SPI_INTR_TX_UNDERFLOW		0x04
#define SPI_INTR_TX_OVERFLOW		0x08
#define SPI_INTR_RX_UNDERFLOW		0x10
#define SPI_INTR_CLEAR_ALL		0x1f

/* Status */
#define SPI_RX_EMPTY			0x02
#define SPI_CMD_BUSY			0x04
#define SPI_SERIAL_BUSY			0x08

/* Clock configuration */
#define SPI_CLK_20MHZ			0x00
#define SPI_CLK_0_391MHZ		0x01
#define SPI_CLK_0_781MHZ		0x02 /* default */
#define SPI_CLK_1_563MHZ		0x03
#define SPI_CLK_3_125MHZ		0x04
#define SPI_CLK_6_250MHZ		0x05
#define SPI_CLK_12_50MHZ		0x06
#define SPI_CLK_MASK			0x07
#define SPI_SSOFFTIME_MASK		0x38
#define SPI_SSOFFTIME_SHIFT		3
#define SPI_BYTE_SWAP			0x80
=======
 * _REG relative to RSET_RNG
 *************************************************************************/

#define RNG_CTRL			0x00
#define RNG_EN				(1 << 0)

#define RNG_STAT			0x04
#define RNG_AVAIL_MASK			(0xff000000)

#define RNG_DATA			0x08
#define RNG_THRES			0x0c
#define RNG_MASK			0x10
>>>>>>> 26d7c3aa

#endif /* BCM63XX_REGS_H_ */<|MERGE_RESOLUTION|>--- conflicted
+++ resolved
@@ -98,11 +98,7 @@
 #define CKCTL_6368_PCM_EN		(1 << 14)
 #define CKCTL_6368_USBH_EN		(1 << 15)
 #define CKCTL_6368_DISABLE_GLESS_EN	(1 << 16)
-<<<<<<< HEAD
-#define CKCTL_6368_NAND_CLK_EN		(1 << 17)
-=======
 #define CKCTL_6368_NAND_EN		(1 << 17)
->>>>>>> 26d7c3aa
 #define CKCTL_6368_IPSEC_EN		(1 << 18)
 
 #define CKCTL_6368_ALL_SAFE_EN		(CKCTL_6368_SWPKT_USB_EN |	\
@@ -978,7 +974,20 @@
 #define M2M_DSTID_REG(x)		((x) * 0x40 + 0x18)
 
 /*************************************************************************
-<<<<<<< HEAD
+ * _REG relative to RSET_RNG
+ *************************************************************************/
+
+#define RNG_CTRL			0x00
+#define RNG_EN				(1 << 0)
+
+#define RNG_STAT			0x04
+#define RNG_AVAIL_MASK			(0xff000000)
+
+#define RNG_DATA			0x08
+#define RNG_THRES			0x0c
+#define RNG_MASK			0x10
+
+/*************************************************************************
  * _REG relative to RSET_SPI
  *************************************************************************/
 
@@ -1096,19 +1105,5 @@
 #define SPI_SSOFFTIME_MASK		0x38
 #define SPI_SSOFFTIME_SHIFT		3
 #define SPI_BYTE_SWAP			0x80
-=======
- * _REG relative to RSET_RNG
- *************************************************************************/
-
-#define RNG_CTRL			0x00
-#define RNG_EN				(1 << 0)
-
-#define RNG_STAT			0x04
-#define RNG_AVAIL_MASK			(0xff000000)
-
-#define RNG_DATA			0x08
-#define RNG_THRES			0x0c
-#define RNG_MASK			0x10
->>>>>>> 26d7c3aa
 
 #endif /* BCM63XX_REGS_H_ */