/* linux/arch/arm/mach-s5pv210/include/mach/regs-clock.h
 *
 * Copyright (c) 2010 Samsung Electronics Co., Ltd.
 *		http://www.samsung.com/
 *
 * S5PV210 - Clock register definitions
 *
 * This program is free software; you can redistribute it and/or modify
 * it under the terms of the GNU General Public License version 2 as
 * published by the Free Software Foundation.
*/

#ifndef __ASM_ARCH_REGS_CLOCK_H
#define __ASM_ARCH_REGS_CLOCK_H __FILE__

#include <mach/map.h>

#define S5P_CLKREG(x)		(S3C_VA_SYS + (x))

#define S5P_APLL_LOCK		S5P_CLKREG(0x00)
#define S5P_MPLL_LOCK		S5P_CLKREG(0x08)
#define S5P_EPLL_LOCK		S5P_CLKREG(0x10)
#define S5P_VPLL_LOCK		S5P_CLKREG(0x20)

#define S5P_APLL_CON		S5P_CLKREG(0x100)
#define S5P_MPLL_CON		S5P_CLKREG(0x108)
#define S5P_EPLL_CON		S5P_CLKREG(0x110)
#define S5P_EPLL_CON1		S5P_CLKREG(0x114)
#define S5P_VPLL_CON		S5P_CLKREG(0x120)

#define S5P_CLK_SRC0		S5P_CLKREG(0x200)
#define S5P_CLK_SRC1		S5P_CLKREG(0x204)
#define S5P_CLK_SRC2		S5P_CLKREG(0x208)
#define S5P_CLK_SRC3		S5P_CLKREG(0x20C)
#define S5P_CLK_SRC4		S5P_CLKREG(0x210)
#define S5P_CLK_SRC5		S5P_CLKREG(0x214)
#define S5P_CLK_SRC6		S5P_CLKREG(0x218)

#define S5P_CLK_SRC_MASK0	S5P_CLKREG(0x280)
#define S5P_CLK_SRC_MASK1	S5P_CLKREG(0x284)

#define S5P_CLK_DIV0		S5P_CLKREG(0x300)
#define S5P_CLK_DIV1		S5P_CLKREG(0x304)
#define S5P_CLK_DIV2		S5P_CLKREG(0x308)
#define S5P_CLK_DIV3		S5P_CLKREG(0x30C)
#define S5P_CLK_DIV4		S5P_CLKREG(0x310)
#define S5P_CLK_DIV5		S5P_CLKREG(0x314)
#define S5P_CLK_DIV6		S5P_CLKREG(0x318)
#define S5P_CLK_DIV7		S5P_CLKREG(0x31C)

#define S5P_CLKGATE_MAIN0	S5P_CLKREG(0x400)
#define S5P_CLKGATE_MAIN1	S5P_CLKREG(0x404)
#define S5P_CLKGATE_MAIN2	S5P_CLKREG(0x408)

#define S5P_CLKGATE_PERI0	S5P_CLKREG(0x420)
#define S5P_CLKGATE_PERI1	S5P_CLKREG(0x424)

#define S5P_CLKGATE_SCLK0	S5P_CLKREG(0x440)
#define S5P_CLKGATE_SCLK1	S5P_CLKREG(0x444)
#define S5P_CLKGATE_IP0		S5P_CLKREG(0x460)
#define S5P_CLKGATE_IP1		S5P_CLKREG(0x464)
#define S5P_CLKGATE_IP2		S5P_CLKREG(0x468)
#define S5P_CLKGATE_IP3		S5P_CLKREG(0x46C)
#define S5P_CLKGATE_IP4		S5P_CLKREG(0x470)

#define S5P_CLKGATE_BLOCK	S5P_CLKREG(0x480)
#define S5P_CLKGATE_BUS0	S5P_CLKREG(0x484)
#define S5P_CLKGATE_BUS1	S5P_CLKREG(0x488)
#define S5P_CLK_OUT		S5P_CLKREG(0x500)

/* DIV/MUX STATUS */
#define S5P_CLKDIV_STAT0	S5P_CLKREG(0x1000)
#define S5P_CLKDIV_STAT1	S5P_CLKREG(0x1004)
#define S5P_CLKMUX_STAT0	S5P_CLKREG(0x1100)
#define S5P_CLKMUX_STAT1	S5P_CLKREG(0x1104)

/* CLKSRC0 */
#define S5P_CLKSRC0_MUX200_SHIFT	(16)
#define S5P_CLKSRC0_MUX200_MASK		(0x1 << S5P_CLKSRC0_MUX200_SHIFT)
#define S5P_CLKSRC0_MUX166_MASK		(0x1<<20)
#define S5P_CLKSRC0_MUX133_MASK		(0x1<<24)

/* CLKSRC2 */
#define S5P_CLKSRC2_G3D_SHIFT           (0)
#define S5P_CLKSRC2_G3D_MASK            (0x3 << S5P_CLKSRC2_G3D_SHIFT)
#define S5P_CLKSRC2_MFC_SHIFT           (4)
#define S5P_CLKSRC2_MFC_MASK            (0x3 << S5P_CLKSRC2_MFC_SHIFT)

/* CLKSRC6*/
#define S5P_CLKSRC6_ONEDRAM_SHIFT       (24)
#define S5P_CLKSRC6_ONEDRAM_MASK        (0x3 << S5P_CLKSRC6_ONEDRAM_SHIFT)

/* CLKDIV0 */
#define S5P_CLKDIV0_APLL_SHIFT		(0)
#define S5P_CLKDIV0_APLL_MASK		(0x7 << S5P_CLKDIV0_APLL_SHIFT)
#define S5P_CLKDIV0_A2M_SHIFT		(4)
#define S5P_CLKDIV0_A2M_MASK		(0x7 << S5P_CLKDIV0_A2M_SHIFT)
#define S5P_CLKDIV0_HCLK200_SHIFT	(8)
#define S5P_CLKDIV0_HCLK200_MASK	(0x7 << S5P_CLKDIV0_HCLK200_SHIFT)
#define S5P_CLKDIV0_PCLK100_SHIFT	(12)
#define S5P_CLKDIV0_PCLK100_MASK	(0x7 << S5P_CLKDIV0_PCLK100_SHIFT)
#define S5P_CLKDIV0_HCLK166_SHIFT	(16)
#define S5P_CLKDIV0_HCLK166_MASK	(0xF << S5P_CLKDIV0_HCLK166_SHIFT)
#define S5P_CLKDIV0_PCLK83_SHIFT	(20)
#define S5P_CLKDIV0_PCLK83_MASK		(0x7 << S5P_CLKDIV0_PCLK83_SHIFT)
#define S5P_CLKDIV0_HCLK133_SHIFT	(24)
#define S5P_CLKDIV0_HCLK133_MASK	(0xF << S5P_CLKDIV0_HCLK133_SHIFT)
#define S5P_CLKDIV0_PCLK66_SHIFT	(28)
#define S5P_CLKDIV0_PCLK66_MASK		(0x7 << S5P_CLKDIV0_PCLK66_SHIFT)

<<<<<<< HEAD
#define S5P_SWRESET		S5P_CLKREG(0x2000)

=======
/* CLKDIV2 */
#define S5P_CLKDIV2_G3D_SHIFT           (0)
#define S5P_CLKDIV2_G3D_MASK            (0xF << S5P_CLKDIV2_G3D_SHIFT)
#define S5P_CLKDIV2_MFC_SHIFT           (4)
#define S5P_CLKDIV2_MFC_MASK            (0xF << S5P_CLKDIV2_MFC_SHIFT)

/* CLKDIV6 */
#define S5P_CLKDIV6_ONEDRAM_SHIFT       (28)
#define S5P_CLKDIV6_ONEDRAM_MASK        (0xF << S5P_CLKDIV6_ONEDRAM_SHIFT)

#define S5P_SWRESET		S5P_CLKREG(0x2000)

#define S5P_ARM_MCS_CON		S5P_CLKREG(0x6100)

>>>>>>> 45f53cc9
/* Registers related to power management */
#define S5P_PWR_CFG		S5P_CLKREG(0xC000)
#define S5P_EINT_WAKEUP_MASK	S5P_CLKREG(0xC004)
#define S5P_WAKEUP_MASK		S5P_CLKREG(0xC008)
#define S5P_PWR_MODE		S5P_CLKREG(0xC00C)
#define S5P_NORMAL_CFG		S5P_CLKREG(0xC010)
#define S5P_IDLE_CFG		S5P_CLKREG(0xC020)
#define S5P_STOP_CFG		S5P_CLKREG(0xC030)
#define S5P_STOP_MEM_CFG	S5P_CLKREG(0xC034)
#define S5P_SLEEP_CFG		S5P_CLKREG(0xC040)

#define S5P_OSC_FREQ		S5P_CLKREG(0xC100)
#define S5P_OSC_STABLE		S5P_CLKREG(0xC104)
#define S5P_PWR_STABLE		S5P_CLKREG(0xC108)
#define S5P_MTC_STABLE		S5P_CLKREG(0xC110)
#define S5P_CLAMP_STABLE	S5P_CLKREG(0xC114)

#define S5P_WAKEUP_STAT		S5P_CLKREG(0xC200)
#define S5P_BLK_PWR_STAT	S5P_CLKREG(0xC204)

#define S5P_OTHERS		S5P_CLKREG(0xE000)
#define S5P_OM_STAT		S5P_CLKREG(0xE100)
#define S5P_USB_PHY_CONTROL	S5P_CLKREG(0xE80C)
#define S5P_DAC_CONTROL		S5P_CLKREG(0xE810)

#define S5P_INFORM0		S5P_CLKREG(0xF000)
#define S5P_INFORM1		S5P_CLKREG(0xF004)
#define S5P_INFORM2		S5P_CLKREG(0xF008)
#define S5P_INFORM3		S5P_CLKREG(0xF00C)
#define S5P_INFORM4		S5P_CLKREG(0xF010)
#define S5P_INFORM5		S5P_CLKREG(0xF014)
#define S5P_INFORM6		S5P_CLKREG(0xF018)
#define S5P_INFORM7		S5P_CLKREG(0xF01C)

#define S5P_RST_STAT		S5P_CLKREG(0xA000)
#define S5P_OSC_CON		S5P_CLKREG(0x8000)
#define S5P_MDNIE_SEL		S5P_CLKREG(0x7008)
#define S5P_MIPI_PHY_CON0	S5P_CLKREG(0x7200)
#define S5P_MIPI_PHY_CON1	S5P_CLKREG(0x7204)
#define S5P_MIPI_CONTROL	S5P_CLKREG(0xE814)

#define S5P_IDLE_CFG_TL_MASK	(3 << 30)
#define S5P_IDLE_CFG_TM_MASK	(3 << 28)
#define S5P_IDLE_CFG_TL_ON	(2 << 30)
#define S5P_IDLE_CFG_TM_ON	(2 << 28)
#define S5P_IDLE_CFG_DIDLE	(1 << 0)

#define S5P_CFG_WFI_CLEAN		(~(3 << 8))
#define S5P_CFG_WFI_IDLE		(1 << 8)
#define S5P_CFG_WFI_STOP		(2 << 8)
#define S5P_CFG_WFI_SLEEP		(3 << 8)

#define S5P_OTHER_SYS_INT		24
#define S5P_OTHER_STA_TYPE		23
#define S5P_OTHER_SYSC_INTOFF		(1 << 0)
#define STA_TYPE_EXPON			0
#define STA_TYPE_SFR			1

#define S5P_PWR_STA_EXP_SCALE		0
#define S5P_PWR_STA_CNT			4

#define S5P_PWR_STABLE_COUNT		85500

#define S5P_SLEEP_CFG_OSC_EN		(1 << 0)
#define S5P_SLEEP_CFG_USBOSC_EN		(1 << 1)

/* OTHERS Resgister */
#define S5P_OTHERS_RET_IO		(1 << 31)
#define S5P_OTHERS_RET_CF		(1 << 30)
#define S5P_OTHERS_RET_MMC		(1 << 29)
#define S5P_OTHERS_RET_UART		(1 << 28)
#define S5P_OTHERS_USB_SIG_MASK		(1 << 16)

/* MIPI */
#define S5P_MIPI_DPHY_EN		(3)

/* S5P_DAC_CONTROL */
#define S5P_DAC_ENABLE			(1)
#define S5P_DAC_DISABLE			(0)

#endif /* __ASM_ARCH_REGS_CLOCK_H */<|MERGE_RESOLUTION|>--- conflicted
+++ resolved
@@ -108,10 +108,6 @@
 #define S5P_CLKDIV0_PCLK66_SHIFT	(28)
 #define S5P_CLKDIV0_PCLK66_MASK		(0x7 << S5P_CLKDIV0_PCLK66_SHIFT)
 
-<<<<<<< HEAD
-#define S5P_SWRESET		S5P_CLKREG(0x2000)
-
-=======
 /* CLKDIV2 */
 #define S5P_CLKDIV2_G3D_SHIFT           (0)
 #define S5P_CLKDIV2_G3D_MASK            (0xF << S5P_CLKDIV2_G3D_SHIFT)
@@ -126,7 +122,6 @@
 
 #define S5P_ARM_MCS_CON		S5P_CLKREG(0x6100)
 
->>>>>>> 45f53cc9
 /* Registers related to power management */
 #define S5P_PWR_CFG		S5P_CLKREG(0xC000)
 #define S5P_EINT_WAKEUP_MASK	S5P_CLKREG(0xC004)
