# arch/arm/mach-s5pv210/Makefile
#
# Copyright (c) 2010 Samsung Electronics Co., Ltd.
# 		http://www.samsung.com/
#
# Licensed under GPLv2

obj-y				:=
obj-m				:=
obj-n				:=
obj-				:=

# Core

<<<<<<< HEAD
obj-$(CONFIG_CPU_S5PV210)	+= cpu.o init.o clock.o dma.o
obj-$(CONFIG_CPU_S5PV210)	+= setup-i2c0.o
obj-$(CONFIG_PM)		+= pm.o
=======
obj-y				+= common.o clock.o

obj-$(CONFIG_PM)		+= pm.o

obj-y				+= dma.o
>>>>>>> dcd6c922

# machine support

obj-$(CONFIG_MACH_AQUILA)	+= mach-aquila.o
obj-$(CONFIG_MACH_GONI)		+= mach-goni.o
obj-$(CONFIG_MACH_SMDKC110)	+= mach-smdkc110.o
obj-$(CONFIG_MACH_SMDKV210)	+= mach-smdkv210.o
obj-$(CONFIG_MACH_TORBRECK)	+= mach-torbreck.o

# device support

obj-y				+= dev-audio.o

obj-y					+= setup-i2c0.o
obj-$(CONFIG_S5PV210_SETUP_FB_24BPP)	+= setup-fb-24bpp.o
obj-$(CONFIG_S5PV210_SETUP_FIMC)	+= setup-fimc.o
obj-$(CONFIG_S5PV210_SETUP_I2C1)	+= setup-i2c1.o
obj-$(CONFIG_S5PV210_SETUP_I2C2)	+= setup-i2c2.o
obj-$(CONFIG_S5PV210_SETUP_IDE)		+= setup-ide.o
obj-$(CONFIG_S5PV210_SETUP_KEYPAD)	+= setup-keypad.o
obj-$(CONFIG_S5PV210_SETUP_SDHCI_GPIO)	+= setup-sdhci-gpio.o
obj-$(CONFIG_S5PV210_SETUP_SPI)		+= setup-spi.o<|MERGE_RESOLUTION|>--- conflicted
+++ resolved
@@ -12,17 +12,11 @@
 
 # Core
 
-<<<<<<< HEAD
-obj-$(CONFIG_CPU_S5PV210)	+= cpu.o init.o clock.o dma.o
-obj-$(CONFIG_CPU_S5PV210)	+= setup-i2c0.o
-obj-$(CONFIG_PM)		+= pm.o
-=======
 obj-y				+= common.o clock.o
 
 obj-$(CONFIG_PM)		+= pm.o
 
 obj-y				+= dma.o
->>>>>>> dcd6c922
 
 # machine support
 
