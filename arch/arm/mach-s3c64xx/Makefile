# arch/arm/mach-s3c64xx/Makefile
#
# Copyright 2008 Openmoko, Inc.
# Copyright 2008 Simtec Electronics
#
# Licensed under GPLv2

obj-y				:=
obj-m				:=
obj-n				:=
obj-				:=

# Core

obj-y				+= common.o clock.o

# Core support

obj-$(CONFIG_CPU_S3C6400)	+= s3c6400.o
obj-$(CONFIG_CPU_S3C6410)	+= s3c6410.o

# PM

obj-$(CONFIG_PM)		+= pm.o irq-pm.o sleep.o

# DMA support

obj-$(CONFIG_S3C64XX_DMA)	+= dma.o

# Device support

obj-y				+= dev-uart.o
obj-y				+= dev-audio.o
obj-$(CONFIG_S3C64XX_DEV_SPI)	+= dev-spi.o

# Device setup

<<<<<<< HEAD
obj-$(CONFIG_S3C64XX_SETUP_FB_24BPP)	+= setup-fb-24bpp.o
obj-$(CONFIG_S3C64XX_SETUP_I2C0)	+= setup-i2c0.o
obj-$(CONFIG_S3C64XX_SETUP_I2C1)	+= setup-i2c1.o
obj-$(CONFIG_S3C64XX_SETUP_IDE)		+= setup-ide.o
obj-$(CONFIG_S3C64XX_SETUP_KEYPAD)	+= setup-keypad.o
obj-$(CONFIG_S3C64XX_SETUP_SDHCI_GPIO)	+= setup-sdhci-gpio.o
obj-$(CONFIG_S3C64XX_SETUP_SPI)		+= setup-spi.o
=======
obj-$(CONFIG_PM)		+= pm.o
obj-$(CONFIG_PM)		+= sleep.o
obj-$(CONFIG_PM)		+= irq-pm.o
obj-$(CONFIG_CPU_IDLE)		+= cpuidle.o
>>>>>>> 2fed66dc

# Machine support

obj-$(CONFIG_MACH_ANW6410)		+= mach-anw6410.o
obj-$(CONFIG_MACH_HMT)			+= mach-hmt.o
obj-$(CONFIG_MACH_MINI6410)		+= mach-mini6410.o
obj-$(CONFIG_MACH_NCP)			+= mach-ncp.o
obj-$(CONFIG_MACH_REAL6410)		+= mach-real6410.o
obj-$(CONFIG_MACH_SMARTQ)		+= mach-smartq.o
obj-$(CONFIG_MACH_SMARTQ5)		+= mach-smartq5.o
obj-$(CONFIG_MACH_SMARTQ7)		+= mach-smartq7.o
obj-$(CONFIG_MACH_SMDK6400)		+= mach-smdk6400.o
obj-$(CONFIG_MACH_SMDK6410)		+= mach-smdk6410.o
obj-$(CONFIG_MACH_WLF_CRAGG_6410)	+= mach-crag6410.o mach-crag6410-module.o<|MERGE_RESOLUTION|>--- conflicted
+++ resolved
@@ -22,6 +22,7 @@
 # PM
 
 obj-$(CONFIG_PM)		+= pm.o irq-pm.o sleep.o
+obj-$(CONFIG_CPU_IDLE)		+= cpuidle.o
 
 # DMA support
 
@@ -35,7 +36,6 @@
 
 # Device setup
 
-<<<<<<< HEAD
 obj-$(CONFIG_S3C64XX_SETUP_FB_24BPP)	+= setup-fb-24bpp.o
 obj-$(CONFIG_S3C64XX_SETUP_I2C0)	+= setup-i2c0.o
 obj-$(CONFIG_S3C64XX_SETUP_I2C1)	+= setup-i2c1.o
@@ -43,12 +43,6 @@
 obj-$(CONFIG_S3C64XX_SETUP_KEYPAD)	+= setup-keypad.o
 obj-$(CONFIG_S3C64XX_SETUP_SDHCI_GPIO)	+= setup-sdhci-gpio.o
 obj-$(CONFIG_S3C64XX_SETUP_SPI)		+= setup-spi.o
-=======
-obj-$(CONFIG_PM)		+= pm.o
-obj-$(CONFIG_PM)		+= sleep.o
-obj-$(CONFIG_PM)		+= irq-pm.o
-obj-$(CONFIG_CPU_IDLE)		+= cpuidle.o
->>>>>>> 2fed66dc
 
 # Machine support
 
