/* linux/arch/arm/mach-exynos4/dma.c
 *
 * Copyright (c) 2011 Samsung Electronics Co., Ltd.
 *		http://www.samsung.com
 *
 * Copyright (C) 2010 Samsung Electronics Co. Ltd.
 *	Jaswinder Singh <jassi.brar@samsung.com>
 *
 * This program is free software; you can redistribute it and/or modify
 * it under the terms of the GNU General Public License as published by
 * the Free Software Foundation; either version 2 of the License, or
 * (at your option) any later version.
 *
 * This program is distributed in the hope that it will be useful,
 * but WITHOUT ANY WARRANTY; without even the implied warranty of
 * MERCHANTABILITY or FITNESS FOR A PARTICULAR PURPOSE.  See the
 * GNU General Public License for more details.
 *
 * You should have received a copy of the GNU General Public License
 * along with this program; if not, write to the Free Software
 * Foundation, Inc., 675 Mass Ave, Cambridge, MA 02139, USA.
 */

#include <linux/dma-mapping.h>
#include <linux/amba/bus.h>
#include <linux/amba/pl330.h>
#include <linux/of.h>

#include <asm/irq.h>
#include <plat/devs.h>
#include <plat/irqs.h>
#include <plat/cpu.h>

#include <mach/map.h>
#include <mach/irqs.h>
#include <mach/dma.h>

static u64 dma_dmamask = DMA_BIT_MASK(32);

<<<<<<< HEAD
u8 pdma0_peri[] = {
=======
u8 exynos4210_pdma0_peri[] = {
>>>>>>> 4d8e72d8
	DMACH_PCM0_RX,
	DMACH_PCM0_TX,
	DMACH_PCM2_RX,
	DMACH_PCM2_TX,
	DMACH_MSM_REQ0,
	DMACH_MSM_REQ2,
	DMACH_SPI0_RX,
	DMACH_SPI0_TX,
	DMACH_SPI2_RX,
	DMACH_SPI2_TX,
	DMACH_I2S0S_TX,
	DMACH_I2S0_RX,
	DMACH_I2S0_TX,
	DMACH_I2S2_RX,
	DMACH_I2S2_TX,
	DMACH_UART0_RX,
	DMACH_UART0_TX,
	DMACH_UART2_RX,
	DMACH_UART2_TX,
	DMACH_UART4_RX,
	DMACH_UART4_TX,
	DMACH_SLIMBUS0_RX,
	DMACH_SLIMBUS0_TX,
	DMACH_SLIMBUS2_RX,
	DMACH_SLIMBUS2_TX,
	DMACH_SLIMBUS4_RX,
	DMACH_SLIMBUS4_TX,
	DMACH_AC97_MICIN,
	DMACH_AC97_PCMIN,
	DMACH_AC97_PCMOUT,
};

<<<<<<< HEAD
struct dma_pl330_platdata exynos4_pdma0_pdata = {
	.nr_valid_peri = ARRAY_SIZE(pdma0_peri),
	.peri_id = pdma0_peri,
=======
u8 exynos4212_pdma0_peri[] = {
	DMACH_PCM0_RX,
	DMACH_PCM0_TX,
	DMACH_PCM2_RX,
	DMACH_PCM2_TX,
	DMACH_MIPI_HSI0,
	DMACH_MIPI_HSI1,
	DMACH_SPI0_RX,
	DMACH_SPI0_TX,
	DMACH_SPI2_RX,
	DMACH_SPI2_TX,
	DMACH_I2S0S_TX,
	DMACH_I2S0_RX,
	DMACH_I2S0_TX,
	DMACH_I2S2_RX,
	DMACH_I2S2_TX,
	DMACH_UART0_RX,
	DMACH_UART0_TX,
	DMACH_UART2_RX,
	DMACH_UART2_TX,
	DMACH_UART4_RX,
	DMACH_UART4_TX,
	DMACH_SLIMBUS0_RX,
	DMACH_SLIMBUS0_TX,
	DMACH_SLIMBUS2_RX,
	DMACH_SLIMBUS2_TX,
	DMACH_SLIMBUS4_RX,
	DMACH_SLIMBUS4_TX,
	DMACH_AC97_MICIN,
	DMACH_AC97_PCMIN,
	DMACH_AC97_PCMOUT,
	DMACH_MIPI_HSI4,
	DMACH_MIPI_HSI5,
>>>>>>> 4d8e72d8
};

struct dma_pl330_platdata exynos4_pdma0_pdata;

struct amba_device exynos4_device_pdma0 = {
	.dev = {
		.init_name = "dma-pl330.0",
		.dma_mask = &dma_dmamask,
		.coherent_dma_mask = DMA_BIT_MASK(32),
		.platform_data = &exynos4_pdma0_pdata,
	},
	.res = {
		.start = EXYNOS4_PA_PDMA0,
		.end = EXYNOS4_PA_PDMA0 + SZ_4K,
		.flags = IORESOURCE_MEM,
	},
	.irq = {IRQ_PDMA0, NO_IRQ},
	.periphid = 0x00041330,
};

<<<<<<< HEAD
u8 pdma1_peri[] = {
=======
u8 exynos4210_pdma1_peri[] = {
>>>>>>> 4d8e72d8
	DMACH_PCM0_RX,
	DMACH_PCM0_TX,
	DMACH_PCM1_RX,
	DMACH_PCM1_TX,
	DMACH_MSM_REQ1,
	DMACH_MSM_REQ3,
	DMACH_SPI1_RX,
	DMACH_SPI1_TX,
	DMACH_I2S0S_TX,
	DMACH_I2S0_RX,
	DMACH_I2S0_TX,
	DMACH_I2S1_RX,
	DMACH_I2S1_TX,
	DMACH_UART0_RX,
	DMACH_UART0_TX,
	DMACH_UART1_RX,
	DMACH_UART1_TX,
	DMACH_UART3_RX,
	DMACH_UART3_TX,
	DMACH_SLIMBUS1_RX,
	DMACH_SLIMBUS1_TX,
	DMACH_SLIMBUS3_RX,
	DMACH_SLIMBUS3_TX,
	DMACH_SLIMBUS5_RX,
	DMACH_SLIMBUS5_TX,
};

<<<<<<< HEAD
struct dma_pl330_platdata exynos4_pdma1_pdata = {
	.nr_valid_peri = ARRAY_SIZE(pdma1_peri),
	.peri_id = pdma1_peri,
=======
u8 exynos4212_pdma1_peri[] = {
	DMACH_PCM0_RX,
	DMACH_PCM0_TX,
	DMACH_PCM1_RX,
	DMACH_PCM1_TX,
	DMACH_MIPI_HSI2,
	DMACH_MIPI_HSI3,
	DMACH_SPI1_RX,
	DMACH_SPI1_TX,
	DMACH_I2S0S_TX,
	DMACH_I2S0_RX,
	DMACH_I2S0_TX,
	DMACH_I2S1_RX,
	DMACH_I2S1_TX,
	DMACH_UART0_RX,
	DMACH_UART0_TX,
	DMACH_UART1_RX,
	DMACH_UART1_TX,
	DMACH_UART3_RX,
	DMACH_UART3_TX,
	DMACH_SLIMBUS1_RX,
	DMACH_SLIMBUS1_TX,
	DMACH_SLIMBUS3_RX,
	DMACH_SLIMBUS3_TX,
	DMACH_SLIMBUS5_RX,
	DMACH_SLIMBUS5_TX,
	DMACH_SLIMBUS0AUX_RX,
	DMACH_SLIMBUS0AUX_TX,
	DMACH_SPDIF,
	DMACH_MIPI_HSI6,
	DMACH_MIPI_HSI7,
>>>>>>> 4d8e72d8
};

struct dma_pl330_platdata exynos4_pdma1_pdata;

struct amba_device exynos4_device_pdma1 = {
	.dev = {
		.init_name = "dma-pl330.1",
		.dma_mask = &dma_dmamask,
		.coherent_dma_mask = DMA_BIT_MASK(32),
		.platform_data = &exynos4_pdma1_pdata,
	},
	.res = {
		.start = EXYNOS4_PA_PDMA1,
		.end = EXYNOS4_PA_PDMA1 + SZ_4K,
		.flags = IORESOURCE_MEM,
	},
	.irq = {IRQ_PDMA1, NO_IRQ},
	.periphid = 0x00041330,
};

u8 mdma_peri[] = {
	DMACH_MTOM_0,
	DMACH_MTOM_1,
	DMACH_MTOM_2,
	DMACH_MTOM_3,
	DMACH_MTOM_4,
	DMACH_MTOM_5,
	DMACH_MTOM_6,
	DMACH_MTOM_7,
};

struct dma_pl330_platdata exynos4_mdma_pdata = {
	.nr_valid_peri = ARRAY_SIZE(mdma_peri),
	.peri_id = mdma_peri,
};

struct amba_device exynos4_device_mdma = {
	.dev = {
		.init_name = "dma-pl330.2",
		.dma_mask = &dma_dmamask,
		.coherent_dma_mask = DMA_BIT_MASK(32),
		.platform_data = &exynos4_mdma_pdata,
	},
	.res = {
		.start = EXYNOS4_PA_MDMA1,
		.end = EXYNOS4_PA_MDMA1 + SZ_4K,
		.flags = IORESOURCE_MEM,
	},
	.irq = {IRQ_MDMA1, NO_IRQ},
	.periphid = 0x00041330,
};

static int __init exynos4_dma_init(void)
{
	if (of_have_populated_dt())
		return 0;

<<<<<<< HEAD
=======
	if (soc_is_exynos4210()) {
		exynos4_pdma0_pdata.nr_valid_peri =
			ARRAY_SIZE(exynos4210_pdma0_peri);
		exynos4_pdma0_pdata.peri_id = exynos4210_pdma0_peri;
		exynos4_pdma1_pdata.nr_valid_peri =
			ARRAY_SIZE(exynos4210_pdma1_peri);
		exynos4_pdma1_pdata.peri_id = exynos4210_pdma1_peri;
	} else if (soc_is_exynos4212() || soc_is_exynos4412()) {
		exynos4_pdma0_pdata.nr_valid_peri =
			ARRAY_SIZE(exynos4212_pdma0_peri);
		exynos4_pdma0_pdata.peri_id = exynos4212_pdma0_peri;
		exynos4_pdma1_pdata.nr_valid_peri =
			ARRAY_SIZE(exynos4212_pdma1_peri);
		exynos4_pdma1_pdata.peri_id = exynos4212_pdma1_peri;
	}

>>>>>>> 4d8e72d8
	dma_cap_set(DMA_SLAVE, exynos4_pdma0_pdata.cap_mask);
	dma_cap_set(DMA_CYCLIC, exynos4_pdma0_pdata.cap_mask);
	amba_device_register(&exynos4_device_pdma0, &iomem_resource);

	dma_cap_set(DMA_SLAVE, exynos4_pdma1_pdata.cap_mask);
	dma_cap_set(DMA_CYCLIC, exynos4_pdma1_pdata.cap_mask);
	amba_device_register(&exynos4_device_pdma1, &iomem_resource);

	dma_cap_set(DMA_MEMCPY, exynos4_mdma_pdata.cap_mask);
	amba_device_register(&exynos4_device_mdma, &iomem_resource);

	return 0;
}
arch_initcall(exynos4_dma_init);<|MERGE_RESOLUTION|>--- conflicted
+++ resolved
@@ -37,11 +37,7 @@
 
 static u64 dma_dmamask = DMA_BIT_MASK(32);
 
-<<<<<<< HEAD
-u8 pdma0_peri[] = {
-=======
 u8 exynos4210_pdma0_peri[] = {
->>>>>>> 4d8e72d8
 	DMACH_PCM0_RX,
 	DMACH_PCM0_TX,
 	DMACH_PCM2_RX,
@@ -74,11 +70,6 @@
 	DMACH_AC97_PCMOUT,
 };
 
-<<<<<<< HEAD
-struct dma_pl330_platdata exynos4_pdma0_pdata = {
-	.nr_valid_peri = ARRAY_SIZE(pdma0_peri),
-	.peri_id = pdma0_peri,
-=======
 u8 exynos4212_pdma0_peri[] = {
 	DMACH_PCM0_RX,
 	DMACH_PCM0_TX,
@@ -112,7 +103,6 @@
 	DMACH_AC97_PCMOUT,
 	DMACH_MIPI_HSI4,
 	DMACH_MIPI_HSI5,
->>>>>>> 4d8e72d8
 };
 
 struct dma_pl330_platdata exynos4_pdma0_pdata;
@@ -133,11 +123,7 @@
 	.periphid = 0x00041330,
 };
 
-<<<<<<< HEAD
-u8 pdma1_peri[] = {
-=======
 u8 exynos4210_pdma1_peri[] = {
->>>>>>> 4d8e72d8
 	DMACH_PCM0_RX,
 	DMACH_PCM0_TX,
 	DMACH_PCM1_RX,
@@ -165,11 +151,6 @@
 	DMACH_SLIMBUS5_TX,
 };
 
-<<<<<<< HEAD
-struct dma_pl330_platdata exynos4_pdma1_pdata = {
-	.nr_valid_peri = ARRAY_SIZE(pdma1_peri),
-	.peri_id = pdma1_peri,
-=======
 u8 exynos4212_pdma1_peri[] = {
 	DMACH_PCM0_RX,
 	DMACH_PCM0_TX,
@@ -201,7 +182,6 @@
 	DMACH_SPDIF,
 	DMACH_MIPI_HSI6,
 	DMACH_MIPI_HSI7,
->>>>>>> 4d8e72d8
 };
 
 struct dma_pl330_platdata exynos4_pdma1_pdata;
@@ -259,8 +239,6 @@
 	if (of_have_populated_dt())
 		return 0;
 
-<<<<<<< HEAD
-=======
 	if (soc_is_exynos4210()) {
 		exynos4_pdma0_pdata.nr_valid_peri =
 			ARRAY_SIZE(exynos4210_pdma0_peri);
@@ -277,7 +255,6 @@
 		exynos4_pdma1_pdata.peri_id = exynos4212_pdma1_peri;
 	}
 
->>>>>>> 4d8e72d8
 	dma_cap_set(DMA_SLAVE, exynos4_pdma0_pdata.cap_mask);
 	dma_cap_set(DMA_CYCLIC, exynos4_pdma0_pdata.cap_mask);
 	amba_device_register(&exynos4_device_pdma0, &iomem_resource);
