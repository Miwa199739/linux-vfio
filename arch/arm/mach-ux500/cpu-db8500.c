--- conflicted
+++ resolved
@@ -140,10 +140,6 @@
 static struct platform_device *of_platform_devs[] __initdata = {
 	&u8500_dma40_device,
 	&db8500_pmu_device,
-<<<<<<< HEAD
-	&db8500_prcmu_device,
-=======
->>>>>>> f8f5701b
 };
 
 static resource_size_t __initdata db8500_gpio_base[] = {
@@ -225,16 +221,10 @@
 	platform_device_register_data(parent,
 		"cpufreq-u8500", -1, NULL, 0);
 
-	for (i = 0; i < ARRAY_SIZE(of_platform_devs); i++)
-		of_platform_devs[i]->dev.parent = parent;
-
-	/*
-	 * Devices to be DT:ed:
-	 *   u8500_dma40_device  = todo
-	 *   db8500_pmu_device   = todo
-	 *   db8500_prcmu_device = todo
-	 */
-	platform_add_devices(of_platform_devs, ARRAY_SIZE(of_platform_devs));
+	for (i = 0; i < ARRAY_SIZE(platform_devs); i++)
+		platform_devs[i]->dev.parent = parent;
+
+	platform_add_devices(platform_devs, ARRAY_SIZE(platform_devs));
 
 	return parent;
 }
