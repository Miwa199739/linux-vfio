/dts-v1/;

/include/ "tegra20.dtsi"

/ {
	model = "Toshiba AC100 / Dynabook AZ";
	compatible = "compal,paz00", "nvidia,tegra20";

	memory {
		reg = <0x00000000 0x20000000>;
	};

	pinmux {
		pinctrl-names = "default";
		pinctrl-0 = <&state_default>;

		state_default: pinmux {
			ata {
				nvidia,pins = "ata", "atc", "atd", "ate",
					"dap2", "gmb", "gmc", "gmd", "spia",
					"spib", "spic", "spid", "spie";
				nvidia,function = "gmi";
			};
			atb {
				nvidia,pins = "atb", "gma", "gme";
				nvidia,function = "sdio4";
			};
			cdev1 {
				nvidia,pins = "cdev1";
				nvidia,function = "plla_out";
			};
			cdev2 {
				nvidia,pins = "cdev2";
				nvidia,function = "pllp_out4";
			};
			crtp {
				nvidia,pins = "crtp";
				nvidia,function = "crt";
			};
			csus {
				nvidia,pins = "csus";
				nvidia,function = "pllc_out1";
			};
			dap1 {
				nvidia,pins = "dap1";
				nvidia,function = "dap1";
			};
			dap3 {
				nvidia,pins = "dap3";
				nvidia,function = "dap3";
			};
			dap4 {
				nvidia,pins = "dap4";
				nvidia,function = "dap4";
			};
			ddc {
				nvidia,pins = "ddc";
				nvidia,function = "i2c2";
			};
			dta {
				nvidia,pins = "dta", "dtb", "dtc", "dtd", "dte";
				nvidia,function = "rsvd1";
			};
			dtf {
				nvidia,pins = "dtf";
				nvidia,function = "i2c3";
			};
			gpu {
				nvidia,pins = "gpu", "sdb", "sdd";
				nvidia,function = "pwm";
			};
			gpu7 {
				nvidia,pins = "gpu7";
				nvidia,function = "rtck";
			};
			gpv {
				nvidia,pins = "gpv", "slxa", "slxk";
				nvidia,function = "pcie";
			};
			hdint {
				nvidia,pins = "hdint", "pta";
				nvidia,function = "hdmi";
			};
			i2cp {
				nvidia,pins = "i2cp";
				nvidia,function = "i2cp";
			};
			irrx {
				nvidia,pins = "irrx", "irtx";
				nvidia,function = "uarta";
			};
			kbca {
				nvidia,pins = "kbca", "kbcc", "kbce", "kbcf";
				nvidia,function = "kbc";
			};
			kbcb {
				nvidia,pins = "kbcb", "kbcd";
				nvidia,function = "sdio2";
			};
			lcsn {
				nvidia,pins = "lcsn", "ld0", "ld1", "ld2",
					"ld3", "ld4", "ld5", "ld6", "ld7",
					"ld8", "ld9", "ld10", "ld11", "ld12",
					"ld13", "ld14", "ld15", "ld16", "ld17",
					"ldc", "ldi", "lhp0", "lhp1", "lhp2",
					"lhs", "lm0", "lm1", "lpp", "lpw0",
					"lpw1", "lpw2", "lsc0", "lsc1", "lsck",
					"lsda", "lsdi", "lspi", "lvp0", "lvp1",
					"lvs";
				nvidia,function = "displaya";
			};
			owc {
				nvidia,pins = "owc";
				nvidia,function = "owr";
			};
			pmc {
				nvidia,pins = "pmc";
				nvidia,function = "pwr_on";
			};
			rm {
				nvidia,pins = "rm";
				nvidia,function = "i2c1";
			};
			sdc {
				nvidia,pins = "sdc";
				nvidia,function = "twc";
			};
			sdio1 {
				nvidia,pins = "sdio1";
				nvidia,function = "sdio1";
			};
			slxc {
				nvidia,pins = "slxc", "slxd";
				nvidia,function = "spi4";
			};
			spdi {
				nvidia,pins = "spdi", "spdo";
				nvidia,function = "rsvd2";
			};
			spif {
				nvidia,pins = "spif", "uac";
				nvidia,function = "rsvd4";
			};
			spig {
				nvidia,pins = "spig", "spih";
				nvidia,function = "spi2_alt";
			};
			uaa {
				nvidia,pins = "uaa", "uab", "uda";
				nvidia,function = "ulpi";
			};
			uad {
				nvidia,pins = "uad";
				nvidia,function = "spdif";
			};
			uca {
				nvidia,pins = "uca", "ucb";
				nvidia,function = "uartc";
			};
			conf_ata {
				nvidia,pins = "ata", "atb", "atc", "atd", "ate",
					"cdev1", "cdev2", "dap1", "dap2", "dtf",
					"gma", "gmb", "gmc", "gmd", "gme",
					"gpu", "gpu7", "gpv", "i2cp", "pta",
					"rm", "sdio1", "slxk", "spdo", "uac",
					"uda";
				nvidia,pull = <0>;
				nvidia,tristate = <0>;
			};
			conf_ck32 {
				nvidia,pins = "ck32", "ddrc", "pmca", "pmcb",
					"pmcc", "pmcd", "pmce", "xm2c", "xm2d";
				nvidia,pull = <0>;
			};
			conf_crtp {
				nvidia,pins = "crtp", "dap3", "dap4", "dtb",
					"dtc", "dte", "slxa", "slxc", "slxd",
					"spdi";
				nvidia,pull = <0>;
				nvidia,tristate = <1>;
			};
			conf_csus {
				nvidia,pins = "csus", "spia", "spib", "spid",
					"spif";
				nvidia,pull = <1>;
				nvidia,tristate = <1>;
			};
			conf_ddc {
				nvidia,pins = "ddc", "irrx", "irtx", "kbca",
					"kbcb", "kbcc", "kbcd", "kbce", "kbcf",
					"spic", "spig", "uaa", "uab";
				nvidia,pull = <2>;
				nvidia,tristate = <0>;
			};
			conf_dta {
				nvidia,pins = "dta", "dtd", "owc", "sdc", "sdd",
					"spie", "spih", "uad", "uca", "ucb";
				nvidia,pull = <2>;
				nvidia,tristate = <1>;
			};
			conf_hdint {
				nvidia,pins = "hdint", "ld0", "ld1", "ld2",
					"ld3", "ld4", "ld5", "ld6", "ld7",
					"ld8", "ld9", "ld10", "ld11", "ld12",
					"ld13", "ld14", "ld15", "ld16", "ld17",
					"ldc", "ldi", "lhs", "lsc0", "lspi",
					"lvs", "pmc";
				nvidia,tristate = <0>;
			};
			conf_lc {
				nvidia,pins = "lc", "ls";
				nvidia,pull = <2>;
			};
			conf_lcsn {
				nvidia,pins = "lcsn", "lhp0", "lhp1", "lhp2",
					"lm0", "lm1", "lpp", "lpw0", "lpw1",
					"lpw2", "lsc1", "lsck", "lsda", "lsdi",
					"lvp0", "lvp1", "sdb";
				nvidia,tristate = <1>;
			};
			conf_ld17_0 {
				nvidia,pins = "ld17_0", "ld19_18", "ld21_20",
					"ld23_22";
				nvidia,pull = <1>;
			};
		};
	};

	i2s@70002800 {
		status = "okay";
	};

	serial@70006000 {
		status = "okay";
		clock-frequency = <216000000>;
	};

	serial@70006200 {
		status = "okay";
		clock-frequency = <216000000>;
	};

	i2c@7000c000 {
		status = "okay";
		clock-frequency = <400000>;

		alc5632: alc5632@1e {
			compatible = "realtek,alc5632";
			reg = <0x1e>;
			gpio-controller;
			#gpio-cells = <2>;
		};
	};

	i2c@7000c400 {
		status = "okay";
		clock-frequency = <400000>;
	};

	nvec {
		compatible = "nvidia,nvec";
		reg = <0x7000c500 0x100>;
		interrupts = <0 92 0x04>;
		#address-cells = <1>;
		#size-cells = <0>;
		clock-frequency = <80000>;
		request-gpios = <&gpio 170 0>; /* gpio PV2 */
		slave-addr = <138>;
	};

	i2c@7000d000 {
		status = "okay";
		clock-frequency = <400000>;

		adt7461@4c {
			compatible = "adi,adt7461";
			reg = <0x4c>;
		};
	};

	usb@c5000000 {
		status = "okay";
	};

	usb@c5004000 {
		status = "okay";
		nvidia,phy-reset-gpio = <&gpio 168 0>; /* gpio PV0 */
	};

	usb@c5008000 {
		status = "okay";
	};

	sdhci@c8000000 {
		status = "okay";
		cd-gpios = <&gpio 173 0>; /* gpio PV5 */
		wp-gpios = <&gpio 57 0>;  /* gpio PH1 */
		power-gpios = <&gpio 169 0>; /* gpio PV1 */
	};

	sdhci@c8000600 {
		status = "okay";
		support-8bit;
	};

	gpio-keys {
		compatible = "gpio-keys";

		power {
			label = "Power";
			gpios = <&gpio 79 1>; /* gpio PJ7, active low */
			linux,code = <116>; /* KEY_POWER */
			gpio-key,wakeup;
		};
	};

	gpio-leds {
		compatible = "gpio-leds";

		wifi {
			label = "wifi-led";
			gpios = <&gpio 24 0>; /* gpio PD0 */
			linux,default-trigger = "rfkill0";
		};
	};

<<<<<<< HEAD
	usb@c5004000 {
		nvidia,phy-reset-gpio = <&gpio 168 0>; /* gpio PV0 */
=======
	sound {
		compatible = "nvidia,tegra-audio-alc5632-paz00",
			"nvidia,tegra-audio-alc5632";

		nvidia,model = "Compal PAZ00";

		nvidia,audio-routing =
			"Int Spk", "SPKOUT",
			"Int Spk", "SPKOUTN",
			"Headset Mic", "MICBIAS1",
			"MIC1", "Headset Mic",
			"Headset Stereophone", "HPR",
			"Headset Stereophone", "HPL",
			"DMICDAT", "Digital Mic";

		nvidia,audio-codec = <&alc5632>;
		nvidia,i2s-controller = <&tegra_i2s1>;
		nvidia,hp-det-gpios = <&gpio 178 0>; /* gpio PW2 */
>>>>>>> 2a5fdc9a
	};
};<|MERGE_RESOLUTION|>--- conflicted
+++ resolved
@@ -324,10 +324,6 @@
 		};
 	};
 
-<<<<<<< HEAD
-	usb@c5004000 {
-		nvidia,phy-reset-gpio = <&gpio 168 0>; /* gpio PV0 */
-=======
 	sound {
 		compatible = "nvidia,tegra-audio-alc5632-paz00",
 			"nvidia,tegra-audio-alc5632";
@@ -346,6 +342,5 @@
 		nvidia,audio-codec = <&alc5632>;
 		nvidia,i2s-controller = <&tegra_i2s1>;
 		nvidia,hp-det-gpios = <&gpio 178 0>; /* gpio PW2 */
->>>>>>> 2a5fdc9a
 	};
 };