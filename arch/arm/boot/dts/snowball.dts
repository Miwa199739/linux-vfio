--- conflicted
+++ resolved
@@ -40,55 +40,35 @@
 			wakeup = <1>;
 			linux,code = <2>;
 			label = "userpb";
-<<<<<<< HEAD
-			gpios = <&gpio1 0 0>;
-=======
 			gpios = <&gpio1 0 0x4>;
->>>>>>> f8f5701b
 		};
 		button@2 {
 			debounce_interval = <50>;
 			wakeup = <1>;
 			linux,code = <3>;
 			label = "extkb1";
-<<<<<<< HEAD
-			gpios = <&gpio4 23 0>;
-=======
 			gpios = <&gpio4 23 0x4>;
->>>>>>> f8f5701b
 		};
 		button@3 {
 			debounce_interval = <50>;
 			wakeup = <1>;
 			linux,code = <4>;
 			label = "extkb2";
-<<<<<<< HEAD
-			gpios = <&gpio4 24 0>;
-=======
 			gpios = <&gpio4 24 0x4>;
->>>>>>> f8f5701b
 		};
 		button@4 {
 			debounce_interval = <50>;
 			wakeup = <1>;
 			linux,code = <5>;
 			label = "extkb3";
-<<<<<<< HEAD
-			gpios = <&gpio5 1 0>;
-=======
 			gpios = <&gpio5 1 0x4>;
->>>>>>> f8f5701b
 		};
 		button@5 {
 			debounce_interval = <50>;
 			wakeup = <1>;
 			linux,code = <6>;
 			label = "extkb4";
-<<<<<<< HEAD
-			gpios = <&gpio5 2 0>;
-=======
 			gpios = <&gpio5 2 0x4>;
->>>>>>> f8f5701b
 		};
 	};
 
@@ -109,12 +89,9 @@
 				reg = <0 0x10000>;
 				interrupts = <12 0x1>;
 				interrupt-parent = <&gpio4>;
-<<<<<<< HEAD
-=======
 				vdd33a-supply = <&en_3v3_reg>;
 				vddvario-supply = <&db8500_vape_reg>;
 
->>>>>>> f8f5701b
 
 				reg-shift = <1>;
 				reg-io-width = <2>;
