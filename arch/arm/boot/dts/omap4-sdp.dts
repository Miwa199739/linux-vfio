/*
 * Copyright (C) 2011 Texas Instruments Incorporated - http://www.ti.com/
 *
 * This program is free software; you can redistribute it and/or modify
 * it under the terms of the GNU General Public License version 2 as
 * published by the Free Software Foundation.
 */
/dts-v1/;

/include/ "omap4.dtsi"

/ {
	model = "TI OMAP4 SDP board";
	compatible = "ti,omap4-sdp", "ti,omap4430", "ti,omap4";

	memory {
		device_type = "memory";
		reg = <0x80000000 0x40000000>; /* 1 GB */
	};

	vdd_eth: fixedregulator@0 {
		compatible = "regulator-fixed";
		regulator-name = "VDD_ETH";
		regulator-min-microvolt = <3300000>;
		regulator-max-microvolt = <3300000>;
		gpio = <&gpio2 16 0>;  /* gpio line 48 */
		enable-active-high;
		regulator-boot-on;
	};

	leds {
		compatible = "gpio-leds";
		debug0 {
			label = "omap4:green:debug0";
			gpios = <&gpio2 29 0>; /* 61 */
		};

		debug1 {
			label = "omap4:green:debug1";
			gpios = <&gpio1 30 0>; /* 30 */
		};

		debug2 {
			label = "omap4:green:debug2";
			gpios = <&gpio1 7 0>; /* 7 */
		};

		debug3 {
			label = "omap4:green:debug3";
			gpios = <&gpio1 8 0>; /* 8 */
		};

		debug4 {
			label = "omap4:green:debug4";
			gpios = <&gpio2 18 0>; /* 50 */
		};

		user1 {
			label = "omap4:blue:user";
			gpios = <&gpio6 9 0>; /* 169 */
		};

		user2 {
			label = "omap4:red:user";
			gpios = <&gpio6 10 0>; /* 170 */
		};

		user3 {
			label = "omap4:green:user";
			gpios = <&gpio5 11 0>; /* 139 */
		};
	};
};

&i2c1 {
	clock-frequency = <400000>;

	twl: twl@48 {
		reg = <0x48>;
		/* SPI = 0, IRQ# = 7, 4 = active high level-sensitive */
		interrupts = <0 7 4>; /* IRQ_SYS_1N cascaded to gic */
		interrupt-parent = <&gic>;
	};
};

/include/ "twl6030.dtsi"

&i2c2 {
	clock-frequency = <400000>;
};

&i2c3 {
	clock-frequency = <400000>;

	/*
	 * Temperature Sensor
	 * http://www.ti.com/lit/ds/symlink/tmp105.pdf
	 */
	tmp105@48 {
		compatible = "ti,tmp105";
		reg = <0x48>;
	};

	/*
	 * Ambient Light Sensor
	 * http://www.rohm.com/products/databook/sensor/pdf/bh1780gli-e.pdf
	 */
	bh1780@29 {
		compatible = "rohm,bh1780";
		reg = <0x29>;
	};
};

&i2c4 {
	clock-frequency = <400000>;

	/*
	 * 3-Axis Digital Compass
	 * http://www.sparkfun.com/datasheets/Sensors/Magneto/HMC5843.pdf
	 */
	hmc5843@1e {
		compatible = "honeywell,hmc5843";
		reg = <0x1e>;
	};
};

&mcspi1 {
	eth@0 {
		compatible = "ks8851";
		spi-max-frequency = <24000000>;
		reg = <0>;
		interrupt-parent = <&gpio2>;
		interrupts = <2>; /* gpio line 34 */
		vdd-supply = <&vdd_eth>;
	};
};

&mmc1 {
	vmmc-supply = <&vmmc>;
<<<<<<< HEAD
	ti,bus-width = <8>;
=======
	bus-width = <8>;
>>>>>>> f8f5701b
};

&mmc2 {
	vmmc-supply = <&vaux1>;
<<<<<<< HEAD
	ti,bus-width = <8>;
=======
	bus-width = <8>;
>>>>>>> f8f5701b
	ti,non-removable;
};

&mmc3 {
	status = "disable";
};

&mmc4 {
	status = "disable";
};

&mmc5 {
<<<<<<< HEAD
	ti,bus-width = <4>;
=======
	bus-width = <4>;
>>>>>>> f8f5701b
	ti,non-removable;
};<|MERGE_RESOLUTION|>--- conflicted
+++ resolved
@@ -137,20 +137,12 @@
 
 &mmc1 {
 	vmmc-supply = <&vmmc>;
-<<<<<<< HEAD
-	ti,bus-width = <8>;
-=======
 	bus-width = <8>;
->>>>>>> f8f5701b
 };
 
 &mmc2 {
 	vmmc-supply = <&vaux1>;
-<<<<<<< HEAD
-	ti,bus-width = <8>;
-=======
 	bus-width = <8>;
->>>>>>> f8f5701b
 	ti,non-removable;
 };
 
@@ -163,10 +155,6 @@
 };
 
 &mmc5 {
-<<<<<<< HEAD
-	ti,bus-width = <4>;
-=======
 	bus-width = <4>;
->>>>>>> f8f5701b
 	ti,non-removable;
 };