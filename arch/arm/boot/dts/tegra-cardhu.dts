--- conflicted
+++ resolved
@@ -113,8 +113,6 @@
 			micdet-delay = <100>;
 			gpio-cfg = <0xffffffff 0xffffffff 0 0xffffffff 0xffffffff>;
 		};
-<<<<<<< HEAD
-=======
 
 		tps62361 {
 			compatible = "ti,tps62361";
@@ -134,7 +132,6 @@
 		i2s@70080400 {
 			status = "okay";
 		};
->>>>>>> 2a5fdc9a
 	};
 
 	sdhci@78000000 {
@@ -170,44 +167,4 @@
 		nvidia,spkr-en-gpios = <&wm8903 2 0>;
 		nvidia,hp-det-gpios = <&gpio 178 0>; /* gpio PW2 */
 	};
-
-	ahub@70080000 {
-		i2s@70080300 {
-			status = "disable";
-		};
-
-		i2s@70080500 {
-			status = "disable";
-		};
-
-		i2s@70080600 {
-			status = "disable";
-		};
-
-		i2s@70080700 {
-			status = "disable";
-		};
-	};
-
-	sound {
-		compatible = "nvidia,tegra-audio-wm8903-cardhu",
-			     "nvidia,tegra-audio-wm8903";
-		nvidia,model = "NVIDIA Tegra Cardhu";
-
-		nvidia,audio-routing =
-			"Headphone Jack", "HPOUTR",
-			"Headphone Jack", "HPOUTL",
-			"Int Spk", "ROP",
-			"Int Spk", "RON",
-			"Int Spk", "LOP",
-			"Int Spk", "LON",
-			"Mic Jack", "MICBIAS",
-			"IN1L", "Mic Jack";
-
-		nvidia,i2s-controller = <&tegra_i2s1>;
-		nvidia,audio-codec = <&wm8903>;
-
-		nvidia,spkr-en-gpios = <&wm8903 2 0>;
-		nvidia,hp-det-gpios = <&gpio 178 0>; /* gpio PW2 */
-	};
 };