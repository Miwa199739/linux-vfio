--- conflicted
+++ resolved
@@ -12,10 +12,7 @@
  * published by the Free Software Foundation.
  */
 #include <linux/gpio.h>
-<<<<<<< HEAD
-=======
 #include <linux/gpio-pxa.h>
->>>>>>> dcd6c922
 #include <linux/module.h>
 #include <linux/kernel.h>
 #include <linux/init.h>
