/*
 * Hardware definitions for the Toshiba eseries PDAs
 *
 * Copyright (c) 2003 Ian Molton <spyro@f2s.com>
 *
 * This file is licensed under
 * the terms of the GNU General Public License version 2. This program
 * is licensed "as is" without any warranty of any kind, whether express
 * or implied.
 *
 */

#include <linux/kernel.h>
#include <linux/init.h>
#include <linux/gpio.h>
#include <linux/delay.h>
#include <linux/platform_device.h>
#include <linux/mfd/tc6387xb.h>
#include <linux/mfd/tc6393xb.h>
#include <linux/mfd/t7l66xb.h>
#include <linux/mtd/nand.h>
#include <linux/mtd/partitions.h>

#include <video/w100fb.h>

#include <asm/setup.h>
#include <asm/mach/arch.h>
#include <asm/mach-types.h>

#include <mach/pxa25x.h>
#include <mach/eseries-gpio.h>
#include <mach/eseries-irq.h>
#include <mach/audio.h>
#include <mach/pxafb.h>
#include <mach/udc.h>
#include <mach/irda.h>

#include "devices.h"
#include "generic.h"
#include "clock.h"

/* Only e800 has 128MB RAM */
void __init eseries_fixup(struct machine_desc *desc,
	struct tag *tags, char **cmdline, struct meminfo *mi)
{
	mi->nr_banks=1;
	mi->bank[0].start = 0xa0000000;
	if (machine_is_e800())
		mi->bank[0].size = (128*1024*1024);
	else
		mi->bank[0].size = (64*1024*1024);
}

struct pxa2xx_udc_mach_info e7xx_udc_mach_info = {
	.gpio_vbus   = GPIO_E7XX_USB_DISC,
	.gpio_pullup = GPIO_E7XX_USB_PULLUP,
	.gpio_pullup_inverted = 1
};

struct pxaficp_platform_data e7xx_ficp_platform_data = {
	.gpio_pwdown		= GPIO_E7XX_IR_OFF,
	.transceiver_cap	= IR_SIRMODE | IR_OFF,
};

int eseries_tmio_enable(struct platform_device *dev)
{
	/* Reset - bring SUSPEND high before PCLR */
	gpio_set_value(GPIO_ESERIES_TMIO_SUSPEND, 0);
	gpio_set_value(GPIO_ESERIES_TMIO_PCLR, 0);
	msleep(1);
	gpio_set_value(GPIO_ESERIES_TMIO_SUSPEND, 1);
	msleep(1);
	gpio_set_value(GPIO_ESERIES_TMIO_PCLR, 1);
	msleep(1);
	return 0;
}

int eseries_tmio_disable(struct platform_device *dev)
{
	gpio_set_value(GPIO_ESERIES_TMIO_SUSPEND, 0);
	gpio_set_value(GPIO_ESERIES_TMIO_PCLR, 0);
	return 0;
}

int eseries_tmio_suspend(struct platform_device *dev)
{
	gpio_set_value(GPIO_ESERIES_TMIO_SUSPEND, 0);
	return 0;
}

int eseries_tmio_resume(struct platform_device *dev)
{
	gpio_set_value(GPIO_ESERIES_TMIO_SUSPEND, 1);
	msleep(1);
	return 0;
}

void eseries_get_tmio_gpios(void)
{
	gpio_request(GPIO_ESERIES_TMIO_SUSPEND, NULL);
	gpio_request(GPIO_ESERIES_TMIO_PCLR, NULL);
	gpio_direction_output(GPIO_ESERIES_TMIO_SUSPEND, 0);
	gpio_direction_output(GPIO_ESERIES_TMIO_PCLR, 0);
}

/* TMIO controller uses the same resources on all e-series machines. */
struct resource eseries_tmio_resources[] = {
	[0] = {
		.start  = PXA_CS4_PHYS,
		.end    = PXA_CS4_PHYS + 0x1fffff,
		.flags  = IORESOURCE_MEM,
	},
	[1] = {
		.start  = IRQ_GPIO(GPIO_ESERIES_TMIO_IRQ),
		.end    = IRQ_GPIO(GPIO_ESERIES_TMIO_IRQ),
		.flags  = IORESOURCE_IRQ,
	},
};

/* Some e-series hardware cannot control the 32K clock */
static void clk_32k_dummy(struct clk *clk)
{
}

static const struct clkops clk_32k_dummy_ops = {
	.enable         = clk_32k_dummy,
	.disable        = clk_32k_dummy,
};

static struct clk tmio_dummy_clk = {
	.ops	= &clk_32k_dummy_ops,
	.rate	= 32768,
};

static struct clk_lookup eseries_clkregs[] = {
	INIT_CLKREG(&tmio_dummy_clk, NULL, "CLK_CK32K"),
};

void eseries_register_clks(void)
{
	clkdev_add_table(eseries_clkregs, ARRAY_SIZE(eseries_clkregs));
}

#ifdef CONFIG_MACH_E330
/* -------------------- e330 tc6387xb parameters -------------------- */

static struct tc6387xb_platform_data e330_tc6387xb_info = {
	.enable   = &eseries_tmio_enable,
	.disable  = &eseries_tmio_disable,
	.suspend  = &eseries_tmio_suspend,
	.resume   = &eseries_tmio_resume,
};

static struct platform_device e330_tc6387xb_device = {
	.name           = "tc6387xb",
	.id             = -1,
	.dev            = {
		.platform_data = &e330_tc6387xb_info,
	},
	.num_resources = 2,
	.resource      = eseries_tmio_resources,
};

/* --------------------------------------------------------------- */

static struct platform_device *e330_devices[] __initdata = {
	&e330_tc6387xb_device,
};

static void __init e330_init(void)
{
	pxa_set_ffuart_info(NULL);
	pxa_set_btuart_info(NULL);
	pxa_set_stuart_info(NULL);
	eseries_register_clks();
	eseries_get_tmio_gpios();
	platform_add_devices(ARRAY_AND_SIZE(e330_devices));
	pxa_set_udc_info(&e7xx_udc_mach_info);
}

MACHINE_START(E330, "Toshiba e330")
	/* Maintainer: Ian Molton (spyro@f2s.com) */
	.boot_params	= 0xa0000100,
<<<<<<< HEAD
	.map_io		= pxa_map_io,
=======
	.map_io		= pxa25x_map_io,
>>>>>>> 3cbea436
	.nr_irqs	= ESERIES_NR_IRQS,
	.init_irq	= pxa25x_init_irq,
	.fixup		= eseries_fixup,
	.init_machine	= e330_init,
	.timer		= &pxa_timer,
MACHINE_END
#endif

#ifdef CONFIG_MACH_E350
/* -------------------- e350 t7l66xb parameters -------------------- */

static struct t7l66xb_platform_data e350_t7l66xb_info = {
	.irq_base               = IRQ_BOARD_START,
	.enable                 = &eseries_tmio_enable,
	.suspend                = &eseries_tmio_suspend,
	.resume                 = &eseries_tmio_resume,
};

static struct platform_device e350_t7l66xb_device = {
	.name           = "t7l66xb",
	.id             = -1,
	.dev            = {
		.platform_data = &e350_t7l66xb_info,
	},
	.num_resources = 2,
	.resource      = eseries_tmio_resources,
};

/* ---------------------------------------------------------- */

static struct platform_device *e350_devices[] __initdata = {
	&e350_t7l66xb_device,
};

static void __init e350_init(void)
{
	pxa_set_ffuart_info(NULL);
	pxa_set_btuart_info(NULL);
	pxa_set_stuart_info(NULL);
	eseries_register_clks();
	eseries_get_tmio_gpios();
	platform_add_devices(ARRAY_AND_SIZE(e350_devices));
	pxa_set_udc_info(&e7xx_udc_mach_info);
}

MACHINE_START(E350, "Toshiba e350")
	/* Maintainer: Ian Molton (spyro@f2s.com) */
	.boot_params	= 0xa0000100,
<<<<<<< HEAD
	.map_io		= pxa_map_io,
=======
	.map_io		= pxa25x_map_io,
>>>>>>> 3cbea436
	.nr_irqs	= ESERIES_NR_IRQS,
	.init_irq	= pxa25x_init_irq,
	.fixup		= eseries_fixup,
	.init_machine	= e350_init,
	.timer		= &pxa_timer,
MACHINE_END
#endif

#ifdef CONFIG_MACH_E400
/* ------------------------ E400 LCD definitions ------------------------ */

static struct pxafb_mode_info e400_pxafb_mode_info = {
	.pixclock       = 140703,
	.xres           = 240,
	.yres           = 320,
	.bpp            = 16,
	.hsync_len      = 4,
	.left_margin    = 28,
	.right_margin   = 8,
	.vsync_len      = 3,
	.upper_margin   = 5,
	.lower_margin   = 6,
	.sync           = 0,
};

static struct pxafb_mach_info e400_pxafb_mach_info = {
	.modes          = &e400_pxafb_mode_info,
	.num_modes      = 1,
	.lcd_conn	= LCD_COLOR_TFT_16BPP,
	.lccr3          = 0,
	.pxafb_backlight_power  = NULL,
};

/* ------------------------ E400 MFP config ----------------------------- */

static unsigned long e400_pin_config[] __initdata = {
	/* Chip selects */
	GPIO15_nCS_1,   /* CS1 - Flash */
	GPIO80_nCS_4,   /* CS4 - TMIO */

	/* Clocks */
	GPIO12_32KHz,

	/* BTUART */
	GPIO42_BTUART_RXD,
	GPIO43_BTUART_TXD,
	GPIO44_BTUART_CTS,

	/* TMIO controller */
	GPIO19_GPIO, /* t7l66xb #PCLR */
	GPIO45_GPIO, /* t7l66xb #SUSPEND (NOT BTUART!) */

	/* wakeup */
	GPIO0_GPIO | WAKEUP_ON_EDGE_RISE,
};

/* ---------------------------------------------------------------------- */

static struct mtd_partition partition_a = {
	.name = "Internal NAND flash",
	.offset =  0,
	.size =  MTDPART_SIZ_FULL,
};

static uint8_t scan_ff_pattern[] = { 0xff, 0xff };

static struct nand_bbt_descr e400_t7l66xb_nand_bbt = {
	.options = 0,
	.offs = 4,
	.len = 2,
	.pattern = scan_ff_pattern
};

static struct tmio_nand_data e400_t7l66xb_nand_config = {
	.num_partitions = 1,
	.partition = &partition_a,
	.badblock_pattern = &e400_t7l66xb_nand_bbt,
};

static struct t7l66xb_platform_data e400_t7l66xb_info = {
	.irq_base 		= IRQ_BOARD_START,
	.enable                 = &eseries_tmio_enable,
	.suspend                = &eseries_tmio_suspend,
	.resume                 = &eseries_tmio_resume,

	.nand_data              = &e400_t7l66xb_nand_config,
};

static struct platform_device e400_t7l66xb_device = {
	.name           = "t7l66xb",
	.id             = -1,
	.dev            = {
		.platform_data = &e400_t7l66xb_info,
	},
	.num_resources = 2,
	.resource      = eseries_tmio_resources,
};

/* ---------------------------------------------------------- */

static struct platform_device *e400_devices[] __initdata = {
	&e400_t7l66xb_device,
};

static void __init e400_init(void)
{
	pxa2xx_mfp_config(ARRAY_AND_SIZE(e400_pin_config));
	pxa_set_ffuart_info(NULL);
	pxa_set_btuart_info(NULL);
	pxa_set_stuart_info(NULL);
	/* Fixme - e400 may have a switched clock */
	eseries_register_clks();
	eseries_get_tmio_gpios();
	set_pxa_fb_info(&e400_pxafb_mach_info);
	platform_add_devices(ARRAY_AND_SIZE(e400_devices));
	pxa_set_udc_info(&e7xx_udc_mach_info);
}

MACHINE_START(E400, "Toshiba e400")
	/* Maintainer: Ian Molton (spyro@f2s.com) */
	.boot_params	= 0xa0000100,
<<<<<<< HEAD
	.map_io		= pxa_map_io,
=======
	.map_io		= pxa25x_map_io,
>>>>>>> 3cbea436
	.nr_irqs	= ESERIES_NR_IRQS,
	.init_irq	= pxa25x_init_irq,
	.fixup		= eseries_fixup,
	.init_machine	= e400_init,
	.timer		= &pxa_timer,
MACHINE_END
#endif

#ifdef CONFIG_MACH_E740
/* ------------------------ e740 video support --------------------------- */

static struct w100_gen_regs e740_lcd_regs = {
	.lcd_format =            0x00008023,
	.lcdd_cntl1 =            0x0f000000,
	.lcdd_cntl2 =            0x0003ffff,
	.genlcd_cntl1 =          0x00ffff03,
	.genlcd_cntl2 =          0x003c0f03,
	.genlcd_cntl3 =          0x000143aa,
};

static struct w100_mode e740_lcd_mode = {
	.xres            = 240,
	.yres            = 320,
	.left_margin     = 20,
	.right_margin    = 28,
	.upper_margin    = 9,
	.lower_margin    = 8,
	.crtc_ss         = 0x80140013,
	.crtc_ls         = 0x81150110,
	.crtc_gs         = 0x80050005,
	.crtc_vpos_gs    = 0x000a0009,
	.crtc_rev        = 0x0040010a,
	.crtc_dclk       = 0xa906000a,
	.crtc_gclk       = 0x80050108,
	.crtc_goe        = 0x80050108,
	.pll_freq        = 57,
	.pixclk_divider         = 4,
	.pixclk_divider_rotated = 4,
	.pixclk_src     = CLK_SRC_XTAL,
	.sysclk_divider  = 1,
	.sysclk_src     = CLK_SRC_PLL,
	.crtc_ps1_active =       0x41060010,
};

static struct w100_gpio_regs e740_w100_gpio_info = {
	.init_data1 = 0x21002103,
	.gpio_dir1  = 0xffffdeff,
	.gpio_oe1   = 0x03c00643,
	.init_data2 = 0x003f003f,
	.gpio_dir2  = 0xffffffff,
	.gpio_oe2   = 0x000000ff,
};

static struct w100fb_mach_info e740_fb_info = {
	.modelist   = &e740_lcd_mode,
	.num_modes  = 1,
	.regs       = &e740_lcd_regs,
	.gpio       = &e740_w100_gpio_info,
	.xtal_freq = 14318000,
	.xtal_dbl   = 1,
};

static struct resource e740_fb_resources[] = {
	[0] = {
		.start          = 0x0c000000,
		.end            = 0x0cffffff,
		.flags          = IORESOURCE_MEM,
	},
};

static struct platform_device e740_fb_device = {
	.name           = "w100fb",
	.id             = -1,
	.dev            = {
		.platform_data  = &e740_fb_info,
	},
	.num_resources  = ARRAY_SIZE(e740_fb_resources),
	.resource       = e740_fb_resources,
};

/* --------------------------- MFP Pin config -------------------------- */

static unsigned long e740_pin_config[] __initdata = {
	/* Chip selects */
	GPIO15_nCS_1,   /* CS1 - Flash */
	GPIO79_nCS_3,   /* CS3 - IMAGEON */
	GPIO80_nCS_4,   /* CS4 - TMIO */

	/* Clocks */
	GPIO12_32KHz,

	/* BTUART */
	GPIO42_BTUART_RXD,
	GPIO43_BTUART_TXD,
	GPIO44_BTUART_CTS,

	/* TMIO controller */
	GPIO19_GPIO, /* t7l66xb #PCLR */
	GPIO45_GPIO, /* t7l66xb #SUSPEND (NOT BTUART!) */

	/* UDC */
	GPIO13_GPIO,
	GPIO3_GPIO,

	/* IrDA */
	GPIO38_GPIO | MFP_LPM_DRIVE_HIGH,

	/* AC97 */
	GPIO28_AC97_BITCLK,
	GPIO29_AC97_SDATA_IN_0,
	GPIO30_AC97_SDATA_OUT,
	GPIO31_AC97_SYNC,

	/* Audio power control */
	GPIO16_GPIO,  /* AC97 codec AVDD2 supply (analogue power) */
	GPIO40_GPIO,  /* Mic amp power */
	GPIO41_GPIO,  /* Headphone amp power */

	/* PC Card */
	GPIO8_GPIO,   /* CD0 */
	GPIO44_GPIO,  /* CD1 */
	GPIO11_GPIO,  /* IRQ0 */
	GPIO6_GPIO,   /* IRQ1 */
	GPIO27_GPIO,  /* RST0 */
	GPIO24_GPIO,  /* RST1 */
	GPIO20_GPIO,  /* PWR0 */
	GPIO23_GPIO,  /* PWR1 */
	GPIO48_nPOE,
	GPIO49_nPWE,
	GPIO50_nPIOR,
	GPIO51_nPIOW,
	GPIO52_nPCE_1,
	GPIO53_nPCE_2,
	GPIO54_nPSKTSEL,
	GPIO55_nPREG,
	GPIO56_nPWAIT,
	GPIO57_nIOIS16,

	/* wakeup */
	GPIO0_GPIO | WAKEUP_ON_EDGE_RISE,
};

/* -------------------- e740 t7l66xb parameters -------------------- */

static struct t7l66xb_platform_data e740_t7l66xb_info = {
	.irq_base 		= IRQ_BOARD_START,
	.enable                 = &eseries_tmio_enable,
	.suspend                = &eseries_tmio_suspend,
	.resume                 = &eseries_tmio_resume,
};

static struct platform_device e740_t7l66xb_device = {
	.name           = "t7l66xb",
	.id             = -1,
	.dev            = {
		.platform_data = &e740_t7l66xb_info,
	},
	.num_resources = 2,
	.resource      = eseries_tmio_resources,
};

/* ----------------------------------------------------------------------- */

static struct platform_device *e740_devices[] __initdata = {
	&e740_fb_device,
	&e740_t7l66xb_device,
};

static void __init e740_init(void)
{
	pxa2xx_mfp_config(ARRAY_AND_SIZE(e740_pin_config));
	pxa_set_ffuart_info(NULL);
	pxa_set_btuart_info(NULL);
	pxa_set_stuart_info(NULL);
	eseries_register_clks();
	clk_add_alias("CLK_CK48M", e740_t7l66xb_device.name,
			"UDCCLK", &pxa25x_device_udc.dev),
	eseries_get_tmio_gpios();
	platform_add_devices(ARRAY_AND_SIZE(e740_devices));
	pxa_set_udc_info(&e7xx_udc_mach_info);
	pxa_set_ac97_info(NULL);
	pxa_set_ficp_info(&e7xx_ficp_platform_data);
}

MACHINE_START(E740, "Toshiba e740")
	/* Maintainer: Ian Molton (spyro@f2s.com) */
	.boot_params	= 0xa0000100,
<<<<<<< HEAD
	.map_io		= pxa_map_io,
=======
	.map_io		= pxa25x_map_io,
>>>>>>> 3cbea436
	.nr_irqs	= ESERIES_NR_IRQS,
	.init_irq	= pxa25x_init_irq,
	.fixup		= eseries_fixup,
	.init_machine	= e740_init,
	.timer		= &pxa_timer,
MACHINE_END
#endif

#ifdef CONFIG_MACH_E750
/* ---------------------- E750 LCD definitions -------------------- */

static struct w100_gen_regs e750_lcd_regs = {
	.lcd_format =            0x00008003,
	.lcdd_cntl1 =            0x00000000,
	.lcdd_cntl2 =            0x0003ffff,
	.genlcd_cntl1 =          0x00fff003,
	.genlcd_cntl2 =          0x003c0f03,
	.genlcd_cntl3 =          0x000143aa,
};

static struct w100_mode e750_lcd_mode = {
	.xres            = 240,
	.yres            = 320,
	.left_margin     = 21,
	.right_margin    = 22,
	.upper_margin    = 5,
	.lower_margin    = 4,
	.crtc_ss         = 0x80150014,
	.crtc_ls         = 0x8014000d,
	.crtc_gs         = 0xc1000005,
	.crtc_vpos_gs    = 0x00020147,
	.crtc_rev        = 0x0040010a,
	.crtc_dclk       = 0xa1700030,
	.crtc_gclk       = 0x80cc0015,
	.crtc_goe        = 0x80cc0015,
	.crtc_ps1_active = 0x61060017,
	.pll_freq        = 57,
	.pixclk_divider         = 4,
	.pixclk_divider_rotated = 4,
	.pixclk_src     = CLK_SRC_XTAL,
	.sysclk_divider  = 1,
	.sysclk_src     = CLK_SRC_PLL,
};

static struct w100_gpio_regs e750_w100_gpio_info = {
	.init_data1 = 0x01192f1b,
	.gpio_dir1  = 0xd5ffdeff,
	.gpio_oe1   = 0x000020bf,
	.init_data2 = 0x010f010f,
	.gpio_dir2  = 0xffffffff,
	.gpio_oe2   = 0x000001cf,
};

static struct w100fb_mach_info e750_fb_info = {
	.modelist   = &e750_lcd_mode,
	.num_modes  = 1,
	.regs       = &e750_lcd_regs,
	.gpio       = &e750_w100_gpio_info,
	.xtal_freq  = 14318000,
	.xtal_dbl   = 1,
};

static struct resource e750_fb_resources[] = {
	[0] = {
		.start          = 0x0c000000,
		.end            = 0x0cffffff,
		.flags          = IORESOURCE_MEM,
	},
};

static struct platform_device e750_fb_device = {
	.name           = "w100fb",
	.id             = -1,
	.dev            = {
		.platform_data  = &e750_fb_info,
	},
	.num_resources  = ARRAY_SIZE(e750_fb_resources),
	.resource       = e750_fb_resources,
};

/* -------------------- e750 MFP parameters -------------------- */

static unsigned long e750_pin_config[] __initdata = {
	/* Chip selects */
	GPIO15_nCS_1,   /* CS1 - Flash */
	GPIO79_nCS_3,   /* CS3 - IMAGEON */
	GPIO80_nCS_4,   /* CS4 - TMIO */

	/* Clocks */
	GPIO11_3_6MHz,

	/* BTUART */
	GPIO42_BTUART_RXD,
	GPIO43_BTUART_TXD,
	GPIO44_BTUART_CTS,

	/* TMIO controller */
	GPIO19_GPIO, /* t7l66xb #PCLR */
	GPIO45_GPIO, /* t7l66xb #SUSPEND (NOT BTUART!) */

	/* UDC */
	GPIO13_GPIO,
	GPIO3_GPIO,

	/* IrDA */
	GPIO38_GPIO | MFP_LPM_DRIVE_HIGH,

	/* AC97 */
	GPIO28_AC97_BITCLK,
	GPIO29_AC97_SDATA_IN_0,
	GPIO30_AC97_SDATA_OUT,
	GPIO31_AC97_SYNC,

	/* Audio power control */
	GPIO4_GPIO,  /* Headphone amp power */
	GPIO7_GPIO,  /* Speaker amp power */
	GPIO37_GPIO, /* Headphone detect */

	/* PC Card */
	GPIO8_GPIO,   /* CD0 */
	GPIO44_GPIO,  /* CD1 */
	GPIO11_GPIO,  /* IRQ0 */
	GPIO6_GPIO,   /* IRQ1 */
	GPIO27_GPIO,  /* RST0 */
	GPIO24_GPIO,  /* RST1 */
	GPIO20_GPIO,  /* PWR0 */
	GPIO23_GPIO,  /* PWR1 */
	GPIO48_nPOE,
	GPIO49_nPWE,
	GPIO50_nPIOR,
	GPIO51_nPIOW,
	GPIO52_nPCE_1,
	GPIO53_nPCE_2,
	GPIO54_nPSKTSEL,
	GPIO55_nPREG,
	GPIO56_nPWAIT,
	GPIO57_nIOIS16,

	/* wakeup */
	GPIO0_GPIO | WAKEUP_ON_EDGE_RISE,
};

/* ----------------- e750 tc6393xb parameters ------------------ */

static struct tc6393xb_platform_data e750_tc6393xb_info = {
	.irq_base       = IRQ_BOARD_START,
	.scr_pll2cr     = 0x0cc1,
	.scr_gper       = 0,
	.gpio_base      = -1,
	.suspend        = &eseries_tmio_suspend,
	.resume         = &eseries_tmio_resume,
	.enable         = &eseries_tmio_enable,
	.disable        = &eseries_tmio_disable,
};

static struct platform_device e750_tc6393xb_device = {
	.name           = "tc6393xb",
	.id             = -1,
	.dev            = {
		.platform_data = &e750_tc6393xb_info,
	},
	.num_resources = 2,
	.resource      = eseries_tmio_resources,
};

/* ------------------------------------------------------------- */

static struct platform_device *e750_devices[] __initdata = {
	&e750_fb_device,
	&e750_tc6393xb_device,
};

static void __init e750_init(void)
{
	pxa2xx_mfp_config(ARRAY_AND_SIZE(e750_pin_config));
	pxa_set_ffuart_info(NULL);
	pxa_set_btuart_info(NULL);
	pxa_set_stuart_info(NULL);
	clk_add_alias("CLK_CK3P6MI", e750_tc6393xb_device.name,
			"GPIO11_CLK", NULL),
	eseries_get_tmio_gpios();
	platform_add_devices(ARRAY_AND_SIZE(e750_devices));
	pxa_set_udc_info(&e7xx_udc_mach_info);
	pxa_set_ac97_info(NULL);
	pxa_set_ficp_info(&e7xx_ficp_platform_data);
}

MACHINE_START(E750, "Toshiba e750")
	/* Maintainer: Ian Molton (spyro@f2s.com) */
	.boot_params	= 0xa0000100,
<<<<<<< HEAD
	.map_io		= pxa_map_io,
=======
	.map_io		= pxa25x_map_io,
>>>>>>> 3cbea436
	.nr_irqs	= ESERIES_NR_IRQS,
	.init_irq	= pxa25x_init_irq,
	.fixup		= eseries_fixup,
	.init_machine	= e750_init,
	.timer		= &pxa_timer,
MACHINE_END
#endif

#ifdef CONFIG_MACH_E800
/* ------------------------ e800 LCD definitions ------------------------- */

static unsigned long e800_pin_config[] __initdata = {
	/* AC97 */
	GPIO28_AC97_BITCLK,
	GPIO29_AC97_SDATA_IN_0,
	GPIO30_AC97_SDATA_OUT,
	GPIO31_AC97_SYNC,
};

static struct w100_gen_regs e800_lcd_regs = {
	.lcd_format =            0x00008003,
	.lcdd_cntl1 =            0x02a00000,
	.lcdd_cntl2 =            0x0003ffff,
	.genlcd_cntl1 =          0x000ff2a3,
	.genlcd_cntl2 =          0x000002a3,
	.genlcd_cntl3 =          0x000102aa,
};

static struct w100_mode e800_lcd_mode[2] = {
	[0] = {
		.xres            = 480,
		.yres            = 640,
		.left_margin     = 52,
		.right_margin    = 148,
		.upper_margin    = 2,
		.lower_margin    = 6,
		.crtc_ss         = 0x80350034,
		.crtc_ls         = 0x802b0026,
		.crtc_gs         = 0x80160016,
		.crtc_vpos_gs    = 0x00020003,
		.crtc_rev        = 0x0040001d,
		.crtc_dclk       = 0xe0000000,
		.crtc_gclk       = 0x82a50049,
		.crtc_goe        = 0x80ee001c,
		.crtc_ps1_active = 0x00000000,
		.pll_freq        = 128,
		.pixclk_divider         = 4,
		.pixclk_divider_rotated = 6,
		.pixclk_src     = CLK_SRC_PLL,
		.sysclk_divider  = 0,
		.sysclk_src     = CLK_SRC_PLL,
	},
	[1] = {
		.xres            = 240,
		.yres            = 320,
		.left_margin     = 15,
		.right_margin    = 88,
		.upper_margin    = 0,
		.lower_margin    = 7,
		.crtc_ss         = 0xd010000f,
		.crtc_ls         = 0x80070003,
		.crtc_gs         = 0x80000000,
		.crtc_vpos_gs    = 0x01460147,
		.crtc_rev        = 0x00400003,
		.crtc_dclk       = 0xa1700030,
		.crtc_gclk       = 0x814b0008,
		.crtc_goe        = 0x80cc0015,
		.crtc_ps1_active = 0x00000000,
		.pll_freq        = 100,
		.pixclk_divider         = 6, /* Wince uses 14 which gives a */
		.pixclk_divider_rotated = 6, /* 7MHz Pclk. We use a 14MHz one */
		.pixclk_src     = CLK_SRC_PLL,
		.sysclk_divider  = 0,
		.sysclk_src     = CLK_SRC_PLL,
	}
};


static struct w100_gpio_regs e800_w100_gpio_info = {
	.init_data1 = 0xc13fc019,
	.gpio_dir1  = 0x3e40df7f,
	.gpio_oe1   = 0x003c3000,
	.init_data2 = 0x00000000,
	.gpio_dir2  = 0x00000000,
	.gpio_oe2   = 0x00000000,
};

static struct w100_mem_info e800_w100_mem_info = {
	.ext_cntl        = 0x09640011,
	.sdram_mode_reg  = 0x00600021,
	.ext_timing_cntl = 0x10001545,
	.io_cntl         = 0x7ddd7333,
	.size            = 0x1fffff,
};

static void e800_tg_change(struct w100fb_par *par)
{
	unsigned long tmp;

	tmp = w100fb_gpio_read(W100_GPIO_PORT_A);
	if (par->mode->xres == 480)
		tmp |= 0x100;
	else
		tmp &= ~0x100;
	w100fb_gpio_write(W100_GPIO_PORT_A, tmp);
}

static struct w100_tg_info e800_tg_info = {
	.change = e800_tg_change,
};

static struct w100fb_mach_info e800_fb_info = {
	.modelist   = e800_lcd_mode,
	.num_modes  = 2,
	.regs       = &e800_lcd_regs,
	.gpio       = &e800_w100_gpio_info,
	.mem        = &e800_w100_mem_info,
	.tg         = &e800_tg_info,
	.xtal_freq  = 16000000,
};

static struct resource e800_fb_resources[] = {
	[0] = {
		.start          = 0x0c000000,
		.end            = 0x0cffffff,
		.flags          = IORESOURCE_MEM,
	},
};

static struct platform_device e800_fb_device = {
	.name           = "w100fb",
	.id             = -1,
	.dev            = {
		.platform_data  = &e800_fb_info,
	},
	.num_resources  = ARRAY_SIZE(e800_fb_resources),
	.resource       = e800_fb_resources,
};

/* --------------------------- UDC definitions --------------------------- */

static struct pxa2xx_udc_mach_info e800_udc_mach_info = {
	.gpio_vbus   = GPIO_E800_USB_DISC,
	.gpio_pullup = GPIO_E800_USB_PULLUP,
	.gpio_pullup_inverted = 1
};

/* ----------------- e800 tc6393xb parameters ------------------ */

static struct tc6393xb_platform_data e800_tc6393xb_info = {
	.irq_base       = IRQ_BOARD_START,
	.scr_pll2cr     = 0x0cc1,
	.scr_gper       = 0,
	.gpio_base      = -1,
	.suspend        = &eseries_tmio_suspend,
	.resume         = &eseries_tmio_resume,
	.enable         = &eseries_tmio_enable,
	.disable        = &eseries_tmio_disable,
};

static struct platform_device e800_tc6393xb_device = {
	.name           = "tc6393xb",
	.id             = -1,
	.dev            = {
		.platform_data = &e800_tc6393xb_info,
	},
	.num_resources = 2,
	.resource      = eseries_tmio_resources,
};

/* ----------------------------------------------------------------------- */

static struct platform_device *e800_devices[] __initdata = {
	&e800_fb_device,
	&e800_tc6393xb_device,
};

static void __init e800_init(void)
{
	pxa2xx_mfp_config(ARRAY_AND_SIZE(e800_pin_config));
	pxa_set_ffuart_info(NULL);
	pxa_set_btuart_info(NULL);
	pxa_set_stuart_info(NULL);
	clk_add_alias("CLK_CK3P6MI", e800_tc6393xb_device.name,
			"GPIO11_CLK", NULL),
	eseries_get_tmio_gpios();
	platform_add_devices(ARRAY_AND_SIZE(e800_devices));
	pxa_set_udc_info(&e800_udc_mach_info);
	pxa_set_ac97_info(NULL);
}

MACHINE_START(E800, "Toshiba e800")
	/* Maintainer: Ian Molton (spyro@f2s.com) */
	.boot_params	= 0xa0000100,
<<<<<<< HEAD
	.map_io		= pxa_map_io,
=======
	.map_io		= pxa25x_map_io,
>>>>>>> 3cbea436
	.nr_irqs	= ESERIES_NR_IRQS,
	.init_irq	= pxa25x_init_irq,
	.fixup		= eseries_fixup,
	.init_machine	= e800_init,
	.timer		= &pxa_timer,
MACHINE_END
#endif<|MERGE_RESOLUTION|>--- conflicted
+++ resolved
@@ -181,11 +181,7 @@
 MACHINE_START(E330, "Toshiba e330")
 	/* Maintainer: Ian Molton (spyro@f2s.com) */
 	.boot_params	= 0xa0000100,
-<<<<<<< HEAD
-	.map_io		= pxa_map_io,
-=======
 	.map_io		= pxa25x_map_io,
->>>>>>> 3cbea436
 	.nr_irqs	= ESERIES_NR_IRQS,
 	.init_irq	= pxa25x_init_irq,
 	.fixup		= eseries_fixup,
@@ -234,11 +230,7 @@
 MACHINE_START(E350, "Toshiba e350")
 	/* Maintainer: Ian Molton (spyro@f2s.com) */
 	.boot_params	= 0xa0000100,
-<<<<<<< HEAD
-	.map_io		= pxa_map_io,
-=======
 	.map_io		= pxa25x_map_io,
->>>>>>> 3cbea436
 	.nr_irqs	= ESERIES_NR_IRQS,
 	.init_irq	= pxa25x_init_irq,
 	.fixup		= eseries_fixup,
@@ -360,11 +352,7 @@
 MACHINE_START(E400, "Toshiba e400")
 	/* Maintainer: Ian Molton (spyro@f2s.com) */
 	.boot_params	= 0xa0000100,
-<<<<<<< HEAD
-	.map_io		= pxa_map_io,
-=======
 	.map_io		= pxa25x_map_io,
->>>>>>> 3cbea436
 	.nr_irqs	= ESERIES_NR_IRQS,
 	.init_irq	= pxa25x_init_irq,
 	.fixup		= eseries_fixup,
@@ -552,11 +540,7 @@
 MACHINE_START(E740, "Toshiba e740")
 	/* Maintainer: Ian Molton (spyro@f2s.com) */
 	.boot_params	= 0xa0000100,
-<<<<<<< HEAD
-	.map_io		= pxa_map_io,
-=======
 	.map_io		= pxa25x_map_io,
->>>>>>> 3cbea436
 	.nr_irqs	= ESERIES_NR_IRQS,
 	.init_irq	= pxa25x_init_irq,
 	.fixup		= eseries_fixup,
@@ -747,11 +731,7 @@
 MACHINE_START(E750, "Toshiba e750")
 	/* Maintainer: Ian Molton (spyro@f2s.com) */
 	.boot_params	= 0xa0000100,
-<<<<<<< HEAD
-	.map_io		= pxa_map_io,
-=======
 	.map_io		= pxa25x_map_io,
->>>>>>> 3cbea436
 	.nr_irqs	= ESERIES_NR_IRQS,
 	.init_irq	= pxa25x_init_irq,
 	.fixup		= eseries_fixup,
@@ -946,11 +926,7 @@
 MACHINE_START(E800, "Toshiba e800")
 	/* Maintainer: Ian Molton (spyro@f2s.com) */
 	.boot_params	= 0xa0000100,
-<<<<<<< HEAD
-	.map_io		= pxa_map_io,
-=======
 	.map_io		= pxa25x_map_io,
->>>>>>> 3cbea436
 	.nr_irqs	= ESERIES_NR_IRQS,
 	.init_irq	= pxa25x_init_irq,
 	.fixup		= eseries_fixup,
