/*
 *  linux/arch/arm/mach-pxa/pxa25x.c
 *
 *  Author:	Nicolas Pitre
 *  Created:	Jun 15, 2001
 *  Copyright:	MontaVista Software Inc.
 *
 * Code specific to PXA21x/25x/26x variants.
 *
 * This program is free software; you can redistribute it and/or modify
 * it under the terms of the GNU General Public License version 2 as
 * published by the Free Software Foundation.
 *
 * Since this file should be linked before any other machine specific file,
 * the __initcall() here will be executed first.  This serves as default
 * initialization stuff for PXA machines which can be overridden later if
 * need be.
 */
#include <linux/gpio.h>
<<<<<<< HEAD
=======
#include <linux/gpio-pxa.h>
>>>>>>> dcd6c922
#include <linux/module.h>
#include <linux/kernel.h>
#include <linux/init.h>
#include <linux/platform_device.h>
#include <linux/suspend.h>
#include <linux/syscore_ops.h>
#include <linux/irq.h>
#include <linux/gpio.h>

#include <asm/mach/map.h>
#include <asm/suspend.h>
#include <mach/hardware.h>
#include <mach/irqs.h>
#include <mach/pxa25x.h>
#include <mach/reset.h>
#include <mach/pm.h>
#include <mach/dma.h>
#include <mach/smemc.h>

#include "generic.h"
#include "devices.h"
#include "clock.h"

/*
 * Various clock factors driven by the CCCR register.
 */

/* Crystal Frequency to Memory Frequency Multiplier (L) */
static unsigned char L_clk_mult[32] = { 0, 27, 32, 36, 40, 45, 0, };

/* Memory Frequency to Run Mode Frequency Multiplier (M) */
static unsigned char M_clk_mult[4] = { 0, 1, 2, 4 };

/* Run Mode Frequency to Turbo Mode Frequency Multiplier (N) */
/* Note: we store the value N * 2 here. */
static unsigned char N2_clk_mult[8] = { 0, 0, 2, 3, 4, 0, 6, 0 };

/* Crystal clock */
#define BASE_CLK	3686400

/*
 * Get the clock frequency as reflected by CCCR and the turbo flag.
 * We assume these values have been applied via a fcs.
 * If info is not 0 we also display the current settings.
 */
unsigned int pxa25x_get_clk_frequency_khz(int info)
{
	unsigned long cccr, turbo;
	unsigned int l, L, m, M, n2, N;

	cccr = CCCR;
	asm( "mrc\tp14, 0, %0, c6, c0, 0" : "=r" (turbo) );

	l  =  L_clk_mult[(cccr >> 0) & 0x1f];
	m  =  M_clk_mult[(cccr >> 5) & 0x03];
	n2 = N2_clk_mult[(cccr >> 7) & 0x07];

	L = l * BASE_CLK;
	M = m * L;
	N = n2 * M / 2;

	if(info)
	{
		L += 5000;
		printk( KERN_INFO "Memory clock: %d.%02dMHz (*%d)\n",
			L / 1000000, (L % 1000000) / 10000, l );
		M += 5000;
		printk( KERN_INFO "Run Mode clock: %d.%02dMHz (*%d)\n",
			M / 1000000, (M % 1000000) / 10000, m );
		N += 5000;
		printk( KERN_INFO "Turbo Mode clock: %d.%02dMHz (*%d.%d, %sactive)\n",
			N / 1000000, (N % 1000000) / 10000, n2 / 2, (n2 % 2) * 5,
			(turbo & 1) ? "" : "in" );
	}

	return (turbo & 1) ? (N/1000) : (M/1000);
}

static unsigned long clk_pxa25x_mem_getrate(struct clk *clk)
{
	return L_clk_mult[(CCCR >> 0) & 0x1f] * BASE_CLK;
}

static const struct clkops clk_pxa25x_mem_ops = {
	.enable		= clk_dummy_enable,
	.disable	= clk_dummy_disable,
	.getrate	= clk_pxa25x_mem_getrate,
};

static const struct clkops clk_pxa25x_lcd_ops = {
	.enable		= clk_pxa2xx_cken_enable,
	.disable	= clk_pxa2xx_cken_disable,
	.getrate	= clk_pxa25x_mem_getrate,
};

static unsigned long gpio12_config_32k[] = {
	GPIO12_32KHz,
};

static unsigned long gpio12_config_gpio[] = {
	GPIO12_GPIO,
};

static void clk_gpio12_enable(struct clk *clk)
{
	pxa2xx_mfp_config(gpio12_config_32k, 1);
}

static void clk_gpio12_disable(struct clk *clk)
{
	pxa2xx_mfp_config(gpio12_config_gpio, 1);
}

static const struct clkops clk_pxa25x_gpio12_ops = {
	.enable         = clk_gpio12_enable,
	.disable        = clk_gpio12_disable,
};

static unsigned long gpio11_config_3m6[] = {
	GPIO11_3_6MHz,
};

static unsigned long gpio11_config_gpio[] = {
	GPIO11_GPIO,
};

static void clk_gpio11_enable(struct clk *clk)
{
	pxa2xx_mfp_config(gpio11_config_3m6, 1);
}

static void clk_gpio11_disable(struct clk *clk)
{
	pxa2xx_mfp_config(gpio11_config_gpio, 1);
}

static const struct clkops clk_pxa25x_gpio11_ops = {
	.enable         = clk_gpio11_enable,
	.disable        = clk_gpio11_disable,
};

/*
 * 3.6864MHz -> OST, GPIO, SSP, PWM, PLLs (95.842MHz, 147.456MHz)
 * 95.842MHz -> MMC 19.169MHz, I2C 31.949MHz, FICP 47.923MHz, USB 47.923MHz
 * 147.456MHz -> UART 14.7456MHz, AC97 12.288MHz, I2S 5.672MHz (allegedly)
 */

/*
 * PXA 2xx clock declarations.
 */
static DEFINE_PXA2_CKEN(pxa25x_hwuart, HWUART, 14745600, 1);
static DEFINE_PXA2_CKEN(pxa25x_ffuart, FFUART, 14745600, 1);
static DEFINE_PXA2_CKEN(pxa25x_btuart, BTUART, 14745600, 1);
static DEFINE_PXA2_CKEN(pxa25x_stuart, STUART, 14745600, 1);
static DEFINE_PXA2_CKEN(pxa25x_usb, USB, 47923000, 5);
static DEFINE_PXA2_CKEN(pxa25x_mmc, MMC, 19169000, 0);
static DEFINE_PXA2_CKEN(pxa25x_i2c, I2C, 31949000, 0);
static DEFINE_PXA2_CKEN(pxa25x_ssp, SSP, 3686400, 0);
static DEFINE_PXA2_CKEN(pxa25x_nssp, NSSP, 3686400, 0);
static DEFINE_PXA2_CKEN(pxa25x_assp, ASSP, 3686400, 0);
static DEFINE_PXA2_CKEN(pxa25x_pwm0, PWM0, 3686400, 0);
static DEFINE_PXA2_CKEN(pxa25x_pwm1, PWM1, 3686400, 0);
static DEFINE_PXA2_CKEN(pxa25x_ac97, AC97, 24576000, 0);
static DEFINE_PXA2_CKEN(pxa25x_i2s, I2S, 14745600, 0);
static DEFINE_PXA2_CKEN(pxa25x_ficp, FICP, 47923000, 0);

static DEFINE_CK(pxa25x_lcd, LCD, &clk_pxa25x_lcd_ops);
static DEFINE_CLK(pxa25x_gpio11, &clk_pxa25x_gpio11_ops, 3686400, 0);
static DEFINE_CLK(pxa25x_gpio12, &clk_pxa25x_gpio12_ops, 32768, 0);
static DEFINE_CLK(pxa25x_mem, &clk_pxa25x_mem_ops, 0, 0);

static struct clk_lookup pxa25x_clkregs[] = {
	INIT_CLKREG(&clk_pxa25x_lcd, "pxa2xx-fb", NULL),
	INIT_CLKREG(&clk_pxa25x_ffuart, "pxa2xx-uart.0", NULL),
	INIT_CLKREG(&clk_pxa25x_btuart, "pxa2xx-uart.1", NULL),
	INIT_CLKREG(&clk_pxa25x_stuart, "pxa2xx-uart.2", NULL),
	INIT_CLKREG(&clk_pxa25x_usb, "pxa25x-udc", NULL),
	INIT_CLKREG(&clk_pxa25x_mmc, "pxa2xx-mci.0", NULL),
	INIT_CLKREG(&clk_pxa25x_i2c, "pxa2xx-i2c.0", NULL),
	INIT_CLKREG(&clk_pxa25x_ssp, "pxa25x-ssp.0", NULL),
	INIT_CLKREG(&clk_pxa25x_nssp, "pxa25x-nssp.1", NULL),
	INIT_CLKREG(&clk_pxa25x_assp, "pxa25x-nssp.2", NULL),
	INIT_CLKREG(&clk_pxa25x_pwm0, "pxa25x-pwm.0", NULL),
	INIT_CLKREG(&clk_pxa25x_pwm1, "pxa25x-pwm.1", NULL),
	INIT_CLKREG(&clk_pxa25x_i2s, "pxa2xx-i2s", NULL),
	INIT_CLKREG(&clk_pxa25x_stuart, "pxa2xx-ir", "UARTCLK"),
	INIT_CLKREG(&clk_pxa25x_ficp, "pxa2xx-ir", "FICPCLK"),
	INIT_CLKREG(&clk_pxa25x_ac97, NULL, "AC97CLK"),
	INIT_CLKREG(&clk_pxa25x_gpio11, NULL, "GPIO11_CLK"),
	INIT_CLKREG(&clk_pxa25x_gpio12, NULL, "GPIO12_CLK"),
	INIT_CLKREG(&clk_pxa25x_mem, "pxa2xx-pcmcia", NULL),
	INIT_CLKREG(&clk_dummy, "pxa-gpio", NULL),
	INIT_CLKREG(&clk_dummy, "sa1100-rtc", NULL),
};

static struct clk_lookup pxa25x_hwuart_clkreg =
	INIT_CLKREG(&clk_pxa25x_hwuart, "pxa2xx-uart.3", NULL);

#ifdef CONFIG_PM

#define SAVE(x)		sleep_save[SLEEP_SAVE_##x] = x
#define RESTORE(x)	x = sleep_save[SLEEP_SAVE_##x]

/*
 * List of global PXA peripheral registers to preserve.
 * More ones like CP and general purpose register values are preserved
 * with the stack pointer in sleep.S.
 */
enum {
	SLEEP_SAVE_PSTR,
	SLEEP_SAVE_COUNT
};


static void pxa25x_cpu_pm_save(unsigned long *sleep_save)
{
	SAVE(PSTR);
}

static void pxa25x_cpu_pm_restore(unsigned long *sleep_save)
{
	RESTORE(PSTR);
}

static void pxa25x_cpu_pm_enter(suspend_state_t state)
{
	/* Clear reset status */
	RCSR = RCSR_HWR | RCSR_WDR | RCSR_SMR | RCSR_GPR;

	switch (state) {
	case PM_SUSPEND_MEM:
		cpu_suspend(PWRMODE_SLEEP, pxa25x_finish_suspend);
		break;
	}
}

static int pxa25x_cpu_pm_prepare(void)
{
	/* set resume return address */
	PSPR = virt_to_phys(cpu_resume);
	return 0;
}

static void pxa25x_cpu_pm_finish(void)
{
	/* ensure not to come back here if it wasn't intended */
	PSPR = 0;
}

static struct pxa_cpu_pm_fns pxa25x_cpu_pm_fns = {
	.save_count	= SLEEP_SAVE_COUNT,
	.valid		= suspend_valid_only_mem,
	.save		= pxa25x_cpu_pm_save,
	.restore	= pxa25x_cpu_pm_restore,
	.enter		= pxa25x_cpu_pm_enter,
	.prepare	= pxa25x_cpu_pm_prepare,
	.finish		= pxa25x_cpu_pm_finish,
};

static void __init pxa25x_init_pm(void)
{
	pxa_cpu_pm_fns = &pxa25x_cpu_pm_fns;
}
#else
static inline void pxa25x_init_pm(void) {}
#endif

/* PXA25x: supports wakeup from GPIO0..GPIO15 and RTC alarm
 */

static int pxa25x_set_wake(struct irq_data *d, unsigned int on)
{
	int gpio = pxa_irq_to_gpio(d->irq);
	uint32_t mask = 0;

	if (gpio >= 0 && gpio < 85)
		return gpio_set_wake(gpio, on);

	if (d->irq == IRQ_RTCAlrm) {
		mask = PWER_RTC;
		goto set_pwer;
	}

	return -EINVAL;

set_pwer:
	if (on)
		PWER |= mask;
	else
		PWER &=~mask;

	return 0;
}

void __init pxa25x_init_irq(void)
{
	pxa_init_irq(32, pxa25x_set_wake);
}

#ifdef CONFIG_CPU_PXA26x
void __init pxa26x_init_irq(void)
{
	pxa_init_irq(32, pxa25x_set_wake);
}
#endif

static struct map_desc pxa25x_io_desc[] __initdata = {
	{	/* Mem Ctl */
		.virtual	= (unsigned long)SMEMC_VIRT,
		.pfn		= __phys_to_pfn(PXA2XX_SMEMC_BASE),
		.length		= 0x00200000,
		.type		= MT_DEVICE
	},
};

void __init pxa25x_map_io(void)
{
	pxa_map_io();
	iotable_init(ARRAY_AND_SIZE(pxa25x_io_desc));
	pxa25x_get_clk_frequency_khz(1);
}

static struct platform_device *pxa25x_devices[] __initdata = {
	&pxa25x_device_udc,
	&pxa_device_pmu,
	&pxa_device_i2s,
	&sa1100_device_rtc,
	&pxa25x_device_ssp,
	&pxa25x_device_nssp,
	&pxa25x_device_assp,
	&pxa25x_device_pwm0,
	&pxa25x_device_pwm1,
	&pxa_device_asoc_platform,
};

static int __init pxa25x_init(void)
{
	int ret = 0;

	if (cpu_is_pxa25x()) {

		reset_status = RCSR;

		clkdev_add_table(pxa25x_clkregs, ARRAY_SIZE(pxa25x_clkregs));

		if ((ret = pxa_init_dma(IRQ_DMA, 16)))
			return ret;

		pxa25x_init_pm();

		register_syscore_ops(&pxa_irq_syscore_ops);
		register_syscore_ops(&pxa2xx_mfp_syscore_ops);
		register_syscore_ops(&pxa_gpio_syscore_ops);
		register_syscore_ops(&pxa2xx_clock_syscore_ops);

		ret = platform_add_devices(pxa25x_devices,
					   ARRAY_SIZE(pxa25x_devices));
		if (ret)
			return ret;
	}

	/* Only add HWUART for PXA255/26x; PXA210/250 do not have it. */
	if (cpu_is_pxa255())
		clkdev_add(&pxa25x_hwuart_clkreg);

	return ret;
}

postcore_initcall(pxa25x_init);<|MERGE_RESOLUTION|>--- conflicted
+++ resolved
@@ -17,10 +17,7 @@
  * need be.
  */
 #include <linux/gpio.h>
-<<<<<<< HEAD
-=======
 #include <linux/gpio-pxa.h>
->>>>>>> dcd6c922
 #include <linux/module.h>
 #include <linux/kernel.h>
 #include <linux/init.h>
