--- conflicted
+++ resolved
@@ -329,11 +329,7 @@
 	MPP26_GE1_RXD2,
 	MPP27_GE1_RXD3,
 	MPP28_GPIO,		/* USB enable host vbus */
-<<<<<<< HEAD
-	MPP29_GPIO,		/* CPLD extension ALE */
-=======
 	MPP29_GPIO,		/* GPIO extension ALE */
->>>>>>> 45f53cc9
 	MPP30_GE1_RXCTL,
 	MPP31_GE1_RXCLK,
 	MPP32_GE1_TCLKOUT,
