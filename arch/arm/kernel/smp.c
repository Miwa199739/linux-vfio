/*
 *  linux/arch/arm/kernel/smp.c
 *
 *  Copyright (C) 2002 ARM Limited, All Rights Reserved.
 *
 * This program is free software; you can redistribute it and/or modify
 * it under the terms of the GNU General Public License version 2 as
 * published by the Free Software Foundation.
 */
#include <linux/module.h>
#include <linux/delay.h>
#include <linux/init.h>
#include <linux/spinlock.h>
#include <linux/sched.h>
#include <linux/interrupt.h>
#include <linux/cache.h>
#include <linux/profile.h>
#include <linux/errno.h>
#include <linux/mm.h>
#include <linux/err.h>
#include <linux/cpu.h>
#include <linux/smp.h>
#include <linux/seq_file.h>
#include <linux/irq.h>
#include <linux/percpu.h>
#include <linux/clockchips.h>
#include <linux/completion.h>

#include <linux/atomic.h>
#include <asm/cacheflush.h>
#include <asm/cpu.h>
#include <asm/cputype.h>
#include <asm/exception.h>
#include <asm/idmap.h>
#include <asm/topology.h>
#include <asm/mmu_context.h>
#include <asm/pgtable.h>
#include <asm/pgalloc.h>
#include <asm/processor.h>
#include <asm/sections.h>
#include <asm/tlbflush.h>
#include <asm/ptrace.h>
#include <asm/localtimer.h>
#include <asm/smp_plat.h>

/*
 * as from 2.5, kernels no longer have an init_tasks structure
 * so we need some other way of telling a new secondary core
 * where to place its SVC stack
 */
struct secondary_data secondary_data;

enum ipi_msg_type {
	IPI_TIMER = 2,
	IPI_RESCHEDULE,
	IPI_CALL_FUNC,
	IPI_CALL_FUNC_SINGLE,
	IPI_CPU_STOP,
};

static DECLARE_COMPLETION(cpu_running);

int __cpuinit __cpu_up(unsigned int cpu)
{
	struct cpuinfo_arm *ci = &per_cpu(cpu_data, cpu);
	struct task_struct *idle = ci->idle;
	int ret;

	/*
	 * Spawn a new process manually, if not already done.
	 * Grab a pointer to its task struct so we can mess with it
	 */
	if (!idle) {
		idle = fork_idle(cpu);
		if (IS_ERR(idle)) {
			printk(KERN_ERR "CPU%u: fork() failed\n", cpu);
			return PTR_ERR(idle);
		}
		ci->idle = idle;
	} else {
		/*
		 * Since this idle thread is being re-used, call
		 * init_idle() to reinitialize the thread structure.
		 */
		init_idle(idle, cpu);
	}

	/*
	 * We need to tell the secondary core where to find
	 * its stack and the page tables.
	 */
	secondary_data.stack = task_stack_page(idle) + THREAD_START_SP;
	secondary_data.pgdir = virt_to_phys(idmap_pgd);
	secondary_data.swapper_pg_dir = virt_to_phys(swapper_pg_dir);
	__cpuc_flush_dcache_area(&secondary_data, sizeof(secondary_data));
	outer_clean_range(__pa(&secondary_data), __pa(&secondary_data + 1));

	/*
	 * Now bring the CPU into our world.
	 */
	ret = boot_secondary(cpu, idle);
	if (ret == 0) {
		/*
		 * CPU was successfully started, wait for it
		 * to come online or time out.
		 */
		wait_for_completion_timeout(&cpu_running,
						 msecs_to_jiffies(1000));

		if (!cpu_online(cpu)) {
			pr_crit("CPU%u: failed to come online\n", cpu);
			ret = -EIO;
		}
	} else {
		pr_err("CPU%u: failed to boot: %d\n", cpu, ret);
	}

	secondary_data.stack = NULL;
	secondary_data.pgdir = 0;

	return ret;
}

#ifdef CONFIG_HOTPLUG_CPU
static void percpu_timer_stop(void);

/*
 * __cpu_disable runs on the processor to be shutdown.
 */
int __cpu_disable(void)
{
	unsigned int cpu = smp_processor_id();
	struct task_struct *p;
	int ret;

	ret = platform_cpu_disable(cpu);
	if (ret)
		return ret;

	/*
	 * Take this CPU offline.  Once we clear this, we can't return,
	 * and we must not schedule until we're ready to give up the cpu.
	 */
	set_cpu_online(cpu, false);

	/*
	 * OK - migrate IRQs away from this CPU
	 */
	migrate_irqs();

	/*
	 * Stop the local timer for this CPU.
	 */
	percpu_timer_stop();

	/*
	 * Flush user cache and TLB mappings, and then remove this CPU
	 * from the vm mask set of all processes.
	 */
	flush_cache_all();
	local_flush_tlb_all();

	read_lock(&tasklist_lock);
	for_each_process(p) {
		if (p->mm)
			cpumask_clear_cpu(cpu, mm_cpumask(p->mm));
	}
	read_unlock(&tasklist_lock);

	return 0;
}

static DECLARE_COMPLETION(cpu_died);

/*
 * called on the thread which is asking for a CPU to be shutdown -
 * waits until shutdown has completed, or it is timed out.
 */
void __cpu_die(unsigned int cpu)
{
	if (!wait_for_completion_timeout(&cpu_died, msecs_to_jiffies(5000))) {
		pr_err("CPU%u: cpu didn't die\n", cpu);
		return;
	}
	printk(KERN_NOTICE "CPU%u: shutdown\n", cpu);

	if (!platform_cpu_kill(cpu))
		printk("CPU%u: unable to kill\n", cpu);
}

/*
 * Called from the idle thread for the CPU which has been shutdown.
 *
 * Note that we disable IRQs here, but do not re-enable them
 * before returning to the caller. This is also the behaviour
 * of the other hotplug-cpu capable cores, so presumably coming
 * out of idle fixes this.
 */
void __ref cpu_die(void)
{
	unsigned int cpu = smp_processor_id();

	idle_task_exit();

	local_irq_disable();
	mb();

	/* Tell __cpu_die() that this CPU is now safe to dispose of */
	complete(&cpu_died);

	/*
	 * actual CPU shutdown procedure is at least platform (if not
	 * CPU) specific.
	 */
	platform_cpu_die(cpu);

	/*
	 * Do not return to the idle loop - jump back to the secondary
	 * cpu initialisation.  There's some initialisation which needs
	 * to be repeated to undo the effects of taking the CPU offline.
	 */
	__asm__("mov	sp, %0\n"
	"	mov	fp, #0\n"
	"	b	secondary_start_kernel"
		:
		: "r" (task_stack_page(current) + THREAD_SIZE - 8));
}
#endif /* CONFIG_HOTPLUG_CPU */

/*
 * Called by both boot and secondaries to move global data into
 * per-processor storage.
 */
static void __cpuinit smp_store_cpu_info(unsigned int cpuid)
{
	struct cpuinfo_arm *cpu_info = &per_cpu(cpu_data, cpuid);

	cpu_info->loops_per_jiffy = loops_per_jiffy;

	store_cpu_topology(cpuid);
}

static void percpu_timer_setup(void);

/*
 * This is the secondary CPU boot entry.  We're using this CPUs
 * idle thread stack, but a set of temporary page tables.
 */
asmlinkage void __cpuinit secondary_start_kernel(void)
{
	struct mm_struct *mm = &init_mm;
	unsigned int cpu = smp_processor_id();

	/*
	 * All kernel threads share the same mm context; grab a
	 * reference and switch to it.
	 */
	atomic_inc(&mm->mm_count);
	current->active_mm = mm;
	cpumask_set_cpu(cpu, mm_cpumask(mm));
	cpu_switch_mm(mm->pgd, mm);
	enter_lazy_tlb(mm, current);
	local_flush_tlb_all();

	printk("CPU%u: Booted secondary processor\n", cpu);

	cpu_init();
	preempt_disable();
	trace_hardirqs_off();

	/*
	 * Give the platform a chance to do its own initialisation.
	 */
	platform_secondary_init(cpu);

	notify_cpu_starting(cpu);

	calibrate_delay();

	smp_store_cpu_info(cpu);

	/*
	 * OK, now it's safe to let the boot CPU continue.  Wait for
	 * the CPU migration code to notice that the CPU is online
	 * before we continue - which happens after __cpu_up returns.
	 */
	set_cpu_online(cpu, true);
	complete(&cpu_running);

	/*
	 * Setup the percpu timer for this CPU.
	 */
	percpu_timer_setup();

	local_irq_enable();
	local_fiq_enable();

	/*
	 * OK, it's off to the idle thread for us
	 */
	cpu_idle();
}

void __init smp_cpus_done(unsigned int max_cpus)
{
	int cpu;
	unsigned long bogosum = 0;

	for_each_online_cpu(cpu)
		bogosum += per_cpu(cpu_data, cpu).loops_per_jiffy;

	printk(KERN_INFO "SMP: Total of %d processors activated "
	       "(%lu.%02lu BogoMIPS).\n",
	       num_online_cpus(),
	       bogosum / (500000/HZ),
	       (bogosum / (5000/HZ)) % 100);
}

void __init smp_prepare_boot_cpu(void)
{
	unsigned int cpu = smp_processor_id();

	per_cpu(cpu_data, cpu).idle = current;
}

void __init smp_prepare_cpus(unsigned int max_cpus)
{
	unsigned int ncores = num_possible_cpus();

	init_cpu_topology();

	smp_store_cpu_info(smp_processor_id());

	/*
	 * are we trying to boot more cores than exist?
	 */
	if (max_cpus > ncores)
		max_cpus = ncores;
	if (ncores > 1 && max_cpus) {
		/*
		 * Enable the local timer or broadcast device for the
		 * boot CPU, but only if we have more than one CPU.
		 */
		percpu_timer_setup();

		/*
		 * Initialise the present map, which describes the set of CPUs
		 * actually populated at the present time. A platform should
		 * re-initialize the map in platform_smp_prepare_cpus() if
		 * present != possible (e.g. physical hotplug).
		 */
		init_cpu_present(cpu_possible_mask);

		/*
		 * Initialise the SCU if there are more than one CPU
		 * and let them know where to start.
		 */
		platform_smp_prepare_cpus(max_cpus);
	}
}

static void (*smp_cross_call)(const struct cpumask *, unsigned int);

void __init set_smp_cross_call(void (*fn)(const struct cpumask *, unsigned int))
{
	smp_cross_call = fn;
}

void arch_send_call_function_ipi_mask(const struct cpumask *mask)
{
	smp_cross_call(mask, IPI_CALL_FUNC);
}

void arch_send_call_function_single_ipi(int cpu)
{
	smp_cross_call(cpumask_of(cpu), IPI_CALL_FUNC_SINGLE);
}

static const char *ipi_types[NR_IPI] = {
#define S(x,s)	[x - IPI_TIMER] = s
	S(IPI_TIMER, "Timer broadcast interrupts"),
	S(IPI_RESCHEDULE, "Rescheduling interrupts"),
	S(IPI_CALL_FUNC, "Function call interrupts"),
	S(IPI_CALL_FUNC_SINGLE, "Single function call interrupts"),
	S(IPI_CPU_STOP, "CPU stop interrupts"),
};

void show_ipi_list(struct seq_file *p, int prec)
{
	unsigned int cpu, i;

	for (i = 0; i < NR_IPI; i++) {
		seq_printf(p, "%*s%u: ", prec - 1, "IPI", i);

		for_each_present_cpu(cpu)
			seq_printf(p, "%10u ",
				   __get_irq_stat(cpu, ipi_irqs[i]));

		seq_printf(p, " %s\n", ipi_types[i]);
	}
}

u64 smp_irq_stat_cpu(unsigned int cpu)
{
	u64 sum = 0;
	int i;

	for (i = 0; i < NR_IPI; i++)
		sum += __get_irq_stat(cpu, ipi_irqs[i]);

	return sum;
}

/*
 * Timer (local or broadcast) support
 */
static DEFINE_PER_CPU(struct clock_event_device, percpu_clockevent);

static void ipi_timer(void)
{
	struct clock_event_device *evt = &__get_cpu_var(percpu_clockevent);
	evt->event_handler(evt);
}

#ifdef CONFIG_GENERIC_CLOCKEVENTS_BROADCAST
static void smp_timer_broadcast(const struct cpumask *mask)
{
	smp_cross_call(mask, IPI_TIMER);
}
#else
#define smp_timer_broadcast	NULL
#endif

static void broadcast_timer_set_mode(enum clock_event_mode mode,
	struct clock_event_device *evt)
{
}

static void __cpuinit broadcast_timer_setup(struct clock_event_device *evt)
{
	evt->name	= "dummy_timer";
	evt->features	= CLOCK_EVT_FEAT_ONESHOT |
			  CLOCK_EVT_FEAT_PERIODIC |
			  CLOCK_EVT_FEAT_DUMMY;
	evt->rating	= 400;
	evt->mult	= 1;
	evt->set_mode	= broadcast_timer_set_mode;

	clockevents_register_device(evt);
}

static struct local_timer_ops *lt_ops;

#ifdef CONFIG_LOCAL_TIMERS
int local_timer_register(struct local_timer_ops *ops)
{
	if (lt_ops)
		return -EBUSY;

	lt_ops = ops;
	return 0;
}
#endif

static void __cpuinit percpu_timer_setup(void)
{
	unsigned int cpu = smp_processor_id();
	struct clock_event_device *evt = &per_cpu(percpu_clockevent, cpu);

	evt->cpumask = cpumask_of(cpu);
	evt->broadcast = smp_timer_broadcast;

	if (!lt_ops || lt_ops->setup(evt))
		broadcast_timer_setup(evt);
}

#ifdef CONFIG_HOTPLUG_CPU
/*
 * The generic clock events code purposely does not stop the local timer
 * on CPU_DEAD/CPU_DEAD_FROZEN hotplug events, so we have to do it
 * manually here.
 */
static void percpu_timer_stop(void)
{
	unsigned int cpu = smp_processor_id();
	struct clock_event_device *evt = &per_cpu(percpu_clockevent, cpu);

	if (lt_ops)
		lt_ops->stop(evt);
}
#endif

static DEFINE_RAW_SPINLOCK(stop_lock);

/*
 * ipi_cpu_stop - handle IPI from smp_send_stop()
 */
static void ipi_cpu_stop(unsigned int cpu)
{
	if (system_state == SYSTEM_BOOTING ||
	    system_state == SYSTEM_RUNNING) {
		raw_spin_lock(&stop_lock);
		printk(KERN_CRIT "CPU%u: stopping\n", cpu);
		dump_stack();
		raw_spin_unlock(&stop_lock);
	}

	set_cpu_online(cpu, false);

	local_fiq_disable();
	local_irq_disable();

	while (1)
		cpu_relax();
}

/*
 * Main handler for inter-processor interrupts
 */
asmlinkage void __exception_irq_entry do_IPI(int ipinr, struct pt_regs *regs)
{
	handle_IPI(ipinr, regs);
}

void handle_IPI(int ipinr, struct pt_regs *regs)
{
	unsigned int cpu = smp_processor_id();
	struct pt_regs *old_regs = set_irq_regs(regs);

	if (ipinr >= IPI_TIMER && ipinr < IPI_TIMER + NR_IPI)
		__inc_irq_stat(cpu, ipi_irqs[ipinr - IPI_TIMER]);

	switch (ipinr) {
	case IPI_TIMER:
		irq_enter();
		ipi_timer();
		irq_exit();
		break;

	case IPI_RESCHEDULE:
		scheduler_ipi();
		break;

	case IPI_CALL_FUNC:
		irq_enter();
		generic_smp_call_function_interrupt();
		irq_exit();
		break;

	case IPI_CALL_FUNC_SINGLE:
		irq_enter();
		generic_smp_call_function_single_interrupt();
		irq_exit();
		break;

	case IPI_CPU_STOP:
		irq_enter();
		ipi_cpu_stop(cpu);
		irq_exit();
		break;

	default:
		printk(KERN_CRIT "CPU%u: Unknown IPI message 0x%x\n",
		       cpu, ipinr);
		break;
	}
	set_irq_regs(old_regs);
}

void smp_send_reschedule(int cpu)
{
	smp_cross_call(cpumask_of(cpu), IPI_RESCHEDULE);
}

#ifdef CONFIG_HOTPLUG_CPU
static void smp_kill_cpus(cpumask_t *mask)
{
	unsigned int cpu;
	for_each_cpu(cpu, mask)
		platform_cpu_kill(cpu);
}
#else
static void smp_kill_cpus(cpumask_t *mask) { }
#endif

void smp_send_stop(void)
{
	unsigned long timeout;
	struct cpumask mask;

<<<<<<< HEAD
	if (num_online_cpus() > 1) {
		struct cpumask mask;
		cpumask_copy(&mask, cpu_online_mask);
		cpumask_clear_cpu(smp_processor_id(), &mask);

		smp_cross_call(&mask, IPI_CPU_STOP);
	}
=======
	cpumask_copy(&mask, cpu_online_mask);
	cpumask_clear_cpu(smp_processor_id(), &mask);
	smp_cross_call(&mask, IPI_CPU_STOP);
>>>>>>> 711e1bfb

	/* Wait up to one second for other CPUs to stop */
	timeout = USEC_PER_SEC;
	while (num_online_cpus() > 1 && timeout--)
		udelay(1);

	if (num_online_cpus() > 1)
		pr_warning("SMP: failed to stop secondary CPUs\n");

	smp_kill_cpus(&mask);
}

/*
 * not supported here
 */
int setup_profiling_timer(unsigned int multiplier)
{
	return -EINVAL;
}<|MERGE_RESOLUTION|>--- conflicted
+++ resolved
@@ -588,19 +588,9 @@
 	unsigned long timeout;
 	struct cpumask mask;
 
-<<<<<<< HEAD
-	if (num_online_cpus() > 1) {
-		struct cpumask mask;
-		cpumask_copy(&mask, cpu_online_mask);
-		cpumask_clear_cpu(smp_processor_id(), &mask);
-
-		smp_cross_call(&mask, IPI_CPU_STOP);
-	}
-=======
 	cpumask_copy(&mask, cpu_online_mask);
 	cpumask_clear_cpu(smp_processor_id(), &mask);
 	smp_cross_call(&mask, IPI_CPU_STOP);
->>>>>>> 711e1bfb
 
 	/* Wait up to one second for other CPUs to stop */
 	timeout = USEC_PER_SEC;
