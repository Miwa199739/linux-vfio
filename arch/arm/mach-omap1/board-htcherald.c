--- conflicted
+++ resolved
@@ -282,11 +282,7 @@
 static struct gpio_keys_platform_data herald_gpio_keys_data = {
 	.buttons	= herald_gpio_keys_table,
 	.nbuttons	= ARRAY_SIZE(herald_gpio_keys_table),
-<<<<<<< HEAD
-	.rep		= 1,
-=======
 	.rep		= true,
->>>>>>> 3cbea436
 };
 
 static struct platform_device herald_gpiokeys_device = {
@@ -447,11 +443,7 @@
 	.keep_vref_on		= 1,
 	.x_plate_ohms		= 496,
 	.gpio_pendown		= HTCHERALD_GPIO_TS,
-<<<<<<< HEAD
-	.pressure_max		= 100000,
-=======
 	.pressure_max		= 10000,
->>>>>>> 3cbea436
 	.pressure_min		= 5000,
 	.x_min			= 528,
 	.x_max			= 3760,
@@ -589,11 +581,6 @@
 	printk(KERN_INFO "HTC Herald init.\n");
 
 	/* Do board initialization before we register all the devices */
-<<<<<<< HEAD
-	omap_gpio_init();
-
-=======
->>>>>>> 3cbea436
 	omap_board_config = htcherald_config;
 	omap_board_config_size = ARRAY_SIZE(htcherald_config);
 	platform_add_devices(devices, ARRAY_SIZE(devices));
