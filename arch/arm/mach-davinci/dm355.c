/*
 * TI DaVinci DM355 chip specific setup
 *
 * Author: Kevin Hilman, Deep Root Systems, LLC
 *
 * 2007 (c) Deep Root Systems, LLC. This file is licensed under
 * the terms of the GNU General Public License version 2. This program
 * is licensed "as is" without any warranty of any kind, whether express
 * or implied.
 */
#include <linux/init.h>
#include <linux/clk.h>
#include <linux/serial_8250.h>
#include <linux/platform_device.h>
#include <linux/dma-mapping.h>
#include <linux/gpio.h>

#include <linux/spi/spi.h>

#include <asm/mach/map.h>

#include <mach/dm355.h>
#include <mach/cputype.h>
#include <mach/edma.h>
#include <mach/psc.h>
#include <mach/mux.h>
#include <mach/irqs.h>
#include <mach/time.h>
#include <mach/serial.h>
#include <mach/common.h>
#include <mach/asp.h>
#include <mach/spi.h>

#include "clock.h"
#include "mux.h"

#define DM355_UART2_BASE	(IO_PHYS + 0x206000)

/*
 * Device specific clocks
 */
#define DM355_REF_FREQ		24000000	/* 24 or 36 MHz */

static struct pll_data pll1_data = {
	.num       = 1,
	.phys_base = DAVINCI_PLL1_BASE,
	.flags     = PLL_HAS_PREDIV | PLL_HAS_POSTDIV,
};

static struct pll_data pll2_data = {
	.num       = 2,
	.phys_base = DAVINCI_PLL2_BASE,
	.flags     = PLL_HAS_PREDIV,
};

static struct clk ref_clk = {
	.name = "ref_clk",
	/* FIXME -- crystal rate is board-specific */
	.rate = DM355_REF_FREQ,
};

static struct clk pll1_clk = {
	.name = "pll1",
	.parent = &ref_clk,
	.flags = CLK_PLL,
	.pll_data = &pll1_data,
};

static struct clk pll1_aux_clk = {
	.name = "pll1_aux_clk",
	.parent = &pll1_clk,
	.flags = CLK_PLL | PRE_PLL,
};

static struct clk pll1_sysclk1 = {
	.name = "pll1_sysclk1",
	.parent = &pll1_clk,
	.flags = CLK_PLL,
	.div_reg = PLLDIV1,
};

static struct clk pll1_sysclk2 = {
	.name = "pll1_sysclk2",
	.parent = &pll1_clk,
	.flags = CLK_PLL,
	.div_reg = PLLDIV2,
};

static struct clk pll1_sysclk3 = {
	.name = "pll1_sysclk3",
	.parent = &pll1_clk,
	.flags = CLK_PLL,
	.div_reg = PLLDIV3,
};

static struct clk pll1_sysclk4 = {
	.name = "pll1_sysclk4",
	.parent = &pll1_clk,
	.flags = CLK_PLL,
	.div_reg = PLLDIV4,
};

static struct clk pll1_sysclkbp = {
	.name = "pll1_sysclkbp",
	.parent = &pll1_clk,
	.flags = CLK_PLL | PRE_PLL,
	.div_reg = BPDIV
};

static struct clk vpss_dac_clk = {
	.name = "vpss_dac",
	.parent = &pll1_sysclk3,
	.lpsc = DM355_LPSC_VPSS_DAC,
};

static struct clk vpss_master_clk = {
	.name = "vpss_master",
	.parent = &pll1_sysclk4,
	.lpsc = DAVINCI_LPSC_VPSSMSTR,
	.flags = CLK_PSC,
};

static struct clk vpss_slave_clk = {
	.name = "vpss_slave",
	.parent = &pll1_sysclk4,
	.lpsc = DAVINCI_LPSC_VPSSSLV,
};

static struct clk clkout1_clk = {
	.name = "clkout1",
	.parent = &pll1_aux_clk,
	/* NOTE:  clkout1 can be externally gated by muxing GPIO-18 */
};

static struct clk clkout2_clk = {
	.name = "clkout2",
	.parent = &pll1_sysclkbp,
};

static struct clk pll2_clk = {
	.name = "pll2",
	.parent = &ref_clk,
	.flags = CLK_PLL,
	.pll_data = &pll2_data,
};

static struct clk pll2_sysclk1 = {
	.name = "pll2_sysclk1",
	.parent = &pll2_clk,
	.flags = CLK_PLL,
	.div_reg = PLLDIV1,
};

static struct clk pll2_sysclkbp = {
	.name = "pll2_sysclkbp",
	.parent = &pll2_clk,
	.flags = CLK_PLL | PRE_PLL,
	.div_reg = BPDIV
};

static struct clk clkout3_clk = {
	.name = "clkout3",
	.parent = &pll2_sysclkbp,
	/* NOTE:  clkout3 can be externally gated by muxing GPIO-16 */
};

static struct clk arm_clk = {
	.name = "arm_clk",
	.parent = &pll1_sysclk1,
	.lpsc = DAVINCI_LPSC_ARM,
	.flags = ALWAYS_ENABLED,
};

/*
 * NOT LISTED below, and not touched by Linux
 *   - in SyncReset state by default
 *	.lpsc = DAVINCI_LPSC_TPCC,
 *	.lpsc = DAVINCI_LPSC_TPTC0,
 *	.lpsc = DAVINCI_LPSC_TPTC1,
 *	.lpsc = DAVINCI_LPSC_DDR_EMIF, .parent = &sysclk2_clk,
 *	.lpsc = DAVINCI_LPSC_MEMSTICK,
 *   - in Enabled state by default
 *	.lpsc = DAVINCI_LPSC_SYSTEM_SUBSYS,
 *	.lpsc = DAVINCI_LPSC_SCR2,	// "bus"
 *	.lpsc = DAVINCI_LPSC_SCR3,	// "bus"
 *	.lpsc = DAVINCI_LPSC_SCR4,	// "bus"
 *	.lpsc = DAVINCI_LPSC_CROSSBAR,	// "emulation"
 *	.lpsc = DAVINCI_LPSC_CFG27,	// "test"
 *	.lpsc = DAVINCI_LPSC_CFG3,	// "test"
 *	.lpsc = DAVINCI_LPSC_CFG5,	// "test"
 */

static struct clk mjcp_clk = {
	.name = "mjcp",
	.parent = &pll1_sysclk1,
	.lpsc = DAVINCI_LPSC_IMCOP,
};

static struct clk uart0_clk = {
	.name = "uart0",
	.parent = &pll1_aux_clk,
	.lpsc = DAVINCI_LPSC_UART0,
};

static struct clk uart1_clk = {
	.name = "uart1",
	.parent = &pll1_aux_clk,
	.lpsc = DAVINCI_LPSC_UART1,
};

static struct clk uart2_clk = {
	.name = "uart2",
	.parent = &pll1_sysclk2,
	.lpsc = DAVINCI_LPSC_UART2,
};

static struct clk i2c_clk = {
	.name = "i2c",
	.parent = &pll1_aux_clk,
	.lpsc = DAVINCI_LPSC_I2C,
};

static struct clk asp0_clk = {
	.name = "asp0",
	.parent = &pll1_sysclk2,
	.lpsc = DAVINCI_LPSC_McBSP,
};

static struct clk asp1_clk = {
	.name = "asp1",
	.parent = &pll1_sysclk2,
	.lpsc = DM355_LPSC_McBSP1,
};

static struct clk mmcsd0_clk = {
	.name = "mmcsd0",
	.parent = &pll1_sysclk2,
	.lpsc = DAVINCI_LPSC_MMC_SD,
};

static struct clk mmcsd1_clk = {
	.name = "mmcsd1",
	.parent = &pll1_sysclk2,
	.lpsc = DM355_LPSC_MMC_SD1,
};

static struct clk spi0_clk = {
	.name = "spi0",
	.parent = &pll1_sysclk2,
	.lpsc = DAVINCI_LPSC_SPI,
};

static struct clk spi1_clk = {
	.name = "spi1",
	.parent = &pll1_sysclk2,
	.lpsc = DM355_LPSC_SPI1,
};

static struct clk spi2_clk = {
	.name = "spi2",
	.parent = &pll1_sysclk2,
	.lpsc = DM355_LPSC_SPI2,
};

static struct clk gpio_clk = {
	.name = "gpio",
	.parent = &pll1_sysclk2,
	.lpsc = DAVINCI_LPSC_GPIO,
};

static struct clk aemif_clk = {
	.name = "aemif",
	.parent = &pll1_sysclk2,
	.lpsc = DAVINCI_LPSC_AEMIF,
};

static struct clk pwm0_clk = {
	.name = "pwm0",
	.parent = &pll1_aux_clk,
	.lpsc = DAVINCI_LPSC_PWM0,
};

static struct clk pwm1_clk = {
	.name = "pwm1",
	.parent = &pll1_aux_clk,
	.lpsc = DAVINCI_LPSC_PWM1,
};

static struct clk pwm2_clk = {
	.name = "pwm2",
	.parent = &pll1_aux_clk,
	.lpsc = DAVINCI_LPSC_PWM2,
};

static struct clk pwm3_clk = {
	.name = "pwm3",
	.parent = &pll1_aux_clk,
	.lpsc = DM355_LPSC_PWM3,
};

static struct clk timer0_clk = {
	.name = "timer0",
	.parent = &pll1_aux_clk,
	.lpsc = DAVINCI_LPSC_TIMER0,
};

static struct clk timer1_clk = {
	.name = "timer1",
	.parent = &pll1_aux_clk,
	.lpsc = DAVINCI_LPSC_TIMER1,
};

static struct clk timer2_clk = {
	.name = "timer2",
	.parent = &pll1_aux_clk,
	.lpsc = DAVINCI_LPSC_TIMER2,
	.usecount = 1,              /* REVISIT: why cant' this be disabled? */
};

static struct clk timer3_clk = {
	.name = "timer3",
	.parent = &pll1_aux_clk,
	.lpsc = DM355_LPSC_TIMER3,
};

static struct clk rto_clk = {
	.name = "rto",
	.parent = &pll1_aux_clk,
	.lpsc = DM355_LPSC_RTO,
};

static struct clk usb_clk = {
	.name = "usb",
	.parent = &pll1_sysclk2,
	.lpsc = DAVINCI_LPSC_USB,
};

static struct clk_lookup dm355_clks[] = {
	CLK(NULL, "ref", &ref_clk),
	CLK(NULL, "pll1", &pll1_clk),
	CLK(NULL, "pll1_sysclk1", &pll1_sysclk1),
	CLK(NULL, "pll1_sysclk2", &pll1_sysclk2),
	CLK(NULL, "pll1_sysclk3", &pll1_sysclk3),
	CLK(NULL, "pll1_sysclk4", &pll1_sysclk4),
	CLK(NULL, "pll1_aux", &pll1_aux_clk),
	CLK(NULL, "pll1_sysclkbp", &pll1_sysclkbp),
	CLK(NULL, "vpss_dac", &vpss_dac_clk),
	CLK(NULL, "vpss_master", &vpss_master_clk),
	CLK(NULL, "vpss_slave", &vpss_slave_clk),
	CLK(NULL, "clkout1", &clkout1_clk),
	CLK(NULL, "clkout2", &clkout2_clk),
	CLK(NULL, "pll2", &pll2_clk),
	CLK(NULL, "pll2_sysclk1", &pll2_sysclk1),
	CLK(NULL, "pll2_sysclkbp", &pll2_sysclkbp),
	CLK(NULL, "clkout3", &clkout3_clk),
	CLK(NULL, "arm", &arm_clk),
	CLK(NULL, "mjcp", &mjcp_clk),
	CLK(NULL, "uart0", &uart0_clk),
	CLK(NULL, "uart1", &uart1_clk),
	CLK(NULL, "uart2", &uart2_clk),
	CLK("i2c_davinci.1", NULL, &i2c_clk),
	CLK("davinci-mcbsp.0", NULL, &asp0_clk),
	CLK("davinci-mcbsp.1", NULL, &asp1_clk),
	CLK("davinci_mmc.0", NULL, &mmcsd0_clk),
	CLK("davinci_mmc.1", NULL, &mmcsd1_clk),
	CLK("spi_davinci.0", NULL, &spi0_clk),
	CLK("spi_davinci.1", NULL, &spi1_clk),
	CLK("spi_davinci.2", NULL, &spi2_clk),
	CLK(NULL, "gpio", &gpio_clk),
	CLK(NULL, "aemif", &aemif_clk),
	CLK(NULL, "pwm0", &pwm0_clk),
	CLK(NULL, "pwm1", &pwm1_clk),
	CLK(NULL, "pwm2", &pwm2_clk),
	CLK(NULL, "pwm3", &pwm3_clk),
	CLK(NULL, "timer0", &timer0_clk),
	CLK(NULL, "timer1", &timer1_clk),
	CLK("watchdog", NULL, &timer2_clk),
	CLK(NULL, "timer3", &timer3_clk),
	CLK(NULL, "rto", &rto_clk),
	CLK(NULL, "usb", &usb_clk),
	CLK(NULL, NULL, NULL),
};

/*----------------------------------------------------------------------*/

static u64 dm355_spi0_dma_mask = DMA_BIT_MASK(32);

static struct resource dm355_spi0_resources[] = {
	{
		.start = 0x01c66000,
		.end   = 0x01c667ff,
		.flags = IORESOURCE_MEM,
	},
	{
		.start = IRQ_DM355_SPINT0_0,
		.flags = IORESOURCE_IRQ,
	},
	{
		.start = 17,
		.flags = IORESOURCE_DMA,
	},
	{
		.start = 16,
		.flags = IORESOURCE_DMA,
	},
	{
		.start = EVENTQ_1,
		.flags = IORESOURCE_DMA,
	},
};

static struct davinci_spi_platform_data dm355_spi0_pdata = {
	.version 	= SPI_VERSION_1,
	.num_chipselect = 2,
<<<<<<< HEAD
	.clk_internal	= 1,
	.cs_hold	= 1,
	.intr_level	= 0,
	.poll_mode	= 1,	/* 0 -> interrupt mode 1-> polling mode */
	.c2tdelay	= 0,
	.t2cdelay	= 0,
=======
	.cshold_bug	= true,
>>>>>>> 3cbea436
};
static struct platform_device dm355_spi0_device = {
	.name = "spi_davinci",
	.id = 0,
	.dev = {
		.dma_mask = &dm355_spi0_dma_mask,
		.coherent_dma_mask = DMA_BIT_MASK(32),
		.platform_data = &dm355_spi0_pdata,
	},
	.num_resources = ARRAY_SIZE(dm355_spi0_resources),
	.resource = dm355_spi0_resources,
};

void __init dm355_init_spi0(unsigned chipselect_mask,
		struct spi_board_info *info, unsigned len)
{
	/* for now, assume we need MISO */
	davinci_cfg_reg(DM355_SPI0_SDI);

	/* not all slaves will be wired up */
	if (chipselect_mask & BIT(0))
		davinci_cfg_reg(DM355_SPI0_SDENA0);
	if (chipselect_mask & BIT(1))
		davinci_cfg_reg(DM355_SPI0_SDENA1);

	spi_register_board_info(info, len);

	platform_device_register(&dm355_spi0_device);
}

/*----------------------------------------------------------------------*/

#define INTMUX		0x18
#define EVTMUX		0x1c

/*
 * Device specific mux setup
 *
 *	soc	description	mux  mode   mode  mux	 dbg
 *				reg  offset mask  mode
 */
static const struct mux_config dm355_pins[] = {
#ifdef CONFIG_DAVINCI_MUX
MUX_CFG(DM355,	MMCSD0,		4,   2,     1,	  0,	 false)

MUX_CFG(DM355,	SD1_CLK,	3,   6,     1,	  1,	 false)
MUX_CFG(DM355,	SD1_CMD,	3,   7,     1,	  1,	 false)
MUX_CFG(DM355,	SD1_DATA3,	3,   8,     3,	  1,	 false)
MUX_CFG(DM355,	SD1_DATA2,	3,   10,    3,	  1,	 false)
MUX_CFG(DM355,	SD1_DATA1,	3,   12,    3,	  1,	 false)
MUX_CFG(DM355,	SD1_DATA0,	3,   14,    3,	  1,	 false)

MUX_CFG(DM355,	I2C_SDA,	3,   19,    1,	  1,	 false)
MUX_CFG(DM355,	I2C_SCL,	3,   20,    1,	  1,	 false)

MUX_CFG(DM355,	MCBSP0_BDX,	3,   0,     1,	  1,	 false)
MUX_CFG(DM355,	MCBSP0_X,	3,   1,     1,	  1,	 false)
MUX_CFG(DM355,	MCBSP0_BFSX,	3,   2,     1,	  1,	 false)
MUX_CFG(DM355,	MCBSP0_BDR,	3,   3,     1,	  1,	 false)
MUX_CFG(DM355,	MCBSP0_R,	3,   4,     1,	  1,	 false)
MUX_CFG(DM355,	MCBSP0_BFSR,	3,   5,     1,	  1,	 false)

MUX_CFG(DM355,	SPI0_SDI,	4,   1,     1,    0,	 false)
MUX_CFG(DM355,	SPI0_SDENA0,	4,   0,     1,    0,	 false)
MUX_CFG(DM355,	SPI0_SDENA1,	3,   28,    1,    1,	 false)

INT_CFG(DM355,  INT_EDMA_CC,	      2,    1,    1,     false)
INT_CFG(DM355,  INT_EDMA_TC0_ERR,     3,    1,    1,     false)
INT_CFG(DM355,  INT_EDMA_TC1_ERR,     4,    1,    1,     false)

EVT_CFG(DM355,  EVT8_ASP1_TX,	      0,    1,    0,     false)
EVT_CFG(DM355,  EVT9_ASP1_RX,	      1,    1,    0,     false)
EVT_CFG(DM355,  EVT26_MMC0_RX,	      2,    1,    0,     false)

MUX_CFG(DM355,	VOUT_FIELD,	1,   18,    3,	  1,	 false)
MUX_CFG(DM355,	VOUT_FIELD_G70,	1,   18,    3,	  0,	 false)
MUX_CFG(DM355,	VOUT_HVSYNC,	1,   16,    1,	  0,	 false)
MUX_CFG(DM355,	VOUT_COUTL_EN,	1,   0,     0xff, 0x55,  false)
MUX_CFG(DM355,	VOUT_COUTH_EN,	1,   8,     0xff, 0x55,  false)

MUX_CFG(DM355,	VIN_PCLK,	0,   14,    1,    1,	 false)
MUX_CFG(DM355,	VIN_CAM_WEN,	0,   13,    1,    1,	 false)
MUX_CFG(DM355,	VIN_CAM_VD,	0,   12,    1,    1,	 false)
MUX_CFG(DM355,	VIN_CAM_HD,	0,   11,    1,    1,	 false)
MUX_CFG(DM355,	VIN_YIN_EN,	0,   10,    1,    1,	 false)
MUX_CFG(DM355,	VIN_CINL_EN,	0,   0,   0xff, 0x55,	 false)
MUX_CFG(DM355,	VIN_CINH_EN,	0,   8,     3,    3,	 false)
#endif
};

static u8 dm355_default_priorities[DAVINCI_N_AINTC_IRQ] = {
	[IRQ_DM355_CCDC_VDINT0]		= 2,
	[IRQ_DM355_CCDC_VDINT1]		= 6,
	[IRQ_DM355_CCDC_VDINT2]		= 6,
	[IRQ_DM355_IPIPE_HST]		= 6,
	[IRQ_DM355_H3AINT]		= 6,
	[IRQ_DM355_IPIPE_SDR]		= 6,
	[IRQ_DM355_IPIPEIFINT]		= 6,
	[IRQ_DM355_OSDINT]		= 7,
	[IRQ_DM355_VENCINT]		= 6,
	[IRQ_ASQINT]			= 6,
	[IRQ_IMXINT]			= 6,
	[IRQ_USBINT]			= 4,
	[IRQ_DM355_RTOINT]		= 4,
	[IRQ_DM355_UARTINT2]		= 7,
	[IRQ_DM355_TINT6]		= 7,
	[IRQ_CCINT0]			= 5,	/* dma */
	[IRQ_CCERRINT]			= 5,	/* dma */
	[IRQ_TCERRINT0]			= 5,	/* dma */
	[IRQ_TCERRINT]			= 5,	/* dma */
	[IRQ_DM355_SPINT2_1]		= 7,
	[IRQ_DM355_TINT7]		= 4,
	[IRQ_DM355_SDIOINT0]		= 7,
	[IRQ_MBXINT]			= 7,
	[IRQ_MBRINT]			= 7,
	[IRQ_MMCINT]			= 7,
	[IRQ_DM355_MMCINT1]		= 7,
	[IRQ_DM355_PWMINT3]		= 7,
	[IRQ_DDRINT]			= 7,
	[IRQ_AEMIFINT]			= 7,
	[IRQ_DM355_SDIOINT1]		= 4,
	[IRQ_TINT0_TINT12]		= 2,	/* clockevent */
	[IRQ_TINT0_TINT34]		= 2,	/* clocksource */
	[IRQ_TINT1_TINT12]		= 7,	/* DSP timer */
	[IRQ_TINT1_TINT34]		= 7,	/* system tick */
	[IRQ_PWMINT0]			= 7,
	[IRQ_PWMINT1]			= 7,
	[IRQ_PWMINT2]			= 7,
	[IRQ_I2C]			= 3,
	[IRQ_UARTINT0]			= 3,
	[IRQ_UARTINT1]			= 3,
	[IRQ_DM355_SPINT0_0]		= 3,
	[IRQ_DM355_SPINT0_1]		= 3,
	[IRQ_DM355_GPIO0]		= 3,
	[IRQ_DM355_GPIO1]		= 7,
	[IRQ_DM355_GPIO2]		= 4,
	[IRQ_DM355_GPIO3]		= 4,
	[IRQ_DM355_GPIO4]		= 7,
	[IRQ_DM355_GPIO5]		= 7,
	[IRQ_DM355_GPIO6]		= 7,
	[IRQ_DM355_GPIO7]		= 7,
	[IRQ_DM355_GPIO8]		= 7,
	[IRQ_DM355_GPIO9]		= 7,
	[IRQ_DM355_GPIOBNK0]		= 7,
	[IRQ_DM355_GPIOBNK1]		= 7,
	[IRQ_DM355_GPIOBNK2]		= 7,
	[IRQ_DM355_GPIOBNK3]		= 7,
	[IRQ_DM355_GPIOBNK4]		= 7,
	[IRQ_DM355_GPIOBNK5]		= 7,
	[IRQ_DM355_GPIOBNK6]		= 7,
	[IRQ_COMMTX]			= 7,
	[IRQ_COMMRX]			= 7,
	[IRQ_EMUINT]			= 7,
};

/*----------------------------------------------------------------------*/

static const s8
queue_tc_mapping[][2] = {
	/* {event queue no, TC no} */
	{0, 0},
	{1, 1},
	{-1, -1},
};

static const s8
queue_priority_mapping[][2] = {
	/* {event queue no, Priority} */
	{0, 3},
	{1, 7},
	{-1, -1},
};

static struct edma_soc_info edma_cc0_info = {
	.n_channel		= 64,
	.n_region		= 4,
	.n_slot			= 128,
	.n_tc			= 2,
	.n_cc			= 1,
	.queue_tc_mapping	= queue_tc_mapping,
	.queue_priority_mapping	= queue_priority_mapping,
};

static struct edma_soc_info *dm355_edma_info[EDMA_MAX_CC] = {
       &edma_cc0_info,
};

static struct resource edma_resources[] = {
	{
		.name	= "edma_cc0",
		.start	= 0x01c00000,
		.end	= 0x01c00000 + SZ_64K - 1,
		.flags	= IORESOURCE_MEM,
	},
	{
		.name	= "edma_tc0",
		.start	= 0x01c10000,
		.end	= 0x01c10000 + SZ_1K - 1,
		.flags	= IORESOURCE_MEM,
	},
	{
		.name	= "edma_tc1",
		.start	= 0x01c10400,
		.end	= 0x01c10400 + SZ_1K - 1,
		.flags	= IORESOURCE_MEM,
	},
	{
		.name	= "edma0",
		.start	= IRQ_CCINT0,
		.flags	= IORESOURCE_IRQ,
	},
	{
		.name	= "edma0_err",
		.start	= IRQ_CCERRINT,
		.flags	= IORESOURCE_IRQ,
	},
	/* not using (or muxing) TC*_ERR */
};

static struct platform_device dm355_edma_device = {
	.name			= "edma",
	.id			= 0,
	.dev.platform_data	= dm355_edma_info,
	.num_resources		= ARRAY_SIZE(edma_resources),
	.resource		= edma_resources,
};

static struct resource dm355_asp1_resources[] = {
	{
		.start	= DAVINCI_ASP1_BASE,
		.end	= DAVINCI_ASP1_BASE + SZ_8K - 1,
		.flags	= IORESOURCE_MEM,
	},
	{
		.start	= DAVINCI_DMA_ASP1_TX,
		.end	= DAVINCI_DMA_ASP1_TX,
		.flags	= IORESOURCE_DMA,
	},
	{
		.start	= DAVINCI_DMA_ASP1_RX,
		.end	= DAVINCI_DMA_ASP1_RX,
		.flags	= IORESOURCE_DMA,
	},
};

static struct platform_device dm355_asp1_device = {
	.name		= "davinci-mcbsp",
	.id		= 1,
	.num_resources	= ARRAY_SIZE(dm355_asp1_resources),
	.resource	= dm355_asp1_resources,
};

static void dm355_ccdc_setup_pinmux(void)
{
	davinci_cfg_reg(DM355_VIN_PCLK);
	davinci_cfg_reg(DM355_VIN_CAM_WEN);
	davinci_cfg_reg(DM355_VIN_CAM_VD);
	davinci_cfg_reg(DM355_VIN_CAM_HD);
	davinci_cfg_reg(DM355_VIN_YIN_EN);
	davinci_cfg_reg(DM355_VIN_CINL_EN);
	davinci_cfg_reg(DM355_VIN_CINH_EN);
}

static struct resource dm355_vpss_resources[] = {
	{
		/* VPSS BL Base address */
		.name		= "vpss",
		.start          = 0x01c70800,
		.end            = 0x01c70800 + 0xff,
		.flags          = IORESOURCE_MEM,
	},
	{
		/* VPSS CLK Base address */
		.name		= "vpss",
		.start          = 0x01c70000,
		.end            = 0x01c70000 + 0xf,
		.flags          = IORESOURCE_MEM,
	},
};

static struct platform_device dm355_vpss_device = {
	.name			= "vpss",
	.id			= -1,
	.dev.platform_data	= "dm355_vpss",
	.num_resources		= ARRAY_SIZE(dm355_vpss_resources),
	.resource		= dm355_vpss_resources,
};

static struct resource vpfe_resources[] = {
	{
		.start          = IRQ_VDINT0,
		.end            = IRQ_VDINT0,
		.flags          = IORESOURCE_IRQ,
	},
	{
		.start          = IRQ_VDINT1,
		.end            = IRQ_VDINT1,
		.flags          = IORESOURCE_IRQ,
	},
};

static u64 vpfe_capture_dma_mask = DMA_BIT_MASK(32);
static struct resource dm355_ccdc_resource[] = {
	/* CCDC Base address */
	{
		.flags          = IORESOURCE_MEM,
		.start          = 0x01c70600,
		.end            = 0x01c70600 + 0x1ff,
	},
};
static struct platform_device dm355_ccdc_dev = {
	.name           = "dm355_ccdc",
	.id             = -1,
	.num_resources  = ARRAY_SIZE(dm355_ccdc_resource),
	.resource       = dm355_ccdc_resource,
	.dev = {
		.dma_mask               = &vpfe_capture_dma_mask,
		.coherent_dma_mask      = DMA_BIT_MASK(32),
		.platform_data		= dm355_ccdc_setup_pinmux,
	},
};

static struct platform_device vpfe_capture_dev = {
	.name		= CAPTURE_DRV_NAME,
	.id		= -1,
	.num_resources	= ARRAY_SIZE(vpfe_resources),
	.resource	= vpfe_resources,
	.dev = {
		.dma_mask		= &vpfe_capture_dma_mask,
		.coherent_dma_mask	= DMA_BIT_MASK(32),
	},
};

void dm355_set_vpfe_config(struct vpfe_config *cfg)
{
	vpfe_capture_dev.dev.platform_data = cfg;
}

/*----------------------------------------------------------------------*/

static struct map_desc dm355_io_desc[] = {
	{
		.virtual	= IO_VIRT,
		.pfn		= __phys_to_pfn(IO_PHYS),
		.length		= IO_SIZE,
		.type		= MT_DEVICE
	},
	{
		.virtual	= SRAM_VIRT,
		.pfn		= __phys_to_pfn(0x00010000),
		.length		= SZ_32K,
		.type		= MT_MEMORY_NONCACHED,
	},
};

/* Contents of JTAG ID register used to identify exact cpu type */
static struct davinci_id dm355_ids[] = {
	{
		.variant	= 0x0,
		.part_no	= 0xb73b,
		.manufacturer	= 0x00f,
		.cpu_id		= DAVINCI_CPU_ID_DM355,
		.name		= "dm355",
	},
};

static u32 dm355_psc_bases[] = { DAVINCI_PWR_SLEEP_CNTRL_BASE };

/*
 * T0_BOT: Timer 0, bottom:  clockevent source for hrtimers
 * T0_TOP: Timer 0, top   :  clocksource for generic timekeeping
 * T1_BOT: Timer 1, bottom:  (used by DSP in TI DSPLink code)
 * T1_TOP: Timer 1, top   :  <unused>
 */
static struct davinci_timer_info dm355_timer_info = {
	.timers		= davinci_timer_instance,
	.clockevent_id	= T0_BOT,
	.clocksource_id	= T0_TOP,
};

static struct plat_serial8250_port dm355_serial_platform_data[] = {
	{
		.mapbase	= DAVINCI_UART0_BASE,
		.irq		= IRQ_UARTINT0,
		.flags		= UPF_BOOT_AUTOCONF | UPF_SKIP_TEST |
				  UPF_IOREMAP,
		.iotype		= UPIO_MEM,
		.regshift	= 2,
	},
	{
		.mapbase	= DAVINCI_UART1_BASE,
		.irq		= IRQ_UARTINT1,
		.flags		= UPF_BOOT_AUTOCONF | UPF_SKIP_TEST |
				  UPF_IOREMAP,
		.iotype		= UPIO_MEM,
		.regshift	= 2,
	},
	{
		.mapbase	= DM355_UART2_BASE,
		.irq		= IRQ_DM355_UARTINT2,
		.flags		= UPF_BOOT_AUTOCONF | UPF_SKIP_TEST |
				  UPF_IOREMAP,
		.iotype		= UPIO_MEM,
		.regshift	= 2,
	},
	{
		.flags		= 0
	},
};

static struct platform_device dm355_serial_device = {
	.name			= "serial8250",
	.id			= PLAT8250_DEV_PLATFORM,
	.dev			= {
		.platform_data	= dm355_serial_platform_data,
	},
};

static struct davinci_soc_info davinci_soc_info_dm355 = {
	.io_desc		= dm355_io_desc,
	.io_desc_num		= ARRAY_SIZE(dm355_io_desc),
	.jtag_id_reg		= 0x01c40028,
	.ids			= dm355_ids,
	.ids_num		= ARRAY_SIZE(dm355_ids),
	.cpu_clks		= dm355_clks,
	.psc_bases		= dm355_psc_bases,
	.psc_bases_num		= ARRAY_SIZE(dm355_psc_bases),
	.pinmux_base		= DAVINCI_SYSTEM_MODULE_BASE,
	.pinmux_pins		= dm355_pins,
	.pinmux_pins_num	= ARRAY_SIZE(dm355_pins),
	.intc_base		= DAVINCI_ARM_INTC_BASE,
	.intc_type		= DAVINCI_INTC_TYPE_AINTC,
	.intc_irq_prios		= dm355_default_priorities,
	.intc_irq_num		= DAVINCI_N_AINTC_IRQ,
	.timer_info		= &dm355_timer_info,
	.gpio_type		= GPIO_TYPE_DAVINCI,
	.gpio_base		= DAVINCI_GPIO_BASE,
	.gpio_num		= 104,
	.gpio_irq		= IRQ_DM355_GPIOBNK0,
	.serial_dev		= &dm355_serial_device,
	.sram_dma		= 0x00010000,
	.sram_len		= SZ_32K,
	.reset_device		= &davinci_wdt_device,
};

void __init dm355_init_asp1(u32 evt_enable, struct snd_platform_data *pdata)
{
	/* we don't use ASP1 IRQs, or we'd need to mux them ... */
	if (evt_enable & ASP1_TX_EVT_EN)
		davinci_cfg_reg(DM355_EVT8_ASP1_TX);

	if (evt_enable & ASP1_RX_EVT_EN)
		davinci_cfg_reg(DM355_EVT9_ASP1_RX);

	dm355_asp1_device.dev.platform_data = pdata;
	platform_device_register(&dm355_asp1_device);
}

void __init dm355_init(void)
{
	davinci_common_init(&davinci_soc_info_dm355);
}

static int __init dm355_init_devices(void)
{
	if (!cpu_is_davinci_dm355())
		return 0;

	/* Add ccdc clock aliases */
	clk_add_alias("master", dm355_ccdc_dev.name, "vpss_master", NULL);
	clk_add_alias("slave", dm355_ccdc_dev.name, "vpss_master", NULL);
	davinci_cfg_reg(DM355_INT_EDMA_CC);
	platform_device_register(&dm355_edma_device);
	platform_device_register(&dm355_vpss_device);
	platform_device_register(&dm355_ccdc_dev);
	platform_device_register(&vpfe_capture_dev);

	return 0;
}
postcore_initcall(dm355_init_devices);<|MERGE_RESOLUTION|>--- conflicted
+++ resolved
@@ -412,16 +412,7 @@
 static struct davinci_spi_platform_data dm355_spi0_pdata = {
 	.version 	= SPI_VERSION_1,
 	.num_chipselect = 2,
-<<<<<<< HEAD
-	.clk_internal	= 1,
-	.cs_hold	= 1,
-	.intr_level	= 0,
-	.poll_mode	= 1,	/* 0 -> interrupt mode 1-> polling mode */
-	.c2tdelay	= 0,
-	.t2cdelay	= 0,
-=======
 	.cshold_bug	= true,
->>>>>>> 3cbea436
 };
 static struct platform_device dm355_spi0_device = {
 	.name = "spi_davinci",
