/*
 * Copyright 2011 Freescale Semiconductor, Inc.
 * Copyright 2011 Linaro Ltd.
 *
 * The code contained herein is licensed under the GNU General Public
 * License. You may obtain a copy of the GNU General Public License
 * Version 2 or later at the following locations:
 *
 * http://www.opensource.org/licenses/gpl-license.html
 * http://www.gnu.org/copyleft/gpl.html
 */

#include <linux/init.h>
#include <linux/io.h>
#include <linux/of.h>
#include <linux/of_address.h>
#include <linux/smp.h>
<<<<<<< HEAD
#include <asm/unified.h>
=======
>>>>>>> dcd6c922

#define SRC_SCR				0x000
#define SRC_GPR1			0x020
#define BP_SRC_SCR_WARM_RESET_ENABLE	0
#define BP_SRC_SCR_CORE1_RST		14
#define BP_SRC_SCR_CORE1_ENABLE		22

static void __iomem *src_base;

#ifndef CONFIG_SMP
#define cpu_logical_map(cpu)		0
#endif

void imx_enable_cpu(int cpu, bool enable)
{
	u32 mask, val;

	cpu = cpu_logical_map(cpu);
	mask = 1 << (BP_SRC_SCR_CORE1_ENABLE + cpu - 1);
	val = readl_relaxed(src_base + SRC_SCR);
	val = enable ? val | mask : val & ~mask;
	writel_relaxed(val, src_base + SRC_SCR);
}

void imx_set_cpu_jump(int cpu, void *jump_addr)
{
	cpu = cpu_logical_map(cpu);
<<<<<<< HEAD
	writel_relaxed(BSYM(virt_to_phys(jump_addr)),
=======
	writel_relaxed(virt_to_phys(jump_addr),
>>>>>>> dcd6c922
		       src_base + SRC_GPR1 + cpu * 8);
}

void imx_src_prepare_restart(void)
{
	u32 val;

	/* clear enable bits of secondary cores */
	val = readl_relaxed(src_base + SRC_SCR);
	val &= ~(0x7 << BP_SRC_SCR_CORE1_ENABLE);
	writel_relaxed(val, src_base + SRC_SCR);

	/* clear persistent entry register of primary core */
	writel_relaxed(0, src_base + SRC_GPR1);
}

void __init imx_src_init(void)
{
	struct device_node *np;
	u32 val;

	np = of_find_compatible_node(NULL, NULL, "fsl,imx6q-src");
	src_base = of_iomap(np, 0);
	WARN_ON(!src_base);

	/*
	 * force warm reset sources to generate cold reset
	 * for a more reliable restart
	 */
	val = readl_relaxed(src_base + SRC_SCR);
	val &= ~(1 << BP_SRC_SCR_WARM_RESET_ENABLE);
	writel_relaxed(val, src_base + SRC_SCR);
}<|MERGE_RESOLUTION|>--- conflicted
+++ resolved
@@ -15,10 +15,6 @@
 #include <linux/of.h>
 #include <linux/of_address.h>
 #include <linux/smp.h>
-<<<<<<< HEAD
-#include <asm/unified.h>
-=======
->>>>>>> dcd6c922
 
 #define SRC_SCR				0x000
 #define SRC_GPR1			0x020
@@ -46,11 +42,7 @@
 void imx_set_cpu_jump(int cpu, void *jump_addr)
 {
 	cpu = cpu_logical_map(cpu);
-<<<<<<< HEAD
-	writel_relaxed(BSYM(virt_to_phys(jump_addr)),
-=======
 	writel_relaxed(virt_to_phys(jump_addr),
->>>>>>> dcd6c922
 		       src_base + SRC_GPR1 + cpu * 8);
 }
 
