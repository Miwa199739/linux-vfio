--- conflicted
+++ resolved
@@ -19,11 +19,7 @@
 	bool "TI OMAP2/3/4"
 	select COMMON_CLKDEV
 	help
-<<<<<<< HEAD
-	  "Systems based on omap24xx, omap34xx or omap44xx"
-=======
 	  "Systems based on OMAP2, OMAP3 or OMAP4"
->>>>>>> 45f53cc9
 
 endchoice
 
