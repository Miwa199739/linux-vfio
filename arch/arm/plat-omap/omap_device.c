--- conflicted
+++ resolved
@@ -573,8 +573,6 @@
 	omap_device_enable(pdev);
 
 	return pm_generic_runtime_resume(dev);
-<<<<<<< HEAD
-=======
 }
 #endif
 
@@ -616,20 +614,13 @@
 	}
 
 	return pm_generic_resume_noirq(dev);
->>>>>>> acfe7d74
 }
 #endif
 
 static struct dev_pm_domain omap_device_pm_domain = {
 	.ops = {
-<<<<<<< HEAD
-		.runtime_suspend = _od_runtime_suspend,
-		.runtime_idle = _od_runtime_idle,
-		.runtime_resume = _od_runtime_resume,
-=======
 		SET_RUNTIME_PM_OPS(_od_runtime_suspend, _od_runtime_resume,
 				   _od_runtime_idle)
->>>>>>> acfe7d74
 		USE_PLATFORM_PM_SLEEP_OPS
 		SET_SYSTEM_SLEEP_PM_OPS(_od_suspend_noirq, _od_resume_noirq)
 	}
