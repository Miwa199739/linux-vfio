--- conflicted
+++ resolved
@@ -91,15 +91,6 @@
 #define USE_WAKEUP_LAT			0
 #define IGNORE_WAKEUP_LAT		1
 
-<<<<<<< HEAD
-/*
- * OMAP_DEVICE_MAGIC: used to determine whether a struct omap_device
- * obtained via container_of() is in fact a struct omap_device
- */
-#define OMAP_DEVICE_MAGIC		 0xf00dcafe
-
-=======
->>>>>>> 45f53cc9
 /* Private functions */
 
 /**
@@ -459,15 +450,10 @@
 	else
 		ret = omap_device_register(od);
 
-<<<<<<< HEAD
-	for (i = 0; i < oh_cnt; i++)
-		hwmods[i]->od = od;
-=======
 	for (i = 0; i < oh_cnt; i++) {
 		hwmods[i]->od = od;
 		_add_optional_clock_alias(od, hwmods[i]);
 	}
->>>>>>> 45f53cc9
 
 	if (ret)
 		goto odbs_exit4;
