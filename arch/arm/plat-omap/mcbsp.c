--- conflicted
+++ resolved
@@ -133,12 +133,7 @@
 		dev_err(mcbsp_tx->dev, "TX Frame Sync Error! : 0x%x\n",
 			irqst_spcr2);
 		/* Writing zero to XSYNC_ERR clears the IRQ */
-<<<<<<< HEAD
-		MCBSP_WRITE(mcbsp_tx, SPCR2,
-			    MCBSP_READ_CACHE(mcbsp_tx, SPCR2) & ~(XSYNC_ERR));
-=======
 		MCBSP_WRITE(mcbsp_tx, SPCR2, MCBSP_READ_CACHE(mcbsp_tx, SPCR2));
->>>>>>> 93929ebc
 	} else {
 		complete(&mcbsp_tx->tx_irq_completion);
 	}
@@ -158,12 +153,7 @@
 		dev_err(mcbsp_rx->dev, "RX Frame Sync Error! : 0x%x\n",
 			irqst_spcr1);
 		/* Writing zero to RSYNC_ERR clears the IRQ */
-<<<<<<< HEAD
-		MCBSP_WRITE(mcbsp_rx, SPCR1,
-			    MCBSP_READ_CACHE(mcbsp_rx, SPCR1) & ~(RSYNC_ERR));
-=======
 		MCBSP_WRITE(mcbsp_rx, SPCR1, MCBSP_READ_CACHE(mcbsp_rx, SPCR1));
->>>>>>> 93929ebc
 	} else {
 		complete(&mcbsp_rx->tx_irq_completion);
 	}
@@ -942,12 +932,7 @@
 	/* if frame sync error - clear the error */
 	if (MCBSP_READ(mcbsp, SPCR2) & XSYNC_ERR) {
 		/* clear error */
-<<<<<<< HEAD
-		MCBSP_WRITE(mcbsp, SPCR2,
-				MCBSP_READ_CACHE(mcbsp, SPCR2) & (~XSYNC_ERR));
-=======
 		MCBSP_WRITE(mcbsp, SPCR2, MCBSP_READ_CACHE(mcbsp, SPCR2));
->>>>>>> 93929ebc
 		/* resend */
 		return -1;
 	} else {
@@ -987,12 +972,7 @@
 	/* if frame sync error - clear the error */
 	if (MCBSP_READ(mcbsp, SPCR1) & RSYNC_ERR) {
 		/* clear error */
-<<<<<<< HEAD
-		MCBSP_WRITE(mcbsp, SPCR1,
-				MCBSP_READ_CACHE(mcbsp, SPCR1) & (~RSYNC_ERR));
-=======
 		MCBSP_WRITE(mcbsp, SPCR1, MCBSP_READ_CACHE(mcbsp, SPCR1));
->>>>>>> 93929ebc
 		/* resend */
 		return -1;
 	} else {
