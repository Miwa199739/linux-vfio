/*
 * linux/arch/arm/mach-sa1100/generic.c
 *
 * Author: Nicolas Pitre
 *
 * Code common to all SA11x0 machines.
 *
 * This program is free software; you can redistribute it and/or modify
 * it under the terms of the GNU General Public License version 2 as
 * published by the Free Software Foundation.
 */
#include <linux/gpio.h>
#include <linux/module.h>
#include <linux/kernel.h>
#include <linux/init.h>
#include <linux/delay.h>
#include <linux/dma-mapping.h>
#include <linux/pm.h>
#include <linux/cpufreq.h>
#include <linux/ioport.h>
#include <linux/platform_device.h>

#include <video/sa1100fb.h>

#include <asm/div64.h>
#include <asm/mach/map.h>
#include <asm/mach/flash.h>
#include <asm/irq.h>
#include <asm/system_misc.h>

#include <mach/hardware.h>
#include <mach/irqs.h>

#include "generic.h"

unsigned int reset_status;
EXPORT_SYMBOL(reset_status);

#define NR_FREQS	16

/*
 * This table is setup for a 3.6864MHz Crystal.
 */
static const unsigned short cclk_frequency_100khz[NR_FREQS] = {
	 590,	/*  59.0 MHz */
	 737,	/*  73.7 MHz */
	 885,	/*  88.5 MHz */
	1032,	/* 103.2 MHz */
	1180,	/* 118.0 MHz */
	1327,	/* 132.7 MHz */
	1475,	/* 147.5 MHz */
	1622,	/* 162.2 MHz */
	1769,	/* 176.9 MHz */
	1917,	/* 191.7 MHz */
	2064,	/* 206.4 MHz */
	2212,	/* 221.2 MHz */
	2359,	/* 235.9 MHz */
	2507,	/* 250.7 MHz */
	2654,	/* 265.4 MHz */
	2802	/* 280.2 MHz */
};

/* rounds up(!)  */
unsigned int sa11x0_freq_to_ppcr(unsigned int khz)
{
	int i;

	khz /= 100;

	for (i = 0; i < NR_FREQS; i++)
		if (cclk_frequency_100khz[i] >= khz)
			break;

	return i;
}

unsigned int sa11x0_ppcr_to_freq(unsigned int idx)
{
	unsigned int freq = 0;
	if (idx < NR_FREQS)
		freq = cclk_frequency_100khz[idx] * 100;
	return freq;
}


/* make sure that only the "userspace" governor is run -- anything else wouldn't make sense on
 * this platform, anyway.
 */
int sa11x0_verify_speed(struct cpufreq_policy *policy)
{
	unsigned int tmp;
	if (policy->cpu)
		return -EINVAL;

	cpufreq_verify_within_limits(policy, policy->cpuinfo.min_freq, policy->cpuinfo.max_freq);

	/* make sure that at least one frequency is within the policy */
	tmp = cclk_frequency_100khz[sa11x0_freq_to_ppcr(policy->min)] * 100;
	if (tmp > policy->max)
		policy->max = tmp;

	cpufreq_verify_within_limits(policy, policy->cpuinfo.min_freq, policy->cpuinfo.max_freq);

	return 0;
}

unsigned int sa11x0_getspeed(unsigned int cpu)
{
	if (cpu)
		return 0;
	return cclk_frequency_100khz[PPCR & 0xf] * 100;
}

/*
 * Default power-off for SA1100
 */
static void sa1100_power_off(void)
{
	mdelay(100);
	local_irq_disable();
	/* disable internal oscillator, float CS lines */
	PCFR = (PCFR_OPDE | PCFR_FP | PCFR_FS);
	/* enable wake-up on GPIO0 (Assabet...) */
	PWER = GFER = GRER = 1;
	/*
	 * set scratchpad to zero, just in case it is used as a
	 * restart address by the bootloader.
	 */
	PSPR = 0;
	/* enter sleep mode */
	PMCR = PMCR_SF;
}

void sa11x0_restart(char mode, const char *cmd)
{
	if (mode == 's') {
		/* Jump into ROM at address 0 */
		soft_restart(0);
	} else {
		/* Use on-chip reset capability */
		RSRR = RSRR_SWR;
	}
}

static void sa11x0_register_device(struct platform_device *dev, void *data)
{
	int err;
	dev->dev.platform_data = data;
	err = platform_device_register(dev);
	if (err)
		printk(KERN_ERR "Unable to register device %s: %d\n",
			dev->name, err);
}


static struct resource sa11x0udc_resources[] = {
	[0] = DEFINE_RES_MEM(__PREG(Ser0UDCCR), SZ_64K),
	[1] = DEFINE_RES_IRQ(IRQ_Ser0UDC),
};

static u64 sa11x0udc_dma_mask = 0xffffffffUL;

static struct platform_device sa11x0udc_device = {
	.name		= "sa11x0-udc",
	.id		= -1,
	.dev		= {
		.dma_mask = &sa11x0udc_dma_mask,
		.coherent_dma_mask = 0xffffffff,
	},
	.num_resources	= ARRAY_SIZE(sa11x0udc_resources),
	.resource	= sa11x0udc_resources,
};

static struct resource sa11x0uart1_resources[] = {
	[0] = DEFINE_RES_MEM(__PREG(Ser1UTCR0), SZ_64K),
	[1] = DEFINE_RES_IRQ(IRQ_Ser1UART),
};

static struct platform_device sa11x0uart1_device = {
	.name		= "sa11x0-uart",
	.id		= 1,
	.num_resources	= ARRAY_SIZE(sa11x0uart1_resources),
	.resource	= sa11x0uart1_resources,
};

static struct resource sa11x0uart3_resources[] = {
	[0] = DEFINE_RES_MEM(__PREG(Ser3UTCR0), SZ_64K),
	[1] = DEFINE_RES_IRQ(IRQ_Ser3UART),
};

static struct platform_device sa11x0uart3_device = {
	.name		= "sa11x0-uart",
	.id		= 3,
	.num_resources	= ARRAY_SIZE(sa11x0uart3_resources),
	.resource	= sa11x0uart3_resources,
};

static struct resource sa11x0mcp_resources[] = {
	[0] = DEFINE_RES_MEM(__PREG(Ser4MCCR0), SZ_64K),
	[1] = DEFINE_RES_MEM(__PREG(Ser4MCCR1), 4),
	[2] = DEFINE_RES_IRQ(IRQ_Ser4MCP),
};

static u64 sa11x0mcp_dma_mask = 0xffffffffUL;

static struct platform_device sa11x0mcp_device = {
	.name		= "sa11x0-mcp",
	.id		= -1,
	.dev = {
		.dma_mask = &sa11x0mcp_dma_mask,
		.coherent_dma_mask = 0xffffffff,
	},
	.num_resources	= ARRAY_SIZE(sa11x0mcp_resources),
	.resource	= sa11x0mcp_resources,
};

void __init sa11x0_ppc_configure_mcp(void)
{
	/* Setup the PPC unit for the MCP */
	PPDR &= ~PPC_RXD4;
	PPDR |= PPC_TXD4 | PPC_SCLK | PPC_SFRM;
	PSDR |= PPC_RXD4;
	PSDR &= ~(PPC_TXD4 | PPC_SCLK | PPC_SFRM);
	PPSR &= ~(PPC_TXD4 | PPC_SCLK | PPC_SFRM);
}

void sa11x0_register_mcp(struct mcp_plat_data *data)
{
	sa11x0_register_device(&sa11x0mcp_device, data);
}

static struct resource sa11x0ssp_resources[] = {
	[0] = DEFINE_RES_MEM(0x80070000, SZ_64K),
	[1] = DEFINE_RES_IRQ(IRQ_Ser4SSP),
};

static u64 sa11x0ssp_dma_mask = 0xffffffffUL;

static struct platform_device sa11x0ssp_device = {
	.name		= "sa11x0-ssp",
	.id		= -1,
	.dev = {
		.dma_mask = &sa11x0ssp_dma_mask,
		.coherent_dma_mask = 0xffffffff,
	},
	.num_resources	= ARRAY_SIZE(sa11x0ssp_resources),
	.resource	= sa11x0ssp_resources,
};

static struct resource sa11x0fb_resources[] = {
	[0] = DEFINE_RES_MEM(0xb0100000, SZ_64K),
	[1] = DEFINE_RES_IRQ(IRQ_LCD),
};

static struct platform_device sa11x0fb_device = {
	.name		= "sa11x0-fb",
	.id		= -1,
	.dev = {
		.coherent_dma_mask = 0xffffffff,
	},
	.num_resources	= ARRAY_SIZE(sa11x0fb_resources),
	.resource	= sa11x0fb_resources,
};

void sa11x0_register_lcd(struct sa1100fb_mach_info *inf)
{
	sa11x0_register_device(&sa11x0fb_device, inf);
}

static struct platform_device sa11x0pcmcia_device = {
	.name		= "sa11x0-pcmcia",
	.id		= -1,
};

static struct platform_device sa11x0mtd_device = {
	.name		= "sa1100-mtd",
	.id		= -1,
};

void sa11x0_register_mtd(struct flash_platform_data *flash,
			 struct resource *res, int nr)
{
	flash->name = "sa1100";
	sa11x0mtd_device.resource = res;
	sa11x0mtd_device.num_resources = nr;
	sa11x0_register_device(&sa11x0mtd_device, flash);
}

static struct resource sa11x0ir_resources[] = {
	DEFINE_RES_MEM(__PREG(Ser2UTCR0), 0x24),
	DEFINE_RES_MEM(__PREG(Ser2HSCR0), 0x1c),
	DEFINE_RES_MEM(__PREG(Ser2HSCR2), 0x04),
	DEFINE_RES_IRQ(IRQ_Ser2ICP),
};

static struct platform_device sa11x0ir_device = {
	.name		= "sa11x0-ir",
	.id		= -1,
	.num_resources	= ARRAY_SIZE(sa11x0ir_resources),
	.resource	= sa11x0ir_resources,
};

void sa11x0_register_irda(struct irda_platform_data *irda)
{
	sa11x0_register_device(&sa11x0ir_device, irda);
}

<<<<<<< HEAD
static struct platform_device sa11x0rtc_device = {
	.name		= "sa1100-rtc",
	.id		= -1,
=======
static struct resource sa1100_rtc_resources[] = {
	DEFINE_RES_MEM(0x90010000, 0x9001003f),
	DEFINE_RES_IRQ_NAMED(IRQ_RTC1Hz, "rtc 1Hz"),
	DEFINE_RES_IRQ_NAMED(IRQ_RTCAlrm, "rtc alarm"),
};

static struct platform_device sa11x0rtc_device = {
	.name		= "sa1100-rtc",
	.id		= -1,
	.num_resources	= ARRAY_SIZE(sa1100_rtc_resources),
	.resource	= sa1100_rtc_resources,
};

static struct resource sa11x0dma_resources[] = {
	DEFINE_RES_MEM(DMA_PHYS, DMA_SIZE),
	DEFINE_RES_IRQ(IRQ_DMA0),
	DEFINE_RES_IRQ(IRQ_DMA1),
	DEFINE_RES_IRQ(IRQ_DMA2),
	DEFINE_RES_IRQ(IRQ_DMA3),
	DEFINE_RES_IRQ(IRQ_DMA4),
	DEFINE_RES_IRQ(IRQ_DMA5),
};

static u64 sa11x0dma_dma_mask = DMA_BIT_MASK(32);

static struct platform_device sa11x0dma_device = {
	.name		= "sa11x0-dma",
	.id		= -1,
	.dev = {
		.dma_mask = &sa11x0dma_dma_mask,
		.coherent_dma_mask = 0xffffffff,
	},
	.num_resources	= ARRAY_SIZE(sa11x0dma_resources),
	.resource	= sa11x0dma_resources,
>>>>>>> e816b57a
};

static struct platform_device *sa11x0_devices[] __initdata = {
	&sa11x0udc_device,
	&sa11x0uart1_device,
	&sa11x0uart3_device,
	&sa11x0ssp_device,
	&sa11x0pcmcia_device,
	&sa11x0rtc_device,
	&sa11x0dma_device,
};

static int __init sa1100_init(void)
{
	pm_power_off = sa1100_power_off;
	return platform_add_devices(sa11x0_devices, ARRAY_SIZE(sa11x0_devices));
}

arch_initcall(sa1100_init);


/*
 * Common I/O mapping:
 *
 * Typically, static virtual address mappings are as follow:
 *
 * 0xf0000000-0xf3ffffff:	miscellaneous stuff (CPLDs, etc.)
 * 0xf4000000-0xf4ffffff:	SA-1111
 * 0xf5000000-0xf5ffffff:	reserved (used by cache flushing area)
 * 0xf6000000-0xfffeffff:	reserved (internal SA1100 IO defined above)
 * 0xffff0000-0xffff0fff:	SA1100 exception vectors
 * 0xffff2000-0xffff2fff:	Minicache copy_user_page area
 *
 * Below 0xe8000000 is reserved for vm allocation.
 *
 * The machine specific code must provide the extra mapping beside the
 * default mapping provided here.
 */

static struct map_desc standard_io_desc[] __initdata = {
	{	/* PCM */
		.virtual	=  0xf8000000,
		.pfn		= __phys_to_pfn(0x80000000),
		.length		= 0x00100000,
		.type		= MT_DEVICE
	}, {	/* SCM */
		.virtual	=  0xfa000000,
		.pfn		= __phys_to_pfn(0x90000000),
		.length		= 0x00100000,
		.type		= MT_DEVICE
	}, {	/* MER */
		.virtual	=  0xfc000000,
		.pfn		= __phys_to_pfn(0xa0000000),
		.length		= 0x00100000,
		.type		= MT_DEVICE
	}, {	/* LCD + DMA */
		.virtual	=  0xfe000000,
		.pfn		= __phys_to_pfn(0xb0000000),
		.length		= 0x00200000,
		.type		= MT_DEVICE
	},
};

void __init sa1100_map_io(void)
{
	iotable_init(standard_io_desc, ARRAY_SIZE(standard_io_desc));
}

/*
 * Disable the memory bus request/grant signals on the SA1110 to
 * ensure that we don't receive spurious memory requests.  We set
 * the MBGNT signal false to ensure the SA1111 doesn't own the
 * SDRAM bus.
 */
void sa1110_mb_disable(void)
{
	unsigned long flags;

	local_irq_save(flags);
	
	PGSR &= ~GPIO_MBGNT;
	GPCR = GPIO_MBGNT;
	GPDR = (GPDR & ~GPIO_MBREQ) | GPIO_MBGNT;

	GAFR &= ~(GPIO_MBGNT | GPIO_MBREQ);

	local_irq_restore(flags);
}

/*
 * If the system is going to use the SA-1111 DMA engines, set up
 * the memory bus request/grant pins.
 */
void sa1110_mb_enable(void)
{
	unsigned long flags;

	local_irq_save(flags);

	PGSR &= ~GPIO_MBGNT;
	GPCR = GPIO_MBGNT;
	GPDR = (GPDR & ~GPIO_MBREQ) | GPIO_MBGNT;

	GAFR |= (GPIO_MBGNT | GPIO_MBREQ);
	TUCR |= TUCR_MR;

	local_irq_restore(flags);
}
<|MERGE_RESOLUTION|>--- conflicted
+++ resolved
@@ -305,11 +305,6 @@
 	sa11x0_register_device(&sa11x0ir_device, irda);
 }
 
-<<<<<<< HEAD
-static struct platform_device sa11x0rtc_device = {
-	.name		= "sa1100-rtc",
-	.id		= -1,
-=======
 static struct resource sa1100_rtc_resources[] = {
 	DEFINE_RES_MEM(0x90010000, 0x9001003f),
 	DEFINE_RES_IRQ_NAMED(IRQ_RTC1Hz, "rtc 1Hz"),
@@ -344,7 +339,6 @@
 	},
 	.num_resources	= ARRAY_SIZE(sa11x0dma_resources),
 	.resource	= sa11x0dma_resources,
->>>>>>> e816b57a
 };
 
 static struct platform_device *sa11x0_devices[] __initdata = {
