/*
 * sh73a0 processor support
 *
 * Copyright (C) 2010  Takashi Yoshii
 * Copyright (C) 2010  Magnus Damm
 * Copyright (C) 2008  Yoshihiro Shimoda
 *
 * This program is free software; you can redistribute it and/or modify
 * it under the terms of the GNU General Public License as published by
 * the Free Software Foundation; version 2 of the License.
 *
 * This program is distributed in the hope that it will be useful,
 * but WITHOUT ANY WARRANTY; without even the implied warranty of
 * MERCHANTABILITY or FITNESS FOR A PARTICULAR PURPOSE.  See the
 * GNU General Public License for more details.
 *
 * You should have received a copy of the GNU General Public License
 * along with this program; if not, write to the Free Software
 * Foundation, Inc., 51 Franklin St, Fifth Floor, Boston, MA  02110-1301  USA
 */
#include <linux/kernel.h>
#include <linux/init.h>
#include <linux/interrupt.h>
#include <linux/irq.h>
#include <linux/platform_device.h>
#include <linux/delay.h>
#include <linux/input.h>
#include <linux/io.h>
#include <linux/serial_sci.h>
#include <linux/sh_dma.h>
#include <linux/sh_intc.h>
#include <linux/sh_timer.h>
#include <mach/hardware.h>
#include <mach/irqs.h>
#include <mach/sh73a0.h>
#include <mach/common.h>
#include <asm/mach-types.h>
#include <asm/mach/map.h>
#include <asm/mach/arch.h>
#include <asm/mach/time.h>

static struct map_desc sh73a0_io_desc[] __initdata = {
	/* create a 1:1 entity map for 0xe6xxxxxx
	 * used by CPGA, INTC and PFC.
	 */
	{
		.virtual	= 0xe6000000,
		.pfn		= __phys_to_pfn(0xe6000000),
		.length		= 256 << 20,
		.type		= MT_DEVICE_NONSHARED
	},
};

void __init sh73a0_map_io(void)
{
	iotable_init(sh73a0_io_desc, ARRAY_SIZE(sh73a0_io_desc));
}

static struct plat_sci_port scif0_platform_data = {
	.mapbase	= 0xe6c40000,
	.flags		= UPF_BOOT_AUTOCONF,
	.scscr		= SCSCR_RE | SCSCR_TE,
	.scbrr_algo_id	= SCBRR_ALGO_4,
	.type		= PORT_SCIFA,
	.irqs		= { gic_spi(72), gic_spi(72),
			    gic_spi(72), gic_spi(72) },
};

static struct platform_device scif0_device = {
	.name		= "sh-sci",
	.id		= 0,
	.dev		= {
		.platform_data	= &scif0_platform_data,
	},
};

static struct plat_sci_port scif1_platform_data = {
	.mapbase	= 0xe6c50000,
	.flags		= UPF_BOOT_AUTOCONF,
	.scscr		= SCSCR_RE | SCSCR_TE,
	.scbrr_algo_id	= SCBRR_ALGO_4,
	.type		= PORT_SCIFA,
	.irqs		= { gic_spi(73), gic_spi(73),
			    gic_spi(73), gic_spi(73) },
};

static struct platform_device scif1_device = {
	.name		= "sh-sci",
	.id		= 1,
	.dev		= {
		.platform_data	= &scif1_platform_data,
	},
};

static struct plat_sci_port scif2_platform_data = {
	.mapbase	= 0xe6c60000,
	.flags		= UPF_BOOT_AUTOCONF,
	.scscr		= SCSCR_RE | SCSCR_TE,
	.scbrr_algo_id	= SCBRR_ALGO_4,
	.type		= PORT_SCIFA,
	.irqs		= { gic_spi(74), gic_spi(74),
			    gic_spi(74), gic_spi(74) },
};

static struct platform_device scif2_device = {
	.name		= "sh-sci",
	.id		= 2,
	.dev		= {
		.platform_data	= &scif2_platform_data,
	},
};

static struct plat_sci_port scif3_platform_data = {
	.mapbase	= 0xe6c70000,
	.flags		= UPF_BOOT_AUTOCONF,
	.scscr		= SCSCR_RE | SCSCR_TE,
	.scbrr_algo_id	= SCBRR_ALGO_4,
	.type		= PORT_SCIFA,
	.irqs		= { gic_spi(75), gic_spi(75),
			    gic_spi(75), gic_spi(75) },
};

static struct platform_device scif3_device = {
	.name		= "sh-sci",
	.id		= 3,
	.dev		= {
		.platform_data	= &scif3_platform_data,
	},
};

static struct plat_sci_port scif4_platform_data = {
	.mapbase	= 0xe6c80000,
	.flags		= UPF_BOOT_AUTOCONF,
	.scscr		= SCSCR_RE | SCSCR_TE,
	.scbrr_algo_id	= SCBRR_ALGO_4,
	.type		= PORT_SCIFA,
	.irqs		= { gic_spi(78), gic_spi(78),
			    gic_spi(78), gic_spi(78) },
};

static struct platform_device scif4_device = {
	.name		= "sh-sci",
	.id		= 4,
	.dev		= {
		.platform_data	= &scif4_platform_data,
	},
};

static struct plat_sci_port scif5_platform_data = {
	.mapbase	= 0xe6cb0000,
	.flags		= UPF_BOOT_AUTOCONF,
	.scscr		= SCSCR_RE | SCSCR_TE,
	.scbrr_algo_id	= SCBRR_ALGO_4,
	.type		= PORT_SCIFA,
	.irqs		= { gic_spi(79), gic_spi(79),
			    gic_spi(79), gic_spi(79) },
};

static struct platform_device scif5_device = {
	.name		= "sh-sci",
	.id		= 5,
	.dev		= {
		.platform_data	= &scif5_platform_data,
	},
};

static struct plat_sci_port scif6_platform_data = {
	.mapbase	= 0xe6cc0000,
	.flags		= UPF_BOOT_AUTOCONF,
	.scscr		= SCSCR_RE | SCSCR_TE,
	.scbrr_algo_id	= SCBRR_ALGO_4,
	.type		= PORT_SCIFA,
	.irqs		= { gic_spi(156), gic_spi(156),
			    gic_spi(156), gic_spi(156) },
};

static struct platform_device scif6_device = {
	.name		= "sh-sci",
	.id		= 6,
	.dev		= {
		.platform_data	= &scif6_platform_data,
	},
};

static struct plat_sci_port scif7_platform_data = {
	.mapbase	= 0xe6cd0000,
	.flags		= UPF_BOOT_AUTOCONF,
	.scscr		= SCSCR_RE | SCSCR_TE,
	.scbrr_algo_id	= SCBRR_ALGO_4,
	.type		= PORT_SCIFA,
	.irqs		= { gic_spi(143), gic_spi(143),
			    gic_spi(143), gic_spi(143) },
};

static struct platform_device scif7_device = {
	.name		= "sh-sci",
	.id		= 7,
	.dev		= {
		.platform_data	= &scif7_platform_data,
	},
};

static struct plat_sci_port scif8_platform_data = {
	.mapbase	= 0xe6c30000,
	.flags		= UPF_BOOT_AUTOCONF,
	.scscr		= SCSCR_RE | SCSCR_TE,
	.scbrr_algo_id	= SCBRR_ALGO_4,
	.type		= PORT_SCIFB,
	.irqs		= { gic_spi(80), gic_spi(80),
			    gic_spi(80), gic_spi(80) },
};

static struct platform_device scif8_device = {
	.name		= "sh-sci",
	.id		= 8,
	.dev		= {
		.platform_data	= &scif8_platform_data,
	},
};

static struct sh_timer_config cmt10_platform_data = {
	.name = "CMT10",
	.channel_offset = 0x10,
	.timer_bit = 0,
	.clockevent_rating = 125,
	.clocksource_rating = 125,
};

static struct resource cmt10_resources[] = {
	[0] = {
		.name	= "CMT10",
		.start	= 0xe6138010,
		.end	= 0xe613801b,
		.flags	= IORESOURCE_MEM,
	},
	[1] = {
		.start	= gic_spi(65),
		.flags	= IORESOURCE_IRQ,
	},
};

static struct platform_device cmt10_device = {
	.name		= "sh_cmt",
	.id		= 10,
	.dev = {
		.platform_data	= &cmt10_platform_data,
	},
	.resource	= cmt10_resources,
	.num_resources	= ARRAY_SIZE(cmt10_resources),
};

/* TMU */
static struct sh_timer_config tmu00_platform_data = {
	.name = "TMU00",
	.channel_offset = 0x4,
	.timer_bit = 0,
	.clockevent_rating = 200,
};

static struct resource tmu00_resources[] = {
	[0] = {
		.name	= "TMU00",
		.start	= 0xfff60008,
		.end	= 0xfff60013,
		.flags	= IORESOURCE_MEM,
	},
	[1] = {
		.start	= intcs_evt2irq(0x0e80), /* TMU0_TUNI00 */
		.flags	= IORESOURCE_IRQ,
	},
};

static struct platform_device tmu00_device = {
	.name		= "sh_tmu",
	.id		= 0,
	.dev = {
		.platform_data	= &tmu00_platform_data,
	},
	.resource	= tmu00_resources,
	.num_resources	= ARRAY_SIZE(tmu00_resources),
};

static struct sh_timer_config tmu01_platform_data = {
	.name = "TMU01",
	.channel_offset = 0x10,
	.timer_bit = 1,
	.clocksource_rating = 200,
};

static struct resource tmu01_resources[] = {
	[0] = {
		.name	= "TMU01",
		.start	= 0xfff60014,
		.end	= 0xfff6001f,
		.flags	= IORESOURCE_MEM,
	},
	[1] = {
		.start	= intcs_evt2irq(0x0ea0), /* TMU0_TUNI01 */
		.flags	= IORESOURCE_IRQ,
	},
};

static struct platform_device tmu01_device = {
	.name		= "sh_tmu",
	.id		= 1,
	.dev = {
		.platform_data	= &tmu01_platform_data,
	},
	.resource	= tmu01_resources,
	.num_resources	= ARRAY_SIZE(tmu01_resources),
};

static struct resource i2c0_resources[] = {
	[0] = {
		.name	= "IIC0",
		.start	= 0xe6820000,
		.end	= 0xe6820425 - 1,
		.flags	= IORESOURCE_MEM,
	},
	[1] = {
		.start	= gic_spi(167),
		.end	= gic_spi(170),
		.flags	= IORESOURCE_IRQ,
	},
};

static struct resource i2c1_resources[] = {
	[0] = {
		.name	= "IIC1",
		.start	= 0xe6822000,
		.end	= 0xe6822425 - 1,
		.flags	= IORESOURCE_MEM,
	},
	[1] = {
		.start	= gic_spi(51),
		.end	= gic_spi(54),
		.flags	= IORESOURCE_IRQ,
	},
};

static struct resource i2c2_resources[] = {
	[0] = {
		.name	= "IIC2",
		.start	= 0xe6824000,
		.end	= 0xe6824425 - 1,
		.flags	= IORESOURCE_MEM,
	},
	[1] = {
		.start	= gic_spi(171),
		.end	= gic_spi(174),
		.flags	= IORESOURCE_IRQ,
	},
};

static struct resource i2c3_resources[] = {
	[0] = {
		.name	= "IIC3",
		.start	= 0xe6826000,
		.end	= 0xe6826425 - 1,
		.flags	= IORESOURCE_MEM,
	},
	[1] = {
		.start	= gic_spi(183),
		.end	= gic_spi(186),
		.flags	= IORESOURCE_IRQ,
	},
};

static struct resource i2c4_resources[] = {
	[0] = {
		.name	= "IIC4",
		.start	= 0xe6828000,
		.end	= 0xe6828425 - 1,
		.flags	= IORESOURCE_MEM,
	},
	[1] = {
		.start	= gic_spi(187),
		.end	= gic_spi(190),
		.flags	= IORESOURCE_IRQ,
	},
};

static struct platform_device i2c0_device = {
	.name		= "i2c-sh_mobile",
	.id		= 0,
	.resource	= i2c0_resources,
	.num_resources	= ARRAY_SIZE(i2c0_resources),
};

static struct platform_device i2c1_device = {
	.name		= "i2c-sh_mobile",
	.id		= 1,
	.resource	= i2c1_resources,
	.num_resources	= ARRAY_SIZE(i2c1_resources),
};

static struct platform_device i2c2_device = {
	.name		= "i2c-sh_mobile",
	.id		= 2,
	.resource	= i2c2_resources,
	.num_resources	= ARRAY_SIZE(i2c2_resources),
};

static struct platform_device i2c3_device = {
	.name		= "i2c-sh_mobile",
	.id		= 3,
	.resource	= i2c3_resources,
	.num_resources	= ARRAY_SIZE(i2c3_resources),
};

static struct platform_device i2c4_device = {
	.name		= "i2c-sh_mobile",
	.id		= 4,
	.resource	= i2c4_resources,
	.num_resources	= ARRAY_SIZE(i2c4_resources),
};

/* Transmit sizes and respective CHCR register values */
enum {
	XMIT_SZ_8BIT		= 0,
	XMIT_SZ_16BIT		= 1,
	XMIT_SZ_32BIT		= 2,
	XMIT_SZ_64BIT		= 7,
	XMIT_SZ_128BIT		= 3,
	XMIT_SZ_256BIT		= 4,
	XMIT_SZ_512BIT		= 5,
};

/* log2(size / 8) - used to calculate number of transfers */
#define TS_SHIFT {			\
	[XMIT_SZ_8BIT]		= 0,	\
	[XMIT_SZ_16BIT]		= 1,	\
	[XMIT_SZ_32BIT]		= 2,	\
	[XMIT_SZ_64BIT]		= 3,	\
	[XMIT_SZ_128BIT]	= 4,	\
	[XMIT_SZ_256BIT]	= 5,	\
	[XMIT_SZ_512BIT]	= 6,	\
}

#define TS_INDEX2VAL(i) ((((i) & 3) << 3) | (((i) & 0xc) << (20 - 2)))
#define CHCR_TX(xmit_sz) (DM_FIX | SM_INC | 0x800 | TS_INDEX2VAL((xmit_sz)))
#define CHCR_RX(xmit_sz) (DM_INC | SM_FIX | 0x800 | TS_INDEX2VAL((xmit_sz)))

static const struct sh_dmae_slave_config sh73a0_dmae_slaves[] = {
	{
		.slave_id	= SHDMA_SLAVE_SCIF0_TX,
		.addr		= 0xe6c40020,
		.chcr		= CHCR_TX(XMIT_SZ_8BIT),
		.mid_rid	= 0x21,
	}, {
		.slave_id	= SHDMA_SLAVE_SCIF0_RX,
		.addr		= 0xe6c40024,
		.chcr		= CHCR_RX(XMIT_SZ_8BIT),
		.mid_rid	= 0x22,
	}, {
		.slave_id	= SHDMA_SLAVE_SCIF1_TX,
		.addr		= 0xe6c50020,
		.chcr		= CHCR_TX(XMIT_SZ_8BIT),
		.mid_rid	= 0x25,
	}, {
		.slave_id	= SHDMA_SLAVE_SCIF1_RX,
		.addr		= 0xe6c50024,
		.chcr		= CHCR_RX(XMIT_SZ_8BIT),
		.mid_rid	= 0x26,
	}, {
		.slave_id	= SHDMA_SLAVE_SCIF2_TX,
		.addr		= 0xe6c60020,
		.chcr		= CHCR_TX(XMIT_SZ_8BIT),
		.mid_rid	= 0x29,
	}, {
		.slave_id	= SHDMA_SLAVE_SCIF2_RX,
		.addr		= 0xe6c60024,
		.chcr		= CHCR_RX(XMIT_SZ_8BIT),
		.mid_rid	= 0x2a,
	}, {
		.slave_id	= SHDMA_SLAVE_SCIF3_TX,
		.addr		= 0xe6c70020,
		.chcr		= CHCR_TX(XMIT_SZ_8BIT),
		.mid_rid	= 0x2d,
	}, {
		.slave_id	= SHDMA_SLAVE_SCIF3_RX,
		.addr		= 0xe6c70024,
		.chcr		= CHCR_RX(XMIT_SZ_8BIT),
		.mid_rid	= 0x2e,
	}, {
		.slave_id	= SHDMA_SLAVE_SCIF4_TX,
		.addr		= 0xe6c80020,
		.chcr		= CHCR_TX(XMIT_SZ_8BIT),
		.mid_rid	= 0x39,
	}, {
		.slave_id	= SHDMA_SLAVE_SCIF4_RX,
		.addr		= 0xe6c80024,
		.chcr		= CHCR_RX(XMIT_SZ_8BIT),
		.mid_rid	= 0x3a,
	}, {
		.slave_id	= SHDMA_SLAVE_SCIF5_TX,
		.addr		= 0xe6cb0020,
		.chcr		= CHCR_TX(XMIT_SZ_8BIT),
		.mid_rid	= 0x35,
	}, {
		.slave_id	= SHDMA_SLAVE_SCIF5_RX,
		.addr		= 0xe6cb0024,
		.chcr		= CHCR_RX(XMIT_SZ_8BIT),
		.mid_rid	= 0x36,
	}, {
		.slave_id	= SHDMA_SLAVE_SCIF6_TX,
		.addr		= 0xe6cc0020,
		.chcr		= CHCR_TX(XMIT_SZ_8BIT),
		.mid_rid	= 0x1d,
	}, {
		.slave_id	= SHDMA_SLAVE_SCIF6_RX,
		.addr		= 0xe6cc0024,
		.chcr		= CHCR_RX(XMIT_SZ_8BIT),
		.mid_rid	= 0x1e,
	}, {
		.slave_id	= SHDMA_SLAVE_SCIF7_TX,
		.addr		= 0xe6cd0020,
		.chcr		= CHCR_TX(XMIT_SZ_8BIT),
		.mid_rid	= 0x19,
	}, {
		.slave_id	= SHDMA_SLAVE_SCIF7_RX,
		.addr		= 0xe6cd0024,
		.chcr		= CHCR_RX(XMIT_SZ_8BIT),
		.mid_rid	= 0x1a,
	}, {
		.slave_id	= SHDMA_SLAVE_SCIF8_TX,
		.addr		= 0xe6c30040,
		.chcr		= CHCR_TX(XMIT_SZ_8BIT),
		.mid_rid	= 0x3d,
	}, {
		.slave_id	= SHDMA_SLAVE_SCIF8_RX,
		.addr		= 0xe6c30060,
		.chcr		= CHCR_RX(XMIT_SZ_8BIT),
		.mid_rid	= 0x3e,
	}, {
		.slave_id	= SHDMA_SLAVE_SDHI0_TX,
		.addr		= 0xee100030,
		.chcr		= CHCR_TX(XMIT_SZ_16BIT),
		.mid_rid	= 0xc1,
	}, {
		.slave_id	= SHDMA_SLAVE_SDHI0_RX,
		.addr		= 0xee100030,
		.chcr		= CHCR_RX(XMIT_SZ_16BIT),
		.mid_rid	= 0xc2,
	}, {
		.slave_id	= SHDMA_SLAVE_SDHI1_TX,
		.addr		= 0xee120030,
		.chcr		= CHCR_TX(XMIT_SZ_16BIT),
		.mid_rid	= 0xc9,
	}, {
		.slave_id	= SHDMA_SLAVE_SDHI1_RX,
		.addr		= 0xee120030,
		.chcr		= CHCR_RX(XMIT_SZ_16BIT),
		.mid_rid	= 0xca,
	}, {
		.slave_id	= SHDMA_SLAVE_SDHI2_TX,
		.addr		= 0xee140030,
		.chcr		= CHCR_TX(XMIT_SZ_16BIT),
		.mid_rid	= 0xcd,
	}, {
		.slave_id	= SHDMA_SLAVE_SDHI2_RX,
		.addr		= 0xee140030,
		.chcr		= CHCR_RX(XMIT_SZ_16BIT),
		.mid_rid	= 0xce,
	}, {
		.slave_id	= SHDMA_SLAVE_MMCIF_TX,
		.addr		= 0xe6bd0034,
		.chcr		= CHCR_TX(XMIT_SZ_32BIT),
		.mid_rid	= 0xd1,
	}, {
		.slave_id	= SHDMA_SLAVE_MMCIF_RX,
		.addr		= 0xe6bd0034,
		.chcr		= CHCR_RX(XMIT_SZ_32BIT),
		.mid_rid	= 0xd2,
	},
};

#define DMAE_CHANNEL(_offset)					\
	{							\
		.offset         = _offset - 0x20,		\
		.dmars          = _offset - 0x20 + 0x40,	\
	}

static const struct sh_dmae_channel sh73a0_dmae_channels[] = {
	DMAE_CHANNEL(0x8000),
	DMAE_CHANNEL(0x8080),
	DMAE_CHANNEL(0x8100),
	DMAE_CHANNEL(0x8180),
	DMAE_CHANNEL(0x8200),
	DMAE_CHANNEL(0x8280),
	DMAE_CHANNEL(0x8300),
	DMAE_CHANNEL(0x8380),
	DMAE_CHANNEL(0x8400),
	DMAE_CHANNEL(0x8480),
	DMAE_CHANNEL(0x8500),
	DMAE_CHANNEL(0x8580),
	DMAE_CHANNEL(0x8600),
	DMAE_CHANNEL(0x8680),
	DMAE_CHANNEL(0x8700),
	DMAE_CHANNEL(0x8780),
	DMAE_CHANNEL(0x8800),
	DMAE_CHANNEL(0x8880),
	DMAE_CHANNEL(0x8900),
	DMAE_CHANNEL(0x8980),
};

static const unsigned int ts_shift[] = TS_SHIFT;

static struct sh_dmae_pdata sh73a0_dmae_platform_data = {
	.slave          = sh73a0_dmae_slaves,
	.slave_num      = ARRAY_SIZE(sh73a0_dmae_slaves),
	.channel        = sh73a0_dmae_channels,
	.channel_num    = ARRAY_SIZE(sh73a0_dmae_channels),
	.ts_low_shift   = 3,
	.ts_low_mask    = 0x18,
	.ts_high_shift  = (20 - 2),     /* 2 bits for shifted low TS */
	.ts_high_mask   = 0x00300000,
	.ts_shift       = ts_shift,
	.ts_shift_num   = ARRAY_SIZE(ts_shift),
	.dmaor_init     = DMAOR_DME,
};

static struct resource sh73a0_dmae_resources[] = {
	{
		/* Registers including DMAOR and channels including DMARSx */
		.start  = 0xfe000020,
		.end    = 0xfe008a00 - 1,
		.flags  = IORESOURCE_MEM,
	},
	{
		.name	= "error_irq",
		.start  = gic_spi(129),
		.end    = gic_spi(129),
		.flags  = IORESOURCE_IRQ,
	},
	{
		/* IRQ for channels 0-19 */
		.start  = gic_spi(109),
		.end    = gic_spi(128),
		.flags  = IORESOURCE_IRQ,
	},
};

static struct platform_device dma0_device = {
	.name		= "sh-dma-engine",
	.id		= 0,
	.resource	= sh73a0_dmae_resources,
	.num_resources	= ARRAY_SIZE(sh73a0_dmae_resources),
	.dev		= {
		.platform_data	= &sh73a0_dmae_platform_data,
	},
};

static struct platform_device *sh73a0_early_devices[] __initdata = {
	&scif0_device,
	&scif1_device,
	&scif2_device,
	&scif3_device,
	&scif4_device,
	&scif5_device,
	&scif6_device,
	&scif7_device,
	&scif8_device,
	&cmt10_device,
	&tmu00_device,
	&tmu01_device,
};

static struct platform_device *sh73a0_late_devices[] __initdata = {
	&i2c0_device,
	&i2c1_device,
	&i2c2_device,
	&i2c3_device,
	&i2c4_device,
	&dma0_device,
};

#define SRCR2          0xe61580b0

void __init sh73a0_add_standard_devices(void)
{
	/* Clear software reset bit on SY-DMAC module */
	__raw_writel(__raw_readl(SRCR2) & ~(1 << 18), SRCR2);

	platform_add_devices(sh73a0_early_devices,
			    ARRAY_SIZE(sh73a0_early_devices));
	platform_add_devices(sh73a0_late_devices,
			    ARRAY_SIZE(sh73a0_late_devices));
}

<<<<<<< HEAD
=======
/* do nothing for !CONFIG_SMP or !CONFIG_HAVE_TWD */
void __init __weak sh73a0_register_twd(void) { }

>>>>>>> 711e1bfb
static void __init sh73a0_earlytimer_init(void)
{
	sh73a0_clock_init();
	shmobile_earlytimer_init();
<<<<<<< HEAD
=======
	sh73a0_register_twd();
>>>>>>> 711e1bfb
}

void __init sh73a0_add_early_devices(void)
{
	early_platform_add_devices(sh73a0_early_devices,
				   ARRAY_SIZE(sh73a0_early_devices));

	/* setup early console here as well */
	shmobile_setup_console();

	/* override timer setup with soc-specific code */
	shmobile_timer.init = sh73a0_earlytimer_init;
}<|MERGE_RESOLUTION|>--- conflicted
+++ resolved
@@ -688,20 +688,14 @@
 			    ARRAY_SIZE(sh73a0_late_devices));
 }
 
-<<<<<<< HEAD
-=======
 /* do nothing for !CONFIG_SMP or !CONFIG_HAVE_TWD */
 void __init __weak sh73a0_register_twd(void) { }
 
->>>>>>> 711e1bfb
 static void __init sh73a0_earlytimer_init(void)
 {
 	sh73a0_clock_init();
 	shmobile_earlytimer_init();
-<<<<<<< HEAD
-=======
 	sh73a0_register_twd();
->>>>>>> 711e1bfb
 }
 
 void __init sh73a0_add_early_devices(void)
