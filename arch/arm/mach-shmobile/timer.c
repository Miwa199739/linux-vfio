/*
 * SH-Mobile Timer
 *
 * Copyright (C) 2010  Magnus Damm
 * Copyright (C) 2002 - 2009  Paul Mundt
 *
 * This program is free software; you can redistribute it and/or modify
 * it under the terms of the GNU General Public License as published by
 * the Free Software Foundation; version 2 of the License.
 *
 * This program is distributed in the hope that it will be useful,
 * but WITHOUT ANY WARRANTY; without even the implied warranty of
 * MERCHANTABILITY or FITNESS FOR A PARTICULAR PURPOSE.  See the
 * GNU General Public License for more details.
 *
 * You should have received a copy of the GNU General Public License
 * along with this program; if not, write to the Free Software
 * Foundation, Inc., 51 Franklin St, Fifth Floor, Boston, MA  02110-1301  USA
 *
 */
#include <linux/platform_device.h>
#include <asm/mach/time.h>
#include <asm/smp_twd.h>

static void __init shmobile_late_time_init(void)
{
	/*
	 * Make sure all compiled-in early timers register themselves.
	 *
	 * Run probe() for two "earlytimer" devices, these will be the
	 * clockevents and clocksource devices respectively. In the event
	 * that only a clockevents device is available, we -ENODEV on the
	 * clocksource and the jiffies clocksource is used transparently
	 * instead. No error handling is necessary here.
	 */
	early_platform_driver_register_all("earlytimer");
	early_platform_driver_probe("earlytimer", 2, 0);
}

void __init shmobile_earlytimer_init(void)
{
	late_time_init = shmobile_late_time_init;
}

static void __init shmobile_timer_init(void)
{
}

<<<<<<< HEAD
void __init shmobile_twd_init(struct twd_local_timer *twd_local_timer)
{
#ifdef CONFIG_HAVE_ARM_TWD
	int err = twd_local_timer_register(twd_local_timer);
	if (err)
		pr_err("twd_local_timer_register failed %d\n", err);
#endif
}

=======
>>>>>>> 711e1bfb
struct sys_timer shmobile_timer = {
	.init		= shmobile_timer_init,
};<|MERGE_RESOLUTION|>--- conflicted
+++ resolved
@@ -46,18 +46,6 @@
 {
 }
 
-<<<<<<< HEAD
-void __init shmobile_twd_init(struct twd_local_timer *twd_local_timer)
-{
-#ifdef CONFIG_HAVE_ARM_TWD
-	int err = twd_local_timer_register(twd_local_timer);
-	if (err)
-		pr_err("twd_local_timer_register failed %d\n", err);
-#endif
-}
-
-=======
->>>>>>> 711e1bfb
 struct sys_timer shmobile_timer = {
 	.init		= shmobile_timer_init,
 };