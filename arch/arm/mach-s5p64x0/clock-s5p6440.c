--- conflicted
+++ resolved
@@ -507,8 +507,6 @@
 	.id		= -1,
 };
 
-<<<<<<< HEAD
-=======
 static struct clksrc_clk *clksrc_cdev[] = {
 	&clk_sclk_uclk,
 };
@@ -518,7 +516,6 @@
 	CLKDEV_INIT(NULL, "clk_uart_baud3", &clk_sclk_uclk.clk),
 };
 
->>>>>>> ad97e8e1
 void __init_or_cpufreq s5p6440_setup_clocks(void)
 {
 	struct clk *xtal_clk;
@@ -606,7 +603,5 @@
 
 	s3c24xx_register_clock(&dummy_apb_pclk);
 
-	s3c24xx_register_clock(&dummy_apb_pclk);
-
 	s3c_pwmclk_init();
 }