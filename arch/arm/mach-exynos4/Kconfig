# arch/arm/mach-exynos4/Kconfig
#
# Copyright (c) 2010-2011 Samsung Electronics Co., Ltd.
#		http://www.samsung.com/
#
# Licensed under GPLv2

# Configuration options for the EXYNOS4

if ARCH_EXYNOS4

config CPU_EXYNOS4210
	bool
	select SAMSUNG_DMADEV
<<<<<<< HEAD
	select S5P_PM if PM
	select S5P_SLEEP if PM
	select S3C_PL330_DMA
=======
>>>>>>> ad97e8e1
	select ARM_CPU_SUSPEND if PM
	select S5P_PM if PM
	select S5P_SLEEP if PM
	help
	  Enable EXYNOS4210 CPU support

config SOC_EXYNOS4212
	bool
	select S5P_PM if PM
	select S5P_SLEEP if PM
	help
	  Enable EXYNOS4212 SoC support

config SOC_EXYNOS4412
	bool
	help
	  Enable EXYNOS4412 SoC support

config EXYNOS4_MCT
	bool
	default y
	help
	  Use MCT (Multi Core Timer) as kernel timers

config EXYNOS4_DEV_DMA
	bool
	help
	  Compile in amba device definitions for DMA controller

config EXYNOS4_DEV_AHCI
	bool
	help
	  Compile in platform device definitions for AHCI

config EXYNOS4_SETUP_FIMD0
	bool
	help
	  Common setup code for FIMD0.

config EXYNOS4_DEV_PD
	bool
	help
	  Compile in platform device definitions for Power Domain

config EXYNOS4_DEV_SYSMMU
	bool
	help
	  Common setup code for SYSTEM MMU in EXYNOS4

config EXYNOS4_DEV_DWMCI
	bool
	help
	  Compile in platform device definitions for DWMCI

config EXYNOS4_SETUP_I2C1
	bool
	help
	  Common setup code for i2c bus 1.

config EXYNOS4_SETUP_I2C2
	bool
	help
	  Common setup code for i2c bus 2.

config EXYNOS4_SETUP_I2C3
	bool
	help
	  Common setup code for i2c bus 3.

config EXYNOS4_SETUP_I2C4
	bool
	help
	  Common setup code for i2c bus 4.

config EXYNOS4_SETUP_I2C5
	bool
	help
	  Common setup code for i2c bus 5.

config EXYNOS4_SETUP_I2C6
	bool
	help
	  Common setup code for i2c bus 6.

config EXYNOS4_SETUP_I2C7
	bool
	help
	  Common setup code for i2c bus 7.

config EXYNOS4_SETUP_KEYPAD
	bool
	help
	  Common setup code for keypad.

config EXYNOS4_SETUP_SDHCI
	bool
	select EXYNOS4_SETUP_SDHCI_GPIO
	help
	  Internal helper functions for EXYNOS4 based SDHCI systems.

config EXYNOS4_SETUP_SDHCI_GPIO
	bool
	help
	  Common setup code for SDHCI gpio.

config EXYNOS4_SETUP_FIMC
	bool
	help
	  Common setup code for the camera interfaces.

config EXYNOS4_SETUP_USB_PHY
	bool
	help
	  Common setup code for USB PHY controller

# machine support

menu "EXYNOS4 Machines"

comment "EXYNOS4210 Boards"

config MACH_SMDKC210
	bool "SMDKC210"
	select MACH_SMDKV310
	help
	  Machine support for Samsung SMDKC210

config MACH_SMDKV310
	bool "SMDKV310"
	select CPU_EXYNOS4210
	select S5P_DEV_FIMD0
	select S3C_DEV_RTC
	select S3C_DEV_WDT
	select S3C_DEV_I2C1
	select S5P_DEV_FIMC0
	select S5P_DEV_FIMC1
	select S5P_DEV_FIMC2
	select S5P_DEV_FIMC3
	select S5P_DEV_I2C_HDMIPHY
	select S5P_DEV_MFC
	select S5P_DEV_TV
	select S5P_DEV_USB_EHCI
	select S3C_DEV_HSMMC
	select S3C_DEV_HSMMC1
	select S3C_DEV_HSMMC2
	select S3C_DEV_HSMMC3
	select SAMSUNG_DEV_BACKLIGHT
	select EXYNOS4_DEV_AHCI
	select SAMSUNG_DEV_KEYPAD
	select EXYNOS4_DEV_DMA
	select EXYNOS4_DEV_PD
	select SAMSUNG_DEV_PWM
	select EXYNOS4_DEV_SYSMMU
	select EXYNOS4_SETUP_FIMD0
	select EXYNOS4_SETUP_I2C1
	select EXYNOS4_SETUP_KEYPAD
	select EXYNOS4_SETUP_SDHCI
	select EXYNOS4_SETUP_USB_PHY
	help
	  Machine support for Samsung SMDKV310

config MACH_ARMLEX4210
	bool "ARMLEX4210"
	select CPU_EXYNOS4210
	select S3C_DEV_RTC
	select S3C_DEV_WDT
	select S3C_DEV_HSMMC
	select S3C_DEV_HSMMC2
	select S3C_DEV_HSMMC3
	select EXYNOS4_DEV_AHCI
	select EXYNOS4_DEV_DMA
	select EXYNOS4_DEV_SYSMMU
	select EXYNOS4_SETUP_SDHCI
	help
	  Machine support for Samsung ARMLEX4210 based on EXYNOS4210

config MACH_UNIVERSAL_C210
	bool "Mobile UNIVERSAL_C210 Board"
	select CPU_EXYNOS4210
	select S5P_GPIO_INT
	select S5P_DEV_FIMC0
	select S5P_DEV_FIMC1
	select S5P_DEV_FIMC2
	select S5P_DEV_FIMC3
	select S5P_DEV_CSIS0
	select S5P_DEV_FIMD0
	select S3C_DEV_HSMMC
	select S3C_DEV_HSMMC2
	select S3C_DEV_HSMMC3
	select S3C_DEV_I2C1
	select S3C_DEV_I2C3
	select S3C_DEV_I2C5
	select S5P_DEV_I2C_HDMIPHY
	select S5P_DEV_MFC
	select S5P_DEV_ONENAND
	select S5P_DEV_TV
<<<<<<< HEAD
=======
	select EXYNOS4_DEV_DMA
>>>>>>> ad97e8e1
	select EXYNOS4_DEV_PD
	select EXYNOS4_SETUP_FIMD0
	select EXYNOS4_SETUP_I2C1
	select EXYNOS4_SETUP_I2C3
	select EXYNOS4_SETUP_I2C5
	select EXYNOS4_SETUP_SDHCI
	select EXYNOS4_SETUP_FIMC
	select S5P_SETUP_MIPIPHY
	help
	  Machine support for Samsung Mobile Universal S5PC210 Reference
	  Board.

config MACH_NURI
	bool "Mobile NURI Board"
	select CPU_EXYNOS4210
	select S5P_GPIO_INT
	select S3C_DEV_WDT
	select S3C_DEV_RTC
	select S5P_DEV_FIMD0
	select S3C_DEV_HSMMC
	select S3C_DEV_HSMMC2
	select S3C_DEV_HSMMC3
	select S3C_DEV_I2C1
	select S3C_DEV_I2C3
	select S3C_DEV_I2C5
	select S5P_DEV_CSIS0
	select S5P_DEV_FIMC0
	select S5P_DEV_FIMC1
	select S5P_DEV_FIMC2
	select S5P_DEV_FIMC3
	select S5P_DEV_MFC
	select S5P_DEV_USB_EHCI
	select S5P_SETUP_MIPIPHY
<<<<<<< HEAD
=======
	select EXYNOS4_DEV_DMA
>>>>>>> ad97e8e1
	select EXYNOS4_DEV_PD
	select EXYNOS4_SETUP_FIMC
	select EXYNOS4_SETUP_FIMD0
	select EXYNOS4_SETUP_I2C1
	select EXYNOS4_SETUP_I2C3
	select EXYNOS4_SETUP_I2C5
	select EXYNOS4_SETUP_SDHCI
	select EXYNOS4_SETUP_USB_PHY
	select S5P_SETUP_MIPIPHY
	select SAMSUNG_DEV_PWM
	select SAMSUNG_DEV_ADC
	help
	  Machine support for Samsung Mobile NURI Board.

config MACH_ORIGEN
	bool "ORIGEN"
	select CPU_EXYNOS4210
	select S3C_DEV_RTC
	select S3C_DEV_WDT
	select S3C_DEV_HSMMC
	select S3C_DEV_HSMMC2
	select S5P_DEV_FIMC0
	select S5P_DEV_FIMC1
	select S5P_DEV_FIMC2
	select S5P_DEV_FIMC3
	select S5P_DEV_FIMD0
	select S5P_DEV_I2C_HDMIPHY
	select S5P_DEV_MFC
	select S5P_DEV_TV
	select S5P_DEV_USB_EHCI
	select SAMSUNG_DEV_BACKLIGHT
	select SAMSUNG_DEV_PWM
<<<<<<< HEAD
=======
	select EXYNOS4_DEV_DMA
>>>>>>> ad97e8e1
	select EXYNOS4_DEV_PD
	select EXYNOS4_SETUP_FIMD0
	select EXYNOS4_SETUP_SDHCI
	select EXYNOS4_SETUP_USB_PHY
	help
	  Machine support for ORIGEN based on Samsung EXYNOS4210

comment "EXYNOS4212 Boards"

config MACH_SMDK4212
	bool "SMDK4212"
	select SOC_EXYNOS4212
	select S3C_DEV_HSMMC2
	select S3C_DEV_HSMMC3
	select S3C_DEV_I2C1
	select S3C_DEV_I2C3
	select S3C_DEV_I2C7
	select S3C_DEV_RTC
	select S3C_DEV_WDT
	select SAMSUNG_DEV_BACKLIGHT
	select SAMSUNG_DEV_KEYPAD
	select SAMSUNG_DEV_PWM
	select EXYNOS4_SETUP_I2C1
	select EXYNOS4_SETUP_I2C3
	select EXYNOS4_SETUP_I2C7
	select EXYNOS4_SETUP_KEYPAD
	select EXYNOS4_SETUP_SDHCI
	help
	  Machine support for Samsung SMDK4212

comment "EXYNOS4412 Boards"

config MACH_SMDK4412
	bool "SMDK4412"
	select SOC_EXYNOS4412
	select MACH_SMDK4212
	help
	  Machine support for Samsung SMDK4412

comment "Flattened Device Tree based board for Exynos4 based SoC"

config MACH_EXYNOS4_DT
	bool "Samsung Exynos4 Machine using device tree"
	select CPU_EXYNOS4210
	select USE_OF
	select ARM_AMBA
	select HAVE_SAMSUNG_KEYPAD if INPUT_KEYBOARD
	help
	  Machine support for Samsung Exynos4 machine with device tree enabled.
	  Select this if a fdt blob is available for the Exynos4 SoC based board.
	  Note: This is under development and not all peripherals can be supported
	  with this machine file.

endmenu

comment "Configuration for HSMMC bus width"

menu "Use 8-bit bus width"

config EXYNOS4_SDHCI_CH0_8BIT
	bool "Channel 0 with 8-bit bus"
	help
	  Support HSMMC Channel 0 8-bit bus.
	  If selected, Channel 1 is disabled.

config EXYNOS4_SDHCI_CH2_8BIT
	bool "Channel 2 with 8-bit bus"
	help
	  Support HSMMC Channel 2 8-bit bus.
	  If selected, Channel 3 is disabled.

endmenu

endif<|MERGE_RESOLUTION|>--- conflicted
+++ resolved
@@ -12,15 +12,10 @@
 config CPU_EXYNOS4210
 	bool
 	select SAMSUNG_DMADEV
-<<<<<<< HEAD
 	select S5P_PM if PM
 	select S5P_SLEEP if PM
 	select S3C_PL330_DMA
-=======
->>>>>>> ad97e8e1
 	select ARM_CPU_SUSPEND if PM
-	select S5P_PM if PM
-	select S5P_SLEEP if PM
 	help
 	  Enable EXYNOS4210 CPU support
 
@@ -214,10 +209,7 @@
 	select S5P_DEV_MFC
 	select S5P_DEV_ONENAND
 	select S5P_DEV_TV
-<<<<<<< HEAD
-=======
-	select EXYNOS4_DEV_DMA
->>>>>>> ad97e8e1
+	select EXYNOS4_DEV_DMA
 	select EXYNOS4_DEV_PD
 	select EXYNOS4_SETUP_FIMD0
 	select EXYNOS4_SETUP_I2C1
@@ -251,10 +243,7 @@
 	select S5P_DEV_MFC
 	select S5P_DEV_USB_EHCI
 	select S5P_SETUP_MIPIPHY
-<<<<<<< HEAD
-=======
-	select EXYNOS4_DEV_DMA
->>>>>>> ad97e8e1
+	select EXYNOS4_DEV_DMA
 	select EXYNOS4_DEV_PD
 	select EXYNOS4_SETUP_FIMC
 	select EXYNOS4_SETUP_FIMD0
@@ -287,10 +276,7 @@
 	select S5P_DEV_USB_EHCI
 	select SAMSUNG_DEV_BACKLIGHT
 	select SAMSUNG_DEV_PWM
-<<<<<<< HEAD
-=======
-	select EXYNOS4_DEV_DMA
->>>>>>> ad97e8e1
+	select EXYNOS4_DEV_DMA
 	select EXYNOS4_DEV_PD
 	select EXYNOS4_SETUP_FIMD0
 	select EXYNOS4_SETUP_SDHCI
