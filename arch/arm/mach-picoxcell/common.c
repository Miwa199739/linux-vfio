/*
 * Copyright (c) 2011 Picochip Ltd., Jamie Iles
 *
 * This program is free software; you can redistribute it and/or modify
 * it under the terms of the GNU General Public License version 2 as
 * published by the Free Software Foundation.
 *
 * All enquiries to support@picochip.com
 */
#include <linux/delay.h>
#include <linux/irq.h>
#include <linux/irqdomain.h>
#include <linux/of.h>
#include <linux/of_address.h>
#include <linux/of_irq.h>
#include <linux/of_platform.h>

#include <asm/mach/arch.h>
#include <asm/hardware/vic.h>
#include <asm/mach/map.h>

#include <mach/map.h>
#include <mach/picoxcell_soc.h>

#include "common.h"

#define WDT_CTRL_REG_EN_MASK	(1 << 0)
#define WDT_CTRL_REG_OFFS	(0x00)
#define WDT_TIMEOUT_REG_OFFS	(0x04)
static void __iomem *wdt_regs;

/*
 * The machine restart method can be called from an atomic context so we won't
 * be able to ioremap the regs then.
 */
static void picoxcell_setup_restart(void)
{
	struct device_node *np = of_find_compatible_node(NULL, NULL,
							 "snps,dw-apb-wdg");
	if (WARN(!np, "unable to setup watchdog restart"))
		return;

	wdt_regs = of_iomap(np, 0);
	WARN(!wdt_regs, "failed to remap watchdog regs");
}

static struct map_desc io_map __initdata = {
	.virtual	= PHYS_TO_IO(PICOXCELL_PERIPH_BASE),
	.pfn		= __phys_to_pfn(PICOXCELL_PERIPH_BASE),
	.length		= PICOXCELL_PERIPH_LENGTH,
	.type		= MT_DEVICE,
};

static void __init picoxcell_map_io(void)
{
	iotable_init(&io_map, 1);
}

static void __init picoxcell_init_machine(void)
{
	of_platform_populate(NULL, of_default_bus_match_table, NULL, NULL);
	picoxcell_setup_restart();
}

static const char *picoxcell_dt_match[] = {
	"picochip,pc3x2",
	"picochip,pc3x3",
	NULL
};

static const struct of_device_id vic_of_match[] __initconst = {
	{ .compatible = "arm,pl192-vic", .data = vic_of_init, },
	{ /* Sentinel */ }
};

static void __init picoxcell_init_irq(void)
{
	of_irq_init(vic_of_match);
<<<<<<< HEAD
=======
}

static void picoxcell_wdt_restart(char mode, const char *cmd)
{
	/*
	 * Configure the watchdog to reset with the shortest possible timeout
	 * and give it chance to do the reset.
	 */
	if (wdt_regs) {
		writel_relaxed(WDT_CTRL_REG_EN_MASK, wdt_regs + WDT_CTRL_REG_OFFS);
		writel_relaxed(0, wdt_regs + WDT_TIMEOUT_REG_OFFS);
		/* No sleeping, possibly atomic. */
		mdelay(500);
	}
>>>>>>> 8f9e4350
}

DT_MACHINE_START(PICOXCELL, "Picochip picoXcell")
	.map_io		= picoxcell_map_io,
	.nr_irqs	= NR_IRQS_LEGACY,
	.init_irq	= picoxcell_init_irq,
	.handle_irq	= vic_handle_irq,
	.timer		= &picoxcell_timer,
	.init_machine	= picoxcell_init_machine,
	.dt_compat	= picoxcell_dt_match,
	.restart	= picoxcell_wdt_restart,
MACHINE_END<|MERGE_RESOLUTION|>--- conflicted
+++ resolved
@@ -76,8 +76,6 @@
 static void __init picoxcell_init_irq(void)
 {
 	of_irq_init(vic_of_match);
-<<<<<<< HEAD
-=======
 }
 
 static void picoxcell_wdt_restart(char mode, const char *cmd)
@@ -92,7 +90,6 @@
 		/* No sleeping, possibly atomic. */
 		mdelay(500);
 	}
->>>>>>> 8f9e4350
 }
 
 DT_MACHINE_START(PICOXCELL, "Picochip picoXcell")
