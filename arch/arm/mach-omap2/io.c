--- conflicted
+++ resolved
@@ -35,11 +35,7 @@
 #include "clock3xxx.h"
 #include "clock44xx.h"
 
-<<<<<<< HEAD
-#include <plat/common.h>
-=======
 #include "common.h"
->>>>>>> dcd6c922
 #include <plat/omap-pm.h>
 #include "voltage.h"
 #include "powerdomain.h"
@@ -47,11 +43,7 @@
 #include "clockdomain.h"
 #include <plat/omap_hwmod.h>
 #include <plat/multi.h>
-<<<<<<< HEAD
-#include <plat/common.h>
-=======
 #include "common.h"
->>>>>>> dcd6c922
 
 /*
  * The machine specific code may provide the extra mapping besides the
@@ -271,12 +263,9 @@
 	},
 #endif
 
-<<<<<<< HEAD
-=======
-};
-#endif
-
->>>>>>> dcd6c922
+};
+#endif
+
 #ifdef CONFIG_SOC_OMAP2420
 void __init omap242x_map_common_io(void)
 {
@@ -303,9 +292,6 @@
 #ifdef CONFIG_SOC_OMAPTI81XX
 void __init omapti81xx_map_common_io(void)
 {
-<<<<<<< HEAD
-	iotable_init(omapti816x_io_desc, ARRAY_SIZE(omapti816x_io_desc));
-=======
 	iotable_init(omapti81xx_io_desc, ARRAY_SIZE(omapti81xx_io_desc));
 }
 #endif
@@ -314,7 +300,6 @@
 void __init omapam33xx_map_common_io(void)
 {
 	iotable_init(omapam33xx_io_desc, ARRAY_SIZE(omapam33xx_io_desc));
->>>>>>> dcd6c922
 }
 #endif
 
@@ -370,24 +355,10 @@
 	omap_init_consistent_dma_size();
 }
 
-<<<<<<< HEAD
-static void __init omap_common_init_early(void)
-=======
 static void __init omap_hwmod_init_postsetup(void)
->>>>>>> dcd6c922
-{
-	omap2_check_revision();
-	omap_ioremap_init();
-	omap_init_consistent_dma_size();
-}
-
-<<<<<<< HEAD
-static void __init omap_hwmod_init_postsetup(void)
 {
 	u8 postsetup_state;
 
-=======
->>>>>>> dcd6c922
 	/* Set the default postsetup state for all hwmods */
 #ifdef CONFIG_PM_RUNTIME
 	postsetup_state = _HWMOD_STATE_IDLE;
@@ -416,7 +387,6 @@
 
 	omap_pm_if_early_init();
 }
-<<<<<<< HEAD
 
 #ifdef CONFIG_ARCH_OMAP2
 void __init omap2420_init_early(void)
@@ -481,78 +451,9 @@
 	omap3_init_early();
 }
 
-void __init ti816x_init_early(void)
-{
-	omap2_set_globals_ti816x();
-=======
-
-#ifdef CONFIG_ARCH_OMAP2
-void __init omap2420_init_early(void)
-{
-	omap2_set_globals_242x();
-	omap_common_init_early();
-	omap2xxx_voltagedomains_init();
-	omap242x_powerdomains_init();
-	omap242x_clockdomains_init();
-	omap2420_hwmod_init();
-	omap_hwmod_init_postsetup();
-	omap2420_clk_init();
-}
-
-void __init omap2430_init_early(void)
-{
-	omap2_set_globals_243x();
-	omap_common_init_early();
-	omap2xxx_voltagedomains_init();
-	omap243x_powerdomains_init();
-	omap243x_clockdomains_init();
-	omap2430_hwmod_init();
-	omap_hwmod_init_postsetup();
-	omap2430_clk_init();
-}
-#endif
-
-/*
- * Currently only board-omap3beagle.c should call this because of the
- * same machine_id for 34xx and 36xx beagle.. Will get fixed with DT.
- */
-#ifdef CONFIG_ARCH_OMAP3
-void __init omap3_init_early(void)
-{
-	omap2_set_globals_3xxx();
-	omap_common_init_early();
-	omap3xxx_voltagedomains_init();
-	omap3xxx_powerdomains_init();
-	omap3xxx_clockdomains_init();
-	omap3xxx_hwmod_init();
-	omap_hwmod_init_postsetup();
-	omap3xxx_clk_init();
-}
-
-void __init omap3430_init_early(void)
-{
-	omap3_init_early();
-}
-
-void __init omap35xx_init_early(void)
-{
-	omap3_init_early();
-}
-
-void __init omap3630_init_early(void)
-{
-	omap3_init_early();
-}
-
-void __init am35xx_init_early(void)
-{
-	omap3_init_early();
-}
-
 void __init ti81xx_init_early(void)
 {
 	omap2_set_globals_ti81xx();
->>>>>>> dcd6c922
 	omap_common_init_early();
 	omap3xxx_voltagedomains_init();
 	omap3xxx_powerdomains_init();
