--- conflicted
+++ resolved
@@ -34,14 +34,6 @@
 		.macro	addruart, rp, rv
 
 		/* Use omap_uart_phys/virt if already configured */
-<<<<<<< HEAD
-10:		mrc	p15, 0, \rx, c1, c0
-		tst	\rx, #1			@ MMU enabled?
-		ldreq	\rx, =__virt_to_phys(omap_uart_phys)	@ physical base address
-		ldrne	\rx, =omap_uart_virt	@ virtual base address
-		ldr	\rx, [\rx, #0]
-		cmp	\rx, #0			@ is port configured?
-=======
 10:		mrc	p15, 0, \rp, c1, c0
 		tst	\rp, #1			@ MMU enabled?
 		ldreq	\rp, =__virt_to_phys(omap_uart_phys)	@ MMU not enabled
@@ -51,7 +43,6 @@
 		ldr	\rv, [\rv, #0]
 		cmp	\rp, #0			@ is port configured?
 		cmpne	\rv, #0
->>>>>>> 45f53cc9
 		bne	99f			@ already configured
 
 		/* Check the debug UART configuration set in uncompress.h */
@@ -100,40 +91,6 @@
 		b	98f
 44:		mov	\rp, #UART_OFFSET(OMAP4_UART4_BASE)
 		b	98f
-<<<<<<< HEAD
-95:		ldr	\rx, =ZOOM_UART_BASE
-		mrc	p15, 0, \tmp, c1, c0
-		tst	\tmp, #1		@ MMU enabled?
-		ldreq	\tmp, =__virt_to_phys(omap_uart_phys)
-		ldrne	\tmp, =omap_uart_phys
-		str	\rx, [\tmp, #0]
-		ldr	\rx, =ZOOM_UART_VIRT
-		ldreq	\tmp, =__virt_to_phys(omap_uart_virt)
-		ldrne	\tmp, =omap_uart_virt
-		str	\rx, [\tmp, #0]
-		mov	\rx, #(UART_LSR << ZOOM_PORT_SHIFT)
-		ldreq	\tmp, =__virt_to_phys(omap_uart_lsr)
-		ldrne	\tmp, =omap_uart_lsr
-		str	\rx, [\tmp, #0]
-		b	10b
-
-		/* Store both phys and virt address for the uart */
-98:		add	\rx, \rx, #0x48000000	@ phys base
-		mrc	p15, 0, \tmp, c1, c0
-		tst	\tmp, #1		@ MMU enabled?
-		ldreq	\tmp, =__virt_to_phys(omap_uart_phys)
-		ldrne	\tmp, =omap_uart_phys
-		str	\rx, [\tmp, #0]
-		sub	\rx, \rx, #0x48000000	@ phys base
-		add	\rx, \rx, #0xfa000000	@ virt base
-		ldreq	\tmp, =__virt_to_phys(omap_uart_virt)
-		ldrne	\tmp, =omap_uart_virt
-		str	\rx, [\tmp, #0]
-		mov	\rx, #(UART_LSR << OMAP_PORT_SHIFT)
-		ldreq	\tmp, =__virt_to_phys(omap_uart_lsr)
-		ldrne	\tmp, =omap_uart_lsr
-		str	\rx, [\tmp, #0]
-=======
 95:		ldr	\rp, =ZOOM_UART_BASE
 		mrc	p15, 0, \rv, c1, c0
 		tst	\rv, #1			@ MMU enabled?
@@ -162,7 +119,6 @@
 		mov	\rp, #(UART_LSR << OMAP_PORT_SHIFT)
 		add	\rv, \rv, #4		@ omap_uart_lsr
 		str	\rp, [\rv, #0]
->>>>>>> 45f53cc9
 
 		b	10b
 99:
@@ -174,15 +130,9 @@
 
 		.macro	busyuart,rd,rx
 1001:		mrc	p15, 0, \rd, c1, c0
-<<<<<<< HEAD
-		tst	\rd, #1		@ MMU enabled?
-		ldreq	\rd, =__virt_to_phys(omap_uart_lsr)
-		ldrne	\rd, =omap_uart_lsr
-=======
 		tst	\rd, #1			@ MMU enabled?
 		ldreq	\rd, =__virt_to_phys(omap_uart_lsr)	@ MMU not enabled
 		ldrne	\rd, =omap_uart_lsr	@ MMU enabled
->>>>>>> 45f53cc9
 		ldr	\rd, [\rd, #0]
 		ldrb	\rd, [\rx, \rd]
 		and	\rd, \rd, #(UART_LSR_TEMT | UART_LSR_THRE)
