--- conflicted
+++ resolved
@@ -133,11 +133,8 @@
 void omap4_map_io(void);
 void ti81xx_map_io(void);
 void omap_barriers_init(void);
-<<<<<<< HEAD
-=======
 
 extern void __init omap_init_consistent_dma_size(void);
->>>>>>> e816b57a
 
 /**
  * omap_test_timeout - busy-loop, testing a condition
