/*
 * OMAP2/3/4 clockdomain framework functions
 *
 * Copyright (C) 2008-2010 Texas Instruments, Inc.
 * Copyright (C) 2008-2010 Nokia Corporation
 *
 * Written by Paul Walmsley and Jouni Högander
 * Added OMAP4 specific support by Abhijit Pagare <abhijitpagare@ti.com>
 *
 * This program is free software; you can redistribute it and/or modify
 * it under the terms of the GNU General Public License version 2 as
 * published by the Free Software Foundation.
 */
#undef DEBUG

#include <linux/kernel.h>
#include <linux/device.h>
#include <linux/list.h>
#include <linux/errno.h>
#include <linux/delay.h>
#include <linux/clk.h>
#include <linux/limits.h>
#include <linux/err.h>

#include <linux/io.h>

#include <linux/bitops.h>

<<<<<<< HEAD
#include "prm.h"
=======
#include "prm2xxx_3xxx.h"
>>>>>>> 3cbea436
#include "prm-regbits-24xx.h"
#include "cm2xxx_3xxx.h"
#include "cm-regbits-24xx.h"
#include "cminst44xx.h"
#include "prcm44xx.h"

#include <plat/clock.h>
<<<<<<< HEAD
#include <plat/powerdomain.h>
#include <plat/clockdomain.h>
=======
#include "powerdomain.h"
#include "clockdomain.h"
>>>>>>> 3cbea436
#include <plat/prcm.h>

/* clkdm_list contains all registered struct clockdomains */
static LIST_HEAD(clkdm_list);

/* array of clockdomain deps to be added/removed when clkdm in hwsup mode */
static struct clkdm_autodep *autodeps;


/* Private functions */

static struct clockdomain *_clkdm_lookup(const char *name)
{
	struct clockdomain *clkdm, *temp_clkdm;

	if (!name)
		return NULL;

	clkdm = NULL;

	list_for_each_entry(temp_clkdm, &clkdm_list, node) {
		if (!strcmp(name, temp_clkdm->name)) {
			clkdm = temp_clkdm;
			break;
		}
	}

	return clkdm;
}

/**
 * _clkdm_register - register a clockdomain
 * @clkdm: struct clockdomain * to register
 *
 * Adds a clockdomain to the internal clockdomain list.
 * Returns -EINVAL if given a null pointer, -EEXIST if a clockdomain is
 * already registered by the provided name, or 0 upon success.
 */
static int _clkdm_register(struct clockdomain *clkdm)
{
	struct powerdomain *pwrdm;

	if (!clkdm || !clkdm->name)
		return -EINVAL;

	if (!omap_chip_is(clkdm->omap_chip))
		return -EINVAL;

	pwrdm = pwrdm_lookup(clkdm->pwrdm.name);
	if (!pwrdm) {
		pr_err("clockdomain: %s: powerdomain %s does not exist\n",
			clkdm->name, clkdm->pwrdm.name);
		return -EINVAL;
	}
	clkdm->pwrdm.ptr = pwrdm;

	/* Verify that the clockdomain is not already registered */
	if (_clkdm_lookup(clkdm->name))
		return -EEXIST;

	list_add(&clkdm->node, &clkdm_list);

	pwrdm_add_clkdm(pwrdm, clkdm);

	pr_debug("clockdomain: registered %s\n", clkdm->name);

	return 0;
}

/* _clkdm_deps_lookup - look up the specified clockdomain in a clkdm list */
static struct clkdm_dep *_clkdm_deps_lookup(struct clockdomain *clkdm,
					    struct clkdm_dep *deps)
{
	struct clkdm_dep *cd;

	if (!clkdm || !deps || !omap_chip_is(clkdm->omap_chip))
		return ERR_PTR(-EINVAL);

	for (cd = deps; cd->clkdm_name; cd++) {
		if (!omap_chip_is(cd->omap_chip))
			continue;

		if (!cd->clkdm && cd->clkdm_name)
			cd->clkdm = _clkdm_lookup(cd->clkdm_name);

		if (cd->clkdm == clkdm)
			break;
	}

	if (!cd->clkdm_name)
		return ERR_PTR(-ENOENT);

	return cd;
}

/*
 * _autodep_lookup - resolve autodep clkdm names to clkdm pointers; store
 * @autodep: struct clkdm_autodep * to resolve
 *
 * Resolve autodep clockdomain names to clockdomain pointers via
 * clkdm_lookup() and store the pointers in the autodep structure.  An
 * "autodep" is a clockdomain sleep/wakeup dependency that is
 * automatically added and removed whenever clocks in the associated
 * clockdomain are enabled or disabled (respectively) when the
 * clockdomain is in hardware-supervised mode.	Meant to be called
 * once at clockdomain layer initialization, since these should remain
 * fixed for a particular architecture.  No return value.
 *
 * XXX autodeps are deprecated and should be removed at the earliest
 * opportunity
 */
static void _autodep_lookup(struct clkdm_autodep *autodep)
{
	struct clockdomain *clkdm;

	if (!autodep)
		return;

	if (!omap_chip_is(autodep->omap_chip))
		return;

	clkdm = clkdm_lookup(autodep->clkdm.name);
	if (!clkdm) {
		pr_err("clockdomain: autodeps: clockdomain %s does not exist\n",
			 autodep->clkdm.name);
		clkdm = ERR_PTR(-ENOENT);
	}
	autodep->clkdm.ptr = clkdm;
}

/*
 * _clkdm_add_autodeps - add auto sleepdeps/wkdeps to clkdm upon clock enable
 * @clkdm: struct clockdomain *
 *
 * Add the "autodep" sleep & wakeup dependencies to clockdomain 'clkdm'
 * in hardware-supervised mode.  Meant to be called from clock framework
 * when a clock inside clockdomain 'clkdm' is enabled.	No return value.
 *
 * XXX autodeps are deprecated and should be removed at the earliest
 * opportunity
 */
static void _clkdm_add_autodeps(struct clockdomain *clkdm)
{
	struct clkdm_autodep *autodep;

	if (!autodeps)
		return;

	for (autodep = autodeps; autodep->clkdm.ptr; autodep++) {
		if (IS_ERR(autodep->clkdm.ptr))
			continue;

		if (!omap_chip_is(autodep->omap_chip))
			continue;

		pr_debug("clockdomain: adding %s sleepdep/wkdep for "
			 "clkdm %s\n", autodep->clkdm.ptr->name,
			 clkdm->name);

		clkdm_add_sleepdep(clkdm, autodep->clkdm.ptr);
		clkdm_add_wkdep(clkdm, autodep->clkdm.ptr);
	}
}

/*
 * _clkdm_add_autodeps - remove auto sleepdeps/wkdeps from clkdm
 * @clkdm: struct clockdomain *
 *
 * Remove the "autodep" sleep & wakeup dependencies from clockdomain 'clkdm'
 * in hardware-supervised mode.  Meant to be called from clock framework
 * when a clock inside clockdomain 'clkdm' is disabled.  No return value.
 *
 * XXX autodeps are deprecated and should be removed at the earliest
 * opportunity
 */
static void _clkdm_del_autodeps(struct clockdomain *clkdm)
{
	struct clkdm_autodep *autodep;
<<<<<<< HEAD

	if (!autodeps)
		return;

=======

	if (!autodeps)
		return;

>>>>>>> 3cbea436
	for (autodep = autodeps; autodep->clkdm.ptr; autodep++) {
		if (IS_ERR(autodep->clkdm.ptr))
			continue;

		if (!omap_chip_is(autodep->omap_chip))
			continue;

		pr_debug("clockdomain: removing %s sleepdep/wkdep for "
			 "clkdm %s\n", autodep->clkdm.ptr->name,
			 clkdm->name);

		clkdm_del_sleepdep(clkdm, autodep->clkdm.ptr);
		clkdm_del_wkdep(clkdm, autodep->clkdm.ptr);
	}
}

/**
 * _enable_hwsup - place a clockdomain into hardware-supervised idle
 * @clkdm: struct clockdomain *
 *
 * Place the clockdomain into hardware-supervised idle mode.  No return
 * value.
 *
 * XXX Should this return an error if the clockdomain does not support
 * hardware-supervised idle mode?
 */
static void _enable_hwsup(struct clockdomain *clkdm)
{
<<<<<<< HEAD
	u32 bits, v;

	if (cpu_is_omap24xx()) {
		if (enable)
			bits = OMAP24XX_CLKSTCTRL_ENABLE_AUTO;
		else
			bits = OMAP24XX_CLKSTCTRL_DISABLE_AUTO;
	} else if (cpu_is_omap34xx() || cpu_is_omap44xx()) {
		if (enable)
			bits = OMAP34XX_CLKSTCTRL_ENABLE_AUTO;
		else
			bits = OMAP34XX_CLKSTCTRL_DISABLE_AUTO;
	} else {
		BUG();
	}

	bits = bits << __ffs(clkdm->clktrctrl_mask);

	v = __raw_readl(clkdm->clkstctrl_reg);
	v &= ~(clkdm->clktrctrl_mask);
	v |= bits;
	__raw_writel(v, clkdm->clkstctrl_reg);

=======
	if (cpu_is_omap24xx())
		omap2xxx_cm_clkdm_enable_hwsup(clkdm->pwrdm.ptr->prcm_offs,
					       clkdm->clktrctrl_mask);
	else if (cpu_is_omap34xx())
		omap3xxx_cm_clkdm_enable_hwsup(clkdm->pwrdm.ptr->prcm_offs,
					       clkdm->clktrctrl_mask);
	else if (cpu_is_omap44xx())
		return omap4_cminst_clkdm_enable_hwsup(clkdm->prcm_partition,
						       clkdm->cm_inst,
						       clkdm->clkdm_offs);
	else
		BUG();
}

/**
 * _disable_hwsup - place a clockdomain into software-supervised idle
 * @clkdm: struct clockdomain *
 *
 * Place the clockdomain @clkdm into software-supervised idle mode.
 * No return value.
 *
 * XXX Should this return an error if the clockdomain does not support
 * software-supervised idle mode?
 */
static void _disable_hwsup(struct clockdomain *clkdm)
{
	if (cpu_is_omap24xx())
		omap2xxx_cm_clkdm_disable_hwsup(clkdm->pwrdm.ptr->prcm_offs,
						clkdm->clktrctrl_mask);
	else if (cpu_is_omap34xx())
		omap3xxx_cm_clkdm_disable_hwsup(clkdm->pwrdm.ptr->prcm_offs,
						clkdm->clktrctrl_mask);
	else if (cpu_is_omap44xx())
		return omap4_cminst_clkdm_disable_hwsup(clkdm->prcm_partition,
							clkdm->cm_inst,
							clkdm->clkdm_offs);
	else
		BUG();
>>>>>>> 3cbea436
}

/* Public functions */

/**
 * clkdm_init - set up the clockdomain layer
 * @clkdms: optional pointer to an array of clockdomains to register
 * @init_autodeps: optional pointer to an array of autodeps to register
 *
 * Set up internal state.  If a pointer to an array of clockdomains
 * @clkdms was supplied, loop through the list of clockdomains,
 * register all that are available on the current platform. Similarly,
 * if a pointer to an array of clockdomain autodependencies
 * @init_autodeps was provided, register those.  No return value.
 */
void clkdm_init(struct clockdomain **clkdms,
		struct clkdm_autodep *init_autodeps)
{
	struct clockdomain **c = NULL;
	struct clockdomain *clkdm;
	struct clkdm_autodep *autodep = NULL;

	if (clkdms)
		for (c = clkdms; *c; c++)
			_clkdm_register(*c);

	autodeps = init_autodeps;
	if (autodeps)
		for (autodep = autodeps; autodep->clkdm.ptr; autodep++)
			_autodep_lookup(autodep);

	/*
	 * Put all clockdomains into software-supervised mode; PM code
	 * should later enable hardware-supervised mode as appropriate
	 */
	list_for_each_entry(clkdm, &clkdm_list, node) {
		if (clkdm->flags & CLKDM_CAN_FORCE_WAKEUP)
			omap2_clkdm_wakeup(clkdm);
		else if (clkdm->flags & CLKDM_CAN_DISABLE_AUTO)
			omap2_clkdm_deny_idle(clkdm);

		clkdm_clear_all_wkdeps(clkdm);
		clkdm_clear_all_sleepdeps(clkdm);
	}
}

/**
 * clkdm_lookup - look up a clockdomain by name, return a pointer
 * @name: name of clockdomain
 *
 * Find a registered clockdomain by its name @name.  Returns a pointer
 * to the struct clockdomain if found, or NULL otherwise.
 */
struct clockdomain *clkdm_lookup(const char *name)
{
	struct clockdomain *clkdm, *temp_clkdm;

	if (!name)
		return NULL;

	clkdm = NULL;

	list_for_each_entry(temp_clkdm, &clkdm_list, node) {
		if (!strcmp(name, temp_clkdm->name)) {
			clkdm = temp_clkdm;
			break;
		}
	}

	return clkdm;
}

/**
 * clkdm_for_each - call function on each registered clockdomain
 * @fn: callback function *
 *
 * Call the supplied function @fn for each registered clockdomain.
 * The callback function @fn can return anything but 0 to bail
 * out early from the iterator.  The callback function is called with
 * the clkdm_mutex held, so no clockdomain structure manipulation
 * functions should be called from the callback, although hardware
 * clockdomain control functions are fine.  Returns the last return
 * value of the callback function, which should be 0 for success or
 * anything else to indicate failure; or -EINVAL if the function pointer
 * is null.
 */
int clkdm_for_each(int (*fn)(struct clockdomain *clkdm, void *user),
			void *user)
{
	struct clockdomain *clkdm;
	int ret = 0;

	if (!fn)
		return -EINVAL;

	list_for_each_entry(clkdm, &clkdm_list, node) {
		ret = (*fn)(clkdm, user);
		if (ret)
			break;
	}

	return ret;
}


/**
 * clkdm_get_pwrdm - return a ptr to the pwrdm that this clkdm resides in
 * @clkdm: struct clockdomain *
 *
 * Return a pointer to the struct powerdomain that the specified clockdomain
 * @clkdm exists in, or returns NULL if @clkdm is NULL.
 */
struct powerdomain *clkdm_get_pwrdm(struct clockdomain *clkdm)
{
	if (!clkdm)
		return NULL;

	return clkdm->pwrdm.ptr;
}


/* Hardware clockdomain control */

/**
 * clkdm_add_wkdep - add a wakeup dependency from clkdm2 to clkdm1
 * @clkdm1: wake this struct clockdomain * up (dependent)
 * @clkdm2: when this struct clockdomain * wakes up (source)
 *
 * When the clockdomain represented by @clkdm2 wakes up, wake up
 * @clkdm1. Implemented in hardware on the OMAP, this feature is
 * designed to reduce wakeup latency of the dependent clockdomain @clkdm1.
 * Returns -EINVAL if presented with invalid clockdomain pointers,
 * -ENOENT if @clkdm2 cannot wake up clkdm1 in hardware, or 0 upon
 * success.
 */
int clkdm_add_wkdep(struct clockdomain *clkdm1, struct clockdomain *clkdm2)
{
	struct clkdm_dep *cd;

	if (!clkdm1 || !clkdm2)
		return -EINVAL;

	cd = _clkdm_deps_lookup(clkdm2, clkdm1->wkdep_srcs);
	if (IS_ERR(cd)) {
		pr_debug("clockdomain: hardware cannot set/clear wake up of "
			 "%s when %s wakes up\n", clkdm1->name, clkdm2->name);
		return PTR_ERR(cd);
	}

	if (atomic_inc_return(&cd->wkdep_usecount) == 1) {
		pr_debug("clockdomain: hardware will wake up %s when %s wakes "
			 "up\n", clkdm1->name, clkdm2->name);

<<<<<<< HEAD
		prm_set_mod_reg_bits((1 << clkdm2->dep_bit),
=======
		omap2_prm_set_mod_reg_bits((1 << clkdm2->dep_bit),
>>>>>>> 3cbea436
				     clkdm1->pwrdm.ptr->prcm_offs, PM_WKDEP);
	}

	return 0;
}

/**
 * clkdm_del_wkdep - remove a wakeup dependency from clkdm2 to clkdm1
 * @clkdm1: wake this struct clockdomain * up (dependent)
 * @clkdm2: when this struct clockdomain * wakes up (source)
 *
 * Remove a wakeup dependency causing @clkdm1 to wake up when @clkdm2
 * wakes up.  Returns -EINVAL if presented with invalid clockdomain
 * pointers, -ENOENT if @clkdm2 cannot wake up clkdm1 in hardware, or
 * 0 upon success.
 */
int clkdm_del_wkdep(struct clockdomain *clkdm1, struct clockdomain *clkdm2)
{
	struct clkdm_dep *cd;

	if (!clkdm1 || !clkdm2)
		return -EINVAL;

	cd = _clkdm_deps_lookup(clkdm2, clkdm1->wkdep_srcs);
	if (IS_ERR(cd)) {
		pr_debug("clockdomain: hardware cannot set/clear wake up of "
			 "%s when %s wakes up\n", clkdm1->name, clkdm2->name);
		return PTR_ERR(cd);
	}

	if (atomic_dec_return(&cd->wkdep_usecount) == 0) {
		pr_debug("clockdomain: hardware will no longer wake up %s "
			 "after %s wakes up\n", clkdm1->name, clkdm2->name);

<<<<<<< HEAD
		prm_clear_mod_reg_bits((1 << clkdm2->dep_bit),
=======
		omap2_prm_clear_mod_reg_bits((1 << clkdm2->dep_bit),
>>>>>>> 3cbea436
				       clkdm1->pwrdm.ptr->prcm_offs, PM_WKDEP);
	}

	return 0;
}

/**
 * clkdm_read_wkdep - read wakeup dependency state from clkdm2 to clkdm1
 * @clkdm1: wake this struct clockdomain * up (dependent)
 * @clkdm2: when this struct clockdomain * wakes up (source)
 *
 * Return 1 if a hardware wakeup dependency exists wherein @clkdm1 will be
 * awoken when @clkdm2 wakes up; 0 if dependency is not set; -EINVAL
 * if either clockdomain pointer is invalid; or -ENOENT if the hardware
 * is incapable.
<<<<<<< HEAD
 *
 * REVISIT: Currently this function only represents software-controllable
 * wakeup dependencies.  Wakeup dependencies fixed in hardware are not
 * yet handled here.
 */
int clkdm_read_wkdep(struct clockdomain *clkdm1, struct clockdomain *clkdm2)
{
	struct clkdm_dep *cd;

	if (!clkdm1 || !clkdm2)
		return -EINVAL;

	cd = _clkdm_deps_lookup(clkdm2, clkdm1->wkdep_srcs);
	if (IS_ERR(cd)) {
		pr_debug("clockdomain: hardware cannot set/clear wake up of "
			 "%s when %s wakes up\n", clkdm1->name, clkdm2->name);
		return PTR_ERR(cd);
	}

	/* XXX It's faster to return the atomic wkdep_usecount */
	return prm_read_mod_bits_shift(clkdm1->pwrdm.ptr->prcm_offs, PM_WKDEP,
				       (1 << clkdm2->dep_bit));
}

/**
 * clkdm_clear_all_wkdeps - remove all wakeup dependencies from target clkdm
 * @clkdm: struct clockdomain * to remove all wakeup dependencies from
 *
 * Remove all inter-clockdomain wakeup dependencies that could cause
 * @clkdm to wake.  Intended to be used during boot to initialize the
 * PRCM to a known state, after all clockdomains are put into swsup idle
 * and woken up.  Returns -EINVAL if @clkdm pointer is invalid, or
 * 0 upon success.
 */
int clkdm_clear_all_wkdeps(struct clockdomain *clkdm)
{
	struct clkdm_dep *cd;
	u32 mask = 0;

	if (!clkdm)
		return -EINVAL;

	for (cd = clkdm->wkdep_srcs; cd && cd->clkdm_name; cd++) {
		if (!omap_chip_is(cd->omap_chip))
			continue;

		if (!cd->clkdm && cd->clkdm_name)
			cd->clkdm = _clkdm_lookup(cd->clkdm_name);

		/* PRM accesses are slow, so minimize them */
		mask |= 1 << cd->clkdm->dep_bit;
		atomic_set(&cd->wkdep_usecount, 0);
	}

	prm_clear_mod_reg_bits(mask, clkdm->pwrdm.ptr->prcm_offs, PM_WKDEP);

	return 0;
}

/**
 * clkdm_add_sleepdep - add a sleep dependency from clkdm2 to clkdm1
 * @clkdm1: prevent this struct clockdomain * from sleeping (dependent)
 * @clkdm2: when this struct clockdomain * is active (source)
 *
 * Prevent @clkdm1 from automatically going inactive (and then to
 * retention or off) if @clkdm2 is active.  Returns -EINVAL if
 * presented with invalid clockdomain pointers or called on a machine
 * that does not support software-configurable hardware sleep
 * dependencies, -ENOENT if the specified dependency cannot be set in
 * hardware, or 0 upon success.
 */
int clkdm_add_sleepdep(struct clockdomain *clkdm1, struct clockdomain *clkdm2)
{
	struct clkdm_dep *cd;

	if (!cpu_is_omap34xx())
		return -EINVAL;

	if (!clkdm1 || !clkdm2)
		return -EINVAL;

	cd = _clkdm_deps_lookup(clkdm2, clkdm1->sleepdep_srcs);
	if (IS_ERR(cd)) {
		pr_debug("clockdomain: hardware cannot set/clear sleep "
			 "dependency affecting %s from %s\n", clkdm1->name,
			 clkdm2->name);
		return PTR_ERR(cd);
	}

	if (atomic_inc_return(&cd->sleepdep_usecount) == 1) {
		pr_debug("clockdomain: will prevent %s from sleeping if %s "
			 "is active\n", clkdm1->name, clkdm2->name);

		cm_set_mod_reg_bits((1 << clkdm2->dep_bit),
				    clkdm1->pwrdm.ptr->prcm_offs,
				    OMAP3430_CM_SLEEPDEP);
	}

	return 0;
}

/**
 * clkdm_del_sleepdep - remove a sleep dependency from clkdm2 to clkdm1
 * @clkdm1: prevent this struct clockdomain * from sleeping (dependent)
 * @clkdm2: when this struct clockdomain * is active (source)
 *
 * Allow @clkdm1 to automatically go inactive (and then to retention or
 * off), independent of the activity state of @clkdm2.  Returns -EINVAL
 * if presented with invalid clockdomain pointers or called on a machine
 * that does not support software-configurable hardware sleep dependencies,
 * -ENOENT if the specified dependency cannot be cleared in hardware, or
 * 0 upon success.
 */
int clkdm_del_sleepdep(struct clockdomain *clkdm1, struct clockdomain *clkdm2)
{
	struct clkdm_dep *cd;

	if (!cpu_is_omap34xx())
		return -EINVAL;

	if (!clkdm1 || !clkdm2)
		return -EINVAL;

	cd = _clkdm_deps_lookup(clkdm2, clkdm1->sleepdep_srcs);
	if (IS_ERR(cd)) {
		pr_debug("clockdomain: hardware cannot set/clear sleep "
			 "dependency affecting %s from %s\n", clkdm1->name,
			 clkdm2->name);
		return PTR_ERR(cd);
	}

	if (atomic_dec_return(&cd->sleepdep_usecount) == 0) {
		pr_debug("clockdomain: will no longer prevent %s from "
			 "sleeping if %s is active\n", clkdm1->name,
			 clkdm2->name);

		cm_clear_mod_reg_bits((1 << clkdm2->dep_bit),
				      clkdm1->pwrdm.ptr->prcm_offs,
				      OMAP3430_CM_SLEEPDEP);
	}

	return 0;
}

/**
 * clkdm_read_sleepdep - read sleep dependency state from clkdm2 to clkdm1
 * @clkdm1: prevent this struct clockdomain * from sleeping (dependent)
 * @clkdm2: when this struct clockdomain * is active (source)
 *
 * Return 1 if a hardware sleep dependency exists wherein @clkdm1 will
 * not be allowed to automatically go inactive if @clkdm2 is active;
 * 0 if @clkdm1's automatic power state inactivity transition is independent
 * of @clkdm2's; -EINVAL if either clockdomain pointer is invalid or called
 * on a machine that does not support software-configurable hardware sleep
 * dependencies; or -ENOENT if the hardware is incapable.
 *
 * REVISIT: Currently this function only represents software-controllable
 * sleep dependencies.	Sleep dependencies fixed in hardware are not
 * yet handled here.
 */
int clkdm_read_sleepdep(struct clockdomain *clkdm1, struct clockdomain *clkdm2)
{
	struct clkdm_dep *cd;

	if (!cpu_is_omap34xx())
		return -EINVAL;

	if (!clkdm1 || !clkdm2)
		return -EINVAL;

	cd = _clkdm_deps_lookup(clkdm2, clkdm1->sleepdep_srcs);
	if (IS_ERR(cd)) {
		pr_debug("clockdomain: hardware cannot set/clear sleep "
			 "dependency affecting %s from %s\n", clkdm1->name,
			 clkdm2->name);
		return PTR_ERR(cd);
	}

	/* XXX It's faster to return the atomic sleepdep_usecount */
	return prm_read_mod_bits_shift(clkdm1->pwrdm.ptr->prcm_offs,
				       OMAP3430_CM_SLEEPDEP,
				       (1 << clkdm2->dep_bit));
}

/**
 * clkdm_clear_all_sleepdeps - remove all sleep dependencies from target clkdm
 * @clkdm: struct clockdomain * to remove all sleep dependencies from
 *
 * Remove all inter-clockdomain sleep dependencies that could prevent
 * @clkdm from idling.  Intended to be used during boot to initialize the
 * PRCM to a known state, after all clockdomains are put into swsup idle
 * and woken up.  Returns -EINVAL if @clkdm pointer is invalid, or
 * 0 upon success.
 */
int clkdm_clear_all_sleepdeps(struct clockdomain *clkdm)
{
	struct clkdm_dep *cd;
	u32 mask = 0;

	if (!cpu_is_omap34xx())
		return -EINVAL;

	if (!clkdm)
		return -EINVAL;

	for (cd = clkdm->sleepdep_srcs; cd && cd->clkdm_name; cd++) {
		if (!omap_chip_is(cd->omap_chip))
			continue;

		if (!cd->clkdm && cd->clkdm_name)
			cd->clkdm = _clkdm_lookup(cd->clkdm_name);

		/* PRM accesses are slow, so minimize them */
		mask |= 1 << cd->clkdm->dep_bit;
		atomic_set(&cd->sleepdep_usecount, 0);
	}

	prm_clear_mod_reg_bits(mask, clkdm->pwrdm.ptr->prcm_offs,
			       OMAP3430_CM_SLEEPDEP);

	return 0;
}

/**
 * omap2_clkdm_clktrctrl_read - read the clkdm's current state transition mode
 * @clkdm: struct clkdm * of a clockdomain
 *
 * Return the clockdomain @clkdm current state transition mode from the
 * corresponding domain CM_CLKSTCTRL register.	Returns -EINVAL if @clkdm
 * is NULL or the current mode upon success.
=======
 *
 * REVISIT: Currently this function only represents software-controllable
 * wakeup dependencies.  Wakeup dependencies fixed in hardware are not
 * yet handled here.
>>>>>>> 3cbea436
 */
int clkdm_read_wkdep(struct clockdomain *clkdm1, struct clockdomain *clkdm2)
{
	struct clkdm_dep *cd;

	if (!clkdm1 || !clkdm2)
		return -EINVAL;

	cd = _clkdm_deps_lookup(clkdm2, clkdm1->wkdep_srcs);
	if (IS_ERR(cd)) {
		pr_debug("clockdomain: hardware cannot set/clear wake up of "
			 "%s when %s wakes up\n", clkdm1->name, clkdm2->name);
		return PTR_ERR(cd);
	}

	/* XXX It's faster to return the atomic wkdep_usecount */
	return omap2_prm_read_mod_bits_shift(clkdm1->pwrdm.ptr->prcm_offs, PM_WKDEP,
				       (1 << clkdm2->dep_bit));
}

/**
 * clkdm_clear_all_wkdeps - remove all wakeup dependencies from target clkdm
 * @clkdm: struct clockdomain * to remove all wakeup dependencies from
 *
 * Remove all inter-clockdomain wakeup dependencies that could cause
 * @clkdm to wake.  Intended to be used during boot to initialize the
 * PRCM to a known state, after all clockdomains are put into swsup idle
 * and woken up.  Returns -EINVAL if @clkdm pointer is invalid, or
 * 0 upon success.
 */
int clkdm_clear_all_wkdeps(struct clockdomain *clkdm)
{
	struct clkdm_dep *cd;
	u32 mask = 0;

	if (!clkdm)
		return -EINVAL;

<<<<<<< HEAD
	v = __raw_readl(clkdm->clkstctrl_reg);
	v &= clkdm->clktrctrl_mask;
	v >>= __ffs(clkdm->clktrctrl_mask);
=======
	for (cd = clkdm->wkdep_srcs; cd && cd->clkdm_name; cd++) {
		if (!omap_chip_is(cd->omap_chip))
			continue;

		if (!cd->clkdm && cd->clkdm_name)
			cd->clkdm = _clkdm_lookup(cd->clkdm_name);

		/* PRM accesses are slow, so minimize them */
		mask |= 1 << cd->clkdm->dep_bit;
		atomic_set(&cd->wkdep_usecount, 0);
	}

	omap2_prm_clear_mod_reg_bits(mask, clkdm->pwrdm.ptr->prcm_offs, PM_WKDEP);
>>>>>>> 3cbea436

	return 0;
}

/**
 * clkdm_add_sleepdep - add a sleep dependency from clkdm2 to clkdm1
 * @clkdm1: prevent this struct clockdomain * from sleeping (dependent)
 * @clkdm2: when this struct clockdomain * is active (source)
 *
 * Prevent @clkdm1 from automatically going inactive (and then to
 * retention or off) if @clkdm2 is active.  Returns -EINVAL if
 * presented with invalid clockdomain pointers or called on a machine
 * that does not support software-configurable hardware sleep
 * dependencies, -ENOENT if the specified dependency cannot be set in
 * hardware, or 0 upon success.
 */
int clkdm_add_sleepdep(struct clockdomain *clkdm1, struct clockdomain *clkdm2)
{
	struct clkdm_dep *cd;

	if (!cpu_is_omap34xx())
		return -EINVAL;

	if (!clkdm1 || !clkdm2)
		return -EINVAL;

	cd = _clkdm_deps_lookup(clkdm2, clkdm1->sleepdep_srcs);
	if (IS_ERR(cd)) {
		pr_debug("clockdomain: hardware cannot set/clear sleep "
			 "dependency affecting %s from %s\n", clkdm1->name,
			 clkdm2->name);
		return PTR_ERR(cd);
	}

	if (atomic_inc_return(&cd->sleepdep_usecount) == 1) {
		pr_debug("clockdomain: will prevent %s from sleeping if %s "
			 "is active\n", clkdm1->name, clkdm2->name);

		omap2_cm_set_mod_reg_bits((1 << clkdm2->dep_bit),
				    clkdm1->pwrdm.ptr->prcm_offs,
				    OMAP3430_CM_SLEEPDEP);
	}

	return 0;
}

/**
 * clkdm_del_sleepdep - remove a sleep dependency from clkdm2 to clkdm1
 * @clkdm1: prevent this struct clockdomain * from sleeping (dependent)
 * @clkdm2: when this struct clockdomain * is active (source)
 *
 * Allow @clkdm1 to automatically go inactive (and then to retention or
 * off), independent of the activity state of @clkdm2.  Returns -EINVAL
 * if presented with invalid clockdomain pointers or called on a machine
 * that does not support software-configurable hardware sleep dependencies,
 * -ENOENT if the specified dependency cannot be cleared in hardware, or
 * 0 upon success.
 */
int clkdm_del_sleepdep(struct clockdomain *clkdm1, struct clockdomain *clkdm2)
{
	struct clkdm_dep *cd;

	if (!cpu_is_omap34xx())
		return -EINVAL;

	if (!clkdm1 || !clkdm2)
		return -EINVAL;

	cd = _clkdm_deps_lookup(clkdm2, clkdm1->sleepdep_srcs);
	if (IS_ERR(cd)) {
		pr_debug("clockdomain: hardware cannot set/clear sleep "
			 "dependency affecting %s from %s\n", clkdm1->name,
			 clkdm2->name);
		return PTR_ERR(cd);
	}

	if (atomic_dec_return(&cd->sleepdep_usecount) == 0) {
		pr_debug("clockdomain: will no longer prevent %s from "
			 "sleeping if %s is active\n", clkdm1->name,
			 clkdm2->name);

		omap2_cm_clear_mod_reg_bits((1 << clkdm2->dep_bit),
				      clkdm1->pwrdm.ptr->prcm_offs,
				      OMAP3430_CM_SLEEPDEP);
	}

	return 0;
}

/**
 * clkdm_read_sleepdep - read sleep dependency state from clkdm2 to clkdm1
 * @clkdm1: prevent this struct clockdomain * from sleeping (dependent)
 * @clkdm2: when this struct clockdomain * is active (source)
 *
 * Return 1 if a hardware sleep dependency exists wherein @clkdm1 will
 * not be allowed to automatically go inactive if @clkdm2 is active;
 * 0 if @clkdm1's automatic power state inactivity transition is independent
 * of @clkdm2's; -EINVAL if either clockdomain pointer is invalid or called
 * on a machine that does not support software-configurable hardware sleep
 * dependencies; or -ENOENT if the hardware is incapable.
 *
 * REVISIT: Currently this function only represents software-controllable
 * sleep dependencies.	Sleep dependencies fixed in hardware are not
 * yet handled here.
 */
int clkdm_read_sleepdep(struct clockdomain *clkdm1, struct clockdomain *clkdm2)
{
	struct clkdm_dep *cd;

	if (!cpu_is_omap34xx())
		return -EINVAL;

	if (!clkdm1 || !clkdm2)
		return -EINVAL;

	cd = _clkdm_deps_lookup(clkdm2, clkdm1->sleepdep_srcs);
	if (IS_ERR(cd)) {
		pr_debug("clockdomain: hardware cannot set/clear sleep "
			 "dependency affecting %s from %s\n", clkdm1->name,
			 clkdm2->name);
		return PTR_ERR(cd);
	}

	/* XXX It's faster to return the atomic sleepdep_usecount */
	return omap2_prm_read_mod_bits_shift(clkdm1->pwrdm.ptr->prcm_offs,
				       OMAP3430_CM_SLEEPDEP,
				       (1 << clkdm2->dep_bit));
}

/**
 * clkdm_clear_all_sleepdeps - remove all sleep dependencies from target clkdm
 * @clkdm: struct clockdomain * to remove all sleep dependencies from
 *
 * Remove all inter-clockdomain sleep dependencies that could prevent
 * @clkdm from idling.  Intended to be used during boot to initialize the
 * PRCM to a known state, after all clockdomains are put into swsup idle
 * and woken up.  Returns -EINVAL if @clkdm pointer is invalid, or
 * 0 upon success.
 */
int clkdm_clear_all_sleepdeps(struct clockdomain *clkdm)
{
	struct clkdm_dep *cd;
	u32 mask = 0;

	if (!cpu_is_omap34xx())
		return -EINVAL;

	if (!clkdm)
		return -EINVAL;

	for (cd = clkdm->sleepdep_srcs; cd && cd->clkdm_name; cd++) {
		if (!omap_chip_is(cd->omap_chip))
			continue;

		if (!cd->clkdm && cd->clkdm_name)
			cd->clkdm = _clkdm_lookup(cd->clkdm_name);

		/* PRM accesses are slow, so minimize them */
		mask |= 1 << cd->clkdm->dep_bit;
		atomic_set(&cd->sleepdep_usecount, 0);
	}

	omap2_prm_clear_mod_reg_bits(mask, clkdm->pwrdm.ptr->prcm_offs,
			       OMAP3430_CM_SLEEPDEP);

	return 0;
}

/**
 * omap2_clkdm_sleep - force clockdomain sleep transition
 * @clkdm: struct clockdomain *
 *
 * Instruct the CM to force a sleep transition on the specified
 * clockdomain @clkdm.  Returns -EINVAL if @clkdm is NULL or if
 * clockdomain does not support software-initiated sleep; 0 upon
 * success.
 */
int omap2_clkdm_sleep(struct clockdomain *clkdm)
{
	if (!clkdm)
		return -EINVAL;

	if (!(clkdm->flags & CLKDM_CAN_FORCE_SLEEP)) {
		pr_debug("clockdomain: %s does not support forcing "
			 "sleep via software\n", clkdm->name);
		return -EINVAL;
	}

	pr_debug("clockdomain: forcing sleep on %s\n", clkdm->name);

	if (cpu_is_omap24xx()) {

<<<<<<< HEAD
		cm_set_mod_reg_bits(OMAP24XX_FORCESTATE_MASK,
=======
		omap2_cm_set_mod_reg_bits(OMAP24XX_FORCESTATE_MASK,
>>>>>>> 3cbea436
			    clkdm->pwrdm.ptr->prcm_offs, OMAP2_PM_PWSTCTRL);

	} else if (cpu_is_omap34xx() || cpu_is_omap44xx()) {

<<<<<<< HEAD
		u32 bits = (OMAP34XX_CLKSTCTRL_FORCE_SLEEP <<
			 __ffs(clkdm->clktrctrl_mask));

		u32 v = __raw_readl(clkdm->clkstctrl_reg);
		v &= ~(clkdm->clktrctrl_mask);
		v |= bits;
		__raw_writel(v, clkdm->clkstctrl_reg);
=======
		omap3xxx_cm_clkdm_force_sleep(clkdm->pwrdm.ptr->prcm_offs,
					      clkdm->clktrctrl_mask);

	} else if (cpu_is_omap44xx()) {

		omap4_cminst_clkdm_force_sleep(clkdm->prcm_partition,
					       clkdm->cm_inst,
					       clkdm->clkdm_offs);
>>>>>>> 3cbea436

	} else {
		BUG();
	};

	return 0;
}

/**
 * omap2_clkdm_wakeup - force clockdomain wakeup transition
 * @clkdm: struct clockdomain *
 *
 * Instruct the CM to force a wakeup transition on the specified
 * clockdomain @clkdm.  Returns -EINVAL if @clkdm is NULL or if the
 * clockdomain does not support software-controlled wakeup; 0 upon
 * success.
 */
int omap2_clkdm_wakeup(struct clockdomain *clkdm)
{
	if (!clkdm)
		return -EINVAL;

	if (!(clkdm->flags & CLKDM_CAN_FORCE_WAKEUP)) {
		pr_debug("clockdomain: %s does not support forcing "
			 "wakeup via software\n", clkdm->name);
		return -EINVAL;
	}

	pr_debug("clockdomain: forcing wakeup on %s\n", clkdm->name);

	if (cpu_is_omap24xx()) {

<<<<<<< HEAD
		cm_clear_mod_reg_bits(OMAP24XX_FORCESTATE_MASK,
=======
		omap2_cm_clear_mod_reg_bits(OMAP24XX_FORCESTATE_MASK,
>>>>>>> 3cbea436
			      clkdm->pwrdm.ptr->prcm_offs, OMAP2_PM_PWSTCTRL);

	} else if (cpu_is_omap34xx() || cpu_is_omap44xx()) {

<<<<<<< HEAD
		u32 bits = (OMAP34XX_CLKSTCTRL_FORCE_WAKEUP <<
			 __ffs(clkdm->clktrctrl_mask));

		u32 v = __raw_readl(clkdm->clkstctrl_reg);
		v &= ~(clkdm->clktrctrl_mask);
		v |= bits;
		__raw_writel(v, clkdm->clkstctrl_reg);
=======
		omap3xxx_cm_clkdm_force_wakeup(clkdm->pwrdm.ptr->prcm_offs,
					       clkdm->clktrctrl_mask);

	} else if (cpu_is_omap44xx()) {

		omap4_cminst_clkdm_force_wakeup(clkdm->prcm_partition,
						clkdm->cm_inst,
						clkdm->clkdm_offs);
>>>>>>> 3cbea436

	} else {
		BUG();
	};

	return 0;
}

/**
 * omap2_clkdm_allow_idle - enable hwsup idle transitions for clkdm
 * @clkdm: struct clockdomain *
 *
 * Allow the hardware to automatically switch the clockdomain @clkdm into
 * active or idle states, as needed by downstream clocks.  If the
 * clockdomain has any downstream clocks enabled in the clock
 * framework, wkdep/sleepdep autodependencies are added; this is so
 * device drivers can read and write to the device.  No return value.
 */
void omap2_clkdm_allow_idle(struct clockdomain *clkdm)
{
	if (!clkdm)
		return;

	if (!(clkdm->flags & CLKDM_CAN_ENABLE_AUTO)) {
		pr_debug("clock: automatic idle transitions cannot be enabled "
			 "on clockdomain %s\n", clkdm->name);
		return;
	}

	pr_debug("clockdomain: enabling automatic idle transitions for %s\n",
		 clkdm->name);

	/*
	 * XXX This should be removed once TI adds wakeup/sleep
	 * dependency code and data for OMAP4.
	 */
	if (cpu_is_omap44xx()) {
		WARN_ONCE(1, "clockdomain: OMAP4 wakeup/sleep dependency "
			  "support is not yet implemented\n");
	} else {
		if (atomic_read(&clkdm->usecount) > 0)
			_clkdm_add_autodeps(clkdm);
	}

	_enable_hwsup(clkdm);

	pwrdm_clkdm_state_switch(clkdm);
}

/**
 * omap2_clkdm_deny_idle - disable hwsup idle transitions for clkdm
 * @clkdm: struct clockdomain *
 *
 * Prevent the hardware from automatically switching the clockdomain
 * @clkdm into inactive or idle states.  If the clockdomain has
 * downstream clocks enabled in the clock framework, wkdep/sleepdep
 * autodependencies are removed.  No return value.
 */
void omap2_clkdm_deny_idle(struct clockdomain *clkdm)
{
	if (!clkdm)
		return;

	if (!(clkdm->flags & CLKDM_CAN_DISABLE_AUTO)) {
		pr_debug("clockdomain: automatic idle transitions cannot be "
			 "disabled on %s\n", clkdm->name);
		return;
	}

	pr_debug("clockdomain: disabling automatic idle transitions for %s\n",
		 clkdm->name);

	_disable_hwsup(clkdm);

	/*
	 * XXX This should be removed once TI adds wakeup/sleep
	 * dependency code and data for OMAP4.
	 */
	if (cpu_is_omap44xx()) {
		WARN_ONCE(1, "clockdomain: OMAP4 wakeup/sleep dependency "
			  "support is not yet implemented\n");
	} else {
		if (atomic_read(&clkdm->usecount) > 0)
			_clkdm_del_autodeps(clkdm);
	}
}


/* Clockdomain-to-clock framework interface code */

/**
 * omap2_clkdm_clk_enable - add an enabled downstream clock to this clkdm
 * @clkdm: struct clockdomain *
 * @clk: struct clk * of the enabled downstream clock
 *
 * Increment the usecount of the clockdomain @clkdm and ensure that it
 * is awake before @clk is enabled.  Intended to be called by
 * clk_enable() code.  If the clockdomain is in software-supervised
 * idle mode, force the clockdomain to wake.  If the clockdomain is in
 * hardware-supervised idle mode, add clkdm-pwrdm autodependencies, to
 * ensure that devices in the clockdomain can be read from/written to
 * by on-chip processors.  Returns -EINVAL if passed null pointers;
 * returns 0 upon success or if the clockdomain is in hwsup idle mode.
 */
int omap2_clkdm_clk_enable(struct clockdomain *clkdm, struct clk *clk)
{
	bool hwsup = false;

	/*
	 * XXX Rewrite this code to maintain a list of enabled
	 * downstream clocks for debugging purposes?
	 */

	if (!clkdm || !clk)
		return -EINVAL;

	if (atomic_inc_return(&clkdm->usecount) > 1)
		return 0;

	/* Clockdomain now has one enabled downstream clock */

	pr_debug("clockdomain: clkdm %s: clk %s now enabled\n", clkdm->name,
		 clk->name);

<<<<<<< HEAD
	if (!clkdm->clkstctrl_reg)
		return 0;

	v = omap2_clkdm_clktrctrl_read(clkdm);
=======
	if (cpu_is_omap24xx() || cpu_is_omap34xx()) {

		if (!clkdm->clktrctrl_mask)
			return 0;

		hwsup = omap2_cm_is_clkdm_in_hwsup(clkdm->pwrdm.ptr->prcm_offs,
						   clkdm->clktrctrl_mask);

	} else if (cpu_is_omap44xx()) {
>>>>>>> 3cbea436

		hwsup = omap4_cminst_is_clkdm_in_hwsup(clkdm->prcm_partition,
						       clkdm->cm_inst,
						       clkdm->clkdm_offs);

	}

	if (hwsup) {
		/* Disable HW transitions when we are changing deps */
		_disable_hwsup(clkdm);
		_clkdm_add_autodeps(clkdm);
		_enable_hwsup(clkdm);
	} else {
		omap2_clkdm_wakeup(clkdm);
	}

	pwrdm_wait_transition(clkdm->pwrdm.ptr);
	pwrdm_clkdm_state_switch(clkdm);

	return 0;
}

/**
 * omap2_clkdm_clk_disable - remove an enabled downstream clock from this clkdm
 * @clkdm: struct clockdomain *
 * @clk: struct clk * of the disabled downstream clock
 *
 * Decrement the usecount of this clockdomain @clkdm when @clk is
 * disabled.  Intended to be called by clk_disable() code.  If the
 * clockdomain usecount goes to 0, put the clockdomain to sleep
 * (software-supervised mode) or remove the clkdm autodependencies
 * (hardware-supervised mode).  Returns -EINVAL if passed null
 * pointers; -ERANGE if the @clkdm usecount underflows and debugging
 * is enabled; or returns 0 upon success or if the clockdomain is in
 * hwsup idle mode.
 */
int omap2_clkdm_clk_disable(struct clockdomain *clkdm, struct clk *clk)
{
	bool hwsup = false;

	/*
	 * XXX Rewrite this code to maintain a list of enabled
	 * downstream clocks for debugging purposes?
	 */

	if (!clkdm || !clk)
		return -EINVAL;

#ifdef DEBUG
	if (atomic_read(&clkdm->usecount) == 0) {
		WARN_ON(1); /* underflow */
		return -ERANGE;
	}
#endif

	if (atomic_dec_return(&clkdm->usecount) > 0)
		return 0;

	/* All downstream clocks of this clockdomain are now disabled */

	pr_debug("clockdomain: clkdm %s: clk %s now disabled\n", clkdm->name,
		 clk->name);

<<<<<<< HEAD
	if (!clkdm->clkstctrl_reg)
		return 0;

	v = omap2_clkdm_clktrctrl_read(clkdm);
=======
	if (cpu_is_omap24xx() || cpu_is_omap34xx()) {

		if (!clkdm->clktrctrl_mask)
			return 0;

		hwsup = omap2_cm_is_clkdm_in_hwsup(clkdm->pwrdm.ptr->prcm_offs,
						   clkdm->clktrctrl_mask);

	} else if (cpu_is_omap44xx()) {

		hwsup = omap4_cminst_is_clkdm_in_hwsup(clkdm->prcm_partition,
						       clkdm->cm_inst,
						       clkdm->clkdm_offs);

	}
>>>>>>> 3cbea436

	if (hwsup) {
		/* Disable HW transitions when we are changing deps */
		_disable_hwsup(clkdm);
		_clkdm_del_autodeps(clkdm);
		_enable_hwsup(clkdm);
	} else {
		omap2_clkdm_sleep(clkdm);
	}

	pwrdm_clkdm_state_switch(clkdm);

	return 0;
}
<|MERGE_RESOLUTION|>--- conflicted
+++ resolved
@@ -26,11 +26,7 @@
 
 #include <linux/bitops.h>
 
-<<<<<<< HEAD
-#include "prm.h"
-=======
 #include "prm2xxx_3xxx.h"
->>>>>>> 3cbea436
 #include "prm-regbits-24xx.h"
 #include "cm2xxx_3xxx.h"
 #include "cm-regbits-24xx.h"
@@ -38,13 +34,8 @@
 #include "prcm44xx.h"
 
 #include <plat/clock.h>
-<<<<<<< HEAD
-#include <plat/powerdomain.h>
-#include <plat/clockdomain.h>
-=======
 #include "powerdomain.h"
 #include "clockdomain.h"
->>>>>>> 3cbea436
 #include <plat/prcm.h>
 
 /* clkdm_list contains all registered struct clockdomains */
@@ -223,17 +214,10 @@
 static void _clkdm_del_autodeps(struct clockdomain *clkdm)
 {
 	struct clkdm_autodep *autodep;
-<<<<<<< HEAD
 
 	if (!autodeps)
 		return;
 
-=======
-
-	if (!autodeps)
-		return;
-
->>>>>>> 3cbea436
 	for (autodep = autodeps; autodep->clkdm.ptr; autodep++) {
 		if (IS_ERR(autodep->clkdm.ptr))
 			continue;
@@ -262,31 +246,6 @@
  */
 static void _enable_hwsup(struct clockdomain *clkdm)
 {
-<<<<<<< HEAD
-	u32 bits, v;
-
-	if (cpu_is_omap24xx()) {
-		if (enable)
-			bits = OMAP24XX_CLKSTCTRL_ENABLE_AUTO;
-		else
-			bits = OMAP24XX_CLKSTCTRL_DISABLE_AUTO;
-	} else if (cpu_is_omap34xx() || cpu_is_omap44xx()) {
-		if (enable)
-			bits = OMAP34XX_CLKSTCTRL_ENABLE_AUTO;
-		else
-			bits = OMAP34XX_CLKSTCTRL_DISABLE_AUTO;
-	} else {
-		BUG();
-	}
-
-	bits = bits << __ffs(clkdm->clktrctrl_mask);
-
-	v = __raw_readl(clkdm->clkstctrl_reg);
-	v &= ~(clkdm->clktrctrl_mask);
-	v |= bits;
-	__raw_writel(v, clkdm->clkstctrl_reg);
-
-=======
 	if (cpu_is_omap24xx())
 		omap2xxx_cm_clkdm_enable_hwsup(clkdm->pwrdm.ptr->prcm_offs,
 					       clkdm->clktrctrl_mask);
@@ -325,7 +284,6 @@
 							clkdm->clkdm_offs);
 	else
 		BUG();
->>>>>>> 3cbea436
 }
 
 /* Public functions */
@@ -479,11 +437,7 @@
 		pr_debug("clockdomain: hardware will wake up %s when %s wakes "
 			 "up\n", clkdm1->name, clkdm2->name);
 
-<<<<<<< HEAD
-		prm_set_mod_reg_bits((1 << clkdm2->dep_bit),
-=======
 		omap2_prm_set_mod_reg_bits((1 << clkdm2->dep_bit),
->>>>>>> 3cbea436
 				     clkdm1->pwrdm.ptr->prcm_offs, PM_WKDEP);
 	}
 
@@ -518,11 +472,7 @@
 		pr_debug("clockdomain: hardware will no longer wake up %s "
 			 "after %s wakes up\n", clkdm1->name, clkdm2->name);
 
-<<<<<<< HEAD
-		prm_clear_mod_reg_bits((1 << clkdm2->dep_bit),
-=======
 		omap2_prm_clear_mod_reg_bits((1 << clkdm2->dep_bit),
->>>>>>> 3cbea436
 				       clkdm1->pwrdm.ptr->prcm_offs, PM_WKDEP);
 	}
 
@@ -538,7 +488,6 @@
  * awoken when @clkdm2 wakes up; 0 if dependency is not set; -EINVAL
  * if either clockdomain pointer is invalid; or -ENOENT if the hardware
  * is incapable.
-<<<<<<< HEAD
  *
  * REVISIT: Currently this function only represents software-controllable
  * wakeup dependencies.  Wakeup dependencies fixed in hardware are not
@@ -559,7 +508,7 @@
 	}
 
 	/* XXX It's faster to return the atomic wkdep_usecount */
-	return prm_read_mod_bits_shift(clkdm1->pwrdm.ptr->prcm_offs, PM_WKDEP,
+	return omap2_prm_read_mod_bits_shift(clkdm1->pwrdm.ptr->prcm_offs, PM_WKDEP,
 				       (1 << clkdm2->dep_bit));
 }
 
@@ -593,7 +542,7 @@
 		atomic_set(&cd->wkdep_usecount, 0);
 	}
 
-	prm_clear_mod_reg_bits(mask, clkdm->pwrdm.ptr->prcm_offs, PM_WKDEP);
+	omap2_prm_clear_mod_reg_bits(mask, clkdm->pwrdm.ptr->prcm_offs, PM_WKDEP);
 
 	return 0;
 }
@@ -632,7 +581,7 @@
 		pr_debug("clockdomain: will prevent %s from sleeping if %s "
 			 "is active\n", clkdm1->name, clkdm2->name);
 
-		cm_set_mod_reg_bits((1 << clkdm2->dep_bit),
+		omap2_cm_set_mod_reg_bits((1 << clkdm2->dep_bit),
 				    clkdm1->pwrdm.ptr->prcm_offs,
 				    OMAP3430_CM_SLEEPDEP);
 	}
@@ -675,7 +624,7 @@
 			 "sleeping if %s is active\n", clkdm1->name,
 			 clkdm2->name);
 
-		cm_clear_mod_reg_bits((1 << clkdm2->dep_bit),
+		omap2_cm_clear_mod_reg_bits((1 << clkdm2->dep_bit),
 				      clkdm1->pwrdm.ptr->prcm_offs,
 				      OMAP3430_CM_SLEEPDEP);
 	}
@@ -718,7 +667,7 @@
 	}
 
 	/* XXX It's faster to return the atomic sleepdep_usecount */
-	return prm_read_mod_bits_shift(clkdm1->pwrdm.ptr->prcm_offs,
+	return omap2_prm_read_mod_bits_shift(clkdm1->pwrdm.ptr->prcm_offs,
 				       OMAP3430_CM_SLEEPDEP,
 				       (1 << clkdm2->dep_bit));
 }
@@ -756,244 +705,6 @@
 		atomic_set(&cd->sleepdep_usecount, 0);
 	}
 
-	prm_clear_mod_reg_bits(mask, clkdm->pwrdm.ptr->prcm_offs,
-			       OMAP3430_CM_SLEEPDEP);
-
-	return 0;
-}
-
-/**
- * omap2_clkdm_clktrctrl_read - read the clkdm's current state transition mode
- * @clkdm: struct clkdm * of a clockdomain
- *
- * Return the clockdomain @clkdm current state transition mode from the
- * corresponding domain CM_CLKSTCTRL register.	Returns -EINVAL if @clkdm
- * is NULL or the current mode upon success.
-=======
- *
- * REVISIT: Currently this function only represents software-controllable
- * wakeup dependencies.  Wakeup dependencies fixed in hardware are not
- * yet handled here.
->>>>>>> 3cbea436
- */
-int clkdm_read_wkdep(struct clockdomain *clkdm1, struct clockdomain *clkdm2)
-{
-	struct clkdm_dep *cd;
-
-	if (!clkdm1 || !clkdm2)
-		return -EINVAL;
-
-	cd = _clkdm_deps_lookup(clkdm2, clkdm1->wkdep_srcs);
-	if (IS_ERR(cd)) {
-		pr_debug("clockdomain: hardware cannot set/clear wake up of "
-			 "%s when %s wakes up\n", clkdm1->name, clkdm2->name);
-		return PTR_ERR(cd);
-	}
-
-	/* XXX It's faster to return the atomic wkdep_usecount */
-	return omap2_prm_read_mod_bits_shift(clkdm1->pwrdm.ptr->prcm_offs, PM_WKDEP,
-				       (1 << clkdm2->dep_bit));
-}
-
-/**
- * clkdm_clear_all_wkdeps - remove all wakeup dependencies from target clkdm
- * @clkdm: struct clockdomain * to remove all wakeup dependencies from
- *
- * Remove all inter-clockdomain wakeup dependencies that could cause
- * @clkdm to wake.  Intended to be used during boot to initialize the
- * PRCM to a known state, after all clockdomains are put into swsup idle
- * and woken up.  Returns -EINVAL if @clkdm pointer is invalid, or
- * 0 upon success.
- */
-int clkdm_clear_all_wkdeps(struct clockdomain *clkdm)
-{
-	struct clkdm_dep *cd;
-	u32 mask = 0;
-
-	if (!clkdm)
-		return -EINVAL;
-
-<<<<<<< HEAD
-	v = __raw_readl(clkdm->clkstctrl_reg);
-	v &= clkdm->clktrctrl_mask;
-	v >>= __ffs(clkdm->clktrctrl_mask);
-=======
-	for (cd = clkdm->wkdep_srcs; cd && cd->clkdm_name; cd++) {
-		if (!omap_chip_is(cd->omap_chip))
-			continue;
-
-		if (!cd->clkdm && cd->clkdm_name)
-			cd->clkdm = _clkdm_lookup(cd->clkdm_name);
-
-		/* PRM accesses are slow, so minimize them */
-		mask |= 1 << cd->clkdm->dep_bit;
-		atomic_set(&cd->wkdep_usecount, 0);
-	}
-
-	omap2_prm_clear_mod_reg_bits(mask, clkdm->pwrdm.ptr->prcm_offs, PM_WKDEP);
->>>>>>> 3cbea436
-
-	return 0;
-}
-
-/**
- * clkdm_add_sleepdep - add a sleep dependency from clkdm2 to clkdm1
- * @clkdm1: prevent this struct clockdomain * from sleeping (dependent)
- * @clkdm2: when this struct clockdomain * is active (source)
- *
- * Prevent @clkdm1 from automatically going inactive (and then to
- * retention or off) if @clkdm2 is active.  Returns -EINVAL if
- * presented with invalid clockdomain pointers or called on a machine
- * that does not support software-configurable hardware sleep
- * dependencies, -ENOENT if the specified dependency cannot be set in
- * hardware, or 0 upon success.
- */
-int clkdm_add_sleepdep(struct clockdomain *clkdm1, struct clockdomain *clkdm2)
-{
-	struct clkdm_dep *cd;
-
-	if (!cpu_is_omap34xx())
-		return -EINVAL;
-
-	if (!clkdm1 || !clkdm2)
-		return -EINVAL;
-
-	cd = _clkdm_deps_lookup(clkdm2, clkdm1->sleepdep_srcs);
-	if (IS_ERR(cd)) {
-		pr_debug("clockdomain: hardware cannot set/clear sleep "
-			 "dependency affecting %s from %s\n", clkdm1->name,
-			 clkdm2->name);
-		return PTR_ERR(cd);
-	}
-
-	if (atomic_inc_return(&cd->sleepdep_usecount) == 1) {
-		pr_debug("clockdomain: will prevent %s from sleeping if %s "
-			 "is active\n", clkdm1->name, clkdm2->name);
-
-		omap2_cm_set_mod_reg_bits((1 << clkdm2->dep_bit),
-				    clkdm1->pwrdm.ptr->prcm_offs,
-				    OMAP3430_CM_SLEEPDEP);
-	}
-
-	return 0;
-}
-
-/**
- * clkdm_del_sleepdep - remove a sleep dependency from clkdm2 to clkdm1
- * @clkdm1: prevent this struct clockdomain * from sleeping (dependent)
- * @clkdm2: when this struct clockdomain * is active (source)
- *
- * Allow @clkdm1 to automatically go inactive (and then to retention or
- * off), independent of the activity state of @clkdm2.  Returns -EINVAL
- * if presented with invalid clockdomain pointers or called on a machine
- * that does not support software-configurable hardware sleep dependencies,
- * -ENOENT if the specified dependency cannot be cleared in hardware, or
- * 0 upon success.
- */
-int clkdm_del_sleepdep(struct clockdomain *clkdm1, struct clockdomain *clkdm2)
-{
-	struct clkdm_dep *cd;
-
-	if (!cpu_is_omap34xx())
-		return -EINVAL;
-
-	if (!clkdm1 || !clkdm2)
-		return -EINVAL;
-
-	cd = _clkdm_deps_lookup(clkdm2, clkdm1->sleepdep_srcs);
-	if (IS_ERR(cd)) {
-		pr_debug("clockdomain: hardware cannot set/clear sleep "
-			 "dependency affecting %s from %s\n", clkdm1->name,
-			 clkdm2->name);
-		return PTR_ERR(cd);
-	}
-
-	if (atomic_dec_return(&cd->sleepdep_usecount) == 0) {
-		pr_debug("clockdomain: will no longer prevent %s from "
-			 "sleeping if %s is active\n", clkdm1->name,
-			 clkdm2->name);
-
-		omap2_cm_clear_mod_reg_bits((1 << clkdm2->dep_bit),
-				      clkdm1->pwrdm.ptr->prcm_offs,
-				      OMAP3430_CM_SLEEPDEP);
-	}
-
-	return 0;
-}
-
-/**
- * clkdm_read_sleepdep - read sleep dependency state from clkdm2 to clkdm1
- * @clkdm1: prevent this struct clockdomain * from sleeping (dependent)
- * @clkdm2: when this struct clockdomain * is active (source)
- *
- * Return 1 if a hardware sleep dependency exists wherein @clkdm1 will
- * not be allowed to automatically go inactive if @clkdm2 is active;
- * 0 if @clkdm1's automatic power state inactivity transition is independent
- * of @clkdm2's; -EINVAL if either clockdomain pointer is invalid or called
- * on a machine that does not support software-configurable hardware sleep
- * dependencies; or -ENOENT if the hardware is incapable.
- *
- * REVISIT: Currently this function only represents software-controllable
- * sleep dependencies.	Sleep dependencies fixed in hardware are not
- * yet handled here.
- */
-int clkdm_read_sleepdep(struct clockdomain *clkdm1, struct clockdomain *clkdm2)
-{
-	struct clkdm_dep *cd;
-
-	if (!cpu_is_omap34xx())
-		return -EINVAL;
-
-	if (!clkdm1 || !clkdm2)
-		return -EINVAL;
-
-	cd = _clkdm_deps_lookup(clkdm2, clkdm1->sleepdep_srcs);
-	if (IS_ERR(cd)) {
-		pr_debug("clockdomain: hardware cannot set/clear sleep "
-			 "dependency affecting %s from %s\n", clkdm1->name,
-			 clkdm2->name);
-		return PTR_ERR(cd);
-	}
-
-	/* XXX It's faster to return the atomic sleepdep_usecount */
-	return omap2_prm_read_mod_bits_shift(clkdm1->pwrdm.ptr->prcm_offs,
-				       OMAP3430_CM_SLEEPDEP,
-				       (1 << clkdm2->dep_bit));
-}
-
-/**
- * clkdm_clear_all_sleepdeps - remove all sleep dependencies from target clkdm
- * @clkdm: struct clockdomain * to remove all sleep dependencies from
- *
- * Remove all inter-clockdomain sleep dependencies that could prevent
- * @clkdm from idling.  Intended to be used during boot to initialize the
- * PRCM to a known state, after all clockdomains are put into swsup idle
- * and woken up.  Returns -EINVAL if @clkdm pointer is invalid, or
- * 0 upon success.
- */
-int clkdm_clear_all_sleepdeps(struct clockdomain *clkdm)
-{
-	struct clkdm_dep *cd;
-	u32 mask = 0;
-
-	if (!cpu_is_omap34xx())
-		return -EINVAL;
-
-	if (!clkdm)
-		return -EINVAL;
-
-	for (cd = clkdm->sleepdep_srcs; cd && cd->clkdm_name; cd++) {
-		if (!omap_chip_is(cd->omap_chip))
-			continue;
-
-		if (!cd->clkdm && cd->clkdm_name)
-			cd->clkdm = _clkdm_lookup(cd->clkdm_name);
-
-		/* PRM accesses are slow, so minimize them */
-		mask |= 1 << cd->clkdm->dep_bit;
-		atomic_set(&cd->sleepdep_usecount, 0);
-	}
-
 	omap2_prm_clear_mod_reg_bits(mask, clkdm->pwrdm.ptr->prcm_offs,
 			       OMAP3430_CM_SLEEPDEP);
 
@@ -1024,24 +735,11 @@
 
 	if (cpu_is_omap24xx()) {
 
-<<<<<<< HEAD
-		cm_set_mod_reg_bits(OMAP24XX_FORCESTATE_MASK,
-=======
 		omap2_cm_set_mod_reg_bits(OMAP24XX_FORCESTATE_MASK,
->>>>>>> 3cbea436
 			    clkdm->pwrdm.ptr->prcm_offs, OMAP2_PM_PWSTCTRL);
 
-	} else if (cpu_is_omap34xx() || cpu_is_omap44xx()) {
-
-<<<<<<< HEAD
-		u32 bits = (OMAP34XX_CLKSTCTRL_FORCE_SLEEP <<
-			 __ffs(clkdm->clktrctrl_mask));
-
-		u32 v = __raw_readl(clkdm->clkstctrl_reg);
-		v &= ~(clkdm->clktrctrl_mask);
-		v |= bits;
-		__raw_writel(v, clkdm->clkstctrl_reg);
-=======
+	} else if (cpu_is_omap34xx()) {
+
 		omap3xxx_cm_clkdm_force_sleep(clkdm->pwrdm.ptr->prcm_offs,
 					      clkdm->clktrctrl_mask);
 
@@ -1050,7 +748,6 @@
 		omap4_cminst_clkdm_force_sleep(clkdm->prcm_partition,
 					       clkdm->cm_inst,
 					       clkdm->clkdm_offs);
->>>>>>> 3cbea436
 
 	} else {
 		BUG();
@@ -1083,24 +780,11 @@
 
 	if (cpu_is_omap24xx()) {
 
-<<<<<<< HEAD
-		cm_clear_mod_reg_bits(OMAP24XX_FORCESTATE_MASK,
-=======
 		omap2_cm_clear_mod_reg_bits(OMAP24XX_FORCESTATE_MASK,
->>>>>>> 3cbea436
 			      clkdm->pwrdm.ptr->prcm_offs, OMAP2_PM_PWSTCTRL);
 
-	} else if (cpu_is_omap34xx() || cpu_is_omap44xx()) {
-
-<<<<<<< HEAD
-		u32 bits = (OMAP34XX_CLKSTCTRL_FORCE_WAKEUP <<
-			 __ffs(clkdm->clktrctrl_mask));
-
-		u32 v = __raw_readl(clkdm->clkstctrl_reg);
-		v &= ~(clkdm->clktrctrl_mask);
-		v |= bits;
-		__raw_writel(v, clkdm->clkstctrl_reg);
-=======
+	} else if (cpu_is_omap34xx()) {
+
 		omap3xxx_cm_clkdm_force_wakeup(clkdm->pwrdm.ptr->prcm_offs,
 					       clkdm->clktrctrl_mask);
 
@@ -1109,7 +793,6 @@
 		omap4_cminst_clkdm_force_wakeup(clkdm->prcm_partition,
 						clkdm->cm_inst,
 						clkdm->clkdm_offs);
->>>>>>> 3cbea436
 
 	} else {
 		BUG();
@@ -1234,12 +917,6 @@
 	pr_debug("clockdomain: clkdm %s: clk %s now enabled\n", clkdm->name,
 		 clk->name);
 
-<<<<<<< HEAD
-	if (!clkdm->clkstctrl_reg)
-		return 0;
-
-	v = omap2_clkdm_clktrctrl_read(clkdm);
-=======
 	if (cpu_is_omap24xx() || cpu_is_omap34xx()) {
 
 		if (!clkdm->clktrctrl_mask)
@@ -1249,7 +926,6 @@
 						   clkdm->clktrctrl_mask);
 
 	} else if (cpu_is_omap44xx()) {
->>>>>>> 3cbea436
 
 		hwsup = omap4_cminst_is_clkdm_in_hwsup(clkdm->prcm_partition,
 						       clkdm->cm_inst,
@@ -1313,12 +989,6 @@
 	pr_debug("clockdomain: clkdm %s: clk %s now disabled\n", clkdm->name,
 		 clk->name);
 
-<<<<<<< HEAD
-	if (!clkdm->clkstctrl_reg)
-		return 0;
-
-	v = omap2_clkdm_clktrctrl_read(clkdm);
-=======
 	if (cpu_is_omap24xx() || cpu_is_omap34xx()) {
 
 		if (!clkdm->clktrctrl_mask)
@@ -1334,7 +1004,6 @@
 						       clkdm->clkdm_offs);
 
 	}
->>>>>>> 3cbea436
 
 	if (hwsup) {
 		/* Disable HW transitions when we are changing deps */
