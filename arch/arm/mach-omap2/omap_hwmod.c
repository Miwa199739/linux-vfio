--- conflicted
+++ resolved
@@ -93,11 +93,7 @@
 
 	oh->_sysc_cache = omap_hwmod_readl(oh, oh->class->sysc->sysc_offs);
 
-<<<<<<< HEAD
-	if (!(oh->sysconfig->sysc_flags & SYSC_NO_CACHE))
-=======
 	if (!(oh->class->sysc->sysc_flags & SYSC_NO_CACHE))
->>>>>>> 55c63bd2
 		oh->_int_flags |= _HWMOD_SYSCONFIG_LOADED;
 
 	return 0;
