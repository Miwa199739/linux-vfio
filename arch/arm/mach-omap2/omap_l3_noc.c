--- conflicted
+++ resolved
@@ -237,11 +237,7 @@
 static const struct of_device_id l3_noc_match[] = {
 	{.compatible = "ti,omap4-l3-noc", },
 	{},
-<<<<<<< HEAD
-}
-=======
 };
->>>>>>> dcd6c922
 MODULE_DEVICE_TABLE(of, l3_noc_match);
 #else
 #define l3_noc_match NULL
