--- conflicted
+++ resolved
@@ -52,11 +52,7 @@
 #define board_mux	NULL
 #endif
 
-<<<<<<< HEAD
-static struct ehci_hcd_omap_platform_data ehci_pdata __initconst = {
-=======
 static const struct ehci_hcd_omap_platform_data ehci_pdata __initconst = {
->>>>>>> 93929ebc
 	.port_mode[0]		= EHCI_HCD_OMAP_MODE_UNKNOWN,
 	.port_mode[1]		= EHCI_HCD_OMAP_MODE_PHY,
 	.port_mode[2]		= EHCI_HCD_OMAP_MODE_UNKNOWN,
