--- conflicted
+++ resolved
@@ -145,7 +145,6 @@
 	struct opp *opp;
 	unsigned long freq, bootup_volt;
 	struct device *dev;
-<<<<<<< HEAD
 
 	if (!vdd_name || !clk_name || !oh_name) {
 		pr_err("%s: invalid parameters\n", __func__);
@@ -159,21 +158,6 @@
 		goto exit;
 	}
 
-=======
-
-	if (!vdd_name || !clk_name || !oh_name) {
-		pr_err("%s: invalid parameters\n", __func__);
-		goto exit;
-	}
-
-	dev = omap_device_get_by_hwmod_name(oh_name);
-	if (IS_ERR(dev)) {
-		pr_err("%s: Unable to get dev pointer for hwmod %s\n",
-			__func__, oh_name);
-		goto exit;
-	}
-
->>>>>>> dcd6c922
 	voltdm = voltdm_lookup(vdd_name);
 	if (IS_ERR(voltdm)) {
 		pr_err("%s: unable to get vdd pointer for vdd_%s\n",
