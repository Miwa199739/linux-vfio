--- conflicted
+++ resolved
@@ -289,10 +289,6 @@
 static void __init at91sam9261_initialize(void)
 {
 	arm_pm_restart = at91sam9_alt_restart;
-<<<<<<< HEAD
-	pm_power_off = at91sam9261_poweroff;
-=======
->>>>>>> 7d288097
 	at91_extern_irq = (1 << AT91SAM9261_ID_IRQ0) | (1 << AT91SAM9261_ID_IRQ1)
 			| (1 << AT91SAM9261_ID_IRQ2);
 
