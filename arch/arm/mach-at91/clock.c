/*
 * linux/arch/arm/mach-at91/clock.c
 *
 * Copyright (C) 2005 David Brownell
 * Copyright (C) 2005 Ivan Kokshaysky
 *
 * This program is free software; you can redistribute it and/or modify
 * it under the terms of the GNU General Public License as published by
 * the Free Software Foundation; either version 2 of the License, or
 * (at your option) any later version.
 */

#include <linux/module.h>
#include <linux/kernel.h>
#include <linux/init.h>
#include <linux/fs.h>
#include <linux/debugfs.h>
#include <linux/seq_file.h>
#include <linux/list.h>
#include <linux/errno.h>
#include <linux/err.h>
#include <linux/spinlock.h>
#include <linux/delay.h>
#include <linux/clk.h>
#include <linux/io.h>
#include <linux/of_address.h>

#include <mach/hardware.h>
#include <mach/at91_pmc.h>
#include <mach/cpu.h>

#include <asm/proc-fns.h>

#include "clock.h"
#include "generic.h"

void __iomem *at91_pmc_base;
<<<<<<< HEAD
=======
EXPORT_SYMBOL_GPL(at91_pmc_base);
>>>>>>> 711e1bfb

/*
 * There's a lot more which can be done with clocks, including cpufreq
 * integration, slow clock mode support (for system suspend), letting
 * PLLB be used at other rates (on boards that don't need USB), etc.
 */

#define clk_is_primary(x)	((x)->type & CLK_TYPE_PRIMARY)
#define clk_is_programmable(x)	((x)->type & CLK_TYPE_PROGRAMMABLE)
#define clk_is_peripheral(x)	((x)->type & CLK_TYPE_PERIPHERAL)
#define clk_is_sys(x)		((x)->type & CLK_TYPE_SYSTEM)


/*
 * Chips have some kind of clocks : group them by functionality
 */
#define cpu_has_utmi()		(  cpu_is_at91sam9rl() \
				|| cpu_is_at91sam9g45() \
				|| cpu_is_at91sam9x5())

#define cpu_has_800M_plla()	(  cpu_is_at91sam9g20() \
				|| cpu_is_at91sam9g45() \
				|| cpu_is_at91sam9x5())

#define cpu_has_300M_plla()	(cpu_is_at91sam9g10())

#define cpu_has_pllb()		(!(cpu_is_at91sam9rl() \
				|| cpu_is_at91sam9g45() \
				|| cpu_is_at91sam9x5()))

#define cpu_has_upll()		(cpu_is_at91sam9g45() \
				|| cpu_is_at91sam9x5())

/* USB host HS & FS */
#define cpu_has_uhp()		(!cpu_is_at91sam9rl())

/* USB device FS only */
#define cpu_has_udpfs()		(!(cpu_is_at91sam9rl() \
				|| cpu_is_at91sam9g45() \
				|| cpu_is_at91sam9x5()))

#define cpu_has_plladiv2()	(cpu_is_at91sam9g45() \
				|| cpu_is_at91sam9x5())

#define cpu_has_mdiv3()		(cpu_is_at91sam9g45() \
				|| cpu_is_at91sam9x5())

#define cpu_has_alt_prescaler()	(cpu_is_at91sam9x5())

static LIST_HEAD(clocks);
static DEFINE_SPINLOCK(clk_lock);

static u32 at91_pllb_usb_init;

/*
 * Four primary clock sources:  two crystal oscillators (32K, main), and
 * two PLLs.  PLLA usually runs the master clock; and PLLB must run at
 * 48 MHz (unless no USB function clocks are needed).  The main clock and
 * both PLLs are turned off to run in "slow clock mode" (system suspend).
 */
static struct clk clk32k = {
	.name		= "clk32k",
	.rate_hz	= AT91_SLOW_CLOCK,
	.users		= 1,		/* always on */
	.id		= 0,
	.type		= CLK_TYPE_PRIMARY,
};
static struct clk main_clk = {
	.name		= "main",
	.pmc_mask	= AT91_PMC_MOSCS,	/* in PMC_SR */
	.id		= 1,
	.type		= CLK_TYPE_PRIMARY,
};
static struct clk plla = {
	.name		= "plla",
	.parent		= &main_clk,
	.pmc_mask	= AT91_PMC_LOCKA,	/* in PMC_SR */
	.id		= 2,
	.type		= CLK_TYPE_PRIMARY | CLK_TYPE_PLL,
};

static void pllb_mode(struct clk *clk, int is_on)
{
	u32	value;

	if (is_on) {
		is_on = AT91_PMC_LOCKB;
		value = at91_pllb_usb_init;
	} else
		value = 0;

	// REVISIT: Add work-around for AT91RM9200 Errata #26 ?
	at91_pmc_write(AT91_CKGR_PLLBR, value);

	do {
		cpu_relax();
	} while ((at91_pmc_read(AT91_PMC_SR) & AT91_PMC_LOCKB) != is_on);
}

static struct clk pllb = {
	.name		= "pllb",
	.parent		= &main_clk,
	.pmc_mask	= AT91_PMC_LOCKB,	/* in PMC_SR */
	.mode		= pllb_mode,
	.id		= 3,
	.type		= CLK_TYPE_PRIMARY | CLK_TYPE_PLL,
};

static void pmc_sys_mode(struct clk *clk, int is_on)
{
	if (is_on)
		at91_pmc_write(AT91_PMC_SCER, clk->pmc_mask);
	else
		at91_pmc_write(AT91_PMC_SCDR, clk->pmc_mask);
}

static void pmc_uckr_mode(struct clk *clk, int is_on)
{
	unsigned int uckr = at91_pmc_read(AT91_CKGR_UCKR);

	if (is_on) {
		is_on = AT91_PMC_LOCKU;
		at91_pmc_write(AT91_CKGR_UCKR, uckr | clk->pmc_mask);
	} else
		at91_pmc_write(AT91_CKGR_UCKR, uckr & ~(clk->pmc_mask));

	do {
		cpu_relax();
	} while ((at91_pmc_read(AT91_PMC_SR) & AT91_PMC_LOCKU) != is_on);
}

/* USB function clocks (PLLB must be 48 MHz) */
static struct clk udpck = {
	.name		= "udpck",
	.parent		= &pllb,
	.mode		= pmc_sys_mode,
};
struct clk utmi_clk = {
	.name		= "utmi_clk",
	.parent		= &main_clk,
	.pmc_mask	= AT91_PMC_UPLLEN,	/* in CKGR_UCKR */
	.mode		= pmc_uckr_mode,
	.type		= CLK_TYPE_PLL,
};
static struct clk uhpck = {
	.name		= "uhpck",
	/*.parent		= ... we choose parent at runtime */
	.mode		= pmc_sys_mode,
};


/*
 * The master clock is divided from the CPU clock (by 1-4).  It's used for
 * memory, interfaces to on-chip peripherals, the AIC, and sometimes more
 * (e.g baud rate generation).  It's sourced from one of the primary clocks.
 */
struct clk mck = {
	.name		= "mck",
	.pmc_mask	= AT91_PMC_MCKRDY,	/* in PMC_SR */
};

static void pmc_periph_mode(struct clk *clk, int is_on)
{
	if (is_on)
		at91_pmc_write(AT91_PMC_PCER, clk->pmc_mask);
	else
		at91_pmc_write(AT91_PMC_PCDR, clk->pmc_mask);
}

static struct clk __init *at91_css_to_clk(unsigned long css)
{
	switch (css) {
		case AT91_PMC_CSS_SLOW:
			return &clk32k;
		case AT91_PMC_CSS_MAIN:
			return &main_clk;
		case AT91_PMC_CSS_PLLA:
			return &plla;
		case AT91_PMC_CSS_PLLB:
			if (cpu_has_upll())
				/* CSS_PLLB == CSS_UPLL */
				return &utmi_clk;
			else if (cpu_has_pllb())
				return &pllb;
			break;
		/* alternate PMC: can use master clock */
		case AT91_PMC_CSS_MASTER:
			return &mck;
	}

	return NULL;
}

static int pmc_prescaler_divider(u32 reg)
{
	if (cpu_has_alt_prescaler()) {
		return 1 << ((reg & AT91_PMC_ALT_PRES) >> PMC_ALT_PRES_OFFSET);
	} else {
		return 1 << ((reg & AT91_PMC_PRES) >> PMC_PRES_OFFSET);
	}
}

static void __clk_enable(struct clk *clk)
{
	if (clk->parent)
		__clk_enable(clk->parent);
	if (clk->users++ == 0 && clk->mode)
		clk->mode(clk, 1);
}

int clk_enable(struct clk *clk)
{
	unsigned long	flags;

	spin_lock_irqsave(&clk_lock, flags);
	__clk_enable(clk);
	spin_unlock_irqrestore(&clk_lock, flags);
	return 0;
}
EXPORT_SYMBOL(clk_enable);

static void __clk_disable(struct clk *clk)
{
	BUG_ON(clk->users == 0);
	if (--clk->users == 0 && clk->mode)
		clk->mode(clk, 0);
	if (clk->parent)
		__clk_disable(clk->parent);
}

void clk_disable(struct clk *clk)
{
	unsigned long	flags;

	spin_lock_irqsave(&clk_lock, flags);
	__clk_disable(clk);
	spin_unlock_irqrestore(&clk_lock, flags);
}
EXPORT_SYMBOL(clk_disable);

unsigned long clk_get_rate(struct clk *clk)
{
	unsigned long	flags;
	unsigned long	rate;

	spin_lock_irqsave(&clk_lock, flags);
	for (;;) {
		rate = clk->rate_hz;
		if (rate || !clk->parent)
			break;
		clk = clk->parent;
	}
	spin_unlock_irqrestore(&clk_lock, flags);
	return rate;
}
EXPORT_SYMBOL(clk_get_rate);

/*------------------------------------------------------------------------*/

#ifdef CONFIG_AT91_PROGRAMMABLE_CLOCKS

/*
 * For now, only the programmable clocks support reparenting (MCK could
 * do this too, with care) or rate changing (the PLLs could do this too,
 * ditto MCK but that's more for cpufreq).  Drivers may reparent to get
 * a better rate match; we don't.
 */

long clk_round_rate(struct clk *clk, unsigned long rate)
{
	unsigned long	flags;
	unsigned	prescale;
	unsigned long	actual;
	unsigned long	prev = ULONG_MAX;

	if (!clk_is_programmable(clk))
		return -EINVAL;
	spin_lock_irqsave(&clk_lock, flags);

	actual = clk->parent->rate_hz;
	for (prescale = 0; prescale < 7; prescale++) {
		if (actual > rate)
			prev = actual;

		if (actual && actual <= rate) {
			if ((prev - rate) < (rate - actual)) {
				actual = prev;
				prescale--;
			}
			break;
		}
		actual >>= 1;
	}

	spin_unlock_irqrestore(&clk_lock, flags);
	return (prescale < 7) ? actual : -ENOENT;
}
EXPORT_SYMBOL(clk_round_rate);

int clk_set_rate(struct clk *clk, unsigned long rate)
{
	unsigned long	flags;
	unsigned	prescale;
	unsigned long	prescale_offset, css_mask;
	unsigned long	actual;

	if (!clk_is_programmable(clk))
		return -EINVAL;
	if (clk->users)
		return -EBUSY;

	if (cpu_has_alt_prescaler()) {
		prescale_offset = PMC_ALT_PRES_OFFSET;
		css_mask = AT91_PMC_ALT_PCKR_CSS;
	} else {
		prescale_offset = PMC_PRES_OFFSET;
		css_mask = AT91_PMC_CSS;
	}

	spin_lock_irqsave(&clk_lock, flags);

	actual = clk->parent->rate_hz;
	for (prescale = 0; prescale < 7; prescale++) {
		if (actual && actual <= rate) {
			u32	pckr;

			pckr = at91_pmc_read(AT91_PMC_PCKR(clk->id));
			pckr &= css_mask;	/* keep clock selection */
			pckr |= prescale << prescale_offset;
			at91_pmc_write(AT91_PMC_PCKR(clk->id), pckr);
			clk->rate_hz = actual;
			break;
		}
		actual >>= 1;
	}

	spin_unlock_irqrestore(&clk_lock, flags);
	return (prescale < 7) ? actual : -ENOENT;
}
EXPORT_SYMBOL(clk_set_rate);

struct clk *clk_get_parent(struct clk *clk)
{
	return clk->parent;
}
EXPORT_SYMBOL(clk_get_parent);

int clk_set_parent(struct clk *clk, struct clk *parent)
{
	unsigned long	flags;

	if (clk->users)
		return -EBUSY;
	if (!clk_is_primary(parent) || !clk_is_programmable(clk))
		return -EINVAL;

	if (cpu_is_at91sam9rl() && parent->id == AT91_PMC_CSS_PLLB)
		return -EINVAL;

	spin_lock_irqsave(&clk_lock, flags);

	clk->rate_hz = parent->rate_hz;
	clk->parent = parent;
	at91_pmc_write(AT91_PMC_PCKR(clk->id), parent->id);

	spin_unlock_irqrestore(&clk_lock, flags);
	return 0;
}
EXPORT_SYMBOL(clk_set_parent);

/* establish PCK0..PCKN parentage and rate */
static void __init init_programmable_clock(struct clk *clk)
{
	struct clk	*parent;
	u32		pckr;
	unsigned int	css_mask;

	if (cpu_has_alt_prescaler())
		css_mask = AT91_PMC_ALT_PCKR_CSS;
	else
		css_mask = AT91_PMC_CSS;

	pckr = at91_pmc_read(AT91_PMC_PCKR(clk->id));
	parent = at91_css_to_clk(pckr & css_mask);
	clk->parent = parent;
	clk->rate_hz = parent->rate_hz / pmc_prescaler_divider(pckr);
}

#endif	/* CONFIG_AT91_PROGRAMMABLE_CLOCKS */

/*------------------------------------------------------------------------*/

#ifdef CONFIG_DEBUG_FS

static int at91_clk_show(struct seq_file *s, void *unused)
{
	u32		scsr, pcsr, uckr = 0, sr;
	struct clk	*clk;

	scsr = at91_pmc_read(AT91_PMC_SCSR);
	pcsr = at91_pmc_read(AT91_PMC_PCSR);
	sr = at91_pmc_read(AT91_PMC_SR);
	seq_printf(s, "SCSR = %8x\n", scsr);
	seq_printf(s, "PCSR = %8x\n", pcsr);
	seq_printf(s, "MOR  = %8x\n", at91_pmc_read(AT91_CKGR_MOR));
	seq_printf(s, "MCFR = %8x\n", at91_pmc_read(AT91_CKGR_MCFR));
	seq_printf(s, "PLLA = %8x\n", at91_pmc_read(AT91_CKGR_PLLAR));
	if (cpu_has_pllb())
		seq_printf(s, "PLLB = %8x\n", at91_pmc_read(AT91_CKGR_PLLBR));
	if (cpu_has_utmi()) {
		uckr = at91_pmc_read(AT91_CKGR_UCKR);
		seq_printf(s, "UCKR = %8x\n", uckr);
	}
	seq_printf(s, "MCKR = %8x\n", at91_pmc_read(AT91_PMC_MCKR));
	if (cpu_has_upll())
		seq_printf(s, "USB  = %8x\n", at91_pmc_read(AT91_PMC_USB));
	seq_printf(s, "SR   = %8x\n", sr);

	seq_printf(s, "\n");

	list_for_each_entry(clk, &clocks, node) {
		char	*state;

		if (clk->mode == pmc_sys_mode)
			state = (scsr & clk->pmc_mask) ? "on" : "off";
		else if (clk->mode == pmc_periph_mode)
			state = (pcsr & clk->pmc_mask) ? "on" : "off";
		else if (clk->mode == pmc_uckr_mode)
			state = (uckr & clk->pmc_mask) ? "on" : "off";
		else if (clk->pmc_mask)
			state = (sr & clk->pmc_mask) ? "on" : "off";
		else if (clk == &clk32k || clk == &main_clk)
			state = "on";
		else
			state = "";

		seq_printf(s, "%-10s users=%2d %-3s %9ld Hz %s\n",
			clk->name, clk->users, state, clk_get_rate(clk),
			clk->parent ? clk->parent->name : "");
	}
	return 0;
}

static int at91_clk_open(struct inode *inode, struct file *file)
{
	return single_open(file, at91_clk_show, NULL);
}

static const struct file_operations at91_clk_operations = {
	.open		= at91_clk_open,
	.read		= seq_read,
	.llseek		= seq_lseek,
	.release	= single_release,
};

static int __init at91_clk_debugfs_init(void)
{
	/* /sys/kernel/debug/at91_clk */
	(void) debugfs_create_file("at91_clk", S_IFREG | S_IRUGO, NULL, NULL, &at91_clk_operations);

	return 0;
}
postcore_initcall(at91_clk_debugfs_init);

#endif

/*------------------------------------------------------------------------*/

/* Register a new clock */
static void __init at91_clk_add(struct clk *clk)
{
	list_add_tail(&clk->node, &clocks);

	clk->cl.con_id = clk->name;
	clk->cl.clk = clk;
	clkdev_add(&clk->cl);
}

int __init clk_register(struct clk *clk)
{
	if (clk_is_peripheral(clk)) {
		if (!clk->parent)
			clk->parent = &mck;
		clk->mode = pmc_periph_mode;
	}
	else if (clk_is_sys(clk)) {
		clk->parent = &mck;
		clk->mode = pmc_sys_mode;
	}
#ifdef CONFIG_AT91_PROGRAMMABLE_CLOCKS
	else if (clk_is_programmable(clk)) {
		clk->mode = pmc_sys_mode;
		init_programmable_clock(clk);
	}
#endif

	at91_clk_add(clk);

	return 0;
}

/*------------------------------------------------------------------------*/

static u32 __init at91_pll_rate(struct clk *pll, u32 freq, u32 reg)
{
	unsigned mul, div;

	div = reg & 0xff;
	mul = (reg >> 16) & 0x7ff;
	if (div && mul) {
		freq /= div;
		freq *= mul + 1;
	} else
		freq = 0;

	return freq;
}

static u32 __init at91_usb_rate(struct clk *pll, u32 freq, u32 reg)
{
	if (pll == &pllb && (reg & AT91_PMC_USB96M))
		return freq / 2;
	else
		return freq;
}

static unsigned __init at91_pll_calc(unsigned main_freq, unsigned out_freq)
{
	unsigned i, div = 0, mul = 0, diff = 1 << 30;
	unsigned ret = (out_freq > 155000000) ? 0xbe00 : 0x3e00;

	/* PLL output max 240 MHz (or 180 MHz per errata) */
	if (out_freq > 240000000)
		goto fail;

	for (i = 1; i < 256; i++) {
		int diff1;
		unsigned input, mul1;

		/*
		 * PLL input between 1MHz and 32MHz per spec, but lower
		 * frequences seem necessary in some cases so allow 100K.
		 * Warning: some newer products need 2MHz min.
		 */
		input = main_freq / i;
		if (cpu_is_at91sam9g20() && input < 2000000)
			continue;
		if (input < 100000)
			continue;
		if (input > 32000000)
			continue;

		mul1 = out_freq / input;
		if (cpu_is_at91sam9g20() && mul > 63)
			continue;
		if (mul1 > 2048)
			continue;
		if (mul1 < 2)
			goto fail;

		diff1 = out_freq - input * mul1;
		if (diff1 < 0)
			diff1 = -diff1;
		if (diff > diff1) {
			diff = diff1;
			div = i;
			mul = mul1;
			if (diff == 0)
				break;
		}
	}
	if (i == 256 && diff > (out_freq >> 5))
		goto fail;
	return ret | ((mul - 1) << 16) | div;
fail:
	return 0;
}

static struct clk *const standard_pmc_clocks[] __initdata = {
	/* four primary clocks */
	&clk32k,
	&main_clk,
	&plla,

	/* MCK */
	&mck
};

/* PLLB generated USB full speed clock init */
static void __init at91_pllb_usbfs_clock_init(unsigned long main_clock)
{
	/*
	 * USB clock init:  choose 48 MHz PLLB value,
	 * disable 48MHz clock during usb peripheral suspend.
	 *
	 * REVISIT:  assumes MCK doesn't derive from PLLB!
	 */
	uhpck.parent = &pllb;

	at91_pllb_usb_init = at91_pll_calc(main_clock, 48000000 * 2) | AT91_PMC_USB96M;
	pllb.rate_hz = at91_pll_rate(&pllb, main_clock, at91_pllb_usb_init);
	if (cpu_is_at91rm9200()) {
		uhpck.pmc_mask = AT91RM9200_PMC_UHP;
		udpck.pmc_mask = AT91RM9200_PMC_UDP;
		at91_pmc_write(AT91_PMC_SCER, AT91RM9200_PMC_MCKUDP);
	} else if (cpu_is_at91sam9260() || cpu_is_at91sam9261() ||
		   cpu_is_at91sam9263() || cpu_is_at91sam9g20() ||
		   cpu_is_at91sam9g10()) {
		uhpck.pmc_mask = AT91SAM926x_PMC_UHP;
		udpck.pmc_mask = AT91SAM926x_PMC_UDP;
	}
	at91_pmc_write(AT91_CKGR_PLLBR, 0);

	udpck.rate_hz = at91_usb_rate(&pllb, pllb.rate_hz, at91_pllb_usb_init);
	uhpck.rate_hz = at91_usb_rate(&pllb, pllb.rate_hz, at91_pllb_usb_init);
}

/* UPLL generated USB full speed clock init */
static void __init at91_upll_usbfs_clock_init(unsigned long main_clock)
{
	/*
	 * USB clock init: choose 480 MHz from UPLL,
	 */
	unsigned int usbr = AT91_PMC_USBS_UPLL;

	/* Setup divider by 10 to reach 48 MHz */
	usbr |= ((10 - 1) << 8) & AT91_PMC_OHCIUSBDIV;

	at91_pmc_write(AT91_PMC_USB, usbr);

	/* Now set uhpck values */
	uhpck.parent = &utmi_clk;
	uhpck.pmc_mask = AT91SAM926x_PMC_UHP;
	uhpck.rate_hz = utmi_clk.rate_hz;
	uhpck.rate_hz /= 1 + ((at91_pmc_read(AT91_PMC_USB) & AT91_PMC_OHCIUSBDIV) >> 8);
}

static int __init at91_pmc_init(unsigned long main_clock)
{
	unsigned tmp, freq, mckr;
	int i;
	int pll_overclock = false;

	/*
	 * When the bootloader initialized the main oscillator correctly,
	 * there's no problem using the cycle counter.  But if it didn't,
	 * or when using oscillator bypass mode, we must be told the speed
	 * of the main clock.
	 */
	if (!main_clock) {
		do {
			tmp = at91_pmc_read(AT91_CKGR_MCFR);
		} while (!(tmp & AT91_PMC_MAINRDY));
		main_clock = (tmp & AT91_PMC_MAINF) * (AT91_SLOW_CLOCK / 16);
	}
	main_clk.rate_hz = main_clock;

	/* report if PLLA is more than mildly overclocked */
	plla.rate_hz = at91_pll_rate(&plla, main_clock, at91_pmc_read(AT91_CKGR_PLLAR));
	if (cpu_has_300M_plla()) {
		if (plla.rate_hz > 300000000)
			pll_overclock = true;
	} else if (cpu_has_800M_plla()) {
		if (plla.rate_hz > 800000000)
			pll_overclock = true;
	} else {
		if (plla.rate_hz > 209000000)
			pll_overclock = true;
	}
	if (pll_overclock)
		pr_info("Clocks: PLLA overclocked, %ld MHz\n", plla.rate_hz / 1000000);

	if (cpu_has_plladiv2()) {
		mckr = at91_pmc_read(AT91_PMC_MCKR);
		plla.rate_hz /= (1 << ((mckr & AT91_PMC_PLLADIV2) >> 12));	/* plla divisor by 2 */
	}

	if (!cpu_has_pllb() && cpu_has_upll()) {
		/* setup UTMI clock as the fourth primary clock
		 * (instead of pllb) */
		utmi_clk.type |= CLK_TYPE_PRIMARY;
		utmi_clk.id = 3;
	}


	/*
	 * USB HS clock init
	 */
	if (cpu_has_utmi()) {
		/*
		 * multiplier is hard-wired to 40
		 * (obtain the USB High Speed 480 MHz when input is 12 MHz)
		 */
		utmi_clk.rate_hz = 40 * utmi_clk.parent->rate_hz;

		/* UTMI bias and PLL are managed at the same time */
		if (cpu_has_upll())
			utmi_clk.pmc_mask |= AT91_PMC_BIASEN;
	}

	/*
	 * USB FS clock init
	 */
	if (cpu_has_pllb())
		at91_pllb_usbfs_clock_init(main_clock);
	if (cpu_has_upll())
		/* assumes that we choose UPLL for USB and not PLLA */
		at91_upll_usbfs_clock_init(main_clock);

	/*
	 * MCK and CPU derive from one of those primary clocks.
	 * For now, assume this parentage won't change.
	 */
	mckr = at91_pmc_read(AT91_PMC_MCKR);
	mck.parent = at91_css_to_clk(mckr & AT91_PMC_CSS);
	freq = mck.parent->rate_hz;
	freq /= pmc_prescaler_divider(mckr);					/* prescale */
	if (cpu_is_at91rm9200()) {
		mck.rate_hz = freq / (1 + ((mckr & AT91_PMC_MDIV) >> 8));	/* mdiv */
	} else if (cpu_is_at91sam9g20()) {
		mck.rate_hz = (mckr & AT91_PMC_MDIV) ?
			freq / ((mckr & AT91_PMC_MDIV) >> 7) : freq;	/* mdiv ; (x >> 7) = ((x >> 8) * 2) */
		if (mckr & AT91_PMC_PDIV)
			freq /= 2;		/* processor clock division */
	} else if (cpu_has_mdiv3()) {
		mck.rate_hz = (mckr & AT91_PMC_MDIV) == AT91SAM9_PMC_MDIV_3 ?
			freq / 3 : freq / (1 << ((mckr & AT91_PMC_MDIV) >> 8));	/* mdiv */
	} else {
		mck.rate_hz = freq / (1 << ((mckr & AT91_PMC_MDIV) >> 8));		/* mdiv */
	}

	if (cpu_has_alt_prescaler()) {
		/* Programmable clocks can use MCK */
		mck.type |= CLK_TYPE_PRIMARY;
		mck.id = 4;
	}

	/* Register the PMC's standard clocks */
	for (i = 0; i < ARRAY_SIZE(standard_pmc_clocks); i++)
		at91_clk_add(standard_pmc_clocks[i]);

	if (cpu_has_pllb())
		at91_clk_add(&pllb);

	if (cpu_has_uhp())
		at91_clk_add(&uhpck);

	if (cpu_has_udpfs())
		at91_clk_add(&udpck);

	if (cpu_has_utmi())
		at91_clk_add(&utmi_clk);

	/* MCK and CPU clock are "always on" */
	clk_enable(&mck);

	printk("Clocks: CPU %u MHz, master %u MHz, main %u.%03u MHz\n",
		freq / 1000000, (unsigned) mck.rate_hz / 1000000,
		(unsigned) main_clock / 1000000,
		((unsigned) main_clock % 1000000) / 1000);

	return 0;
}

#if defined(CONFIG_OF)
static struct of_device_id pmc_ids[] = {
	{ .compatible = "atmel,at91rm9200-pmc" },
	{ /*sentinel*/ }
};

static struct of_device_id osc_ids[] = {
	{ .compatible = "atmel,osc" },
	{ /*sentinel*/ }
};

int __init at91_dt_clock_init(void)
{
	struct device_node *np;
	u32 main_clock = 0;

	np = of_find_matching_node(NULL, pmc_ids);
	if (!np)
		panic("unable to find compatible pmc node in dtb\n");

	at91_pmc_base = of_iomap(np, 0);
	if (!at91_pmc_base)
		panic("unable to map pmc cpu registers\n");

	of_node_put(np);

	/* retrieve the freqency of fixed clocks from device tree */
	np = of_find_matching_node(NULL, osc_ids);
	if (np) {
		u32 rate;
		if (!of_property_read_u32(np, "clock-frequency", &rate))
			main_clock = rate;
	}

	of_node_put(np);

	return at91_pmc_init(main_clock);
}
#endif

int __init at91_clock_init(unsigned long main_clock)
{
	at91_pmc_base = ioremap(AT91_PMC, 256);
	if (!at91_pmc_base)
		panic("Impossible to ioremap AT91_PMC 0x%x\n", AT91_PMC);

	return at91_pmc_init(main_clock);
}

/*
 * Several unused clocks may be active.  Turn them off.
 */
static int __init at91_clock_reset(void)
{
	unsigned long pcdr = 0;
	unsigned long scdr = 0;
	struct clk *clk;

	list_for_each_entry(clk, &clocks, node) {
		if (clk->users > 0)
			continue;

		if (clk->mode == pmc_periph_mode)
			pcdr |= clk->pmc_mask;

		if (clk->mode == pmc_sys_mode)
			scdr |= clk->pmc_mask;

		pr_debug("Clocks: disable unused %s\n", clk->name);
	}

	at91_pmc_write(AT91_PMC_PCDR, pcdr);
	at91_pmc_write(AT91_PMC_SCDR, scdr);

	return 0;
}
late_initcall(at91_clock_reset);

void at91sam9_idle(void)
{
	at91_pmc_write(AT91_PMC_SCDR, AT91_PMC_PCK);
	cpu_do_idle();
}<|MERGE_RESOLUTION|>--- conflicted
+++ resolved
@@ -35,10 +35,7 @@
 #include "generic.h"
 
 void __iomem *at91_pmc_base;
-<<<<<<< HEAD
-=======
 EXPORT_SYMBOL_GPL(at91_pmc_base);
->>>>>>> 711e1bfb
 
 /*
  * There's a lot more which can be done with clocks, including cpufreq
