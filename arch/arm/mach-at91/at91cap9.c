/*
 * arch/arm/mach-at91/at91cap9.c
 *
 *  Copyright (C) 2007 Stelian Pop <stelian.pop@leadtechdesign.com>
 *  Copyright (C) 2007 Lead Tech Design <www.leadtechdesign.com>
 *  Copyright (C) 2007 Atmel Corporation.
 *
 * This program is free software; you can redistribute it and/or modify
 * it under the terms of the GNU General Public License as published by
 * the Free Software Foundation; either version 2 of the License, or
 * (at your option) any later version.
 *
 */

#include <linux/module.h>

#include <asm/irq.h>
#include <asm/mach/arch.h>
#include <asm/mach/map.h>

#include <mach/cpu.h>
#include <mach/at91cap9.h>
#include <mach/at91_pmc.h>

#include "soc.h"
#include "generic.h"
#include "clock.h"
#include "sam9_smc.h"

/* --------------------------------------------------------------------
 *  Clocks
 * -------------------------------------------------------------------- */

/*
 * The peripheral clocks.
 */
static struct clk pioABCD_clk = {
	.name		= "pioABCD_clk",
	.pmc_mask	= 1 << AT91CAP9_ID_PIOABCD,
	.type		= CLK_TYPE_PERIPHERAL,
};
static struct clk mpb0_clk = {
	.name		= "mpb0_clk",
	.pmc_mask	= 1 << AT91CAP9_ID_MPB0,
	.type		= CLK_TYPE_PERIPHERAL,
};
static struct clk mpb1_clk = {
	.name		= "mpb1_clk",
	.pmc_mask	= 1 << AT91CAP9_ID_MPB1,
	.type		= CLK_TYPE_PERIPHERAL,
};
static struct clk mpb2_clk = {
	.name		= "mpb2_clk",
	.pmc_mask	= 1 << AT91CAP9_ID_MPB2,
	.type		= CLK_TYPE_PERIPHERAL,
};
static struct clk mpb3_clk = {
	.name		= "mpb3_clk",
	.pmc_mask	= 1 << AT91CAP9_ID_MPB3,
	.type		= CLK_TYPE_PERIPHERAL,
};
static struct clk mpb4_clk = {
	.name		= "mpb4_clk",
	.pmc_mask	= 1 << AT91CAP9_ID_MPB4,
	.type		= CLK_TYPE_PERIPHERAL,
};
static struct clk usart0_clk = {
	.name		= "usart0_clk",
	.pmc_mask	= 1 << AT91CAP9_ID_US0,
	.type		= CLK_TYPE_PERIPHERAL,
};
static struct clk usart1_clk = {
	.name		= "usart1_clk",
	.pmc_mask	= 1 << AT91CAP9_ID_US1,
	.type		= CLK_TYPE_PERIPHERAL,
};
static struct clk usart2_clk = {
	.name		= "usart2_clk",
	.pmc_mask	= 1 << AT91CAP9_ID_US2,
	.type		= CLK_TYPE_PERIPHERAL,
};
static struct clk mmc0_clk = {
	.name		= "mci0_clk",
	.pmc_mask	= 1 << AT91CAP9_ID_MCI0,
	.type		= CLK_TYPE_PERIPHERAL,
};
static struct clk mmc1_clk = {
	.name		= "mci1_clk",
	.pmc_mask	= 1 << AT91CAP9_ID_MCI1,
	.type		= CLK_TYPE_PERIPHERAL,
};
static struct clk can_clk = {
	.name		= "can_clk",
	.pmc_mask	= 1 << AT91CAP9_ID_CAN,
	.type		= CLK_TYPE_PERIPHERAL,
};
static struct clk twi_clk = {
	.name		= "twi_clk",
	.pmc_mask	= 1 << AT91CAP9_ID_TWI,
	.type		= CLK_TYPE_PERIPHERAL,
};
static struct clk spi0_clk = {
	.name		= "spi0_clk",
	.pmc_mask	= 1 << AT91CAP9_ID_SPI0,
	.type		= CLK_TYPE_PERIPHERAL,
};
static struct clk spi1_clk = {
	.name		= "spi1_clk",
	.pmc_mask	= 1 << AT91CAP9_ID_SPI1,
	.type		= CLK_TYPE_PERIPHERAL,
};
static struct clk ssc0_clk = {
	.name		= "ssc0_clk",
	.pmc_mask	= 1 << AT91CAP9_ID_SSC0,
	.type		= CLK_TYPE_PERIPHERAL,
};
static struct clk ssc1_clk = {
	.name		= "ssc1_clk",
	.pmc_mask	= 1 << AT91CAP9_ID_SSC1,
	.type		= CLK_TYPE_PERIPHERAL,
};
static struct clk ac97_clk = {
	.name		= "ac97_clk",
	.pmc_mask	= 1 << AT91CAP9_ID_AC97C,
	.type		= CLK_TYPE_PERIPHERAL,
};
static struct clk tcb_clk = {
	.name		= "tcb_clk",
	.pmc_mask	= 1 << AT91CAP9_ID_TCB,
	.type		= CLK_TYPE_PERIPHERAL,
};
static struct clk pwm_clk = {
	.name		= "pwm_clk",
	.pmc_mask	= 1 << AT91CAP9_ID_PWMC,
	.type		= CLK_TYPE_PERIPHERAL,
};
static struct clk macb_clk = {
	.name		= "pclk",
	.pmc_mask	= 1 << AT91CAP9_ID_EMAC,
	.type		= CLK_TYPE_PERIPHERAL,
};
static struct clk aestdes_clk = {
	.name		= "aestdes_clk",
	.pmc_mask	= 1 << AT91CAP9_ID_AESTDES,
	.type		= CLK_TYPE_PERIPHERAL,
};
static struct clk adc_clk = {
	.name		= "adc_clk",
	.pmc_mask	= 1 << AT91CAP9_ID_ADC,
	.type		= CLK_TYPE_PERIPHERAL,
};
static struct clk isi_clk = {
	.name		= "isi_clk",
	.pmc_mask	= 1 << AT91CAP9_ID_ISI,
	.type		= CLK_TYPE_PERIPHERAL,
};
static struct clk lcdc_clk = {
	.name		= "lcdc_clk",
	.pmc_mask	= 1 << AT91CAP9_ID_LCDC,
	.type		= CLK_TYPE_PERIPHERAL,
};
static struct clk dma_clk = {
	.name		= "dma_clk",
	.pmc_mask	= 1 << AT91CAP9_ID_DMA,
	.type		= CLK_TYPE_PERIPHERAL,
};
static struct clk udphs_clk = {
	.name		= "udphs_clk",
	.pmc_mask	= 1 << AT91CAP9_ID_UDPHS,
	.type		= CLK_TYPE_PERIPHERAL,
};
static struct clk ohci_clk = {
	.name		= "ohci_clk",
	.pmc_mask	= 1 << AT91CAP9_ID_UHP,
	.type		= CLK_TYPE_PERIPHERAL,
};

static struct clk *periph_clocks[] __initdata = {
	&pioABCD_clk,
	&mpb0_clk,
	&mpb1_clk,
	&mpb2_clk,
	&mpb3_clk,
	&mpb4_clk,
	&usart0_clk,
	&usart1_clk,
	&usart2_clk,
	&mmc0_clk,
	&mmc1_clk,
	&can_clk,
	&twi_clk,
	&spi0_clk,
	&spi1_clk,
	&ssc0_clk,
	&ssc1_clk,
	&ac97_clk,
	&tcb_clk,
	&pwm_clk,
	&macb_clk,
	&aestdes_clk,
	&adc_clk,
	&isi_clk,
	&lcdc_clk,
	&dma_clk,
	&udphs_clk,
	&ohci_clk,
	// irq0 .. irq1
};

static struct clk_lookup periph_clocks_lookups[] = {
	/* One additional fake clock for macb_hclk */
	CLKDEV_CON_ID("hclk", &macb_clk),
	CLKDEV_CON_DEV_ID("hclk", "atmel_usba_udc", &utmi_clk),
	CLKDEV_CON_DEV_ID("pclk", "atmel_usba_udc", &udphs_clk),
	CLKDEV_CON_DEV_ID("mci_clk", "at91_mci.0", &mmc0_clk),
	CLKDEV_CON_DEV_ID("mci_clk", "at91_mci.1", &mmc1_clk),
	CLKDEV_CON_DEV_ID("spi_clk", "atmel_spi.0", &spi0_clk),
	CLKDEV_CON_DEV_ID("spi_clk", "atmel_spi.1", &spi1_clk),
	CLKDEV_CON_DEV_ID("t0_clk", "atmel_tcb.0", &tcb_clk),
	CLKDEV_CON_DEV_ID("pclk", "ssc.0", &ssc0_clk),
	CLKDEV_CON_DEV_ID("pclk", "ssc.1", &ssc1_clk),
	/* fake hclk clock */
	CLKDEV_CON_DEV_ID("hclk", "at91_ohci", &ohci_clk),
	CLKDEV_CON_ID("pioA", &pioABCD_clk),
	CLKDEV_CON_ID("pioB", &pioABCD_clk),
	CLKDEV_CON_ID("pioC", &pioABCD_clk),
	CLKDEV_CON_ID("pioD", &pioABCD_clk),
};

static struct clk_lookup usart_clocks_lookups[] = {
	CLKDEV_CON_DEV_ID("usart", "atmel_usart.0", &mck),
	CLKDEV_CON_DEV_ID("usart", "atmel_usart.1", &usart0_clk),
	CLKDEV_CON_DEV_ID("usart", "atmel_usart.2", &usart1_clk),
	CLKDEV_CON_DEV_ID("usart", "atmel_usart.3", &usart2_clk),
};

/*
 * The four programmable clocks.
 * You must configure pin multiplexing to bring these signals out.
 */
static struct clk pck0 = {
	.name		= "pck0",
	.pmc_mask	= AT91_PMC_PCK0,
	.type		= CLK_TYPE_PROGRAMMABLE,
	.id		= 0,
};
static struct clk pck1 = {
	.name		= "pck1",
	.pmc_mask	= AT91_PMC_PCK1,
	.type		= CLK_TYPE_PROGRAMMABLE,
	.id		= 1,
};
static struct clk pck2 = {
	.name		= "pck2",
	.pmc_mask	= AT91_PMC_PCK2,
	.type		= CLK_TYPE_PROGRAMMABLE,
	.id		= 2,
};
static struct clk pck3 = {
	.name		= "pck3",
	.pmc_mask	= AT91_PMC_PCK3,
	.type		= CLK_TYPE_PROGRAMMABLE,
	.id		= 3,
};

static void __init at91cap9_register_clocks(void)
{
	int i;

	for (i = 0; i < ARRAY_SIZE(periph_clocks); i++)
		clk_register(periph_clocks[i]);

	clkdev_add_table(periph_clocks_lookups,
			 ARRAY_SIZE(periph_clocks_lookups));
	clkdev_add_table(usart_clocks_lookups,
			 ARRAY_SIZE(usart_clocks_lookups));

	clk_register(&pck0);
	clk_register(&pck1);
	clk_register(&pck2);
	clk_register(&pck3);
}

static struct clk_lookup console_clock_lookup;

void __init at91cap9_set_console_clock(int id)
{
	if (id >= ARRAY_SIZE(usart_clocks_lookups))
		return;

	console_clock_lookup.con_id = "usart";
	console_clock_lookup.clk = usart_clocks_lookups[id].clk;
	clkdev_add(&console_clock_lookup);
}

/* --------------------------------------------------------------------
 *  GPIO
 * -------------------------------------------------------------------- */

static struct at91_gpio_bank at91cap9_gpio[] __initdata = {
	{
		.id		= AT91CAP9_ID_PIOABCD,
		.regbase	= AT91CAP9_BASE_PIOA,
	}, {
		.id		= AT91CAP9_ID_PIOABCD,
		.regbase	= AT91CAP9_BASE_PIOB,
	}, {
		.id		= AT91CAP9_ID_PIOABCD,
		.regbase	= AT91CAP9_BASE_PIOC,
	}, {
		.id		= AT91CAP9_ID_PIOABCD,
		.regbase	= AT91CAP9_BASE_PIOD,
	}
};

<<<<<<< HEAD
static void at91cap9_restart(char mode, const char *cmd)
{
	at91_sys_write(AT91_RSTC_CR, AT91_RSTC_KEY | AT91_RSTC_PROCRST | AT91_RSTC_PERRST);
}

static void at91cap9_poweroff(void)
{
	at91_sys_write(AT91_SHDW_CR, AT91_SHDW_KEY | AT91_SHDW_SHDW);
}


=======
>>>>>>> 7d288097
/* --------------------------------------------------------------------
 *  AT91CAP9 processor initialization
 * -------------------------------------------------------------------- */

static void __init at91cap9_map_io(void)
{
	at91_init_sram(0, AT91CAP9_SRAM_BASE, AT91CAP9_SRAM_SIZE);
}

static void __init at91cap9_ioremap_registers(void)
{
	at91_ioremap_shdwc(AT91CAP9_BASE_SHDWC);
	at91_ioremap_rstc(AT91CAP9_BASE_RSTC);
	at91sam926x_ioremap_pit(AT91CAP9_BASE_PIT);
	at91sam9_ioremap_smc(0, AT91CAP9_BASE_SMC);
}

static void __init at91cap9_initialize(void)
{
<<<<<<< HEAD
	arm_pm_restart = at91cap9_restart;
	pm_power_off = at91cap9_poweroff;
=======
	arm_pm_restart = at91sam9g45_restart;
>>>>>>> 7d288097
	at91_extern_irq = (1 << AT91CAP9_ID_IRQ0) | (1 << AT91CAP9_ID_IRQ1);

	/* Register GPIO subsystem */
	at91_gpio_init(at91cap9_gpio, 4);

	/* Remember the silicon revision */
	if (cpu_is_at91cap9_revB())
		system_rev = 0xB;
	else if (cpu_is_at91cap9_revC())
		system_rev = 0xC;
}

/* --------------------------------------------------------------------
 *  Interrupt initialization
 * -------------------------------------------------------------------- */

/*
 * The default interrupt priority levels (0 = lowest, 7 = highest).
 */
static unsigned int at91cap9_default_irq_priority[NR_AIC_IRQS] __initdata = {
	7,	/* Advanced Interrupt Controller (FIQ) */
	7,	/* System Peripherals */
	1,	/* Parallel IO Controller A, B, C and D */
	0,	/* MP Block Peripheral 0 */
	0,	/* MP Block Peripheral 1 */
	0,	/* MP Block Peripheral 2 */
	0,	/* MP Block Peripheral 3 */
	0,	/* MP Block Peripheral 4 */
	5,	/* USART 0 */
	5,	/* USART 1 */
	5,	/* USART 2 */
	0,	/* Multimedia Card Interface 0 */
	0,	/* Multimedia Card Interface 1 */
	3,	/* CAN */
	6,	/* Two-Wire Interface */
	5,	/* Serial Peripheral Interface 0 */
	5,	/* Serial Peripheral Interface 1 */
	4,	/* Serial Synchronous Controller 0 */
	4,	/* Serial Synchronous Controller 1 */
	5,	/* AC97 Controller */
	0,	/* Timer Counter 0, 1 and 2 */
	0,	/* Pulse Width Modulation Controller */
	3,	/* Ethernet */
	0,	/* Advanced Encryption Standard, Triple DES*/
	0,	/* Analog-to-Digital Converter */
	0,	/* Image Sensor Interface */
	3,	/* LCD Controller */
	0,	/* DMA Controller */
	2,	/* USB Device Port */
	2,	/* USB Host port */
	0,	/* Advanced Interrupt Controller (IRQ0) */
	0,	/* Advanced Interrupt Controller (IRQ1) */
};

struct at91_init_soc __initdata at91cap9_soc = {
	.map_io = at91cap9_map_io,
	.default_irq_priority = at91cap9_default_irq_priority,
	.ioremap_registers = at91cap9_ioremap_registers,
	.register_clocks = at91cap9_register_clocks,
	.init = at91cap9_initialize,
};<|MERGE_RESOLUTION|>--- conflicted
+++ resolved
@@ -313,20 +313,6 @@
 	}
 };
 
-<<<<<<< HEAD
-static void at91cap9_restart(char mode, const char *cmd)
-{
-	at91_sys_write(AT91_RSTC_CR, AT91_RSTC_KEY | AT91_RSTC_PROCRST | AT91_RSTC_PERRST);
-}
-
-static void at91cap9_poweroff(void)
-{
-	at91_sys_write(AT91_SHDW_CR, AT91_SHDW_KEY | AT91_SHDW_SHDW);
-}
-
-
-=======
->>>>>>> 7d288097
 /* --------------------------------------------------------------------
  *  AT91CAP9 processor initialization
  * -------------------------------------------------------------------- */
@@ -346,12 +332,7 @@
 
 static void __init at91cap9_initialize(void)
 {
-<<<<<<< HEAD
-	arm_pm_restart = at91cap9_restart;
-	pm_power_off = at91cap9_poweroff;
-=======
 	arm_pm_restart = at91sam9g45_restart;
->>>>>>> 7d288097
 	at91_extern_irq = (1 << AT91CAP9_ID_IRQ0) | (1 << AT91CAP9_ID_IRQ1);
 
 	/* Register GPIO subsystem */
