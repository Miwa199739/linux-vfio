#ifndef _ASM_X86_PARAVIRT_H
#define _ASM_X86_PARAVIRT_H
/* Various instructions on x86 need to be replaced for
 * para-virtualization: those hooks are defined here. */

#ifdef CONFIG_PARAVIRT
#include <asm/pgtable_types.h>
#include <asm/asm.h>

#include <asm/paravirt_types.h>

#ifndef __ASSEMBLY__
#include <linux/types.h>
#include <linux/cpumask.h>

static inline int paravirt_enabled(void)
{
	return pv_info.paravirt_enabled;
}

static inline void load_sp0(struct tss_struct *tss,
			     struct thread_struct *thread)
{
	PVOP_VCALL2(pv_cpu_ops.load_sp0, tss, thread);
}

/* The paravirtualized CPUID instruction. */
static inline void __cpuid(unsigned int *eax, unsigned int *ebx,
			   unsigned int *ecx, unsigned int *edx)
{
	PVOP_VCALL4(pv_cpu_ops.cpuid, eax, ebx, ecx, edx);
}

/*
 * These special macros can be used to get or set a debugging register
 */
static inline unsigned long paravirt_get_debugreg(int reg)
{
	return PVOP_CALL1(unsigned long, pv_cpu_ops.get_debugreg, reg);
}
#define get_debugreg(var, reg) var = paravirt_get_debugreg(reg)
static inline void set_debugreg(unsigned long val, int reg)
{
	PVOP_VCALL2(pv_cpu_ops.set_debugreg, reg, val);
}

static inline void clts(void)
{
	PVOP_VCALL0(pv_cpu_ops.clts);
}

static inline unsigned long read_cr0(void)
{
	return PVOP_CALL0(unsigned long, pv_cpu_ops.read_cr0);
}

static inline void write_cr0(unsigned long x)
{
	PVOP_VCALL1(pv_cpu_ops.write_cr0, x);
}

static inline unsigned long read_cr2(void)
{
	return PVOP_CALL0(unsigned long, pv_mmu_ops.read_cr2);
}

static inline void write_cr2(unsigned long x)
{
	PVOP_VCALL1(pv_mmu_ops.write_cr2, x);
}

static inline unsigned long read_cr3(void)
{
	return PVOP_CALL0(unsigned long, pv_mmu_ops.read_cr3);
}

static inline void write_cr3(unsigned long x)
{
	PVOP_VCALL1(pv_mmu_ops.write_cr3, x);
}

static inline unsigned long read_cr4(void)
{
	return PVOP_CALL0(unsigned long, pv_cpu_ops.read_cr4);
}
static inline unsigned long read_cr4_safe(void)
{
	return PVOP_CALL0(unsigned long, pv_cpu_ops.read_cr4_safe);
}

static inline void write_cr4(unsigned long x)
{
	PVOP_VCALL1(pv_cpu_ops.write_cr4, x);
}

#ifdef CONFIG_X86_64
static inline unsigned long read_cr8(void)
{
	return PVOP_CALL0(unsigned long, pv_cpu_ops.read_cr8);
}

static inline void write_cr8(unsigned long x)
{
	PVOP_VCALL1(pv_cpu_ops.write_cr8, x);
}
#endif

static inline void arch_safe_halt(void)
{
	PVOP_VCALL0(pv_irq_ops.safe_halt);
}

static inline void halt(void)
{
	PVOP_VCALL0(pv_irq_ops.halt);
}

static inline void wbinvd(void)
{
	PVOP_VCALL0(pv_cpu_ops.wbinvd);
}

#define get_kernel_rpl()  (pv_info.kernel_rpl)

static inline u64 paravirt_read_msr(unsigned msr, int *err)
{
	return PVOP_CALL2(u64, pv_cpu_ops.read_msr, msr, err);
}

static inline int paravirt_rdmsr_regs(u32 *regs)
{
	return PVOP_CALL1(int, pv_cpu_ops.rdmsr_regs, regs);
}

static inline int paravirt_write_msr(unsigned msr, unsigned low, unsigned high)
{
	return PVOP_CALL3(int, pv_cpu_ops.write_msr, msr, low, high);
}

static inline int paravirt_wrmsr_regs(u32 *regs)
{
	return PVOP_CALL1(int, pv_cpu_ops.wrmsr_regs, regs);
}

/* These should all do BUG_ON(_err), but our headers are too tangled. */
#define rdmsr(msr, val1, val2)			\
do {						\
	int _err;				\
	u64 _l = paravirt_read_msr(msr, &_err);	\
	val1 = (u32)_l;				\
	val2 = _l >> 32;			\
} while (0)

#define wrmsr(msr, val1, val2)			\
do {						\
	paravirt_write_msr(msr, val1, val2);	\
} while (0)

#define rdmsrl(msr, val)			\
do {						\
	int _err;				\
	val = paravirt_read_msr(msr, &_err);	\
} while (0)

#define wrmsrl(msr, val)	wrmsr(msr, (u32)((u64)(val)), ((u64)(val))>>32)
#define wrmsr_safe(msr, a, b)	paravirt_write_msr(msr, a, b)

/* rdmsr with exception handling */
#define rdmsr_safe(msr, a, b)			\
({						\
	int _err;				\
	u64 _l = paravirt_read_msr(msr, &_err);	\
	(*a) = (u32)_l;				\
	(*b) = _l >> 32;			\
	_err;					\
})

#define rdmsr_safe_regs(regs)	paravirt_rdmsr_regs(regs)
#define wrmsr_safe_regs(regs)	paravirt_wrmsr_regs(regs)

static inline int rdmsrl_safe(unsigned msr, unsigned long long *p)
{
	int err;

	*p = paravirt_read_msr(msr, &err);
	return err;
}
static inline int rdmsrl_amd_safe(unsigned msr, unsigned long long *p)
{
	u32 gprs[8] = { 0 };
	int err;

	gprs[1] = msr;
	gprs[7] = 0x9c5a203a;

	err = paravirt_rdmsr_regs(gprs);

	*p = gprs[0] | ((u64)gprs[2] << 32);

	return err;
}

static inline int wrmsrl_amd_safe(unsigned msr, unsigned long long val)
{
	u32 gprs[8] = { 0 };

	gprs[0] = (u32)val;
	gprs[1] = msr;
	gprs[2] = val >> 32;
	gprs[7] = 0x9c5a203a;

	return paravirt_wrmsr_regs(gprs);
}

static inline u64 paravirt_read_tsc(void)
{
	return PVOP_CALL0(u64, pv_cpu_ops.read_tsc);
}

#define rdtscl(low)				\
do {						\
	u64 _l = paravirt_read_tsc();		\
	low = (int)_l;				\
} while (0)

#define rdtscll(val) (val = paravirt_read_tsc())

static inline unsigned long long paravirt_sched_clock(void)
{
	return PVOP_CALL0(unsigned long long, pv_time_ops.sched_clock);
}

static inline unsigned long long paravirt_read_pmc(int counter)
{
	return PVOP_CALL1(u64, pv_cpu_ops.read_pmc, counter);
}

#define rdpmc(counter, low, high)		\
do {						\
	u64 _l = paravirt_read_pmc(counter);	\
	low = (u32)_l;				\
	high = _l >> 32;			\
} while (0)

static inline unsigned long long paravirt_rdtscp(unsigned int *aux)
{
	return PVOP_CALL1(u64, pv_cpu_ops.read_tscp, aux);
}

#define rdtscp(low, high, aux)				\
do {							\
	int __aux;					\
	unsigned long __val = paravirt_rdtscp(&__aux);	\
	(low) = (u32)__val;				\
	(high) = (u32)(__val >> 32);			\
	(aux) = __aux;					\
} while (0)

#define rdtscpll(val, aux)				\
do {							\
	unsigned long __aux; 				\
	val = paravirt_rdtscp(&__aux);			\
	(aux) = __aux;					\
} while (0)

static inline void paravirt_alloc_ldt(struct desc_struct *ldt, unsigned entries)
{
	PVOP_VCALL2(pv_cpu_ops.alloc_ldt, ldt, entries);
}

static inline void paravirt_free_ldt(struct desc_struct *ldt, unsigned entries)
{
	PVOP_VCALL2(pv_cpu_ops.free_ldt, ldt, entries);
}

static inline void load_TR_desc(void)
{
	PVOP_VCALL0(pv_cpu_ops.load_tr_desc);
}
static inline void load_gdt(const struct desc_ptr *dtr)
{
	PVOP_VCALL1(pv_cpu_ops.load_gdt, dtr);
}
static inline void load_idt(const struct desc_ptr *dtr)
{
	PVOP_VCALL1(pv_cpu_ops.load_idt, dtr);
}
static inline void set_ldt(const void *addr, unsigned entries)
{
	PVOP_VCALL2(pv_cpu_ops.set_ldt, addr, entries);
}
static inline void store_gdt(struct desc_ptr *dtr)
{
	PVOP_VCALL1(pv_cpu_ops.store_gdt, dtr);
}
static inline void store_idt(struct desc_ptr *dtr)
{
	PVOP_VCALL1(pv_cpu_ops.store_idt, dtr);
}
static inline unsigned long paravirt_store_tr(void)
{
	return PVOP_CALL0(unsigned long, pv_cpu_ops.store_tr);
}
#define store_tr(tr)	((tr) = paravirt_store_tr())
static inline void load_TLS(struct thread_struct *t, unsigned cpu)
{
	PVOP_VCALL2(pv_cpu_ops.load_tls, t, cpu);
}

#ifdef CONFIG_X86_64
static inline void load_gs_index(unsigned int gs)
{
	PVOP_VCALL1(pv_cpu_ops.load_gs_index, gs);
}
#endif

static inline void write_ldt_entry(struct desc_struct *dt, int entry,
				   const void *desc)
{
	PVOP_VCALL3(pv_cpu_ops.write_ldt_entry, dt, entry, desc);
}

static inline void write_gdt_entry(struct desc_struct *dt, int entry,
				   void *desc, int type)
{
	PVOP_VCALL4(pv_cpu_ops.write_gdt_entry, dt, entry, desc, type);
}

static inline void write_idt_entry(gate_desc *dt, int entry, const gate_desc *g)
{
	PVOP_VCALL3(pv_cpu_ops.write_idt_entry, dt, entry, g);
}
static inline void set_iopl_mask(unsigned mask)
{
	PVOP_VCALL1(pv_cpu_ops.set_iopl_mask, mask);
}

/* The paravirtualized I/O functions */
static inline void slow_down_io(void)
{
	pv_cpu_ops.io_delay();
#ifdef REALLY_SLOW_IO
	pv_cpu_ops.io_delay();
	pv_cpu_ops.io_delay();
	pv_cpu_ops.io_delay();
#endif
}

#ifdef CONFIG_SMP
static inline void startup_ipi_hook(int phys_apicid, unsigned long start_eip,
				    unsigned long start_esp)
{
	PVOP_VCALL3(pv_apic_ops.startup_ipi_hook,
		    phys_apicid, start_eip, start_esp);
}
#endif

static inline void paravirt_activate_mm(struct mm_struct *prev,
					struct mm_struct *next)
{
	PVOP_VCALL2(pv_mmu_ops.activate_mm, prev, next);
}

static inline void arch_dup_mmap(struct mm_struct *oldmm,
				 struct mm_struct *mm)
{
	PVOP_VCALL2(pv_mmu_ops.dup_mmap, oldmm, mm);
}

static inline void arch_exit_mmap(struct mm_struct *mm)
{
	PVOP_VCALL1(pv_mmu_ops.exit_mmap, mm);
}

static inline void __flush_tlb(void)
{
	PVOP_VCALL0(pv_mmu_ops.flush_tlb_user);
}
static inline void __flush_tlb_global(void)
{
	PVOP_VCALL0(pv_mmu_ops.flush_tlb_kernel);
}
static inline void __flush_tlb_single(unsigned long addr)
{
	PVOP_VCALL1(pv_mmu_ops.flush_tlb_single, addr);
}

static inline void flush_tlb_others(const struct cpumask *cpumask,
				    struct mm_struct *mm,
				    unsigned long va)
{
	PVOP_VCALL3(pv_mmu_ops.flush_tlb_others, cpumask, mm, va);
}

static inline int paravirt_pgd_alloc(struct mm_struct *mm)
{
	return PVOP_CALL1(int, pv_mmu_ops.pgd_alloc, mm);
}

static inline void paravirt_pgd_free(struct mm_struct *mm, pgd_t *pgd)
{
	PVOP_VCALL2(pv_mmu_ops.pgd_free, mm, pgd);
}

static inline void paravirt_alloc_pte(struct mm_struct *mm, unsigned long pfn)
{
	PVOP_VCALL2(pv_mmu_ops.alloc_pte, mm, pfn);
}
static inline void paravirt_release_pte(unsigned long pfn)
{
	PVOP_VCALL1(pv_mmu_ops.release_pte, pfn);
}

static inline void paravirt_alloc_pmd(struct mm_struct *mm, unsigned long pfn)
{
	PVOP_VCALL2(pv_mmu_ops.alloc_pmd, mm, pfn);
}

static inline void paravirt_release_pmd(unsigned long pfn)
{
	PVOP_VCALL1(pv_mmu_ops.release_pmd, pfn);
}

static inline void paravirt_alloc_pud(struct mm_struct *mm, unsigned long pfn)
{
	PVOP_VCALL2(pv_mmu_ops.alloc_pud, mm, pfn);
}
static inline void paravirt_release_pud(unsigned long pfn)
{
	PVOP_VCALL1(pv_mmu_ops.release_pud, pfn);
}

static inline void pte_update(struct mm_struct *mm, unsigned long addr,
			      pte_t *ptep)
{
	PVOP_VCALL3(pv_mmu_ops.pte_update, mm, addr, ptep);
}
static inline void pmd_update(struct mm_struct *mm, unsigned long addr,
			      pmd_t *pmdp)
{
	PVOP_VCALL3(pv_mmu_ops.pmd_update, mm, addr, pmdp);
}

static inline void pte_update_defer(struct mm_struct *mm, unsigned long addr,
				    pte_t *ptep)
{
	PVOP_VCALL3(pv_mmu_ops.pte_update_defer, mm, addr, ptep);
}

static inline void pmd_update_defer(struct mm_struct *mm, unsigned long addr,
				    pmd_t *pmdp)
{
	PVOP_VCALL3(pv_mmu_ops.pmd_update_defer, mm, addr, pmdp);
}

static inline pte_t __pte(pteval_t val)
{
	pteval_t ret;

	if (sizeof(pteval_t) > sizeof(long))
		ret = PVOP_CALLEE2(pteval_t,
				   pv_mmu_ops.make_pte,
				   val, (u64)val >> 32);
	else
		ret = PVOP_CALLEE1(pteval_t,
				   pv_mmu_ops.make_pte,
				   val);

	return (pte_t) { .pte = ret };
}

static inline pteval_t pte_val(pte_t pte)
{
	pteval_t ret;

	if (sizeof(pteval_t) > sizeof(long))
		ret = PVOP_CALLEE2(pteval_t, pv_mmu_ops.pte_val,
				   pte.pte, (u64)pte.pte >> 32);
	else
		ret = PVOP_CALLEE1(pteval_t, pv_mmu_ops.pte_val,
				   pte.pte);

	return ret;
}

static inline pgd_t __pgd(pgdval_t val)
{
	pgdval_t ret;

	if (sizeof(pgdval_t) > sizeof(long))
		ret = PVOP_CALLEE2(pgdval_t, pv_mmu_ops.make_pgd,
				   val, (u64)val >> 32);
	else
		ret = PVOP_CALLEE1(pgdval_t, pv_mmu_ops.make_pgd,
				   val);

	return (pgd_t) { ret };
}

static inline pgdval_t pgd_val(pgd_t pgd)
{
	pgdval_t ret;

	if (sizeof(pgdval_t) > sizeof(long))
		ret =  PVOP_CALLEE2(pgdval_t, pv_mmu_ops.pgd_val,
				    pgd.pgd, (u64)pgd.pgd >> 32);
	else
		ret =  PVOP_CALLEE1(pgdval_t, pv_mmu_ops.pgd_val,
				    pgd.pgd);

	return ret;
}

#define  __HAVE_ARCH_PTEP_MODIFY_PROT_TRANSACTION
static inline pte_t ptep_modify_prot_start(struct mm_struct *mm, unsigned long addr,
					   pte_t *ptep)
{
	pteval_t ret;

	ret = PVOP_CALL3(pteval_t, pv_mmu_ops.ptep_modify_prot_start,
			 mm, addr, ptep);

	return (pte_t) { .pte = ret };
}

static inline void ptep_modify_prot_commit(struct mm_struct *mm, unsigned long addr,
					   pte_t *ptep, pte_t pte)
{
	if (sizeof(pteval_t) > sizeof(long))
		/* 5 arg words */
		pv_mmu_ops.ptep_modify_prot_commit(mm, addr, ptep, pte);
	else
		PVOP_VCALL4(pv_mmu_ops.ptep_modify_prot_commit,
			    mm, addr, ptep, pte.pte);
}

static inline void set_pte(pte_t *ptep, pte_t pte)
{
	if (sizeof(pteval_t) > sizeof(long))
		PVOP_VCALL3(pv_mmu_ops.set_pte, ptep,
			    pte.pte, (u64)pte.pte >> 32);
	else
		PVOP_VCALL2(pv_mmu_ops.set_pte, ptep,
			    pte.pte);
}

static inline void set_pte_at(struct mm_struct *mm, unsigned long addr,
			      pte_t *ptep, pte_t pte)
{
	if (sizeof(pteval_t) > sizeof(long))
		/* 5 arg words */
		pv_mmu_ops.set_pte_at(mm, addr, ptep, pte);
	else
		PVOP_VCALL4(pv_mmu_ops.set_pte_at, mm, addr, ptep, pte.pte);
}

#ifdef CONFIG_TRANSPARENT_HUGEPAGE
static inline void set_pmd_at(struct mm_struct *mm, unsigned long addr,
			      pmd_t *pmdp, pmd_t pmd)
{
#if PAGETABLE_LEVELS >= 3
	if (sizeof(pmdval_t) > sizeof(long))
		/* 5 arg words */
		pv_mmu_ops.set_pmd_at(mm, addr, pmdp, pmd);
	else
		PVOP_VCALL4(pv_mmu_ops.set_pmd_at, mm, addr, pmdp, pmd.pmd);
#endif
}
#endif

static inline void set_pmd(pmd_t *pmdp, pmd_t pmd)
{
	pmdval_t val = native_pmd_val(pmd);

	if (sizeof(pmdval_t) > sizeof(long))
		PVOP_VCALL3(pv_mmu_ops.set_pmd, pmdp, val, (u64)val >> 32);
	else
		PVOP_VCALL2(pv_mmu_ops.set_pmd, pmdp, val);
}

#if PAGETABLE_LEVELS >= 3
static inline pmd_t __pmd(pmdval_t val)
{
	pmdval_t ret;

	if (sizeof(pmdval_t) > sizeof(long))
		ret = PVOP_CALLEE2(pmdval_t, pv_mmu_ops.make_pmd,
				   val, (u64)val >> 32);
	else
		ret = PVOP_CALLEE1(pmdval_t, pv_mmu_ops.make_pmd,
				   val);

	return (pmd_t) { ret };
}

static inline pmdval_t pmd_val(pmd_t pmd)
{
	pmdval_t ret;

	if (sizeof(pmdval_t) > sizeof(long))
		ret =  PVOP_CALLEE2(pmdval_t, pv_mmu_ops.pmd_val,
				    pmd.pmd, (u64)pmd.pmd >> 32);
	else
		ret =  PVOP_CALLEE1(pmdval_t, pv_mmu_ops.pmd_val,
				    pmd.pmd);

	return ret;
}

static inline void set_pud(pud_t *pudp, pud_t pud)
{
	pudval_t val = native_pud_val(pud);

	if (sizeof(pudval_t) > sizeof(long))
		PVOP_VCALL3(pv_mmu_ops.set_pud, pudp,
			    val, (u64)val >> 32);
	else
		PVOP_VCALL2(pv_mmu_ops.set_pud, pudp,
			    val);
}
#if PAGETABLE_LEVELS == 4
static inline pud_t __pud(pudval_t val)
{
	pudval_t ret;

	if (sizeof(pudval_t) > sizeof(long))
		ret = PVOP_CALLEE2(pudval_t, pv_mmu_ops.make_pud,
				   val, (u64)val >> 32);
	else
		ret = PVOP_CALLEE1(pudval_t, pv_mmu_ops.make_pud,
				   val);

	return (pud_t) { ret };
}

static inline pudval_t pud_val(pud_t pud)
{
	pudval_t ret;

	if (sizeof(pudval_t) > sizeof(long))
		ret =  PVOP_CALLEE2(pudval_t, pv_mmu_ops.pud_val,
				    pud.pud, (u64)pud.pud >> 32);
	else
		ret =  PVOP_CALLEE1(pudval_t, pv_mmu_ops.pud_val,
				    pud.pud);

	return ret;
}

static inline void set_pgd(pgd_t *pgdp, pgd_t pgd)
{
	pgdval_t val = native_pgd_val(pgd);

	if (sizeof(pgdval_t) > sizeof(long))
		PVOP_VCALL3(pv_mmu_ops.set_pgd, pgdp,
			    val, (u64)val >> 32);
	else
		PVOP_VCALL2(pv_mmu_ops.set_pgd, pgdp,
			    val);
}

static inline void pgd_clear(pgd_t *pgdp)
{
	set_pgd(pgdp, __pgd(0));
}

static inline void pud_clear(pud_t *pudp)
{
	set_pud(pudp, __pud(0));
}

#endif	/* PAGETABLE_LEVELS == 4 */

#endif	/* PAGETABLE_LEVELS >= 3 */

#ifdef CONFIG_X86_PAE
/* Special-case pte-setting operations for PAE, which can't update a
   64-bit pte atomically */
static inline void set_pte_atomic(pte_t *ptep, pte_t pte)
{
	PVOP_VCALL3(pv_mmu_ops.set_pte_atomic, ptep,
		    pte.pte, pte.pte >> 32);
}

static inline void pte_clear(struct mm_struct *mm, unsigned long addr,
			     pte_t *ptep)
{
	PVOP_VCALL3(pv_mmu_ops.pte_clear, mm, addr, ptep);
}

static inline void pmd_clear(pmd_t *pmdp)
{
	PVOP_VCALL1(pv_mmu_ops.pmd_clear, pmdp);
}
#else  /* !CONFIG_X86_PAE */
static inline void set_pte_atomic(pte_t *ptep, pte_t pte)
{
	set_pte(ptep, pte);
}

static inline void pte_clear(struct mm_struct *mm, unsigned long addr,
			     pte_t *ptep)
{
	set_pte_at(mm, addr, ptep, __pte(0));
}

static inline void pmd_clear(pmd_t *pmdp)
{
	set_pmd(pmdp, __pmd(0));
}
#endif	/* CONFIG_X86_PAE */

#define  __HAVE_ARCH_START_CONTEXT_SWITCH
static inline void arch_start_context_switch(struct task_struct *prev)
{
	PVOP_VCALL1(pv_cpu_ops.start_context_switch, prev);
}

static inline void arch_end_context_switch(struct task_struct *next)
{
	PVOP_VCALL1(pv_cpu_ops.end_context_switch, next);
}

#define  __HAVE_ARCH_ENTER_LAZY_MMU_MODE
static inline void arch_enter_lazy_mmu_mode(void)
{
	PVOP_VCALL0(pv_mmu_ops.lazy_mode.enter);
}

static inline void arch_leave_lazy_mmu_mode(void)
{
	PVOP_VCALL0(pv_mmu_ops.lazy_mode.leave);
}

void arch_flush_lazy_mmu_mode(void);

static inline void __set_fixmap(unsigned /* enum fixed_addresses */ idx,
				phys_addr_t phys, pgprot_t flags)
{
	pv_mmu_ops.set_fixmap(idx, phys, flags);
}

#if defined(CONFIG_SMP) && defined(CONFIG_PARAVIRT_SPINLOCKS)

static inline int arch_spin_is_locked(struct arch_spinlock *lock)
{
	return PVOP_CALL1(int, pv_lock_ops.spin_is_locked, lock);
}

static inline int arch_spin_is_contended(struct arch_spinlock *lock)
{
	return PVOP_CALL1(int, pv_lock_ops.spin_is_contended, lock);
}
#define arch_spin_is_contended	arch_spin_is_contended

static __always_inline void arch_spin_lock(struct arch_spinlock *lock)
{
	PVOP_VCALL1(pv_lock_ops.spin_lock, lock);
}

static __always_inline void arch_spin_lock_flags(struct arch_spinlock *lock,
						  unsigned long flags)
{
	PVOP_VCALL2(pv_lock_ops.spin_lock_flags, lock, flags);
}

static __always_inline int arch_spin_trylock(struct arch_spinlock *lock)
{
	return PVOP_CALL1(int, pv_lock_ops.spin_trylock, lock);
}

static __always_inline void arch_spin_unlock(struct arch_spinlock *lock)
{
	PVOP_VCALL1(pv_lock_ops.spin_unlock, lock);
}

#endif

#ifdef CONFIG_X86_32
#define PV_SAVE_REGS "pushl %ecx; pushl %edx;"
#define PV_RESTORE_REGS "popl %edx; popl %ecx;"

/* save and restore all caller-save registers, except return value */
#define PV_SAVE_ALL_CALLER_REGS		"pushl %ecx;"
#define PV_RESTORE_ALL_CALLER_REGS	"popl  %ecx;"

#define PV_FLAGS_ARG "0"
#define PV_EXTRA_CLOBBERS
#define PV_VEXTRA_CLOBBERS
#else
/* save and restore all caller-save registers, except return value */
#define PV_SAVE_ALL_CALLER_REGS						\
	"push %rcx;"							\
	"push %rdx;"							\
	"push %rsi;"							\
	"push %rdi;"							\
	"push %r8;"							\
	"push %r9;"							\
	"push %r10;"							\
	"push %r11;"
#define PV_RESTORE_ALL_CALLER_REGS					\
	"pop %r11;"							\
	"pop %r10;"							\
	"pop %r9;"							\
	"pop %r8;"							\
	"pop %rdi;"							\
	"pop %rsi;"							\
	"pop %rdx;"							\
	"pop %rcx;"

/* We save some registers, but all of them, that's too much. We clobber all
 * caller saved registers but the argument parameter */
#define PV_SAVE_REGS "pushq %%rdi;"
#define PV_RESTORE_REGS "popq %%rdi;"
#define PV_EXTRA_CLOBBERS EXTRA_CLOBBERS, "rcx" , "rdx", "rsi"
#define PV_VEXTRA_CLOBBERS EXTRA_CLOBBERS, "rdi", "rcx" , "rdx", "rsi"
#define PV_FLAGS_ARG "D"
#endif

/*
 * Generate a thunk around a function which saves all caller-save
 * registers except for the return value.  This allows C functions to
 * be called from assembler code where fewer than normal registers are
 * available.  It may also help code generation around calls from C
 * code if the common case doesn't use many registers.
 *
 * When a callee is wrapped in a thunk, the caller can assume that all
 * arg regs and all scratch registers are preserved across the
 * call. The return value in rax/eax will not be saved, even for void
 * functions.
 */
#define PV_CALLEE_SAVE_REGS_THUNK(func)					\
	extern typeof(func) __raw_callee_save_##func;			\
	static void *__##func##__ __used = func;			\
									\
	asm(".pushsection .text;"					\
	    "__raw_callee_save_" #func ": "				\
	    PV_SAVE_ALL_CALLER_REGS					\
	    "call " #func ";"						\
	    PV_RESTORE_ALL_CALLER_REGS					\
	    "ret;"							\
	    ".popsection")

/* Get a reference to a callee-save function */
#define PV_CALLEE_SAVE(func)						\
	((struct paravirt_callee_save) { __raw_callee_save_##func })

/* Promise that "func" already uses the right calling convention */
#define __PV_IS_CALLEE_SAVE(func)			\
	((struct paravirt_callee_save) { func })

<<<<<<< HEAD
static inline unsigned long arch_local_save_flags(void)
=======
static inline notrace unsigned long arch_local_save_flags(void)
>>>>>>> 3cbea436
{
	return PVOP_CALLEE0(unsigned long, pv_irq_ops.save_fl);
}

<<<<<<< HEAD
static inline void arch_local_irq_restore(unsigned long f)
=======
static inline notrace void arch_local_irq_restore(unsigned long f)
>>>>>>> 3cbea436
{
	PVOP_VCALLEE1(pv_irq_ops.restore_fl, f);
}

<<<<<<< HEAD
static inline void arch_local_irq_disable(void)
=======
static inline notrace void arch_local_irq_disable(void)
>>>>>>> 3cbea436
{
	PVOP_VCALLEE0(pv_irq_ops.irq_disable);
}

<<<<<<< HEAD
static inline void arch_local_irq_enable(void)
=======
static inline notrace void arch_local_irq_enable(void)
>>>>>>> 3cbea436
{
	PVOP_VCALLEE0(pv_irq_ops.irq_enable);
}

<<<<<<< HEAD
static inline unsigned long arch_local_irq_save(void)
=======
static inline notrace unsigned long arch_local_irq_save(void)
>>>>>>> 3cbea436
{
	unsigned long f;

	f = arch_local_save_flags();
	arch_local_irq_disable();
	return f;
}


/* Make sure as little as possible of this mess escapes. */
#undef PARAVIRT_CALL
#undef __PVOP_CALL
#undef __PVOP_VCALL
#undef PVOP_VCALL0
#undef PVOP_CALL0
#undef PVOP_VCALL1
#undef PVOP_CALL1
#undef PVOP_VCALL2
#undef PVOP_CALL2
#undef PVOP_VCALL3
#undef PVOP_CALL3
#undef PVOP_VCALL4
#undef PVOP_CALL4

extern void default_banner(void);

#else  /* __ASSEMBLY__ */

#define _PVSITE(ptype, clobbers, ops, word, algn)	\
771:;						\
	ops;					\
772:;						\
	.pushsection .parainstructions,"a";	\
	 .align	algn;				\
	 word 771b;				\
	 .byte ptype;				\
	 .byte 772b-771b;			\
	 .short clobbers;			\
	.popsection


#define COND_PUSH(set, mask, reg)			\
	.if ((~(set)) & mask); push %reg; .endif
#define COND_POP(set, mask, reg)			\
	.if ((~(set)) & mask); pop %reg; .endif

#ifdef CONFIG_X86_64

#define PV_SAVE_REGS(set)			\
	COND_PUSH(set, CLBR_RAX, rax);		\
	COND_PUSH(set, CLBR_RCX, rcx);		\
	COND_PUSH(set, CLBR_RDX, rdx);		\
	COND_PUSH(set, CLBR_RSI, rsi);		\
	COND_PUSH(set, CLBR_RDI, rdi);		\
	COND_PUSH(set, CLBR_R8, r8);		\
	COND_PUSH(set, CLBR_R9, r9);		\
	COND_PUSH(set, CLBR_R10, r10);		\
	COND_PUSH(set, CLBR_R11, r11)
#define PV_RESTORE_REGS(set)			\
	COND_POP(set, CLBR_R11, r11);		\
	COND_POP(set, CLBR_R10, r10);		\
	COND_POP(set, CLBR_R9, r9);		\
	COND_POP(set, CLBR_R8, r8);		\
	COND_POP(set, CLBR_RDI, rdi);		\
	COND_POP(set, CLBR_RSI, rsi);		\
	COND_POP(set, CLBR_RDX, rdx);		\
	COND_POP(set, CLBR_RCX, rcx);		\
	COND_POP(set, CLBR_RAX, rax)

#define PARA_PATCH(struct, off)        ((PARAVIRT_PATCH_##struct + (off)) / 8)
#define PARA_SITE(ptype, clobbers, ops) _PVSITE(ptype, clobbers, ops, .quad, 8)
#define PARA_INDIRECT(addr)	*addr(%rip)
#else
#define PV_SAVE_REGS(set)			\
	COND_PUSH(set, CLBR_EAX, eax);		\
	COND_PUSH(set, CLBR_EDI, edi);		\
	COND_PUSH(set, CLBR_ECX, ecx);		\
	COND_PUSH(set, CLBR_EDX, edx)
#define PV_RESTORE_REGS(set)			\
	COND_POP(set, CLBR_EDX, edx);		\
	COND_POP(set, CLBR_ECX, ecx);		\
	COND_POP(set, CLBR_EDI, edi);		\
	COND_POP(set, CLBR_EAX, eax)

#define PARA_PATCH(struct, off)        ((PARAVIRT_PATCH_##struct + (off)) / 4)
#define PARA_SITE(ptype, clobbers, ops) _PVSITE(ptype, clobbers, ops, .long, 4)
#define PARA_INDIRECT(addr)	*%cs:addr
#endif

#define INTERRUPT_RETURN						\
	PARA_SITE(PARA_PATCH(pv_cpu_ops, PV_CPU_iret), CLBR_NONE,	\
		  jmp PARA_INDIRECT(pv_cpu_ops+PV_CPU_iret))

#define DISABLE_INTERRUPTS(clobbers)					\
	PARA_SITE(PARA_PATCH(pv_irq_ops, PV_IRQ_irq_disable), clobbers, \
		  PV_SAVE_REGS(clobbers | CLBR_CALLEE_SAVE);		\
		  call PARA_INDIRECT(pv_irq_ops+PV_IRQ_irq_disable);	\
		  PV_RESTORE_REGS(clobbers | CLBR_CALLEE_SAVE);)

#define ENABLE_INTERRUPTS(clobbers)					\
	PARA_SITE(PARA_PATCH(pv_irq_ops, PV_IRQ_irq_enable), clobbers,	\
		  PV_SAVE_REGS(clobbers | CLBR_CALLEE_SAVE);		\
		  call PARA_INDIRECT(pv_irq_ops+PV_IRQ_irq_enable);	\
		  PV_RESTORE_REGS(clobbers | CLBR_CALLEE_SAVE);)

#define USERGS_SYSRET32							\
	PARA_SITE(PARA_PATCH(pv_cpu_ops, PV_CPU_usergs_sysret32),	\
		  CLBR_NONE,						\
		  jmp PARA_INDIRECT(pv_cpu_ops+PV_CPU_usergs_sysret32))

#ifdef CONFIG_X86_32
#define GET_CR0_INTO_EAX				\
	push %ecx; push %edx;				\
	call PARA_INDIRECT(pv_cpu_ops+PV_CPU_read_cr0);	\
	pop %edx; pop %ecx

#define ENABLE_INTERRUPTS_SYSEXIT					\
	PARA_SITE(PARA_PATCH(pv_cpu_ops, PV_CPU_irq_enable_sysexit),	\
		  CLBR_NONE,						\
		  jmp PARA_INDIRECT(pv_cpu_ops+PV_CPU_irq_enable_sysexit))


#else	/* !CONFIG_X86_32 */

/*
 * If swapgs is used while the userspace stack is still current,
 * there's no way to call a pvop.  The PV replacement *must* be
 * inlined, or the swapgs instruction must be trapped and emulated.
 */
#define SWAPGS_UNSAFE_STACK						\
	PARA_SITE(PARA_PATCH(pv_cpu_ops, PV_CPU_swapgs), CLBR_NONE,	\
		  swapgs)

/*
 * Note: swapgs is very special, and in practise is either going to be
 * implemented with a single "swapgs" instruction or something very
 * special.  Either way, we don't need to save any registers for
 * it.
 */
#define SWAPGS								\
	PARA_SITE(PARA_PATCH(pv_cpu_ops, PV_CPU_swapgs), CLBR_NONE,	\
		  call PARA_INDIRECT(pv_cpu_ops+PV_CPU_swapgs)		\
		 )

#define GET_CR2_INTO_RCX				\
	call PARA_INDIRECT(pv_mmu_ops+PV_MMU_read_cr2);	\
	movq %rax, %rcx;				\
	xorq %rax, %rax;

#define PARAVIRT_ADJUST_EXCEPTION_FRAME					\
	PARA_SITE(PARA_PATCH(pv_irq_ops, PV_IRQ_adjust_exception_frame), \
		  CLBR_NONE,						\
		  call PARA_INDIRECT(pv_irq_ops+PV_IRQ_adjust_exception_frame))

#define USERGS_SYSRET64							\
	PARA_SITE(PARA_PATCH(pv_cpu_ops, PV_CPU_usergs_sysret64),	\
		  CLBR_NONE,						\
		  jmp PARA_INDIRECT(pv_cpu_ops+PV_CPU_usergs_sysret64))

#define ENABLE_INTERRUPTS_SYSEXIT32					\
	PARA_SITE(PARA_PATCH(pv_cpu_ops, PV_CPU_irq_enable_sysexit),	\
		  CLBR_NONE,						\
		  jmp PARA_INDIRECT(pv_cpu_ops+PV_CPU_irq_enable_sysexit))
#endif	/* CONFIG_X86_32 */

#endif /* __ASSEMBLY__ */
#else  /* CONFIG_PARAVIRT */
# define default_banner x86_init_noop
#endif /* !CONFIG_PARAVIRT */
#endif /* _ASM_X86_PARAVIRT_H */<|MERGE_RESOLUTION|>--- conflicted
+++ resolved
@@ -849,47 +849,27 @@
 #define __PV_IS_CALLEE_SAVE(func)			\
 	((struct paravirt_callee_save) { func })
 
-<<<<<<< HEAD
-static inline unsigned long arch_local_save_flags(void)
-=======
 static inline notrace unsigned long arch_local_save_flags(void)
->>>>>>> 3cbea436
 {
 	return PVOP_CALLEE0(unsigned long, pv_irq_ops.save_fl);
 }
 
-<<<<<<< HEAD
-static inline void arch_local_irq_restore(unsigned long f)
-=======
 static inline notrace void arch_local_irq_restore(unsigned long f)
->>>>>>> 3cbea436
 {
 	PVOP_VCALLEE1(pv_irq_ops.restore_fl, f);
 }
 
-<<<<<<< HEAD
-static inline void arch_local_irq_disable(void)
-=======
 static inline notrace void arch_local_irq_disable(void)
->>>>>>> 3cbea436
 {
 	PVOP_VCALLEE0(pv_irq_ops.irq_disable);
 }
 
-<<<<<<< HEAD
-static inline void arch_local_irq_enable(void)
-=======
 static inline notrace void arch_local_irq_enable(void)
->>>>>>> 3cbea436
 {
 	PVOP_VCALLEE0(pv_irq_ops.irq_enable);
 }
 
-<<<<<<< HEAD
-static inline unsigned long arch_local_irq_save(void)
-=======
 static inline notrace unsigned long arch_local_irq_save(void)
->>>>>>> 3cbea436
 {
 	unsigned long f;
 
