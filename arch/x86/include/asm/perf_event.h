--- conflicted
+++ resolved
@@ -57,10 +57,7 @@
 		(1 << (ARCH_PERFMON_UNHALTED_CORE_CYCLES_INDEX))
 
 #define ARCH_PERFMON_BRANCH_MISSES_RETIRED		6
-<<<<<<< HEAD
-=======
 #define ARCH_PERFMON_EVENTS_COUNT			7
->>>>>>> dcd6c922
 
 /*
  * Intel "Architectural Performance Monitoring" CPUID
@@ -229,10 +226,7 @@
 };
 
 extern struct perf_guest_switch_msr *perf_guest_get_msrs(int *nr);
-<<<<<<< HEAD
-=======
 extern void perf_get_x86_pmu_capability(struct x86_pmu_capability *cap);
->>>>>>> dcd6c922
 #else
 static inline perf_guest_switch_msr *perf_guest_get_msrs(int *nr)
 {
@@ -240,14 +234,11 @@
 	return NULL;
 }
 
-<<<<<<< HEAD
-=======
 static inline void perf_get_x86_pmu_capability(struct x86_pmu_capability *cap)
 {
 	memset(cap, 0, sizeof(*cap));
 }
 
->>>>>>> dcd6c922
 static inline void perf_events_lapic_init(void)	{ }
 #endif
 
