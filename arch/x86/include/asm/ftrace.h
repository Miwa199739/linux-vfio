#ifndef _ASM_X86_FTRACE_H
#define _ASM_X86_FTRACE_H

#ifdef __ASSEMBLY__

	.macro MCOUNT_SAVE_FRAME
	/* taken from glibc */
	subq $0x38, %rsp
	movq %rax, (%rsp)
	movq %rcx, 8(%rsp)
	movq %rdx, 16(%rsp)
	movq %rsi, 24(%rsp)
	movq %rdi, 32(%rsp)
	movq %r8, 40(%rsp)
	movq %r9, 48(%rsp)
	.endm

	.macro MCOUNT_RESTORE_FRAME
	movq 48(%rsp), %r9
	movq 40(%rsp), %r8
	movq 32(%rsp), %rdi
	movq 24(%rsp), %rsi
	movq 16(%rsp), %rdx
	movq 8(%rsp), %rcx
	movq (%rsp), %rax
	addq $0x38, %rsp
	.endm

#endif

#ifdef CONFIG_FUNCTION_TRACER
#define MCOUNT_ADDR		((long)(mcount))
#define MCOUNT_INSN_SIZE	5 /* sizeof mcount call */

#ifndef __ASSEMBLY__
extern void mcount(void);
<<<<<<< HEAD
extern int modifying_ftrace_code;
=======
extern atomic_t modifying_ftrace_code;
>>>>>>> f8f5701b

static inline unsigned long ftrace_call_adjust(unsigned long addr)
{
	/*
	 * addr is the address of the mcount call instruction.
	 * recordmcount does the necessary offset calculation.
	 */
	return addr;
}

#ifdef CONFIG_DYNAMIC_FTRACE

struct dyn_arch_ftrace {
	/* No extra data needed for x86 */
};

int ftrace_int3_handler(struct pt_regs *regs);

#endif /*  CONFIG_DYNAMIC_FTRACE */
#endif /* __ASSEMBLY__ */
#endif /* CONFIG_FUNCTION_TRACER */

#endif /* _ASM_X86_FTRACE_H */<|MERGE_RESOLUTION|>--- conflicted
+++ resolved
@@ -34,11 +34,7 @@
 
 #ifndef __ASSEMBLY__
 extern void mcount(void);
-<<<<<<< HEAD
-extern int modifying_ftrace_code;
-=======
 extern atomic_t modifying_ftrace_code;
->>>>>>> f8f5701b
 
 static inline unsigned long ftrace_call_adjust(unsigned long addr)
 {
