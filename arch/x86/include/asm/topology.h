/*
 * Written by: Matthew Dobson, IBM Corporation
 *
 * Copyright (C) 2002, IBM Corp.
 *
 * All rights reserved.
 *
 * This program is free software; you can redistribute it and/or modify
 * it under the terms of the GNU General Public License as published by
 * the Free Software Foundation; either version 2 of the License, or
 * (at your option) any later version.
 *
 * This program is distributed in the hope that it will be useful, but
 * WITHOUT ANY WARRANTY; without even the implied warranty of
 * MERCHANTABILITY OR FITNESS FOR A PARTICULAR PURPOSE, GOOD TITLE or
 * NON INFRINGEMENT.  See the GNU General Public License for more
 * details.
 *
 * You should have received a copy of the GNU General Public License
 * along with this program; if not, write to the Free Software
 * Foundation, Inc., 675 Mass Ave, Cambridge, MA 02139, USA.
 *
 * Send feedback to <colpatch@us.ibm.com>
 */
#ifndef _ASM_X86_TOPOLOGY_H
#define _ASM_X86_TOPOLOGY_H

#ifdef CONFIG_X86_32
# ifdef CONFIG_X86_HT
#  define ENABLE_TOPO_DEFINES
# endif
#else
# ifdef CONFIG_SMP
#  define ENABLE_TOPO_DEFINES
# endif
#endif

/* Node not present */
#define NUMA_NO_NODE	(-1)

#ifdef CONFIG_NUMA
#include <linux/cpumask.h>
#include <asm/mpspec.h>

#ifdef CONFIG_X86_32

/* Mappings between logical cpu number and node number */
extern int cpu_to_node_map[];

/* Returns the number of the node containing CPU 'cpu' */
static inline int cpu_to_node(int cpu)
{
	return cpu_to_node_map[cpu];
}
#define early_cpu_to_node(cpu)	cpu_to_node(cpu)

#else /* CONFIG_X86_64 */

/* Mappings between logical cpu number and node number */
DECLARE_EARLY_PER_CPU(int, x86_cpu_to_node_map);

/* Returns the number of the current Node. */
DECLARE_PER_CPU(int, node_number);
#define numa_node_id()		percpu_read(node_number)

#ifdef CONFIG_DEBUG_PER_CPU_MAPS
extern int cpu_to_node(int cpu);
extern int early_cpu_to_node(int cpu);

#else	/* !CONFIG_DEBUG_PER_CPU_MAPS */

/* Returns the number of the node containing CPU 'cpu' */
static inline int cpu_to_node(int cpu)
{
	return per_cpu(x86_cpu_to_node_map, cpu);
}

/* Same function but used if called before per_cpu areas are setup */
static inline int early_cpu_to_node(int cpu)
{
	return early_per_cpu(x86_cpu_to_node_map, cpu);
}

#endif /* !CONFIG_DEBUG_PER_CPU_MAPS */

#endif /* CONFIG_X86_64 */

/* Mappings between node number and cpus on that node. */
extern cpumask_var_t node_to_cpumask_map[MAX_NUMNODES];

#ifdef CONFIG_DEBUG_PER_CPU_MAPS
extern const struct cpumask *cpumask_of_node(int node);
#else
/* Returns a pointer to the cpumask of CPUs on Node 'node'. */
static inline const struct cpumask *cpumask_of_node(int node)
{
	return node_to_cpumask_map[node];
}
#endif

extern void setup_node_to_cpumask_map(void);

/*
 * Returns the number of the node containing Node 'node'. This
 * architecture is flat, so it is a pretty simple function!
 */
#define parent_node(node) (node)

#define pcibus_to_node(bus) __pcibus_to_node(bus)

#ifdef CONFIG_X86_32
extern unsigned long node_start_pfn[];
extern unsigned long node_end_pfn[];
extern unsigned long node_remap_size[];
#define node_has_online_mem(nid) (node_start_pfn[nid] != node_end_pfn[nid])

# define SD_CACHE_NICE_TRIES	1
# define SD_IDLE_IDX		1

#else

# define SD_CACHE_NICE_TRIES	2
# define SD_IDLE_IDX		2

#endif

/* sched_domains SD_NODE_INIT for NUMA machines */
#define SD_NODE_INIT (struct sched_domain) {				\
	.min_interval		= 8,					\
	.max_interval		= 32,					\
	.busy_factor		= 32,					\
	.imbalance_pct		= 125,					\
	.cache_nice_tries	= SD_CACHE_NICE_TRIES,			\
	.busy_idx		= 3,					\
	.idle_idx		= SD_IDLE_IDX,				\
	.newidle_idx		= 0,					\
	.wake_idx		= 0,					\
	.forkexec_idx		= 0,					\
									\
	.flags			= 1*SD_LOAD_BALANCE			\
				| 1*SD_BALANCE_NEWIDLE			\
				| 1*SD_BALANCE_EXEC			\
				| 1*SD_BALANCE_FORK			\
				| 0*SD_BALANCE_WAKE			\
				| 1*SD_WAKE_AFFINE			\
<<<<<<< HEAD
=======
				| 1*SD_PREFER_LOCAL			\
>>>>>>> 25d27ede
				| 0*SD_SHARE_CPUPOWER			\
				| 0*SD_POWERSAVINGS_BALANCE		\
				| 0*SD_SHARE_PKG_RESOURCES		\
				| 1*SD_SERIALIZE			\
				| 0*SD_PREFER_SIBLING			\
				,					\
	.last_balance		= jiffies,				\
	.balance_interval	= 1,					\
}

#ifdef CONFIG_X86_64_ACPI_NUMA
extern int __node_distance(int, int);
#define node_distance(a, b) __node_distance(a, b)
#endif

#else /* !CONFIG_NUMA */

static inline int numa_node_id(void)
{
	return 0;
}

static inline int early_cpu_to_node(int cpu)
{
	return 0;
}

static inline void setup_node_to_cpumask_map(void) { }

#endif

#include <asm-generic/topology.h>

extern const struct cpumask *cpu_coregroup_mask(int cpu);

#ifdef ENABLE_TOPO_DEFINES
#define topology_physical_package_id(cpu)	(cpu_data(cpu).phys_proc_id)
#define topology_core_id(cpu)			(cpu_data(cpu).cpu_core_id)
#define topology_core_cpumask(cpu)		(per_cpu(cpu_core_map, cpu))
#define topology_thread_cpumask(cpu)		(per_cpu(cpu_sibling_map, cpu))

/* indicates that pointers to the topology cpumask_t maps are valid */
#define arch_provides_topology_pointers		yes
#endif

static inline void arch_fix_phys_package_id(int num, u32 slot)
{
}

struct pci_bus;
void x86_pci_root_bus_res_quirks(struct pci_bus *b);

#ifdef CONFIG_SMP
#define mc_capable()	((boot_cpu_data.x86_max_cores > 1) && \
			(cpumask_weight(cpu_core_mask(0)) != nr_cpu_ids))
#define smt_capable()			(smp_num_siblings > 1)
#endif

#ifdef CONFIG_NUMA
extern int get_mp_bus_to_node(int busnum);
extern void set_mp_bus_to_node(int busnum, int node);
#else
static inline int get_mp_bus_to_node(int busnum)
{
	return 0;
}
static inline void set_mp_bus_to_node(int busnum, int node)
{
}
#endif

#endif /* _ASM_X86_TOPOLOGY_H */<|MERGE_RESOLUTION|>--- conflicted
+++ resolved
@@ -143,10 +143,7 @@
 				| 1*SD_BALANCE_FORK			\
 				| 0*SD_BALANCE_WAKE			\
 				| 1*SD_WAKE_AFFINE			\
-<<<<<<< HEAD
-=======
 				| 1*SD_PREFER_LOCAL			\
->>>>>>> 25d27ede
 				| 0*SD_SHARE_CPUPOWER			\
 				| 0*SD_POWERSAVINGS_BALANCE		\
 				| 0*SD_SHARE_PKG_RESOURCES		\
