#ifndef _ASM_X86_DMA_MAPPING_H
#define _ASM_X86_DMA_MAPPING_H

/*
 * IOMMU interface. See Documentation/DMA-API-HOWTO.txt and
 * Documentation/DMA-API.txt for documentation.
 */

#include <linux/kmemcheck.h>
#include <linux/scatterlist.h>
#include <linux/dma-debug.h>
#include <linux/dma-attrs.h>
#include <asm/io.h>
#include <asm/swiotlb.h>
#include <asm-generic/dma-coherent.h>
#include <linux/dma-contiguous.h>

#ifdef CONFIG_ISA
# define ISA_DMA_BIT_MASK DMA_BIT_MASK(24)
#else
# define ISA_DMA_BIT_MASK DMA_BIT_MASK(32)
#endif

#define DMA_ERROR_CODE	0

extern int iommu_merge;
extern struct device x86_dma_fallback_dev;
extern int panic_on_overflow;

extern struct dma_map_ops *dma_ops;

static inline struct dma_map_ops *get_dma_ops(struct device *dev)
{
#ifndef CONFIG_X86_DEV_DMA_OPS
	return dma_ops;
#else
	if (unlikely(!dev) || !dev->archdata.dma_ops)
		return dma_ops;
	else
		return dev->archdata.dma_ops;
#endif
}

#include <asm-generic/dma-mapping-common.h>

/* Make sure we keep the same behaviour */
static inline int dma_mapping_error(struct device *dev, dma_addr_t dma_addr)
{
	struct dma_map_ops *ops = get_dma_ops(dev);
	if (ops->mapping_error)
		return ops->mapping_error(dev, dma_addr);

	return (dma_addr == DMA_ERROR_CODE);
}

#define dma_alloc_noncoherent(d, s, h, f) dma_alloc_coherent(d, s, h, f)
#define dma_free_noncoherent(d, s, v, h) dma_free_coherent(d, s, v, h)

extern int dma_supported(struct device *hwdev, u64 mask);
extern int dma_set_mask(struct device *dev, u64 mask);

extern void *dma_generic_alloc_coherent(struct device *dev, size_t size,
					dma_addr_t *dma_addr, gfp_t flag,
					struct dma_attrs *attrs);

<<<<<<< HEAD
=======
extern void dma_generic_free_coherent(struct device *dev, size_t size,
				      void *vaddr, dma_addr_t dma_addr,
				      struct dma_attrs *attrs);

>>>>>>> f8f5701b
#ifdef CONFIG_X86_DMA_REMAP /* Platform code defines bridge-specific code */
extern bool dma_capable(struct device *dev, dma_addr_t addr, size_t size);
extern dma_addr_t phys_to_dma(struct device *dev, phys_addr_t paddr);
extern phys_addr_t dma_to_phys(struct device *dev, dma_addr_t daddr);
#else

static inline bool dma_capable(struct device *dev, dma_addr_t addr, size_t size)
{
	if (!dev->dma_mask)
		return 0;

	return addr + size - 1 <= *dev->dma_mask;
}

static inline dma_addr_t phys_to_dma(struct device *dev, phys_addr_t paddr)
{
	return paddr;
}

static inline phys_addr_t dma_to_phys(struct device *dev, dma_addr_t daddr)
{
	return daddr;
}
#endif /* CONFIG_X86_DMA_REMAP */

static inline void
dma_cache_sync(struct device *dev, void *vaddr, size_t size,
	enum dma_data_direction dir)
{
	flush_write_buffers();
}

static inline unsigned long dma_alloc_coherent_mask(struct device *dev,
						    gfp_t gfp)
{
	unsigned long dma_mask = 0;

	dma_mask = dev->coherent_dma_mask;
	if (!dma_mask)
		dma_mask = (gfp & GFP_DMA) ? DMA_BIT_MASK(24) : DMA_BIT_MASK(32);

	return dma_mask;
}

static inline gfp_t dma_alloc_coherent_gfp_flags(struct device *dev, gfp_t gfp)
{
	unsigned long dma_mask = dma_alloc_coherent_mask(dev, gfp);

	if (dma_mask <= DMA_BIT_MASK(24))
		gfp |= GFP_DMA;
#ifdef CONFIG_X86_64
	if (dma_mask <= DMA_BIT_MASK(32) && !(gfp & GFP_DMA))
		gfp |= GFP_DMA32;
#endif
       return gfp;
}

#define dma_alloc_coherent(d,s,h,f)	dma_alloc_attrs(d,s,h,f,NULL)

static inline void *
dma_alloc_attrs(struct device *dev, size_t size, dma_addr_t *dma_handle,
		gfp_t gfp, struct dma_attrs *attrs)
{
	struct dma_map_ops *ops = get_dma_ops(dev);
	void *memory;

	gfp &= ~(__GFP_DMA | __GFP_HIGHMEM | __GFP_DMA32);

	if (dma_alloc_from_coherent(dev, size, dma_handle, &memory))
		return memory;

	if (!dev)
		dev = &x86_dma_fallback_dev;

	if (!is_device_dma_capable(dev))
		return NULL;

	if (!ops->alloc)
		return NULL;

	memory = ops->alloc(dev, size, dma_handle,
			    dma_alloc_coherent_gfp_flags(dev, gfp), attrs);
	debug_dma_alloc_coherent(dev, size, *dma_handle, memory);

	return memory;
}

#define dma_free_coherent(d,s,c,h) dma_free_attrs(d,s,c,h,NULL)

static inline void dma_free_attrs(struct device *dev, size_t size,
				  void *vaddr, dma_addr_t bus,
				  struct dma_attrs *attrs)
{
	struct dma_map_ops *ops = get_dma_ops(dev);

	WARN_ON(irqs_disabled());       /* for portability */

	if (dma_release_from_coherent(dev, get_order(size), vaddr))
		return;

	debug_dma_free_coherent(dev, size, vaddr, bus);
	if (ops->free)
		ops->free(dev, size, vaddr, bus, attrs);
}

#endif<|MERGE_RESOLUTION|>--- conflicted
+++ resolved
@@ -63,13 +63,10 @@
 					dma_addr_t *dma_addr, gfp_t flag,
 					struct dma_attrs *attrs);
 
-<<<<<<< HEAD
-=======
 extern void dma_generic_free_coherent(struct device *dev, size_t size,
 				      void *vaddr, dma_addr_t dma_addr,
 				      struct dma_attrs *attrs);
 
->>>>>>> f8f5701b
 #ifdef CONFIG_X86_DMA_REMAP /* Platform code defines bridge-specific code */
 extern bool dma_capable(struct device *dev, dma_addr_t addr, size_t size);
 extern dma_addr_t phys_to_dma(struct device *dev, phys_addr_t paddr);
