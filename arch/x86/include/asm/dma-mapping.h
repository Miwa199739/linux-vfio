--- conflicted
+++ resolved
@@ -20,12 +20,8 @@
 # define ISA_DMA_BIT_MASK DMA_BIT_MASK(32)
 #endif
 
-<<<<<<< HEAD
-extern dma_addr_t bad_dma_address;
-=======
 #define DMA_ERROR_CODE	0
 
->>>>>>> a9e06057
 extern int iommu_merge;
 extern struct device x86_dma_fallback_dev;
 extern int panic_on_overflow;
