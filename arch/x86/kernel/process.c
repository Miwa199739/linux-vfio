#include <linux/errno.h>
#include <linux/kernel.h>
#include <linux/mm.h>
#include <linux/smp.h>
#include <linux/prctl.h>
#include <linux/slab.h>
#include <linux/sched.h>
#include <linux/module.h>
#include <linux/pm.h>
#include <linux/clockchips.h>
#include <trace/power.h>
#include <asm/system.h>
#include <asm/apic.h>
#include <asm/idle.h>
#include <asm/uaccess.h>
#include <asm/i387.h>

unsigned long idle_halt;
EXPORT_SYMBOL(idle_halt);
unsigned long idle_nomwait;
EXPORT_SYMBOL(idle_nomwait);

struct kmem_cache *task_xstate_cachep;

DEFINE_TRACE(power_start);
DEFINE_TRACE(power_end);

int arch_dup_task_struct(struct task_struct *dst, struct task_struct *src)
{
	*dst = *src;
	if (src->thread.xstate) {
		dst->thread.xstate = kmem_cache_alloc(task_xstate_cachep,
						      GFP_KERNEL);
		if (!dst->thread.xstate)
			return -ENOMEM;
		WARN_ON((unsigned long)dst->thread.xstate & 15);
		memcpy(dst->thread.xstate, src->thread.xstate, xstate_size);
	}
	return 0;
}

void free_thread_xstate(struct task_struct *tsk)
{
	if (tsk->thread.xstate) {
		kmem_cache_free(task_xstate_cachep, tsk->thread.xstate);
		tsk->thread.xstate = NULL;
	}
}

void free_thread_info(struct thread_info *ti)
{
	free_thread_xstate(ti->task);
	free_pages((unsigned long)ti, get_order(THREAD_SIZE));
}

void arch_task_cache_init(void)
{
        task_xstate_cachep =
        	kmem_cache_create("task_xstate", xstate_size,
				  __alignof__(union thread_xstate),
				  SLAB_PANIC, NULL);
}

/*
 * Free current thread data structures etc..
 */
void exit_thread(void)
{
	struct task_struct *me = current;
	struct thread_struct *t = &me->thread;
<<<<<<< HEAD

	if (me->thread.io_bitmap_ptr) {
		struct tss_struct *tss = &per_cpu(init_tss, get_cpu());

		kfree(t->io_bitmap_ptr);
=======
	unsigned long *bp = t->io_bitmap_ptr;

	if (bp) {
		struct tss_struct *tss = &per_cpu(init_tss, get_cpu());

>>>>>>> 0221c81b
		t->io_bitmap_ptr = NULL;
		clear_thread_flag(TIF_IO_BITMAP);
		/*
		 * Careful, clear this in the TSS too:
		 */
		memset(tss->io_bitmap, 0xff, t->io_bitmap_max);
		t->io_bitmap_max = 0;
		put_cpu();
<<<<<<< HEAD
=======
		kfree(bp);
>>>>>>> 0221c81b
	}

	ds_exit_thread(current);
}

void flush_thread(void)
{
	struct task_struct *tsk = current;

#ifdef CONFIG_X86_64
	if (test_tsk_thread_flag(tsk, TIF_ABI_PENDING)) {
		clear_tsk_thread_flag(tsk, TIF_ABI_PENDING);
		if (test_tsk_thread_flag(tsk, TIF_IA32)) {
			clear_tsk_thread_flag(tsk, TIF_IA32);
		} else {
			set_tsk_thread_flag(tsk, TIF_IA32);
			current_thread_info()->status |= TS_COMPAT;
		}
	}
#endif

	clear_tsk_thread_flag(tsk, TIF_DEBUG);

	tsk->thread.debugreg0 = 0;
	tsk->thread.debugreg1 = 0;
	tsk->thread.debugreg2 = 0;
	tsk->thread.debugreg3 = 0;
	tsk->thread.debugreg6 = 0;
	tsk->thread.debugreg7 = 0;
	memset(tsk->thread.tls_array, 0, sizeof(tsk->thread.tls_array));
	/*
	 * Forget coprocessor state..
	 */
	tsk->fpu_counter = 0;
	clear_fpu(tsk);
	clear_used_math();
}

static void hard_disable_TSC(void)
{
	write_cr4(read_cr4() | X86_CR4_TSD);
}

void disable_TSC(void)
{
	preempt_disable();
	if (!test_and_set_thread_flag(TIF_NOTSC))
		/*
		 * Must flip the CPU state synchronously with
		 * TIF_NOTSC in the current running context.
		 */
		hard_disable_TSC();
	preempt_enable();
}

static void hard_enable_TSC(void)
{
	write_cr4(read_cr4() & ~X86_CR4_TSD);
}

static void enable_TSC(void)
{
	preempt_disable();
	if (test_and_clear_thread_flag(TIF_NOTSC))
		/*
		 * Must flip the CPU state synchronously with
		 * TIF_NOTSC in the current running context.
		 */
		hard_enable_TSC();
	preempt_enable();
}

int get_tsc_mode(unsigned long adr)
{
	unsigned int val;

	if (test_thread_flag(TIF_NOTSC))
		val = PR_TSC_SIGSEGV;
	else
		val = PR_TSC_ENABLE;

	return put_user(val, (unsigned int __user *)adr);
}

int set_tsc_mode(unsigned int val)
{
	if (val == PR_TSC_SIGSEGV)
		disable_TSC();
	else if (val == PR_TSC_ENABLE)
		enable_TSC();
	else
		return -EINVAL;

	return 0;
}

void __switch_to_xtra(struct task_struct *prev_p, struct task_struct *next_p,
		      struct tss_struct *tss)
{
	struct thread_struct *prev, *next;

	prev = &prev_p->thread;
	next = &next_p->thread;

	if (test_tsk_thread_flag(next_p, TIF_DS_AREA_MSR) ||
	    test_tsk_thread_flag(prev_p, TIF_DS_AREA_MSR))
		ds_switch_to(prev_p, next_p);
	else if (next->debugctlmsr != prev->debugctlmsr)
		update_debugctlmsr(next->debugctlmsr);

	if (test_tsk_thread_flag(next_p, TIF_DEBUG)) {
		set_debugreg(next->debugreg0, 0);
		set_debugreg(next->debugreg1, 1);
		set_debugreg(next->debugreg2, 2);
		set_debugreg(next->debugreg3, 3);
		/* no 4 and 5 */
		set_debugreg(next->debugreg6, 6);
		set_debugreg(next->debugreg7, 7);
	}

	if (test_tsk_thread_flag(prev_p, TIF_NOTSC) ^
	    test_tsk_thread_flag(next_p, TIF_NOTSC)) {
		/* prev and next are different */
		if (test_tsk_thread_flag(next_p, TIF_NOTSC))
			hard_disable_TSC();
		else
			hard_enable_TSC();
	}

	if (test_tsk_thread_flag(next_p, TIF_IO_BITMAP)) {
		/*
		 * Copy the relevant range of the IO bitmap.
		 * Normally this is 128 bytes or less:
		 */
		memcpy(tss->io_bitmap, next->io_bitmap_ptr,
		       max(prev->io_bitmap_max, next->io_bitmap_max));
	} else if (test_tsk_thread_flag(prev_p, TIF_IO_BITMAP)) {
		/*
		 * Clear any possible leftover bits:
		 */
		memset(tss->io_bitmap, 0xff, prev->io_bitmap_max);
	}
}

int sys_fork(struct pt_regs *regs)
{
	return do_fork(SIGCHLD, regs->sp, regs, 0, NULL, NULL);
}

/*
 * This is trivial, and on the face of it looks like it
 * could equally well be done in user mode.
 *
 * Not so, for quite unobvious reasons - register pressure.
 * In user mode vfork() cannot have a stack frame, and if
 * done by calling the "clone()" system call directly, you
 * do not have enough call-clobbered registers to hold all
 * the information you need.
 */
int sys_vfork(struct pt_regs *regs)
{
	return do_fork(CLONE_VFORK | CLONE_VM | SIGCHLD, regs->sp, regs, 0,
		       NULL, NULL);
}


/*
 * Idle related variables and functions
 */
unsigned long boot_option_idle_override = 0;
EXPORT_SYMBOL(boot_option_idle_override);

/*
 * Powermanagement idle function, if any..
 */
void (*pm_idle)(void);
EXPORT_SYMBOL(pm_idle);

#ifdef CONFIG_X86_32
/*
 * This halt magic was a workaround for ancient floppy DMA
 * wreckage. It should be safe to remove.
 */
static int hlt_counter;
void disable_hlt(void)
{
	hlt_counter++;
}
EXPORT_SYMBOL(disable_hlt);

void enable_hlt(void)
{
	hlt_counter--;
}
EXPORT_SYMBOL(enable_hlt);

static inline int hlt_use_halt(void)
{
	return (!hlt_counter && boot_cpu_data.hlt_works_ok);
}
#else
static inline int hlt_use_halt(void)
{
	return 1;
}
#endif

/*
 * We use this if we don't have any better
 * idle routine..
 */
void default_idle(void)
{
	if (hlt_use_halt()) {
		struct power_trace it;

		trace_power_start(&it, POWER_CSTATE, 1);
		current_thread_info()->status &= ~TS_POLLING;
		/*
		 * TS_POLLING-cleared state must be visible before we
		 * test NEED_RESCHED:
		 */
		smp_mb();

		if (!need_resched())
			safe_halt();	/* enables interrupts racelessly */
		else
			local_irq_enable();
		current_thread_info()->status |= TS_POLLING;
		trace_power_end(&it);
	} else {
		local_irq_enable();
		/* loop is done by the caller */
		cpu_relax();
	}
}
#ifdef CONFIG_APM_MODULE
EXPORT_SYMBOL(default_idle);
#endif

void stop_this_cpu(void *dummy)
{
	local_irq_disable();
	/*
	 * Remove this CPU:
	 */
	set_cpu_online(smp_processor_id(), false);
	disable_local_APIC();

	for (;;) {
		if (hlt_works(smp_processor_id()))
			halt();
	}
}

static void do_nothing(void *unused)
{
}

/*
 * cpu_idle_wait - Used to ensure that all the CPUs discard old value of
 * pm_idle and update to new pm_idle value. Required while changing pm_idle
 * handler on SMP systems.
 *
 * Caller must have changed pm_idle to the new value before the call. Old
 * pm_idle value will not be used by any CPU after the return of this function.
 */
void cpu_idle_wait(void)
{
	smp_mb();
	/* kick all the CPUs so that they exit out of pm_idle */
	smp_call_function(do_nothing, NULL, 1);
}
EXPORT_SYMBOL_GPL(cpu_idle_wait);

/*
 * This uses new MONITOR/MWAIT instructions on P4 processors with PNI,
 * which can obviate IPI to trigger checking of need_resched.
 * We execute MONITOR against need_resched and enter optimized wait state
 * through MWAIT. Whenever someone changes need_resched, we would be woken
 * up from MWAIT (without an IPI).
 *
 * New with Core Duo processors, MWAIT can take some hints based on CPU
 * capability.
 */
void mwait_idle_with_hints(unsigned long ax, unsigned long cx)
{
	struct power_trace it;

	trace_power_start(&it, POWER_CSTATE, (ax>>4)+1);
	if (!need_resched()) {
		if (cpu_has(&current_cpu_data, X86_FEATURE_CLFLUSH_MONITOR))
			clflush((void *)&current_thread_info()->flags);

		__monitor((void *)&current_thread_info()->flags, 0, 0);
		smp_mb();
		if (!need_resched())
			__mwait(ax, cx);
	}
	trace_power_end(&it);
}

/* Default MONITOR/MWAIT with no hints, used for default C1 state */
static void mwait_idle(void)
{
	struct power_trace it;
	if (!need_resched()) {
		trace_power_start(&it, POWER_CSTATE, 1);
		if (cpu_has(&current_cpu_data, X86_FEATURE_CLFLUSH_MONITOR))
			clflush((void *)&current_thread_info()->flags);

		__monitor((void *)&current_thread_info()->flags, 0, 0);
		smp_mb();
		if (!need_resched())
			__sti_mwait(0, 0);
		else
			local_irq_enable();
		trace_power_end(&it);
	} else
		local_irq_enable();
}

/*
 * On SMP it's slightly faster (but much more power-consuming!)
 * to poll the ->work.need_resched flag instead of waiting for the
 * cross-CPU IPI to arrive. Use this option with caution.
 */
static void poll_idle(void)
{
	struct power_trace it;

	trace_power_start(&it, POWER_CSTATE, 0);
	local_irq_enable();
	while (!need_resched())
		cpu_relax();
	trace_power_end(&it);
}

/*
 * mwait selection logic:
 *
 * It depends on the CPU. For AMD CPUs that support MWAIT this is
 * wrong. Family 0x10 and 0x11 CPUs will enter C1 on HLT. Powersavings
 * then depend on a clock divisor and current Pstate of the core. If
 * all cores of a processor are in halt state (C1) the processor can
 * enter the C1E (C1 enhanced) state. If mwait is used this will never
 * happen.
 *
 * idle=mwait overrides this decision and forces the usage of mwait.
 */
static int __cpuinitdata force_mwait;

#define MWAIT_INFO			0x05
#define MWAIT_ECX_EXTENDED_INFO		0x01
#define MWAIT_EDX_C1			0xf0

static int __cpuinit mwait_usable(const struct cpuinfo_x86 *c)
{
	u32 eax, ebx, ecx, edx;

	if (force_mwait)
		return 1;

	if (c->cpuid_level < MWAIT_INFO)
		return 0;

	cpuid(MWAIT_INFO, &eax, &ebx, &ecx, &edx);
	/* Check, whether EDX has extended info about MWAIT */
	if (!(ecx & MWAIT_ECX_EXTENDED_INFO))
		return 1;

	/*
	 * edx enumeratios MONITOR/MWAIT extensions. Check, whether
	 * C1  supports MWAIT
	 */
	return (edx & MWAIT_EDX_C1);
}

/*
 * Check for AMD CPUs, which have potentially C1E support
 */
static int __cpuinit check_c1e_idle(const struct cpuinfo_x86 *c)
{
	if (c->x86_vendor != X86_VENDOR_AMD)
		return 0;

	if (c->x86 < 0x0F)
		return 0;

	/* Family 0x0f models < rev F do not have C1E */
	if (c->x86 == 0x0f && c->x86_model < 0x40)
		return 0;

	return 1;
}

static cpumask_var_t c1e_mask;
static int c1e_detected;

void c1e_remove_cpu(int cpu)
{
	if (c1e_mask != NULL)
		cpumask_clear_cpu(cpu, c1e_mask);
}

/*
 * C1E aware idle routine. We check for C1E active in the interrupt
 * pending message MSR. If we detect C1E, then we handle it the same
 * way as C3 power states (local apic timer and TSC stop)
 */
static void c1e_idle(void)
{
	if (need_resched())
		return;

	if (!c1e_detected) {
		u32 lo, hi;

		rdmsr(MSR_K8_INT_PENDING_MSG, lo, hi);
		if (lo & K8_INTP_C1E_ACTIVE_MASK) {
			c1e_detected = 1;
			if (!boot_cpu_has(X86_FEATURE_NONSTOP_TSC))
				mark_tsc_unstable("TSC halt in AMD C1E");
			printk(KERN_INFO "System has AMD C1E enabled\n");
			set_cpu_cap(&boot_cpu_data, X86_FEATURE_AMDC1E);
		}
	}

	if (c1e_detected) {
		int cpu = smp_processor_id();

		if (!cpumask_test_cpu(cpu, c1e_mask)) {
			cpumask_set_cpu(cpu, c1e_mask);
			/*
			 * Force broadcast so ACPI can not interfere. Needs
			 * to run with interrupts enabled as it uses
			 * smp_function_call.
			 */
			local_irq_enable();
			clockevents_notify(CLOCK_EVT_NOTIFY_BROADCAST_FORCE,
					   &cpu);
			printk(KERN_INFO "Switch to broadcast mode on CPU%d\n",
			       cpu);
			local_irq_disable();
		}
		clockevents_notify(CLOCK_EVT_NOTIFY_BROADCAST_ENTER, &cpu);

		default_idle();

		/*
		 * The switch back from broadcast mode needs to be
		 * called with interrupts disabled.
		 */
		 local_irq_disable();
		 clockevents_notify(CLOCK_EVT_NOTIFY_BROADCAST_EXIT, &cpu);
		 local_irq_enable();
	} else
		default_idle();
}

void __cpuinit select_idle_routine(const struct cpuinfo_x86 *c)
{
#ifdef CONFIG_SMP
	if (pm_idle == poll_idle && smp_num_siblings > 1) {
		printk(KERN_WARNING "WARNING: polling idle and HT enabled,"
			" performance may degrade.\n");
	}
#endif
	if (pm_idle)
		return;

	if (cpu_has(c, X86_FEATURE_MWAIT) && mwait_usable(c)) {
		/*
		 * One CPU supports mwait => All CPUs supports mwait
		 */
		printk(KERN_INFO "using mwait in idle threads.\n");
		pm_idle = mwait_idle;
	} else if (check_c1e_idle(c)) {
		printk(KERN_INFO "using C1E aware idle routine\n");
		pm_idle = c1e_idle;
	} else
		pm_idle = default_idle;
}

void __init init_c1e_mask(void)
{
	/* If we're using c1e_idle, we need to allocate c1e_mask. */
	if (pm_idle == c1e_idle) {
		alloc_cpumask_var(&c1e_mask, GFP_KERNEL);
		cpumask_clear(c1e_mask);
	}
}

static int __init idle_setup(char *str)
{
	if (!str)
		return -EINVAL;

	if (!strcmp(str, "poll")) {
		printk("using polling idle threads.\n");
		pm_idle = poll_idle;
	} else if (!strcmp(str, "mwait"))
		force_mwait = 1;
	else if (!strcmp(str, "halt")) {
		/*
		 * When the boot option of idle=halt is added, halt is
		 * forced to be used for CPU idle. In such case CPU C2/C3
		 * won't be used again.
		 * To continue to load the CPU idle driver, don't touch
		 * the boot_option_idle_override.
		 */
		pm_idle = default_idle;
		idle_halt = 1;
		return 0;
	} else if (!strcmp(str, "nomwait")) {
		/*
		 * If the boot option of "idle=nomwait" is added,
		 * it means that mwait will be disabled for CPU C2/C3
		 * states. In such case it won't touch the variable
		 * of boot_option_idle_override.
		 */
		idle_nomwait = 1;
		return 0;
	} else
		return -1;

	boot_option_idle_override = 1;
	return 0;
}
early_param("idle", idle_setup);
<|MERGE_RESOLUTION|>--- conflicted
+++ resolved
@@ -68,19 +68,11 @@
 {
 	struct task_struct *me = current;
 	struct thread_struct *t = &me->thread;
-<<<<<<< HEAD
-
-	if (me->thread.io_bitmap_ptr) {
-		struct tss_struct *tss = &per_cpu(init_tss, get_cpu());
-
-		kfree(t->io_bitmap_ptr);
-=======
 	unsigned long *bp = t->io_bitmap_ptr;
 
 	if (bp) {
 		struct tss_struct *tss = &per_cpu(init_tss, get_cpu());
 
->>>>>>> 0221c81b
 		t->io_bitmap_ptr = NULL;
 		clear_thread_flag(TIF_IO_BITMAP);
 		/*
@@ -89,10 +81,7 @@
 		memset(tss->io_bitmap, 0xff, t->io_bitmap_max);
 		t->io_bitmap_max = 0;
 		put_cpu();
-<<<<<<< HEAD
-=======
 		kfree(bp);
->>>>>>> 0221c81b
 	}
 
 	ds_exit_thread(current);
