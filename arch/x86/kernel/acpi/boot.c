--- conflicted
+++ resolved
@@ -511,25 +511,6 @@
 #endif
 }
 
-static void acpi_map_cpu2node(acpi_handle handle, int cpu, int physid)
-{
-#ifdef CONFIG_ACPI_NUMA
-	int nid;
-
-	nid = acpi_get_node(handle);
-	if (nid == -1 || !node_online(nid))
-		return;
-#ifdef CONFIG_X86_64
-	apicid_to_node[physid] = nid;
-	numa_set_node(cpu, nid);
-#else /* CONFIG_X86_32 */
-	apicid_2_node[physid] = nid;
-	cpu_to_node_map[cpu] = nid;
-#endif
-
-#endif
-}
-
 static int __cpuinit _acpi_map_lsapic(acpi_handle handle, int *pcpu)
 {
 	struct acpi_buffer buffer = { ACPI_ALLOCATE_BUFFER, NULL };
@@ -1350,85 +1331,6 @@
 	 },
 
 	/*
-<<<<<<< HEAD
-	 * Boxes that need acpi=ht
-	 */
-	{
-	 .callback = force_acpi_ht,
-	 .ident = "FSC Primergy T850",
-	 .matches = {
-		     DMI_MATCH(DMI_SYS_VENDOR, "FUJITSU SIEMENS"),
-		     DMI_MATCH(DMI_PRODUCT_NAME, "PRIMERGY T850"),
-		     },
-	 },
-	{
-	 .callback = force_acpi_ht,
-	 .ident = "HP VISUALIZE NT Workstation",
-	 .matches = {
-		     DMI_MATCH(DMI_BOARD_VENDOR, "Hewlett-Packard"),
-		     DMI_MATCH(DMI_PRODUCT_NAME, "HP VISUALIZE NT Workstation"),
-		     },
-	 },
-	{
-	 .callback = force_acpi_ht,
-	 .ident = "Compaq Workstation W8000",
-	 .matches = {
-		     DMI_MATCH(DMI_SYS_VENDOR, "Compaq"),
-		     DMI_MATCH(DMI_PRODUCT_NAME, "Workstation W8000"),
-		     },
-	 },
-	{
-	 .callback = force_acpi_ht,
-	 .ident = "ASUS CUR-DLS",
-	 .matches = {
-		     DMI_MATCH(DMI_BOARD_VENDOR, "ASUSTeK Computer INC."),
-		     DMI_MATCH(DMI_BOARD_NAME, "CUR-DLS"),
-		     },
-	 },
-	{
-	 .callback = force_acpi_ht,
-	 .ident = "ABIT i440BX-W83977",
-	 .matches = {
-		     DMI_MATCH(DMI_BOARD_VENDOR, "ABIT <http://www.abit.com>"),
-		     DMI_MATCH(DMI_BOARD_NAME, "i440BX-W83977 (BP6)"),
-		     },
-	 },
-	{
-	 .callback = force_acpi_ht,
-	 .ident = "IBM Bladecenter",
-	 .matches = {
-		     DMI_MATCH(DMI_BOARD_VENDOR, "IBM"),
-		     DMI_MATCH(DMI_BOARD_NAME, "IBM eServer BladeCenter HS20"),
-		     },
-	 },
-	{
-	 .callback = force_acpi_ht,
-	 .ident = "IBM eServer xSeries 360",
-	 .matches = {
-		     DMI_MATCH(DMI_BOARD_VENDOR, "IBM"),
-		     DMI_MATCH(DMI_BOARD_NAME, "eServer xSeries 360"),
-		     },
-	 },
-	{
-	 .callback = force_acpi_ht,
-	 .ident = "IBM eserver xSeries 330",
-	 .matches = {
-		     DMI_MATCH(DMI_BOARD_VENDOR, "IBM"),
-		     DMI_MATCH(DMI_BOARD_NAME, "eserver xSeries 330"),
-		     },
-	 },
-	{
-	 .callback = force_acpi_ht,
-	 .ident = "IBM eserver xSeries 440",
-	 .matches = {
-		     DMI_MATCH(DMI_BOARD_VENDOR, "IBM"),
-		     DMI_MATCH(DMI_PRODUCT_NAME, "eserver xSeries 440"),
-		     },
-	 },
-
-	/*
-=======
->>>>>>> 93929ebc
 	 * Boxes that need ACPI PCI IRQ routing disabled
 	 */
 	{
