/*
 * This file contains work-arounds for x86 and x86_64 platform bugs.
 */
#include <linux/pci.h>
#include <linux/irq.h>

#include <asm/hpet.h>

#if defined(CONFIG_X86_IO_APIC) && defined(CONFIG_SMP) && defined(CONFIG_PCI)

static void __devinit quirk_intel_irqbalance(struct pci_dev *dev)
{
	u8 config, rev;
	u16 word;

	/* BIOS may enable hardware IRQ balancing for
	 * E7520/E7320/E7525(revision ID 0x9 and below)
	 * based platforms.
	 * Disable SW irqbalance/affinity on those platforms.
	 */
	pci_read_config_byte(dev, PCI_CLASS_REVISION, &rev);
	if (rev > 0x9)
		return;

	/* enable access to config space*/
	pci_read_config_byte(dev, 0xf4, &config);
	pci_write_config_byte(dev, 0xf4, config|0x2);

	/*
	 * read xTPR register.  We may not have a pci_dev for device 8
	 * because it might be hidden until the above write.
	 */
	pci_bus_read_config_word(dev->bus, PCI_DEVFN(8, 0), 0x4c, &word);

	if (!(word & (1 << 13))) {
		dev_info(&dev->dev, "Intel E7520/7320/7525 detected; "
			"disabling irq balancing and affinity\n");
		noirqdebug_setup("");
#ifdef CONFIG_PROC_FS
		no_irq_affinity = 1;
#endif
	}

	/* put back the original value for config space*/
	if (!(config & 0x2))
		pci_write_config_byte(dev, 0xf4, config);
}
DECLARE_PCI_FIXUP_FINAL(PCI_VENDOR_ID_INTEL, PCI_DEVICE_ID_INTEL_E7320_MCH,
			quirk_intel_irqbalance);
DECLARE_PCI_FIXUP_FINAL(PCI_VENDOR_ID_INTEL, PCI_DEVICE_ID_INTEL_E7525_MCH,
			quirk_intel_irqbalance);
DECLARE_PCI_FIXUP_FINAL(PCI_VENDOR_ID_INTEL, PCI_DEVICE_ID_INTEL_E7520_MCH,
			quirk_intel_irqbalance);
#endif

#if defined(CONFIG_HPET_TIMER)
unsigned long force_hpet_address;

static enum {
	NONE_FORCE_HPET_RESUME,
	OLD_ICH_FORCE_HPET_RESUME,
	ICH_FORCE_HPET_RESUME,
	VT8237_FORCE_HPET_RESUME,
	NVIDIA_FORCE_HPET_RESUME,
	ATI_FORCE_HPET_RESUME,
} force_hpet_resume_type;

static void __iomem *rcba_base;

static void ich_force_hpet_resume(void)
{
	u32 val;

	if (!force_hpet_address)
		return;

	BUG_ON(rcba_base == NULL);

	/* read the Function Disable register, dword mode only */
	val = readl(rcba_base + 0x3404);
	if (!(val & 0x80)) {
		/* HPET disabled in HPTC. Trying to enable */
		writel(val | 0x80, rcba_base + 0x3404);
	}

	val = readl(rcba_base + 0x3404);
	if (!(val & 0x80))
		BUG();
	else
		printk(KERN_DEBUG "Force enabled HPET at resume\n");

	return;
}

static void ich_force_enable_hpet(struct pci_dev *dev)
{
	u32 val;
	u32 uninitialized_var(rcba);
	int err = 0;

	if (hpet_address || force_hpet_address)
		return;

	pci_read_config_dword(dev, 0xF0, &rcba);
	rcba &= 0xFFFFC000;
	if (rcba == 0) {
		dev_printk(KERN_DEBUG, &dev->dev, "RCBA disabled; "
			"cannot force enable HPET\n");
		return;
	}

	/* use bits 31:14, 16 kB aligned */
	rcba_base = ioremap_nocache(rcba, 0x4000);
	if (rcba_base == NULL) {
		dev_printk(KERN_DEBUG, &dev->dev, "ioremap failed; "
			"cannot force enable HPET\n");
		return;
	}

	/* read the Function Disable register, dword mode only */
	val = readl(rcba_base + 0x3404);

	if (val & 0x80) {
		/* HPET is enabled in HPTC. Just not reported by BIOS */
		val = val & 0x3;
		force_hpet_address = 0xFED00000 | (val << 12);
		dev_printk(KERN_DEBUG, &dev->dev, "Force enabled HPET at "
			"0x%lx\n", force_hpet_address);
		iounmap(rcba_base);
		return;
	}

	/* HPET disabled in HPTC. Trying to enable */
	writel(val | 0x80, rcba_base + 0x3404);

	val = readl(rcba_base + 0x3404);
	if (!(val & 0x80)) {
		err = 1;
	} else {
		val = val & 0x3;
		force_hpet_address = 0xFED00000 | (val << 12);
	}

	if (err) {
		force_hpet_address = 0;
		iounmap(rcba_base);
		dev_printk(KERN_DEBUG, &dev->dev,
			"Failed to force enable HPET\n");
	} else {
		force_hpet_resume_type = ICH_FORCE_HPET_RESUME;
		dev_printk(KERN_DEBUG, &dev->dev, "Force enabled HPET at "
			"0x%lx\n", force_hpet_address);
	}
}

DECLARE_PCI_FIXUP_HEADER(PCI_VENDOR_ID_INTEL, PCI_DEVICE_ID_INTEL_ESB2_0,
			 ich_force_enable_hpet);
DECLARE_PCI_FIXUP_HEADER(PCI_VENDOR_ID_INTEL, PCI_DEVICE_ID_INTEL_ICH6_0,
			 ich_force_enable_hpet);
DECLARE_PCI_FIXUP_HEADER(PCI_VENDOR_ID_INTEL, PCI_DEVICE_ID_INTEL_ICH6_1,
			 ich_force_enable_hpet);
DECLARE_PCI_FIXUP_HEADER(PCI_VENDOR_ID_INTEL, PCI_DEVICE_ID_INTEL_ICH7_0,
			 ich_force_enable_hpet);
DECLARE_PCI_FIXUP_HEADER(PCI_VENDOR_ID_INTEL, PCI_DEVICE_ID_INTEL_ICH7_1,
			 ich_force_enable_hpet);
DECLARE_PCI_FIXUP_HEADER(PCI_VENDOR_ID_INTEL, PCI_DEVICE_ID_INTEL_ICH7_31,
			 ich_force_enable_hpet);
DECLARE_PCI_FIXUP_HEADER(PCI_VENDOR_ID_INTEL, PCI_DEVICE_ID_INTEL_ICH8_1,
			 ich_force_enable_hpet);
DECLARE_PCI_FIXUP_HEADER(PCI_VENDOR_ID_INTEL, PCI_DEVICE_ID_INTEL_ICH8_4,
			 ich_force_enable_hpet);
DECLARE_PCI_FIXUP_HEADER(PCI_VENDOR_ID_INTEL, PCI_DEVICE_ID_INTEL_ICH9_7,
			 ich_force_enable_hpet);
DECLARE_PCI_FIXUP_HEADER(PCI_VENDOR_ID_INTEL, 0x3a16,	/* ICH10 */
			 ich_force_enable_hpet);

static struct pci_dev *cached_dev;

static void hpet_print_force_info(void)
{
	printk(KERN_INFO "HPET not enabled in BIOS. "
	       "You might try hpet=force boot option\n");
}

static void old_ich_force_hpet_resume(void)
{
	u32 val;
	u32 uninitialized_var(gen_cntl);

	if (!force_hpet_address || !cached_dev)
		return;

	pci_read_config_dword(cached_dev, 0xD0, &gen_cntl);
	gen_cntl &= (~(0x7 << 15));
	gen_cntl |= (0x4 << 15);

	pci_write_config_dword(cached_dev, 0xD0, gen_cntl);
	pci_read_config_dword(cached_dev, 0xD0, &gen_cntl);
	val = gen_cntl >> 15;
	val &= 0x7;
	if (val == 0x4)
		printk(KERN_DEBUG "Force enabled HPET at resume\n");
	else
		BUG();
}

static void old_ich_force_enable_hpet(struct pci_dev *dev)
{
	u32 val;
	u32 uninitialized_var(gen_cntl);

	if (hpet_address || force_hpet_address)
		return;

	pci_read_config_dword(dev, 0xD0, &gen_cntl);
	/*
	 * Bit 17 is HPET enable bit.
	 * Bit 16:15 control the HPET base address.
	 */
	val = gen_cntl >> 15;
	val &= 0x7;
	if (val & 0x4) {
		val &= 0x3;
		force_hpet_address = 0xFED00000 | (val << 12);
		dev_printk(KERN_DEBUG, &dev->dev, "HPET at 0x%lx\n",
			force_hpet_address);
		return;
	}

	/*
	 * HPET is disabled. Trying enabling at FED00000 and check
	 * whether it sticks
	 */
	gen_cntl &= (~(0x7 << 15));
	gen_cntl |= (0x4 << 15);
	pci_write_config_dword(dev, 0xD0, gen_cntl);

	pci_read_config_dword(dev, 0xD0, &gen_cntl);

	val = gen_cntl >> 15;
	val &= 0x7;
	if (val & 0x4) {
		/* HPET is enabled in HPTC. Just not reported by BIOS */
		val &= 0x3;
		force_hpet_address = 0xFED00000 | (val << 12);
		dev_printk(KERN_DEBUG, &dev->dev, "Force enabled HPET at "
			"0x%lx\n", force_hpet_address);
		cached_dev = dev;
		force_hpet_resume_type = OLD_ICH_FORCE_HPET_RESUME;
		return;
	}

	dev_printk(KERN_DEBUG, &dev->dev, "Failed to force enable HPET\n");
}

/*
 * Undocumented chipset features. Make sure that the user enforced
 * this.
 */
static void old_ich_force_enable_hpet_user(struct pci_dev *dev)
{
	if (hpet_force_user)
		old_ich_force_enable_hpet(dev);
}

DECLARE_PCI_FIXUP_HEADER(PCI_VENDOR_ID_INTEL, PCI_DEVICE_ID_INTEL_ESB_1,
			 old_ich_force_enable_hpet_user);
DECLARE_PCI_FIXUP_HEADER(PCI_VENDOR_ID_INTEL, PCI_DEVICE_ID_INTEL_82801CA_0,
			 old_ich_force_enable_hpet_user);
DECLARE_PCI_FIXUP_HEADER(PCI_VENDOR_ID_INTEL, PCI_DEVICE_ID_INTEL_82801CA_12,
			 old_ich_force_enable_hpet_user);
DECLARE_PCI_FIXUP_HEADER(PCI_VENDOR_ID_INTEL, PCI_DEVICE_ID_INTEL_82801DB_0,
			 old_ich_force_enable_hpet_user);
DECLARE_PCI_FIXUP_HEADER(PCI_VENDOR_ID_INTEL, PCI_DEVICE_ID_INTEL_82801DB_12,
			 old_ich_force_enable_hpet_user);
DECLARE_PCI_FIXUP_HEADER(PCI_VENDOR_ID_INTEL, PCI_DEVICE_ID_INTEL_82801EB_0,
			 old_ich_force_enable_hpet);
DECLARE_PCI_FIXUP_HEADER(PCI_VENDOR_ID_INTEL, PCI_DEVICE_ID_INTEL_82801EB_12,
			 old_ich_force_enable_hpet);


static void vt8237_force_hpet_resume(void)
{
	u32 val;

	if (!force_hpet_address || !cached_dev)
		return;

	val = 0xfed00000 | 0x80;
	pci_write_config_dword(cached_dev, 0x68, val);

	pci_read_config_dword(cached_dev, 0x68, &val);
	if (val & 0x80)
		printk(KERN_DEBUG "Force enabled HPET at resume\n");
	else
		BUG();
}

static void vt8237_force_enable_hpet(struct pci_dev *dev)
{
	u32 uninitialized_var(val);

	if (hpet_address || force_hpet_address)
		return;

	if (!hpet_force_user) {
		hpet_print_force_info();
		return;
	}

	pci_read_config_dword(dev, 0x68, &val);
	/*
	 * Bit 7 is HPET enable bit.
	 * Bit 31:10 is HPET base address (contrary to what datasheet claims)
	 */
	if (val & 0x80) {
		force_hpet_address = (val & ~0x3ff);
		dev_printk(KERN_DEBUG, &dev->dev, "HPET at 0x%lx\n",
			force_hpet_address);
		return;
	}

	/*
	 * HPET is disabled. Trying enabling at FED00000 and check
	 * whether it sticks
	 */
	val = 0xfed00000 | 0x80;
	pci_write_config_dword(dev, 0x68, val);

	pci_read_config_dword(dev, 0x68, &val);
	if (val & 0x80) {
		force_hpet_address = (val & ~0x3ff);
		dev_printk(KERN_DEBUG, &dev->dev, "Force enabled HPET at "
			"0x%lx\n", force_hpet_address);
		cached_dev = dev;
		force_hpet_resume_type = VT8237_FORCE_HPET_RESUME;
		return;
	}

	dev_printk(KERN_DEBUG, &dev->dev, "Failed to force enable HPET\n");
}

DECLARE_PCI_FIXUP_HEADER(PCI_VENDOR_ID_VIA, PCI_DEVICE_ID_VIA_8235,
			 vt8237_force_enable_hpet);
DECLARE_PCI_FIXUP_HEADER(PCI_VENDOR_ID_VIA, PCI_DEVICE_ID_VIA_8237,
			 vt8237_force_enable_hpet);

static void ati_force_hpet_resume(void)
{
	pci_write_config_dword(cached_dev, 0x14, 0xfed00000);
	printk(KERN_DEBUG "Force enabled HPET at resume\n");
}

static u32 ati_ixp4x0_rev(struct pci_dev *dev)
{
	u32 d;
	u8  b;

	pci_read_config_byte(dev, 0xac, &b);
	b &= ~(1<<5);
	pci_write_config_byte(dev, 0xac, b);
	pci_read_config_dword(dev, 0x70, &d);
	d |= 1<<8;
	pci_write_config_dword(dev, 0x70, d);
	pci_read_config_dword(dev, 0x8, &d);
	d &= 0xff;
	dev_printk(KERN_DEBUG, &dev->dev, "SB4X0 revision 0x%x\n", d);
	return d;
}

static void ati_force_enable_hpet(struct pci_dev *dev)
{
	u32 d, val;
	u8  b;

	if (hpet_address || force_hpet_address)
		return;

	if (!hpet_force_user) {
		hpet_print_force_info();
		return;
	}

	d = ati_ixp4x0_rev(dev);
	if (d  < 0x82)
		return;

	/* base address */
	pci_write_config_dword(dev, 0x14, 0xfed00000);
	pci_read_config_dword(dev, 0x14, &val);

	/* enable interrupt */
	outb(0x72, 0xcd6); b = inb(0xcd7);
	b |= 0x1;
	outb(0x72, 0xcd6); outb(b, 0xcd7);
	outb(0x72, 0xcd6); b = inb(0xcd7);
	if (!(b & 0x1))
		return;
	pci_read_config_dword(dev, 0x64, &d);
	d |= (1<<10);
	pci_write_config_dword(dev, 0x64, d);
	pci_read_config_dword(dev, 0x64, &d);
	if (!(d & (1<<10)))
		return;

	force_hpet_address = val;
	force_hpet_resume_type = ATI_FORCE_HPET_RESUME;
	dev_printk(KERN_DEBUG, &dev->dev, "Force enabled HPET at 0x%lx\n",
		   force_hpet_address);
	cached_dev = dev;
}
DECLARE_PCI_FIXUP_HEADER(PCI_VENDOR_ID_ATI, PCI_DEVICE_ID_ATI_IXP400_SMBUS,
			 ati_force_enable_hpet);

/*
 * Undocumented chipset feature taken from LinuxBIOS.
 */
static void nvidia_force_hpet_resume(void)
{
	pci_write_config_dword(cached_dev, 0x44, 0xfed00001);
	printk(KERN_DEBUG "Force enabled HPET at resume\n");
}

static void nvidia_force_enable_hpet(struct pci_dev *dev)
{
	u32 uninitialized_var(val);

	if (hpet_address || force_hpet_address)
		return;

	if (!hpet_force_user) {
		hpet_print_force_info();
		return;
	}

	pci_write_config_dword(dev, 0x44, 0xfed00001);
	pci_read_config_dword(dev, 0x44, &val);
	force_hpet_address = val & 0xfffffffe;
	force_hpet_resume_type = NVIDIA_FORCE_HPET_RESUME;
	dev_printk(KERN_DEBUG, &dev->dev, "Force enabled HPET at 0x%lx\n",
		force_hpet_address);
	cached_dev = dev;
	return;
}

/* ISA Bridges */
DECLARE_PCI_FIXUP_HEADER(PCI_VENDOR_ID_NVIDIA, 0x0050,
			nvidia_force_enable_hpet);
DECLARE_PCI_FIXUP_HEADER(PCI_VENDOR_ID_NVIDIA, 0x0051,
			nvidia_force_enable_hpet);

/* LPC bridges */
DECLARE_PCI_FIXUP_HEADER(PCI_VENDOR_ID_NVIDIA, 0x0260,
			nvidia_force_enable_hpet);
DECLARE_PCI_FIXUP_HEADER(PCI_VENDOR_ID_NVIDIA, 0x0360,
			nvidia_force_enable_hpet);
DECLARE_PCI_FIXUP_HEADER(PCI_VENDOR_ID_NVIDIA, 0x0361,
			nvidia_force_enable_hpet);
DECLARE_PCI_FIXUP_HEADER(PCI_VENDOR_ID_NVIDIA, 0x0362,
			nvidia_force_enable_hpet);
DECLARE_PCI_FIXUP_HEADER(PCI_VENDOR_ID_NVIDIA, 0x0363,
			nvidia_force_enable_hpet);
DECLARE_PCI_FIXUP_HEADER(PCI_VENDOR_ID_NVIDIA, 0x0364,
			nvidia_force_enable_hpet);
DECLARE_PCI_FIXUP_HEADER(PCI_VENDOR_ID_NVIDIA, 0x0365,
			nvidia_force_enable_hpet);
DECLARE_PCI_FIXUP_HEADER(PCI_VENDOR_ID_NVIDIA, 0x0366,
			nvidia_force_enable_hpet);
DECLARE_PCI_FIXUP_HEADER(PCI_VENDOR_ID_NVIDIA, 0x0367,
			nvidia_force_enable_hpet);

void force_hpet_resume(void)
{
	switch (force_hpet_resume_type) {
	case ICH_FORCE_HPET_RESUME:
		ich_force_hpet_resume();
		return;
	case OLD_ICH_FORCE_HPET_RESUME:
		old_ich_force_hpet_resume();
		return;
	case VT8237_FORCE_HPET_RESUME:
		vt8237_force_hpet_resume();
		return;
	case NVIDIA_FORCE_HPET_RESUME:
		nvidia_force_hpet_resume();
		return;
	case ATI_FORCE_HPET_RESUME:
		ati_force_hpet_resume();
		return;
	default:
		break;
	}
}

/*
 * HPET MSI on some boards (ATI SB700/SB800) has side effect on
 * floppy DMA. Disable HPET MSI on such platforms.
<<<<<<< HEAD
=======
 * See erratum #27 (Misinterpreted MSI Requests May Result in
 * Corrupted LPC DMA Data) in AMD Publication #46837,
 * "SB700 Family Product Errata", Rev. 1.0, March 2010.
 *
 * Also force the read back of the CMP register in hpet_next_event()
 * to work around the problem that the CMP register write seems to be
 * delayed. See hpet_next_event() for details.
>>>>>>> 2da30e70
 */
static void force_disable_hpet_msi(struct pci_dev *unused)
{
	hpet_msi_disable = 1;
<<<<<<< HEAD
=======
	hpet_readback_cmp = 1;
>>>>>>> 2da30e70
}

DECLARE_PCI_FIXUP_HEADER(PCI_VENDOR_ID_ATI, PCI_DEVICE_ID_ATI_SBX00_SMBUS,
			 force_disable_hpet_msi);

#endif

#if defined(CONFIG_PCI) && defined(CONFIG_NUMA)
/* Set correct numa_node information for AMD NB functions */
static void __init quirk_amd_nb_node(struct pci_dev *dev)
{
	struct pci_dev *nb_ht;
	unsigned int devfn;
	u32 node;
	u32 val;

	devfn = PCI_DEVFN(PCI_SLOT(dev->devfn), 0);
	nb_ht = pci_get_slot(dev->bus, devfn);
	if (!nb_ht)
		return;

	pci_read_config_dword(nb_ht, 0x60, &val);
	node = val & 7;
	/*
	 * Some hardware may return an invalid node ID,
	 * so check it first:
	 */
	if (node_online(node))
		set_dev_node(&dev->dev, node);
	pci_dev_put(nb_ht);
}

DECLARE_PCI_FIXUP_FINAL(PCI_VENDOR_ID_AMD, PCI_DEVICE_ID_AMD_K8_NB,
			quirk_amd_nb_node);
DECLARE_PCI_FIXUP_FINAL(PCI_VENDOR_ID_AMD, PCI_DEVICE_ID_AMD_K8_NB_ADDRMAP,
			quirk_amd_nb_node);
DECLARE_PCI_FIXUP_FINAL(PCI_VENDOR_ID_AMD, PCI_DEVICE_ID_AMD_K8_NB_MEMCTL,
			quirk_amd_nb_node);
DECLARE_PCI_FIXUP_FINAL(PCI_VENDOR_ID_AMD, PCI_DEVICE_ID_AMD_K8_NB_MISC,
			quirk_amd_nb_node);
DECLARE_PCI_FIXUP_FINAL(PCI_VENDOR_ID_AMD, PCI_DEVICE_ID_AMD_10H_NB_HT,
			quirk_amd_nb_node);
DECLARE_PCI_FIXUP_FINAL(PCI_VENDOR_ID_AMD, PCI_DEVICE_ID_AMD_10H_NB_MAP,
			quirk_amd_nb_node);
DECLARE_PCI_FIXUP_FINAL(PCI_VENDOR_ID_AMD, PCI_DEVICE_ID_AMD_10H_NB_DRAM,
			quirk_amd_nb_node);
DECLARE_PCI_FIXUP_FINAL(PCI_VENDOR_ID_AMD, PCI_DEVICE_ID_AMD_10H_NB_MISC,
			quirk_amd_nb_node);
DECLARE_PCI_FIXUP_FINAL(PCI_VENDOR_ID_AMD, PCI_DEVICE_ID_AMD_10H_NB_LINK,
			quirk_amd_nb_node);
#endif<|MERGE_RESOLUTION|>--- conflicted
+++ resolved
@@ -495,8 +495,6 @@
 /*
  * HPET MSI on some boards (ATI SB700/SB800) has side effect on
  * floppy DMA. Disable HPET MSI on such platforms.
-<<<<<<< HEAD
-=======
  * See erratum #27 (Misinterpreted MSI Requests May Result in
  * Corrupted LPC DMA Data) in AMD Publication #46837,
  * "SB700 Family Product Errata", Rev. 1.0, March 2010.
@@ -504,15 +502,11 @@
  * Also force the read back of the CMP register in hpet_next_event()
  * to work around the problem that the CMP register write seems to be
  * delayed. See hpet_next_event() for details.
->>>>>>> 2da30e70
  */
 static void force_disable_hpet_msi(struct pci_dev *unused)
 {
 	hpet_msi_disable = 1;
-<<<<<<< HEAD
-=======
 	hpet_readback_cmp = 1;
->>>>>>> 2da30e70
 }
 
 DECLARE_PCI_FIXUP_HEADER(PCI_VENDOR_ID_ATI, PCI_DEVICE_ID_ATI_SBX00_SMBUS,
