--- conflicted
+++ resolved
@@ -870,11 +870,7 @@
 	else
 		pr_warn("HPET initial state will not be saved\n");
 	cfg &= ~(HPET_CFG_ENABLE | HPET_CFG_LEGACY);
-<<<<<<< HEAD
-	hpet_writel(cfg, HPET_Tn_CFG(i));
-=======
 	hpet_writel(cfg, HPET_CFG);
->>>>>>> f8f5701b
 	if (cfg)
 		pr_warn("HPET: Unrecognized bits %#x set in global cfg\n",
 			cfg);
