/*
 * Machine check handler.
 *
 * K8 parts Copyright 2002,2003 Andi Kleen, SuSE Labs.
 * Rest from unknown author(s).
 * 2004 Andi Kleen. Rewrote most of it.
 * Copyright 2008 Intel Corporation
 * Author: Andi Kleen
 */
#include <linux/thread_info.h>
#include <linux/capability.h>
#include <linux/miscdevice.h>
#include <linux/ratelimit.h>
#include <linux/kallsyms.h>
#include <linux/rcupdate.h>
#include <linux/kobject.h>
#include <linux/uaccess.h>
#include <linux/kdebug.h>
#include <linux/kernel.h>
#include <linux/percpu.h>
#include <linux/string.h>
#include <linux/device.h>
#include <linux/syscore_ops.h>
#include <linux/delay.h>
#include <linux/ctype.h>
#include <linux/sched.h>
#include <linux/sysfs.h>
#include <linux/types.h>
#include <linux/slab.h>
#include <linux/init.h>
#include <linux/kmod.h>
#include <linux/poll.h>
#include <linux/nmi.h>
#include <linux/cpu.h>
#include <linux/smp.h>
#include <linux/fs.h>
#include <linux/mm.h>
#include <linux/debugfs.h>
#include <linux/irq_work.h>
#include <linux/export.h>

#include <asm/processor.h>
#include <asm/mce.h>
#include <asm/msr.h>

#include "mce-internal.h"

static DEFINE_MUTEX(mce_chrdev_read_mutex);

#define rcu_dereference_check_mce(p) \
	rcu_dereference_index_check((p), \
			      rcu_read_lock_sched_held() || \
			      lockdep_is_held(&mce_chrdev_read_mutex))

#define CREATE_TRACE_POINTS
#include <trace/events/mce.h>

int mce_disabled __read_mostly;

#define MISC_MCELOG_MINOR	227

#define SPINUNIT 100	/* 100ns */

atomic_t mce_entry;

DEFINE_PER_CPU(unsigned, mce_exception_count);

/*
 * Tolerant levels:
 *   0: always panic on uncorrected errors, log corrected errors
 *   1: panic or SIGBUS on uncorrected errors, log corrected errors
 *   2: SIGBUS or log uncorrected errors (if possible), log corrected errors
 *   3: never panic or SIGBUS, log all errors (for testing only)
 */
static int			tolerant		__read_mostly = 1;
static int			banks			__read_mostly;
static int			rip_msr			__read_mostly;
static int			mce_bootlog		__read_mostly = -1;
static int			monarch_timeout		__read_mostly = -1;
static int			mce_panic_timeout	__read_mostly;
static int			mce_dont_log_ce		__read_mostly;
int				mce_cmci_disabled	__read_mostly;
int				mce_ignore_ce		__read_mostly;
int				mce_ser			__read_mostly;

struct mce_bank                *mce_banks		__read_mostly;

/* User mode helper program triggered by machine check event */
static unsigned long		mce_need_notify;
static char			mce_helper[128];
static char			*mce_helper_argv[2] = { mce_helper, NULL };

static DECLARE_WAIT_QUEUE_HEAD(mce_chrdev_wait);

static DEFINE_PER_CPU(struct mce, mces_seen);
static int			cpu_missing;

/* MCA banks polled by the period polling timer for corrected events */
DEFINE_PER_CPU(mce_banks_t, mce_poll_banks) = {
	[0 ... BITS_TO_LONGS(MAX_NR_BANKS)-1] = ~0UL
};

static DEFINE_PER_CPU(struct work_struct, mce_work);

/*
 * CPU/chipset specific EDAC code can register a notifier call here to print
 * MCE errors in a human-readable form.
 */
ATOMIC_NOTIFIER_HEAD(x86_mce_decoder_chain);

/* Do initial initialization of a struct mce */
void mce_setup(struct mce *m)
{
	memset(m, 0, sizeof(struct mce));
	m->cpu = m->extcpu = smp_processor_id();
	rdtscll(m->tsc);
	/* We hope get_seconds stays lockless */
	m->time = get_seconds();
	m->cpuvendor = boot_cpu_data.x86_vendor;
	m->cpuid = cpuid_eax(1);
	m->socketid = cpu_data(m->extcpu).phys_proc_id;
	m->apicid = cpu_data(m->extcpu).initial_apicid;
	rdmsrl(MSR_IA32_MCG_CAP, m->mcgcap);
}

DEFINE_PER_CPU(struct mce, injectm);
EXPORT_PER_CPU_SYMBOL_GPL(injectm);

/*
 * Lockless MCE logging infrastructure.
 * This avoids deadlocks on printk locks without having to break locks. Also
 * separate MCEs from kernel messages to avoid bogus bug reports.
 */

static struct mce_log mcelog = {
	.signature	= MCE_LOG_SIGNATURE,
	.len		= MCE_LOG_LEN,
	.recordlen	= sizeof(struct mce),
};

void mce_log(struct mce *mce)
{
	unsigned next, entry;
	int ret = 0;

	/* Emit the trace record: */
	trace_mce_record(mce);

	ret = atomic_notifier_call_chain(&x86_mce_decoder_chain, 0, mce);
	if (ret == NOTIFY_STOP)
		return;

	mce->finished = 0;
	wmb();
	for (;;) {
		entry = rcu_dereference_check_mce(mcelog.next);
		for (;;) {

			/*
			 * When the buffer fills up discard new entries.
			 * Assume that the earlier errors are the more
			 * interesting ones:
			 */
			if (entry >= MCE_LOG_LEN) {
				set_bit(MCE_OVERFLOW,
					(unsigned long *)&mcelog.flags);
				return;
			}
			/* Old left over entry. Skip: */
			if (mcelog.entry[entry].finished) {
				entry++;
				continue;
			}
			break;
		}
		smp_rmb();
		next = entry + 1;
		if (cmpxchg(&mcelog.next, entry, next) == entry)
			break;
	}
	memcpy(mcelog.entry + entry, mce, sizeof(struct mce));
	wmb();
	mcelog.entry[entry].finished = 1;
	wmb();

	mce->finished = 1;
	set_bit(0, &mce_need_notify);
}

static void drain_mcelog_buffer(void)
{
	unsigned int next, i, prev = 0;

	next = ACCESS_ONCE(mcelog.next);

	do {
		struct mce *m;

		/* drain what was logged during boot */
		for (i = prev; i < next; i++) {
			unsigned long start = jiffies;
			unsigned retries = 1;

			m = &mcelog.entry[i];

			while (!m->finished) {
				if (time_after_eq(jiffies, start + 2*retries))
					retries++;

				cpu_relax();

				if (!m->finished && retries >= 4) {
					pr_err("MCE: skipping error being logged currently!\n");
					break;
				}
			}
			smp_rmb();
			atomic_notifier_call_chain(&x86_mce_decoder_chain, 0, m);
		}

		memset(mcelog.entry + prev, 0, (next - prev) * sizeof(*m));
		prev = next;
		next = cmpxchg(&mcelog.next, prev, 0);
	} while (next != prev);
}


void mce_register_decode_chain(struct notifier_block *nb)
{
	atomic_notifier_chain_register(&x86_mce_decoder_chain, nb);
	drain_mcelog_buffer();
}
EXPORT_SYMBOL_GPL(mce_register_decode_chain);

void mce_unregister_decode_chain(struct notifier_block *nb)
{
	atomic_notifier_chain_unregister(&x86_mce_decoder_chain, nb);
}
EXPORT_SYMBOL_GPL(mce_unregister_decode_chain);

static void print_mce(struct mce *m)
{
	int ret = 0;

	pr_emerg(HW_ERR "CPU %d: Machine Check Exception: %Lx Bank %d: %016Lx\n",
	       m->extcpu, m->mcgstatus, m->bank, m->status);

	if (m->ip) {
		pr_emerg(HW_ERR "RIP%s %02x:<%016Lx> ",
			!(m->mcgstatus & MCG_STATUS_EIPV) ? " !INEXACT!" : "",
				m->cs, m->ip);

		if (m->cs == __KERNEL_CS)
			print_symbol("{%s}", m->ip);
		pr_cont("\n");
	}

	pr_emerg(HW_ERR "TSC %llx ", m->tsc);
	if (m->addr)
		pr_cont("ADDR %llx ", m->addr);
	if (m->misc)
		pr_cont("MISC %llx ", m->misc);

	pr_cont("\n");
	/*
	 * Note this output is parsed by external tools and old fields
	 * should not be changed.
	 */
	pr_emerg(HW_ERR "PROCESSOR %u:%x TIME %llu SOCKET %u APIC %x microcode %x\n",
		m->cpuvendor, m->cpuid, m->time, m->socketid, m->apicid,
		cpu_data(m->extcpu).microcode);

	/*
	 * Print out human-readable details about the MCE error,
	 * (if the CPU has an implementation for that)
	 */
	ret = atomic_notifier_call_chain(&x86_mce_decoder_chain, 0, m);
	if (ret == NOTIFY_STOP)
		return;

	pr_emerg_ratelimited(HW_ERR "Run the above through 'mcelog --ascii'\n");
}

#define PANIC_TIMEOUT 5 /* 5 seconds */

static atomic_t mce_paniced;

static int fake_panic;
static atomic_t mce_fake_paniced;

/* Panic in progress. Enable interrupts and wait for final IPI */
static void wait_for_panic(void)
{
	long timeout = PANIC_TIMEOUT*USEC_PER_SEC;

	preempt_disable();
	local_irq_enable();
	while (timeout-- > 0)
		udelay(1);
	if (panic_timeout == 0)
		panic_timeout = mce_panic_timeout;
	panic("Panicing machine check CPU died");
}

static void mce_panic(char *msg, struct mce *final, char *exp)
{
	int i, apei_err = 0;

	if (!fake_panic) {
		/*
		 * Make sure only one CPU runs in machine check panic
		 */
		if (atomic_inc_return(&mce_paniced) > 1)
			wait_for_panic();
		barrier();

		bust_spinlocks(1);
		console_verbose();
	} else {
		/* Don't log too much for fake panic */
		if (atomic_inc_return(&mce_fake_paniced) > 1)
			return;
	}
	/* First print corrected ones that are still unlogged */
	for (i = 0; i < MCE_LOG_LEN; i++) {
		struct mce *m = &mcelog.entry[i];
		if (!(m->status & MCI_STATUS_VAL))
			continue;
		if (!(m->status & MCI_STATUS_UC)) {
			print_mce(m);
			if (!apei_err)
				apei_err = apei_write_mce(m);
		}
	}
	/* Now print uncorrected but with the final one last */
	for (i = 0; i < MCE_LOG_LEN; i++) {
		struct mce *m = &mcelog.entry[i];
		if (!(m->status & MCI_STATUS_VAL))
			continue;
		if (!(m->status & MCI_STATUS_UC))
			continue;
		if (!final || memcmp(m, final, sizeof(struct mce))) {
			print_mce(m);
			if (!apei_err)
				apei_err = apei_write_mce(m);
		}
	}
	if (final) {
		print_mce(final);
		if (!apei_err)
			apei_err = apei_write_mce(final);
	}
	if (cpu_missing)
		pr_emerg(HW_ERR "Some CPUs didn't answer in synchronization\n");
	if (exp)
		pr_emerg(HW_ERR "Machine check: %s\n", exp);
	if (!fake_panic) {
		if (panic_timeout == 0)
			panic_timeout = mce_panic_timeout;
		panic(msg);
	} else
		pr_emerg(HW_ERR "Fake kernel panic: %s\n", msg);
}

/* Support code for software error injection */

static int msr_to_offset(u32 msr)
{
	unsigned bank = __this_cpu_read(injectm.bank);

	if (msr == rip_msr)
		return offsetof(struct mce, ip);
	if (msr == MSR_IA32_MCx_STATUS(bank))
		return offsetof(struct mce, status);
	if (msr == MSR_IA32_MCx_ADDR(bank))
		return offsetof(struct mce, addr);
	if (msr == MSR_IA32_MCx_MISC(bank))
		return offsetof(struct mce, misc);
	if (msr == MSR_IA32_MCG_STATUS)
		return offsetof(struct mce, mcgstatus);
	return -1;
}

/* MSR access wrappers used for error injection */
static u64 mce_rdmsrl(u32 msr)
{
	u64 v;

	if (__this_cpu_read(injectm.finished)) {
		int offset = msr_to_offset(msr);

		if (offset < 0)
			return 0;
		return *(u64 *)((char *)&__get_cpu_var(injectm) + offset);
	}

	if (rdmsrl_safe(msr, &v)) {
		WARN_ONCE(1, "mce: Unable to read msr %d!\n", msr);
		/*
		 * Return zero in case the access faulted. This should
		 * not happen normally but can happen if the CPU does
		 * something weird, or if the code is buggy.
		 */
		v = 0;
	}

	return v;
}

static void mce_wrmsrl(u32 msr, u64 v)
{
	if (__this_cpu_read(injectm.finished)) {
		int offset = msr_to_offset(msr);

		if (offset >= 0)
			*(u64 *)((char *)&__get_cpu_var(injectm) + offset) = v;
		return;
	}
	wrmsrl(msr, v);
}

/*
 * Collect all global (w.r.t. this processor) status about this machine
 * check into our "mce" struct so that we can use it later to assess
 * the severity of the problem as we read per-bank specific details.
 */
static inline void mce_gather_info(struct mce *m, struct pt_regs *regs)
{
	mce_setup(m);

	m->mcgstatus = mce_rdmsrl(MSR_IA32_MCG_STATUS);
	if (regs) {
		/*
		 * Get the address of the instruction at the time of
		 * the machine check error.
		 */
		if (m->mcgstatus & (MCG_STATUS_RIPV|MCG_STATUS_EIPV)) {
			m->ip = regs->ip;
			m->cs = regs->cs;
		}
		/* Use accurate RIP reporting if available. */
		if (rip_msr)
			m->ip = mce_rdmsrl(rip_msr);
	}
}

/*
 * Simple lockless ring to communicate PFNs from the exception handler with the
 * process context work function. This is vastly simplified because there's
 * only a single reader and a single writer.
 */
#define MCE_RING_SIZE 16	/* we use one entry less */

struct mce_ring {
	unsigned short start;
	unsigned short end;
	unsigned long ring[MCE_RING_SIZE];
};
static DEFINE_PER_CPU(struct mce_ring, mce_ring);

/* Runs with CPU affinity in workqueue */
static int mce_ring_empty(void)
{
	struct mce_ring *r = &__get_cpu_var(mce_ring);

	return r->start == r->end;
}

static int mce_ring_get(unsigned long *pfn)
{
	struct mce_ring *r;
	int ret = 0;

	*pfn = 0;
	get_cpu();
	r = &__get_cpu_var(mce_ring);
	if (r->start == r->end)
		goto out;
	*pfn = r->ring[r->start];
	r->start = (r->start + 1) % MCE_RING_SIZE;
	ret = 1;
out:
	put_cpu();
	return ret;
}

/* Always runs in MCE context with preempt off */
static int mce_ring_add(unsigned long pfn)
{
	struct mce_ring *r = &__get_cpu_var(mce_ring);
	unsigned next;

	next = (r->end + 1) % MCE_RING_SIZE;
	if (next == r->start)
		return -1;
	r->ring[r->end] = pfn;
	wmb();
	r->end = next;
	return 0;
}

int mce_available(struct cpuinfo_x86 *c)
{
	if (mce_disabled)
		return 0;
	return cpu_has(c, X86_FEATURE_MCE) && cpu_has(c, X86_FEATURE_MCA);
}

static void mce_schedule_work(void)
{
	if (!mce_ring_empty()) {
		struct work_struct *work = &__get_cpu_var(mce_work);
		if (!work_pending(work))
			schedule_work(work);
	}
}

DEFINE_PER_CPU(struct irq_work, mce_irq_work);

static void mce_irq_work_cb(struct irq_work *entry)
{
	mce_notify_irq();
	mce_schedule_work();
}

static void mce_report_event(struct pt_regs *regs)
{
	if (regs->flags & (X86_VM_MASK|X86_EFLAGS_IF)) {
		mce_notify_irq();
		/*
		 * Triggering the work queue here is just an insurance
		 * policy in case the syscall exit notify handler
		 * doesn't run soon enough or ends up running on the
		 * wrong CPU (can happen when audit sleeps)
		 */
		mce_schedule_work();
		return;
	}

	irq_work_queue(&__get_cpu_var(mce_irq_work));
}

/*
 * Read ADDR and MISC registers.
 */
static void mce_read_aux(struct mce *m, int i)
{
	if (m->status & MCI_STATUS_MISCV)
		m->misc = mce_rdmsrl(MSR_IA32_MCx_MISC(i));
	if (m->status & MCI_STATUS_ADDRV) {
		m->addr = mce_rdmsrl(MSR_IA32_MCx_ADDR(i));

		/*
		 * Mask the reported address by the reported granularity.
		 */
		if (mce_ser && (m->status & MCI_STATUS_MISCV)) {
			u8 shift = MCI_MISC_ADDR_LSB(m->misc);
			m->addr >>= shift;
			m->addr <<= shift;
		}
	}
}

DEFINE_PER_CPU(unsigned, mce_poll_count);

/*
 * Poll for corrected events or events that happened before reset.
 * Those are just logged through /dev/mcelog.
 *
 * This is executed in standard interrupt context.
 *
 * Note: spec recommends to panic for fatal unsignalled
 * errors here. However this would be quite problematic --
 * we would need to reimplement the Monarch handling and
 * it would mess up the exclusion between exception handler
 * and poll hander -- * so we skip this for now.
 * These cases should not happen anyways, or only when the CPU
 * is already totally * confused. In this case it's likely it will
 * not fully execute the machine check handler either.
 */
void machine_check_poll(enum mcp_flags flags, mce_banks_t *b)
{
	struct mce m;
	int i;

	percpu_inc(mce_poll_count);

	mce_gather_info(&m, NULL);

	for (i = 0; i < banks; i++) {
		if (!mce_banks[i].ctl || !test_bit(i, *b))
			continue;

		m.misc = 0;
		m.addr = 0;
		m.bank = i;
		m.tsc = 0;

		barrier();
		m.status = mce_rdmsrl(MSR_IA32_MCx_STATUS(i));
		if (!(m.status & MCI_STATUS_VAL))
			continue;

		/*
		 * Uncorrected or signalled events are handled by the exception
		 * handler when it is enabled, so don't process those here.
		 *
		 * TBD do the same check for MCI_STATUS_EN here?
		 */
		if (!(flags & MCP_UC) &&
		    (m.status & (mce_ser ? MCI_STATUS_S : MCI_STATUS_UC)))
			continue;

		mce_read_aux(&m, i);

		if (!(flags & MCP_TIMESTAMP))
			m.tsc = 0;
		/*
		 * Don't get the IP here because it's unlikely to
		 * have anything to do with the actual error location.
		 */
		if (!(flags & MCP_DONTLOG) && !mce_dont_log_ce)
			mce_log(&m);

		/*
		 * Clear state for this bank.
		 */
		mce_wrmsrl(MSR_IA32_MCx_STATUS(i), 0);
	}

	/*
	 * Don't clear MCG_STATUS here because it's only defined for
	 * exceptions.
	 */

	sync_core();
}
EXPORT_SYMBOL_GPL(machine_check_poll);

/*
 * Do a quick check if any of the events requires a panic.
 * This decides if we keep the events around or clear them.
 */
static int mce_no_way_out(struct mce *m, char **msg)
{
	int i;

	for (i = 0; i < banks; i++) {
		m->status = mce_rdmsrl(MSR_IA32_MCx_STATUS(i));
		if (mce_severity(m, tolerant, msg) >= MCE_PANIC_SEVERITY)
			return 1;
	}
	return 0;
}

/*
 * Variable to establish order between CPUs while scanning.
 * Each CPU spins initially until executing is equal its number.
 */
static atomic_t mce_executing;

/*
 * Defines order of CPUs on entry. First CPU becomes Monarch.
 */
static atomic_t mce_callin;

/*
 * Check if a timeout waiting for other CPUs happened.
 */
static int mce_timed_out(u64 *t)
{
	/*
	 * The others already did panic for some reason.
	 * Bail out like in a timeout.
	 * rmb() to tell the compiler that system_state
	 * might have been modified by someone else.
	 */
	rmb();
	if (atomic_read(&mce_paniced))
		wait_for_panic();
	if (!monarch_timeout)
		goto out;
	if ((s64)*t < SPINUNIT) {
		/* CHECKME: Make panic default for 1 too? */
		if (tolerant < 1)
			mce_panic("Timeout synchronizing machine check over CPUs",
				  NULL, NULL);
		cpu_missing = 1;
		return 1;
	}
	*t -= SPINUNIT;
out:
	touch_nmi_watchdog();
	return 0;
}

/*
 * The Monarch's reign.  The Monarch is the CPU who entered
 * the machine check handler first. It waits for the others to
 * raise the exception too and then grades them. When any
 * error is fatal panic. Only then let the others continue.
 *
 * The other CPUs entering the MCE handler will be controlled by the
 * Monarch. They are called Subjects.
 *
 * This way we prevent any potential data corruption in a unrecoverable case
 * and also makes sure always all CPU's errors are examined.
 *
 * Also this detects the case of a machine check event coming from outer
 * space (not detected by any CPUs) In this case some external agent wants
 * us to shut down, so panic too.
 *
 * The other CPUs might still decide to panic if the handler happens
 * in a unrecoverable place, but in this case the system is in a semi-stable
 * state and won't corrupt anything by itself. It's ok to let the others
 * continue for a bit first.
 *
 * All the spin loops have timeouts; when a timeout happens a CPU
 * typically elects itself to be Monarch.
 */
static void mce_reign(void)
{
	int cpu;
	struct mce *m = NULL;
	int global_worst = 0;
	char *msg = NULL;
	char *nmsg = NULL;

	/*
	 * This CPU is the Monarch and the other CPUs have run
	 * through their handlers.
	 * Grade the severity of the errors of all the CPUs.
	 */
	for_each_possible_cpu(cpu) {
		int severity = mce_severity(&per_cpu(mces_seen, cpu), tolerant,
					    &nmsg);
		if (severity > global_worst) {
			msg = nmsg;
			global_worst = severity;
			m = &per_cpu(mces_seen, cpu);
		}
	}

	/*
	 * Cannot recover? Panic here then.
	 * This dumps all the mces in the log buffer and stops the
	 * other CPUs.
	 */
	if (m && global_worst >= MCE_PANIC_SEVERITY && tolerant < 3)
		mce_panic("Fatal Machine check", m, msg);

	/*
	 * For UC somewhere we let the CPU who detects it handle it.
	 * Also must let continue the others, otherwise the handling
	 * CPU could deadlock on a lock.
	 */

	/*
	 * No machine check event found. Must be some external
	 * source or one CPU is hung. Panic.
	 */
	if (global_worst <= MCE_KEEP_SEVERITY && tolerant < 3)
		mce_panic("Machine check from unknown source", NULL, NULL);

	/*
	 * Now clear all the mces_seen so that they don't reappear on
	 * the next mce.
	 */
	for_each_possible_cpu(cpu)
		memset(&per_cpu(mces_seen, cpu), 0, sizeof(struct mce));
}

static atomic_t global_nwo;

/*
 * Start of Monarch synchronization. This waits until all CPUs have
 * entered the exception handler and then determines if any of them
 * saw a fatal event that requires panic. Then it executes them
 * in the entry order.
 * TBD double check parallel CPU hotunplug
 */
static int mce_start(int *no_way_out)
{
	int order;
	int cpus = num_online_cpus();
	u64 timeout = (u64)monarch_timeout * NSEC_PER_USEC;

	if (!timeout)
		return -1;

	atomic_add(*no_way_out, &global_nwo);
	/*
	 * global_nwo should be updated before mce_callin
	 */
	smp_wmb();
	order = atomic_inc_return(&mce_callin);

	/*
	 * Wait for everyone.
	 */
	while (atomic_read(&mce_callin) != cpus) {
		if (mce_timed_out(&timeout)) {
			atomic_set(&global_nwo, 0);
			return -1;
		}
		ndelay(SPINUNIT);
	}

	/*
	 * mce_callin should be read before global_nwo
	 */
	smp_rmb();

	if (order == 1) {
		/*
		 * Monarch: Starts executing now, the others wait.
		 */
		atomic_set(&mce_executing, 1);
	} else {
		/*
		 * Subject: Now start the scanning loop one by one in
		 * the original callin order.
		 * This way when there are any shared banks it will be
		 * only seen by one CPU before cleared, avoiding duplicates.
		 */
		while (atomic_read(&mce_executing) < order) {
			if (mce_timed_out(&timeout)) {
				atomic_set(&global_nwo, 0);
				return -1;
			}
			ndelay(SPINUNIT);
		}
	}

	/*
	 * Cache the global no_way_out state.
	 */
	*no_way_out = atomic_read(&global_nwo);

	return order;
}

/*
 * Synchronize between CPUs after main scanning loop.
 * This invokes the bulk of the Monarch processing.
 */
static int mce_end(int order)
{
	int ret = -1;
	u64 timeout = (u64)monarch_timeout * NSEC_PER_USEC;

	if (!timeout)
		goto reset;
	if (order < 0)
		goto reset;

	/*
	 * Allow others to run.
	 */
	atomic_inc(&mce_executing);

	if (order == 1) {
		/* CHECKME: Can this race with a parallel hotplug? */
		int cpus = num_online_cpus();

		/*
		 * Monarch: Wait for everyone to go through their scanning
		 * loops.
		 */
		while (atomic_read(&mce_executing) <= cpus) {
			if (mce_timed_out(&timeout))
				goto reset;
			ndelay(SPINUNIT);
		}

		mce_reign();
		barrier();
		ret = 0;
	} else {
		/*
		 * Subject: Wait for Monarch to finish.
		 */
		while (atomic_read(&mce_executing) != 0) {
			if (mce_timed_out(&timeout))
				goto reset;
			ndelay(SPINUNIT);
		}

		/*
		 * Don't reset anything. That's done by the Monarch.
		 */
		return 0;
	}

	/*
	 * Reset all global state.
	 */
reset:
	atomic_set(&global_nwo, 0);
	atomic_set(&mce_callin, 0);
	barrier();

	/*
	 * Let others run again.
	 */
	atomic_set(&mce_executing, 0);
	return ret;
}

/*
 * Check if the address reported by the CPU is in a format we can parse.
 * It would be possible to add code for most other cases, but all would
 * be somewhat complicated (e.g. segment offset would require an instruction
 * parser). So only support physical addresses up to page granuality for now.
 */
static int mce_usable_address(struct mce *m)
{
	if (!(m->status & MCI_STATUS_MISCV) || !(m->status & MCI_STATUS_ADDRV))
		return 0;
	if (MCI_MISC_ADDR_LSB(m->misc) > PAGE_SHIFT)
		return 0;
	if (MCI_MISC_ADDR_MODE(m->misc) != MCI_MISC_ADDR_PHYS)
		return 0;
	return 1;
}

static void mce_clear_state(unsigned long *toclear)
{
	int i;

	for (i = 0; i < banks; i++) {
		if (test_bit(i, toclear))
			mce_wrmsrl(MSR_IA32_MCx_STATUS(i), 0);
	}
}

/*
 * Need to save faulting physical address associated with a process
 * in the machine check handler some place where we can grab it back
 * later in mce_notify_process()
 */
#define	MCE_INFO_MAX	16

struct mce_info {
	atomic_t		inuse;
	struct task_struct	*t;
	__u64			paddr;
} mce_info[MCE_INFO_MAX];

static void mce_save_info(__u64 addr)
{
	struct mce_info *mi;

	for (mi = mce_info; mi < &mce_info[MCE_INFO_MAX]; mi++) {
		if (atomic_cmpxchg(&mi->inuse, 0, 1) == 0) {
			mi->t = current;
			mi->paddr = addr;
			return;
		}
	}

	mce_panic("Too many concurrent recoverable errors", NULL, NULL);
}

static struct mce_info *mce_find_info(void)
{
	struct mce_info *mi;

	for (mi = mce_info; mi < &mce_info[MCE_INFO_MAX]; mi++)
		if (atomic_read(&mi->inuse) && mi->t == current)
			return mi;
	return NULL;
}

static void mce_clear_info(struct mce_info *mi)
{
	atomic_set(&mi->inuse, 0);
}

/*
 * The actual machine check handler. This only handles real
 * exceptions when something got corrupted coming in through int 18.
 *
 * This is executed in NMI context not subject to normal locking rules. This
 * implies that most kernel services cannot be safely used. Don't even
 * think about putting a printk in there!
 *
 * On Intel systems this is entered on all CPUs in parallel through
 * MCE broadcast. However some CPUs might be broken beyond repair,
 * so be always careful when synchronizing with others.
 */
void do_machine_check(struct pt_regs *regs, long error_code)
{
	struct mce m, *final;
	int i;
	int worst = 0;
	int severity;
	/*
	 * Establish sequential order between the CPUs entering the machine
	 * check handler.
	 */
	int order;
	/*
	 * If no_way_out gets set, there is no safe way to recover from this
	 * MCE.  If tolerant is cranked up, we'll try anyway.
	 */
	int no_way_out = 0;
	/*
	 * If kill_it gets set, there might be a way to recover from this
	 * error.
	 */
	int kill_it = 0;
	DECLARE_BITMAP(toclear, MAX_NR_BANKS);
	char *msg = "Unknown";

	atomic_inc(&mce_entry);

	percpu_inc(mce_exception_count);

	if (!banks)
		goto out;

	mce_gather_info(&m, regs);

	final = &__get_cpu_var(mces_seen);
	*final = m;

	no_way_out = mce_no_way_out(&m, &msg);

	barrier();

	/*
	 * When no restart IP might need to kill or panic.
	 * Assume the worst for now, but if we find the
	 * severity is MCE_AR_SEVERITY we have other options.
	 */
	if (!(m.mcgstatus & MCG_STATUS_RIPV))
		kill_it = 1;

	/*
	 * Go through all the banks in exclusion of the other CPUs.
	 * This way we don't report duplicated events on shared banks
	 * because the first one to see it will clear it.
	 */
	order = mce_start(&no_way_out);
	for (i = 0; i < banks; i++) {
		__clear_bit(i, toclear);
		if (!mce_banks[i].ctl)
			continue;

		m.misc = 0;
		m.addr = 0;
		m.bank = i;

		m.status = mce_rdmsrl(MSR_IA32_MCx_STATUS(i));
		if ((m.status & MCI_STATUS_VAL) == 0)
			continue;

		/*
		 * Non uncorrected or non signaled errors are handled by
		 * machine_check_poll. Leave them alone, unless this panics.
		 */
		if (!(m.status & (mce_ser ? MCI_STATUS_S : MCI_STATUS_UC)) &&
			!no_way_out)
			continue;

		/*
		 * Set taint even when machine check was not enabled.
		 */
		add_taint(TAINT_MACHINE_CHECK);

		severity = mce_severity(&m, tolerant, NULL);

		/*
		 * When machine check was for corrected handler don't touch,
		 * unless we're panicing.
		 */
		if (severity == MCE_KEEP_SEVERITY && !no_way_out)
			continue;
		__set_bit(i, toclear);
		if (severity == MCE_NO_SEVERITY) {
			/*
			 * Machine check event was not enabled. Clear, but
			 * ignore.
			 */
			continue;
		}

		mce_read_aux(&m, i);

		/*
		 * Action optional error. Queue address for later processing.
		 * When the ring overflows we just ignore the AO error.
		 * RED-PEN add some logging mechanism when
		 * usable_address or mce_add_ring fails.
		 * RED-PEN don't ignore overflow for tolerant == 0
		 */
		if (severity == MCE_AO_SEVERITY && mce_usable_address(&m))
			mce_ring_add(m.addr >> PAGE_SHIFT);

		mce_log(&m);

		if (severity > worst) {
			*final = m;
			worst = severity;
		}
	}

	/* mce_clear_state will clear *final, save locally for use later */
	m = *final;

	if (!no_way_out)
		mce_clear_state(toclear);

	/*
	 * Do most of the synchronization with other CPUs.
	 * When there's any problem use only local no_way_out state.
	 */
	if (mce_end(order) < 0)
		no_way_out = worst >= MCE_PANIC_SEVERITY;

	/*
	 * At insane "tolerant" levels we take no action. Otherwise
	 * we only die if we have no other choice. For less serious
	 * issues we try to recover, or limit damage to the current
	 * process.
	 */
	if (tolerant < 3) {
		if (no_way_out)
			mce_panic("Fatal machine check on current CPU", &m, msg);
		if (worst == MCE_AR_SEVERITY) {
			/* schedule action before return to userland */
			mce_save_info(m.addr);
			set_thread_flag(TIF_MCE_NOTIFY);
		} else if (kill_it) {
			force_sig(SIGBUS, current);
		}
	}

	if (worst > 0)
		mce_report_event(regs);
	mce_wrmsrl(MSR_IA32_MCG_STATUS, 0);
out:
	atomic_dec(&mce_entry);
	sync_core();
}
EXPORT_SYMBOL_GPL(do_machine_check);

#ifndef CONFIG_MEMORY_FAILURE
int memory_failure(unsigned long pfn, int vector, int flags)
{
	/* mce_severity() should not hand us an ACTION_REQUIRED error */
	BUG_ON(flags & MF_ACTION_REQUIRED);
	printk(KERN_ERR "Uncorrected memory error in page 0x%lx ignored\n"
		"Rebuild kernel with CONFIG_MEMORY_FAILURE=y for smarter handling\n", pfn);

	return 0;
}
#endif

/*
 * Called in process context that interrupted by MCE and marked with
 * TIF_MCE_NOTIFY, just before returning to erroneous userland.
 * This code is allowed to sleep.
 * Attempt possible recovery such as calling the high level VM handler to
 * process any corrupted pages, and kill/signal current process if required.
 * Action required errors are handled here.
 */
void mce_notify_process(void)
{
	unsigned long pfn;
	struct mce_info *mi = mce_find_info();

	if (!mi)
		mce_panic("Lost physical address for unconsumed uncorrectable error", NULL, NULL);
	pfn = mi->paddr >> PAGE_SHIFT;

	clear_thread_flag(TIF_MCE_NOTIFY);

	pr_err("Uncorrected hardware memory error in user-access at %llx",
		 mi->paddr);
	if (memory_failure(pfn, MCE_VECTOR, MF_ACTION_REQUIRED) < 0) {
		pr_err("Memory error not recovered");
		force_sig(SIGBUS, current);
	}
	mce_clear_info(mi);
}

/*
 * Action optional processing happens here (picking up
 * from the list of faulting pages that do_machine_check()
 * placed into the "ring").
 */
static void mce_process_work(struct work_struct *dummy)
{
	unsigned long pfn;

	while (mce_ring_get(&pfn))
		memory_failure(pfn, MCE_VECTOR, 0);
}

#ifdef CONFIG_X86_MCE_INTEL
/***
 * mce_log_therm_throt_event - Logs the thermal throttling event to mcelog
 * @cpu: The CPU on which the event occurred.
 * @status: Event status information
 *
 * This function should be called by the thermal interrupt after the
 * event has been processed and the decision was made to log the event
 * further.
 *
 * The status parameter will be saved to the 'status' field of 'struct mce'
 * and historically has been the register value of the
 * MSR_IA32_THERMAL_STATUS (Intel) msr.
 */
void mce_log_therm_throt_event(__u64 status)
{
	struct mce m;

	mce_setup(&m);
	m.bank = MCE_THERMAL_BANK;
	m.status = status;
	mce_log(&m);
}
#endif /* CONFIG_X86_MCE_INTEL */

/*
 * Periodic polling timer for "silent" machine check errors.  If the
 * poller finds an MCE, poll 2x faster.  When the poller finds no more
 * errors, poll 2x slower (up to check_interval seconds).
 */
static int check_interval = 5 * 60; /* 5 minutes */

static DEFINE_PER_CPU(int, mce_next_interval); /* in jiffies */
static DEFINE_PER_CPU(struct timer_list, mce_timer);

static void mce_start_timer(unsigned long data)
{
	struct timer_list *t = &per_cpu(mce_timer, data);
	int *n;

	WARN_ON(smp_processor_id() != data);

	if (mce_available(__this_cpu_ptr(&cpu_info))) {
		machine_check_poll(MCP_TIMESTAMP,
				&__get_cpu_var(mce_poll_banks));
	}

	/*
	 * Alert userspace if needed.  If we logged an MCE, reduce the
	 * polling interval, otherwise increase the polling interval.
	 */
	n = &__get_cpu_var(mce_next_interval);
	if (mce_notify_irq())
		*n = max(*n/2, HZ/100);
	else
		*n = min(*n*2, (int)round_jiffies_relative(check_interval*HZ));

	t->expires = jiffies + *n;
	add_timer_on(t, smp_processor_id());
}

/* Must not be called in IRQ context where del_timer_sync() can deadlock */
static void mce_timer_delete_all(void)
{
	int cpu;

	for_each_online_cpu(cpu)
		del_timer_sync(&per_cpu(mce_timer, cpu));
}

static void mce_do_trigger(struct work_struct *work)
{
	call_usermodehelper(mce_helper, mce_helper_argv, NULL, UMH_NO_WAIT);
}

static DECLARE_WORK(mce_trigger_work, mce_do_trigger);

/*
 * Notify the user(s) about new machine check events.
 * Can be called from interrupt context, but not from machine check/NMI
 * context.
 */
int mce_notify_irq(void)
{
	/* Not more than two messages every minute */
	static DEFINE_RATELIMIT_STATE(ratelimit, 60*HZ, 2);

	if (test_and_clear_bit(0, &mce_need_notify)) {
		/* wake processes polling /dev/mcelog */
		wake_up_interruptible(&mce_chrdev_wait);

		/*
		 * There is no risk of missing notifications because
		 * work_pending is always cleared before the function is
		 * executed.
		 */
		if (mce_helper[0] && !work_pending(&mce_trigger_work))
			schedule_work(&mce_trigger_work);

		if (__ratelimit(&ratelimit))
			pr_info(HW_ERR "Machine check events logged\n");

		return 1;
	}
	return 0;
}
EXPORT_SYMBOL_GPL(mce_notify_irq);

static int __cpuinit __mcheck_cpu_mce_banks_init(void)
{
	int i;

	mce_banks = kzalloc(banks * sizeof(struct mce_bank), GFP_KERNEL);
	if (!mce_banks)
		return -ENOMEM;
	for (i = 0; i < banks; i++) {
		struct mce_bank *b = &mce_banks[i];

		b->ctl = -1ULL;
		b->init = 1;
	}
	return 0;
}

/*
 * Initialize Machine Checks for a CPU.
 */
static int __cpuinit __mcheck_cpu_cap_init(void)
{
	unsigned b;
	u64 cap;

	rdmsrl(MSR_IA32_MCG_CAP, cap);

	b = cap & MCG_BANKCNT_MASK;
	if (!banks)
		printk(KERN_INFO "mce: CPU supports %d MCE banks\n", b);

	if (b > MAX_NR_BANKS) {
		printk(KERN_WARNING
		       "MCE: Using only %u machine check banks out of %u\n",
			MAX_NR_BANKS, b);
		b = MAX_NR_BANKS;
	}

	/* Don't support asymmetric configurations today */
	WARN_ON(banks != 0 && b != banks);
	banks = b;
	if (!mce_banks) {
		int err = __mcheck_cpu_mce_banks_init();

		if (err)
			return err;
	}

	/* Use accurate RIP reporting if available. */
	if ((cap & MCG_EXT_P) && MCG_EXT_CNT(cap) >= 9)
		rip_msr = MSR_IA32_MCG_EIP;

	if (cap & MCG_SER_P)
		mce_ser = 1;

	return 0;
}

static void __mcheck_cpu_init_generic(void)
{
	mce_banks_t all_banks;
	u64 cap;
	int i;

	/*
	 * Log the machine checks left over from the previous reset.
	 */
	bitmap_fill(all_banks, MAX_NR_BANKS);
	machine_check_poll(MCP_UC|(!mce_bootlog ? MCP_DONTLOG : 0), &all_banks);

	set_in_cr4(X86_CR4_MCE);

	rdmsrl(MSR_IA32_MCG_CAP, cap);
	if (cap & MCG_CTL_P)
		wrmsr(MSR_IA32_MCG_CTL, 0xffffffff, 0xffffffff);

	for (i = 0; i < banks; i++) {
		struct mce_bank *b = &mce_banks[i];

		if (!b->init)
			continue;
		wrmsrl(MSR_IA32_MCx_CTL(i), b->ctl);
		wrmsrl(MSR_IA32_MCx_STATUS(i), 0);
	}
}

/* Add per CPU specific workarounds here */
static int __cpuinit __mcheck_cpu_apply_quirks(struct cpuinfo_x86 *c)
{
	if (c->x86_vendor == X86_VENDOR_UNKNOWN) {
		pr_info("MCE: unknown CPU type - not enabling MCE support.\n");
		return -EOPNOTSUPP;
	}

	/* This should be disabled by the BIOS, but isn't always */
	if (c->x86_vendor == X86_VENDOR_AMD) {
		if (c->x86 == 15 && banks > 4) {
			/*
			 * disable GART TBL walk error reporting, which
			 * trips off incorrectly with the IOMMU & 3ware
			 * & Cerberus:
			 */
			clear_bit(10, (unsigned long *)&mce_banks[4].ctl);
		}
		if (c->x86 <= 17 && mce_bootlog < 0) {
			/*
			 * Lots of broken BIOS around that don't clear them
			 * by default and leave crap in there. Don't log:
			 */
			mce_bootlog = 0;
		}
		/*
		 * Various K7s with broken bank 0 around. Always disable
		 * by default.
		 */
		 if (c->x86 == 6 && banks > 0)
			mce_banks[0].ctl = 0;
	}

	if (c->x86_vendor == X86_VENDOR_INTEL) {
		/*
		 * SDM documents that on family 6 bank 0 should not be written
		 * because it aliases to another special BIOS controlled
		 * register.
		 * But it's not aliased anymore on model 0x1a+
		 * Don't ignore bank 0 completely because there could be a
		 * valid event later, merely don't write CTL0.
		 */

		if (c->x86 == 6 && c->x86_model < 0x1A && banks > 0)
			mce_banks[0].init = 0;

		/*
		 * All newer Intel systems support MCE broadcasting. Enable
		 * synchronization with a one second timeout.
		 */
		if ((c->x86 > 6 || (c->x86 == 6 && c->x86_model >= 0xe)) &&
			monarch_timeout < 0)
			monarch_timeout = USEC_PER_SEC;

		/*
		 * There are also broken BIOSes on some Pentium M and
		 * earlier systems:
		 */
		if (c->x86 == 6 && c->x86_model <= 13 && mce_bootlog < 0)
			mce_bootlog = 0;
	}
	if (monarch_timeout < 0)
		monarch_timeout = 0;
	if (mce_bootlog != 0)
		mce_panic_timeout = 30;

	return 0;
}

static int __cpuinit __mcheck_cpu_ancient_init(struct cpuinfo_x86 *c)
{
	if (c->x86 != 5)
		return 0;

	switch (c->x86_vendor) {
	case X86_VENDOR_INTEL:
		intel_p5_mcheck_init(c);
		return 1;
		break;
	case X86_VENDOR_CENTAUR:
		winchip_mcheck_init(c);
		return 1;
		break;
	}

	return 0;
}

static void __mcheck_cpu_init_vendor(struct cpuinfo_x86 *c)
{
	switch (c->x86_vendor) {
	case X86_VENDOR_INTEL:
		mce_intel_feature_init(c);
		break;
	case X86_VENDOR_AMD:
		mce_amd_feature_init(c);
		break;
	default:
		break;
	}
}

static void __mcheck_cpu_init_timer(void)
{
	struct timer_list *t = &__get_cpu_var(mce_timer);
	int *n = &__get_cpu_var(mce_next_interval);

	setup_timer(t, mce_start_timer, smp_processor_id());

	if (mce_ignore_ce)
		return;

	*n = check_interval * HZ;
	if (!*n)
		return;
	t->expires = round_jiffies(jiffies + *n);
	add_timer_on(t, smp_processor_id());
}

/* Handle unconfigured int18 (should never happen) */
static void unexpected_machine_check(struct pt_regs *regs, long error_code)
{
	printk(KERN_ERR "CPU#%d: Unexpected int18 (Machine Check).\n",
	       smp_processor_id());
}

/* Call the installed machine check handler for this CPU setup. */
void (*machine_check_vector)(struct pt_regs *, long error_code) =
						unexpected_machine_check;

/*
 * Called for each booted CPU to set up machine checks.
 * Must be called with preempt off:
 */
void __cpuinit mcheck_cpu_init(struct cpuinfo_x86 *c)
{
	if (mce_disabled)
		return;

	if (__mcheck_cpu_ancient_init(c))
		return;

	if (!mce_available(c))
		return;

	if (__mcheck_cpu_cap_init() < 0 || __mcheck_cpu_apply_quirks(c) < 0) {
		mce_disabled = 1;
		return;
	}

	machine_check_vector = do_machine_check;

	__mcheck_cpu_init_generic();
	__mcheck_cpu_init_vendor(c);
	__mcheck_cpu_init_timer();
	INIT_WORK(&__get_cpu_var(mce_work), mce_process_work);
	init_irq_work(&__get_cpu_var(mce_irq_work), &mce_irq_work_cb);
}

/*
 * mce_chrdev: Character device /dev/mcelog to read and clear the MCE log.
 */

static DEFINE_SPINLOCK(mce_chrdev_state_lock);
static int mce_chrdev_open_count;	/* #times opened */
static int mce_chrdev_open_exclu;	/* already open exclusive? */

static int mce_chrdev_open(struct inode *inode, struct file *file)
{
	spin_lock(&mce_chrdev_state_lock);

	if (mce_chrdev_open_exclu ||
	    (mce_chrdev_open_count && (file->f_flags & O_EXCL))) {
		spin_unlock(&mce_chrdev_state_lock);

		return -EBUSY;
	}

	if (file->f_flags & O_EXCL)
		mce_chrdev_open_exclu = 1;
	mce_chrdev_open_count++;

	spin_unlock(&mce_chrdev_state_lock);

	return nonseekable_open(inode, file);
}

static int mce_chrdev_release(struct inode *inode, struct file *file)
{
	spin_lock(&mce_chrdev_state_lock);

	mce_chrdev_open_count--;
	mce_chrdev_open_exclu = 0;

	spin_unlock(&mce_chrdev_state_lock);

	return 0;
}

static void collect_tscs(void *data)
{
	unsigned long *cpu_tsc = (unsigned long *)data;

	rdtscll(cpu_tsc[smp_processor_id()]);
}

static int mce_apei_read_done;

/* Collect MCE record of previous boot in persistent storage via APEI ERST. */
static int __mce_read_apei(char __user **ubuf, size_t usize)
{
	int rc;
	u64 record_id;
	struct mce m;

	if (usize < sizeof(struct mce))
		return -EINVAL;

	rc = apei_read_mce(&m, &record_id);
	/* Error or no more MCE record */
	if (rc <= 0) {
		mce_apei_read_done = 1;
		/*
		 * When ERST is disabled, mce_chrdev_read() should return
		 * "no record" instead of "no device."
		 */
		if (rc == -ENODEV)
			return 0;
		return rc;
	}
	rc = -EFAULT;
	if (copy_to_user(*ubuf, &m, sizeof(struct mce)))
		return rc;
	/*
	 * In fact, we should have cleared the record after that has
	 * been flushed to the disk or sent to network in
	 * /sbin/mcelog, but we have no interface to support that now,
	 * so just clear it to avoid duplication.
	 */
	rc = apei_clear_mce(record_id);
	if (rc) {
		mce_apei_read_done = 1;
		return rc;
	}
	*ubuf += sizeof(struct mce);

	return 0;
}

static ssize_t mce_chrdev_read(struct file *filp, char __user *ubuf,
				size_t usize, loff_t *off)
{
	char __user *buf = ubuf;
	unsigned long *cpu_tsc;
	unsigned prev, next;
	int i, err;

	cpu_tsc = kmalloc(nr_cpu_ids * sizeof(long), GFP_KERNEL);
	if (!cpu_tsc)
		return -ENOMEM;

	mutex_lock(&mce_chrdev_read_mutex);

	if (!mce_apei_read_done) {
		err = __mce_read_apei(&buf, usize);
		if (err || buf != ubuf)
			goto out;
	}

	next = rcu_dereference_check_mce(mcelog.next);

	/* Only supports full reads right now */
	err = -EINVAL;
	if (*off != 0 || usize < MCE_LOG_LEN*sizeof(struct mce))
		goto out;

	err = 0;
	prev = 0;
	do {
		for (i = prev; i < next; i++) {
			unsigned long start = jiffies;
			struct mce *m = &mcelog.entry[i];

			while (!m->finished) {
				if (time_after_eq(jiffies, start + 2)) {
					memset(m, 0, sizeof(*m));
					goto timeout;
				}
				cpu_relax();
			}
			smp_rmb();
			err |= copy_to_user(buf, m, sizeof(*m));
			buf += sizeof(*m);
timeout:
			;
		}

		memset(mcelog.entry + prev, 0,
		       (next - prev) * sizeof(struct mce));
		prev = next;
		next = cmpxchg(&mcelog.next, prev, 0);
	} while (next != prev);

	synchronize_sched();

	/*
	 * Collect entries that were still getting written before the
	 * synchronize.
	 */
	on_each_cpu(collect_tscs, cpu_tsc, 1);

	for (i = next; i < MCE_LOG_LEN; i++) {
		struct mce *m = &mcelog.entry[i];

		if (m->finished && m->tsc < cpu_tsc[m->cpu]) {
			err |= copy_to_user(buf, m, sizeof(*m));
			smp_rmb();
			buf += sizeof(*m);
			memset(m, 0, sizeof(*m));
		}
	}

	if (err)
		err = -EFAULT;

out:
	mutex_unlock(&mce_chrdev_read_mutex);
	kfree(cpu_tsc);

	return err ? err : buf - ubuf;
}

static unsigned int mce_chrdev_poll(struct file *file, poll_table *wait)
{
	poll_wait(file, &mce_chrdev_wait, wait);
	if (rcu_access_index(mcelog.next))
		return POLLIN | POLLRDNORM;
	if (!mce_apei_read_done && apei_check_mce())
		return POLLIN | POLLRDNORM;
	return 0;
}

static long mce_chrdev_ioctl(struct file *f, unsigned int cmd,
				unsigned long arg)
{
	int __user *p = (int __user *)arg;

	if (!capable(CAP_SYS_ADMIN))
		return -EPERM;

	switch (cmd) {
	case MCE_GET_RECORD_LEN:
		return put_user(sizeof(struct mce), p);
	case MCE_GET_LOG_LEN:
		return put_user(MCE_LOG_LEN, p);
	case MCE_GETCLEAR_FLAGS: {
		unsigned flags;

		do {
			flags = mcelog.flags;
		} while (cmpxchg(&mcelog.flags, flags, 0) != flags);

		return put_user(flags, p);
	}
	default:
		return -ENOTTY;
	}
}

static ssize_t (*mce_write)(struct file *filp, const char __user *ubuf,
			    size_t usize, loff_t *off);

void register_mce_write_callback(ssize_t (*fn)(struct file *filp,
			     const char __user *ubuf,
			     size_t usize, loff_t *off))
{
	mce_write = fn;
}
EXPORT_SYMBOL_GPL(register_mce_write_callback);

ssize_t mce_chrdev_write(struct file *filp, const char __user *ubuf,
			 size_t usize, loff_t *off)
{
	if (mce_write)
		return mce_write(filp, ubuf, usize, off);
	else
		return -EINVAL;
}

static const struct file_operations mce_chrdev_ops = {
	.open			= mce_chrdev_open,
	.release		= mce_chrdev_release,
	.read			= mce_chrdev_read,
	.write			= mce_chrdev_write,
	.poll			= mce_chrdev_poll,
	.unlocked_ioctl		= mce_chrdev_ioctl,
	.llseek			= no_llseek,
};

static struct miscdevice mce_chrdev_device = {
	MISC_MCELOG_MINOR,
	"mcelog",
	&mce_chrdev_ops,
};

/*
 * mce=off Disables machine check
 * mce=no_cmci Disables CMCI
 * mce=dont_log_ce Clears corrected events silently, no log created for CEs.
 * mce=ignore_ce Disables polling and CMCI, corrected events are not cleared.
 * mce=TOLERANCELEVEL[,monarchtimeout] (number, see above)
 *	monarchtimeout is how long to wait for other CPUs on machine
 *	check, or 0 to not wait
 * mce=bootlog Log MCEs from before booting. Disabled by default on AMD.
 * mce=nobootlog Don't log MCEs from before booting.
 */
static int __init mcheck_enable(char *str)
{
	if (*str == 0) {
		enable_p5_mce();
		return 1;
	}
	if (*str == '=')
		str++;
	if (!strcmp(str, "off"))
		mce_disabled = 1;
	else if (!strcmp(str, "no_cmci"))
		mce_cmci_disabled = 1;
	else if (!strcmp(str, "dont_log_ce"))
		mce_dont_log_ce = 1;
	else if (!strcmp(str, "ignore_ce"))
		mce_ignore_ce = 1;
	else if (!strcmp(str, "bootlog") || !strcmp(str, "nobootlog"))
		mce_bootlog = (str[0] == 'b');
	else if (isdigit(str[0])) {
		get_option(&str, &tolerant);
		if (*str == ',') {
			++str;
			get_option(&str, &monarch_timeout);
		}
	} else {
		printk(KERN_INFO "mce argument %s ignored. Please use /sys\n",
		       str);
		return 0;
	}
	return 1;
}
__setup("mce", mcheck_enable);

int __init mcheck_init(void)
{
	mcheck_intel_therm_init();

	return 0;
}

/*
 * mce_syscore: PM support
 */

/*
 * Disable machine checks on suspend and shutdown. We can't really handle
 * them later.
 */
static int mce_disable_error_reporting(void)
{
	int i;

	for (i = 0; i < banks; i++) {
		struct mce_bank *b = &mce_banks[i];

		if (b->init)
			wrmsrl(MSR_IA32_MCx_CTL(i), 0);
	}
	return 0;
}

static int mce_syscore_suspend(void)
{
	return mce_disable_error_reporting();
}

static void mce_syscore_shutdown(void)
{
	mce_disable_error_reporting();
}

/*
 * On resume clear all MCE state. Don't want to see leftovers from the BIOS.
 * Only one CPU is active at this time, the others get re-added later using
 * CPU hotplug:
 */
static void mce_syscore_resume(void)
{
	__mcheck_cpu_init_generic();
	__mcheck_cpu_init_vendor(__this_cpu_ptr(&cpu_info));
}

static struct syscore_ops mce_syscore_ops = {
	.suspend	= mce_syscore_suspend,
	.shutdown	= mce_syscore_shutdown,
	.resume		= mce_syscore_resume,
};

/*
 * mce_device: Sysfs support
 */

static void mce_cpu_restart(void *data)
{
	if (!mce_available(__this_cpu_ptr(&cpu_info)))
		return;
	__mcheck_cpu_init_generic();
	__mcheck_cpu_init_timer();
}

/* Reinit MCEs after user configuration changes */
static void mce_restart(void)
{
	mce_timer_delete_all();
	on_each_cpu(mce_cpu_restart, NULL, 1);
}

/* Toggle features for corrected errors */
static void mce_disable_cmci(void *data)
{
	if (!mce_available(__this_cpu_ptr(&cpu_info)))
		return;
	cmci_clear();
}

static void mce_enable_ce(void *all)
{
	if (!mce_available(__this_cpu_ptr(&cpu_info)))
		return;
	cmci_reenable();
	cmci_recheck();
	if (all)
		__mcheck_cpu_init_timer();
}

static struct bus_type mce_subsys = {
	.name		= "machinecheck",
	.dev_name	= "machinecheck",
};

<<<<<<< HEAD
struct device *mce_device[CONFIG_NR_CPUS];
=======
DEFINE_PER_CPU(struct device *, mce_device);
>>>>>>> e816b57a

__cpuinitdata
void (*threshold_cpu_callback)(unsigned long action, unsigned int cpu);

static inline struct mce_bank *attr_to_bank(struct device_attribute *attr)
{
	return container_of(attr, struct mce_bank, attr);
}

static ssize_t show_bank(struct device *s, struct device_attribute *attr,
			 char *buf)
{
	return sprintf(buf, "%llx\n", attr_to_bank(attr)->ctl);
}

static ssize_t set_bank(struct device *s, struct device_attribute *attr,
			const char *buf, size_t size)
{
	u64 new;

	if (strict_strtoull(buf, 0, &new) < 0)
		return -EINVAL;

	attr_to_bank(attr)->ctl = new;
	mce_restart();

	return size;
}

static ssize_t
show_trigger(struct device *s, struct device_attribute *attr, char *buf)
{
	strcpy(buf, mce_helper);
	strcat(buf, "\n");
	return strlen(mce_helper) + 1;
}

static ssize_t set_trigger(struct device *s, struct device_attribute *attr,
				const char *buf, size_t siz)
{
	char *p;

	strncpy(mce_helper, buf, sizeof(mce_helper));
	mce_helper[sizeof(mce_helper)-1] = 0;
	p = strchr(mce_helper, '\n');

	if (p)
		*p = 0;

	return strlen(mce_helper) + !!p;
}

static ssize_t set_ignore_ce(struct device *s,
			     struct device_attribute *attr,
			     const char *buf, size_t size)
{
	u64 new;

	if (strict_strtoull(buf, 0, &new) < 0)
		return -EINVAL;

	if (mce_ignore_ce ^ !!new) {
		if (new) {
			/* disable ce features */
			mce_timer_delete_all();
			on_each_cpu(mce_disable_cmci, NULL, 1);
			mce_ignore_ce = 1;
		} else {
			/* enable ce features */
			mce_ignore_ce = 0;
			on_each_cpu(mce_enable_ce, (void *)1, 1);
		}
	}
	return size;
}

static ssize_t set_cmci_disabled(struct device *s,
				 struct device_attribute *attr,
				 const char *buf, size_t size)
{
	u64 new;

	if (strict_strtoull(buf, 0, &new) < 0)
		return -EINVAL;

	if (mce_cmci_disabled ^ !!new) {
		if (new) {
			/* disable cmci */
			on_each_cpu(mce_disable_cmci, NULL, 1);
			mce_cmci_disabled = 1;
		} else {
			/* enable cmci */
			mce_cmci_disabled = 0;
			on_each_cpu(mce_enable_ce, NULL, 1);
		}
	}
	return size;
}

static ssize_t store_int_with_restart(struct device *s,
				      struct device_attribute *attr,
				      const char *buf, size_t size)
{
	ssize_t ret = device_store_int(s, attr, buf, size);
	mce_restart();
	return ret;
}

static DEVICE_ATTR(trigger, 0644, show_trigger, set_trigger);
static DEVICE_INT_ATTR(tolerant, 0644, tolerant);
static DEVICE_INT_ATTR(monarch_timeout, 0644, monarch_timeout);
static DEVICE_INT_ATTR(dont_log_ce, 0644, mce_dont_log_ce);

static struct dev_ext_attribute dev_attr_check_interval = {
	__ATTR(check_interval, 0644, device_show_int, store_int_with_restart),
	&check_interval
};

static struct dev_ext_attribute dev_attr_ignore_ce = {
	__ATTR(ignore_ce, 0644, device_show_int, set_ignore_ce),
	&mce_ignore_ce
};

static struct dev_ext_attribute dev_attr_cmci_disabled = {
	__ATTR(cmci_disabled, 0644, device_show_int, set_cmci_disabled),
	&mce_cmci_disabled
};

static struct device_attribute *mce_device_attrs[] = {
	&dev_attr_tolerant.attr,
	&dev_attr_check_interval.attr,
	&dev_attr_trigger,
	&dev_attr_monarch_timeout.attr,
	&dev_attr_dont_log_ce.attr,
	&dev_attr_ignore_ce.attr,
	&dev_attr_cmci_disabled.attr,
	NULL
};

static cpumask_var_t mce_device_initialized;

static void mce_device_release(struct device *dev)
{
	kfree(dev);
}

/* Per cpu device init. All of the cpus still share the same ctrl bank: */
static __cpuinit int mce_device_create(unsigned int cpu)
{
	struct device *dev;
	int err;
	int i, j;

	if (!mce_available(&boot_cpu_data))
		return -EIO;

	dev = kzalloc(sizeof *dev, GFP_KERNEL);
	if (!dev)
		return -ENOMEM;
	dev->id  = cpu;
	dev->bus = &mce_subsys;
	dev->release = &mce_device_release;

	err = device_register(dev);
	if (err)
		return err;

	for (i = 0; mce_device_attrs[i]; i++) {
		err = device_create_file(dev, mce_device_attrs[i]);
		if (err)
			goto error;
	}
	for (j = 0; j < banks; j++) {
		err = device_create_file(dev, &mce_banks[j].attr);
		if (err)
			goto error2;
	}
	cpumask_set_cpu(cpu, mce_device_initialized);
<<<<<<< HEAD
	mce_device[cpu] = dev;
=======
	per_cpu(mce_device, cpu) = dev;
>>>>>>> e816b57a

	return 0;
error2:
	while (--j >= 0)
		device_remove_file(dev, &mce_banks[j].attr);
error:
	while (--i >= 0)
		device_remove_file(dev, mce_device_attrs[i]);

	device_unregister(dev);

	return err;
}

static __cpuinit void mce_device_remove(unsigned int cpu)
{
<<<<<<< HEAD
	struct device *dev = mce_device[cpu];
=======
	struct device *dev = per_cpu(mce_device, cpu);
>>>>>>> e816b57a
	int i;

	if (!cpumask_test_cpu(cpu, mce_device_initialized))
		return;

	for (i = 0; mce_device_attrs[i]; i++)
		device_remove_file(dev, mce_device_attrs[i]);

	for (i = 0; i < banks; i++)
		device_remove_file(dev, &mce_banks[i].attr);

	device_unregister(dev);
	cpumask_clear_cpu(cpu, mce_device_initialized);
<<<<<<< HEAD
	mce_device[cpu] = NULL;
=======
	per_cpu(mce_device, cpu) = NULL;
>>>>>>> e816b57a
}

/* Make sure there are no machine checks on offlined CPUs. */
static void __cpuinit mce_disable_cpu(void *h)
{
	unsigned long action = *(unsigned long *)h;
	int i;

	if (!mce_available(__this_cpu_ptr(&cpu_info)))
		return;

	if (!(action & CPU_TASKS_FROZEN))
		cmci_clear();
	for (i = 0; i < banks; i++) {
		struct mce_bank *b = &mce_banks[i];

		if (b->init)
			wrmsrl(MSR_IA32_MCx_CTL(i), 0);
	}
}

static void __cpuinit mce_reenable_cpu(void *h)
{
	unsigned long action = *(unsigned long *)h;
	int i;

	if (!mce_available(__this_cpu_ptr(&cpu_info)))
		return;

	if (!(action & CPU_TASKS_FROZEN))
		cmci_reenable();
	for (i = 0; i < banks; i++) {
		struct mce_bank *b = &mce_banks[i];

		if (b->init)
			wrmsrl(MSR_IA32_MCx_CTL(i), b->ctl);
	}
}

/* Get notified when a cpu comes on/off. Be hotplug friendly. */
static int __cpuinit
mce_cpu_callback(struct notifier_block *nfb, unsigned long action, void *hcpu)
{
	unsigned int cpu = (unsigned long)hcpu;
	struct timer_list *t = &per_cpu(mce_timer, cpu);

	switch (action) {
	case CPU_ONLINE:
	case CPU_ONLINE_FROZEN:
		mce_device_create(cpu);
		if (threshold_cpu_callback)
			threshold_cpu_callback(action, cpu);
		break;
	case CPU_DEAD:
	case CPU_DEAD_FROZEN:
		if (threshold_cpu_callback)
			threshold_cpu_callback(action, cpu);
		mce_device_remove(cpu);
		break;
	case CPU_DOWN_PREPARE:
	case CPU_DOWN_PREPARE_FROZEN:
		del_timer_sync(t);
		smp_call_function_single(cpu, mce_disable_cpu, &action, 1);
		break;
	case CPU_DOWN_FAILED:
	case CPU_DOWN_FAILED_FROZEN:
		if (!mce_ignore_ce && check_interval) {
			t->expires = round_jiffies(jiffies +
					   __get_cpu_var(mce_next_interval));
			add_timer_on(t, cpu);
		}
		smp_call_function_single(cpu, mce_reenable_cpu, &action, 1);
		break;
	case CPU_POST_DEAD:
		/* intentionally ignoring frozen here */
		cmci_rediscover(cpu);
		break;
	}
	return NOTIFY_OK;
}

static struct notifier_block mce_cpu_notifier __cpuinitdata = {
	.notifier_call = mce_cpu_callback,
};

static __init void mce_init_banks(void)
{
	int i;

	for (i = 0; i < banks; i++) {
		struct mce_bank *b = &mce_banks[i];
		struct device_attribute *a = &b->attr;

		sysfs_attr_init(&a->attr);
		a->attr.name	= b->attrname;
		snprintf(b->attrname, ATTR_LEN, "bank%d", i);

		a->attr.mode	= 0644;
		a->show		= show_bank;
		a->store	= set_bank;
	}
}

static __init int mcheck_init_device(void)
{
	int err;
	int i = 0;

	if (!mce_available(&boot_cpu_data))
		return -EIO;

	zalloc_cpumask_var(&mce_device_initialized, GFP_KERNEL);

	mce_init_banks();

	err = subsys_system_register(&mce_subsys, NULL);
	if (err)
		return err;

	for_each_online_cpu(i) {
		err = mce_device_create(i);
		if (err)
			return err;
	}

	register_syscore_ops(&mce_syscore_ops);
	register_hotcpu_notifier(&mce_cpu_notifier);

	/* register character device /dev/mcelog */
	misc_register(&mce_chrdev_device);

	return err;
}
device_initcall(mcheck_init_device);

/*
 * Old style boot options parsing. Only for compatibility.
 */
static int __init mcheck_disable(char *str)
{
	mce_disabled = 1;
	return 1;
}
__setup("nomce", mcheck_disable);

#ifdef CONFIG_DEBUG_FS
struct dentry *mce_get_debugfs_dir(void)
{
	static struct dentry *dmce;

	if (!dmce)
		dmce = debugfs_create_dir("mce", NULL);

	return dmce;
}

static void mce_reset(void)
{
	cpu_missing = 0;
	atomic_set(&mce_fake_paniced, 0);
	atomic_set(&mce_executing, 0);
	atomic_set(&mce_callin, 0);
	atomic_set(&global_nwo, 0);
}

static int fake_panic_get(void *data, u64 *val)
{
	*val = fake_panic;
	return 0;
}

static int fake_panic_set(void *data, u64 val)
{
	mce_reset();
	fake_panic = val;
	return 0;
}

DEFINE_SIMPLE_ATTRIBUTE(fake_panic_fops, fake_panic_get,
			fake_panic_set, "%llu\n");

static int __init mcheck_debugfs_init(void)
{
	struct dentry *dmce, *ffake_panic;

	dmce = mce_get_debugfs_dir();
	if (!dmce)
		return -ENOMEM;
	ffake_panic = debugfs_create_file("fake_panic", 0444, dmce, NULL,
					  &fake_panic_fops);
	if (!ffake_panic)
		return -ENOMEM;

	return 0;
}
late_initcall(mcheck_debugfs_init);
#endif<|MERGE_RESOLUTION|>--- conflicted
+++ resolved
@@ -1938,11 +1938,7 @@
 	.dev_name	= "machinecheck",
 };
 
-<<<<<<< HEAD
-struct device *mce_device[CONFIG_NR_CPUS];
-=======
 DEFINE_PER_CPU(struct device *, mce_device);
->>>>>>> e816b57a
 
 __cpuinitdata
 void (*threshold_cpu_callback)(unsigned long action, unsigned int cpu);
@@ -2121,11 +2117,7 @@
 			goto error2;
 	}
 	cpumask_set_cpu(cpu, mce_device_initialized);
-<<<<<<< HEAD
-	mce_device[cpu] = dev;
-=======
 	per_cpu(mce_device, cpu) = dev;
->>>>>>> e816b57a
 
 	return 0;
 error2:
@@ -2142,11 +2134,7 @@
 
 static __cpuinit void mce_device_remove(unsigned int cpu)
 {
-<<<<<<< HEAD
-	struct device *dev = mce_device[cpu];
-=======
 	struct device *dev = per_cpu(mce_device, cpu);
->>>>>>> e816b57a
 	int i;
 
 	if (!cpumask_test_cpu(cpu, mce_device_initialized))
@@ -2160,11 +2148,7 @@
 
 	device_unregister(dev);
 	cpumask_clear_cpu(cpu, mce_device_initialized);
-<<<<<<< HEAD
-	mce_device[cpu] = NULL;
-=======
 	per_cpu(mce_device, cpu) = NULL;
->>>>>>> e816b57a
 }
 
 /* Make sure there are no machine checks on offlined CPUs. */
