--- conflicted
+++ resolved
@@ -47,10 +47,6 @@
 obj-y				+= cpu/
 obj-y				+= acpi/
 obj-y				+= reboot.o
-<<<<<<< HEAD
-obj-$(CONFIG_X86_32)		+= reboot_32.o
-=======
->>>>>>> 47e1993d
 obj-$(CONFIG_X86_MSR)		+= msr.o
 obj-$(CONFIG_X86_CPUID)		+= cpuid.o
 obj-$(CONFIG_PCI)		+= early-quirks.o
