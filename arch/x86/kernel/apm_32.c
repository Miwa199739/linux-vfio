/* -*- linux-c -*-
 * APM BIOS driver for Linux
 * Copyright 1994-2001 Stephen Rothwell (sfr@canb.auug.org.au)
 *
 * Initial development of this driver was funded by NEC Australia P/L
 *	and NEC Corporation
 *
 * This program is free software; you can redistribute it and/or modify it
 * under the terms of the GNU General Public License as published by the
 * Free Software Foundation; either version 2, or (at your option) any
 * later version.
 *
 * This program is distributed in the hope that it will be useful, but
 * WITHOUT ANY WARRANTY; without even the implied warranty of
 * MERCHANTABILITY or FITNESS FOR A PARTICULAR PURPOSE.  See the GNU
 * General Public License for more details.
 *
 * October 1995, Rik Faith (faith@cs.unc.edu):
 *    Minor enhancements and updates (to the patch set) for 1.3.x
 *    Documentation
 * January 1996, Rik Faith (faith@cs.unc.edu):
 *    Make /proc/apm easy to format (bump driver version)
 * March 1996, Rik Faith (faith@cs.unc.edu):
 *    Prohibit APM BIOS calls unless apm_enabled.
 *    (Thanks to Ulrich Windl <Ulrich.Windl@rz.uni-regensburg.de>)
 * April 1996, Stephen Rothwell (sfr@canb.auug.org.au)
 *    Version 1.0 and 1.1
 * May 1996, Version 1.2
 * Feb 1998, Version 1.3
 * Feb 1998, Version 1.4
 * Aug 1998, Version 1.5
 * Sep 1998, Version 1.6
 * Nov 1998, Version 1.7
 * Jan 1999, Version 1.8
 * Jan 1999, Version 1.9
 * Oct 1999, Version 1.10
 * Nov 1999, Version 1.11
 * Jan 2000, Version 1.12
 * Feb 2000, Version 1.13
 * Nov 2000, Version 1.14
 * Oct 2001, Version 1.15
 * Jan 2002, Version 1.16
 * Oct 2002, Version 1.16ac
 *
 * History:
 *    0.6b: first version in official kernel, Linux 1.3.46
 *    0.7: changed /proc/apm format, Linux 1.3.58
 *    0.8: fixed gcc 2.7.[12] compilation problems, Linux 1.3.59
 *    0.9: only call bios if bios is present, Linux 1.3.72
 *    1.0: use fixed device number, consolidate /proc/apm into this file,
 *         Linux 1.3.85
 *    1.1: support user-space standby and suspend, power off after system
 *         halted, Linux 1.3.98
 *    1.2: When resetting RTC after resume, take care so that the time
 *         is only incorrect by 30-60mS (vs. 1S previously) (Gabor J. Toth
 *         <jtoth@princeton.edu>); improve interaction between
 *         screen-blanking and gpm (Stephen Rothwell); Linux 1.99.4
 *    1.2a:Simple change to stop mysterious bug reports with SMP also added
 *	   levels to the printk calls. APM is not defined for SMP machines.
 *         The new replacement for it is, but Linux doesn't yet support this.
 *         Alan Cox Linux 2.1.55
 *    1.3: Set up a valid data descriptor 0x40 for buggy BIOS's
 *    1.4: Upgraded to support APM 1.2. Integrated ThinkPad suspend patch by
 *         Dean Gaudet <dgaudet@arctic.org>.
 *         C. Scott Ananian <cananian@alumni.princeton.edu> Linux 2.1.87
 *    1.5: Fix segment register reloading (in case of bad segments saved
 *         across BIOS call).
 *         Stephen Rothwell
 *    1.6: Cope with compiler/assembler differences.
 *         Only try to turn off the first display device.
 *         Fix OOPS at power off with no APM BIOS by Jan Echternach
 *                   <echter@informatik.uni-rostock.de>
 *         Stephen Rothwell
 *    1.7: Modify driver's cached copy of the disabled/disengaged flags
 *         to reflect current state of APM BIOS.
 *         Chris Rankin <rankinc@bellsouth.net>
 *         Reset interrupt 0 timer to 100Hz after suspend
 *         Chad Miller <cmiller@surfsouth.com>
 *         Add CONFIG_APM_IGNORE_SUSPEND_BOUNCE
 *         Richard Gooch <rgooch@atnf.csiro.au>
 *         Allow boot time disabling of APM
 *         Make boot messages far less verbose by default
 *         Make asm safer
 *         Stephen Rothwell
 *    1.8: Add CONFIG_APM_RTC_IS_GMT
 *         Richard Gooch <rgooch@atnf.csiro.au>
 *         change APM_NOINTS to CONFIG_APM_ALLOW_INTS
 *         remove dependency on CONFIG_PROC_FS
 *         Stephen Rothwell
 *    1.9: Fix small typo.  <laslo@wodip.opole.pl>
 *         Try to cope with BIOS's that need to have all display
 *         devices blanked and not just the first one.
 *         Ross Paterson <ross@soi.city.ac.uk>
 *         Fix segment limit setting it has always been wrong as
 *         the segments needed to have byte granularity.
 *         Mark a few things __init.
 *         Add hack to allow power off of SMP systems by popular request.
 *         Use CONFIG_SMP instead of __SMP__
 *         Ignore BOUNCES for three seconds.
 *         Stephen Rothwell
 *   1.10: Fix for Thinkpad return code.
 *         Merge 2.2 and 2.3 drivers.
 *         Remove APM dependencies in arch/i386/kernel/process.c
 *         Remove APM dependencies in drivers/char/sysrq.c
 *         Reset time across standby.
 *         Allow more inititialisation on SMP.
 *         Remove CONFIG_APM_POWER_OFF and make it boot time
 *         configurable (default on).
 *         Make debug only a boot time parameter (remove APM_DEBUG).
 *         Try to blank all devices on any error.
 *   1.11: Remove APM dependencies in drivers/char/console.c
 *         Check nr_running to detect if we are idle (from
 *         Borislav Deianov <borislav@lix.polytechnique.fr>)
 *         Fix for bioses that don't zero the top part of the
 *         entrypoint offset (Mario Sitta <sitta@al.unipmn.it>)
 *         (reported by Panos Katsaloulis <teras@writeme.com>).
 *         Real mode power off patch (Walter Hofmann
 *         <Walter.Hofmann@physik.stud.uni-erlangen.de>).
 *   1.12: Remove CONFIG_SMP as the compiler will optimize
 *         the code away anyway (smp_num_cpus == 1 in UP)
 *         noted by Artur Skawina <skawina@geocities.com>.
 *         Make power off under SMP work again.
 *         Fix thinko with initial engaging of BIOS.
 *         Make sure power off only happens on CPU 0
 *         (Paul "Rusty" Russell <rusty@rustcorp.com.au>).
 *         Do error notification to user mode if BIOS calls fail.
 *         Move entrypoint offset fix to ...boot/setup.S
 *         where it belongs (Cosmos <gis88564@cis.nctu.edu.tw>).
 *         Remove smp-power-off. SMP users must now specify
 *         "apm=power-off" on the kernel command line. Suggested
 *         by Jim Avera <jima@hal.com>, modified by Alan Cox
 *         <alan@lxorguk.ukuu.org.uk>.
 *         Register the /proc/apm entry even on SMP so that
 *         scripts that check for it before doing power off
 *         work (Jim Avera <jima@hal.com>).
 *   1.13: Changes for new pm_ interfaces (Andy Henroid
 *         <andy_henroid@yahoo.com>).
 *         Modularize the code.
 *         Fix the Thinkpad (again) :-( (CONFIG_APM_IGNORE_MULTIPLE_SUSPENDS
 *         is now the way life works).
 *         Fix thinko in suspend() (wrong return).
 *         Notify drivers on critical suspend.
 *         Make kapmd absorb more idle time (Pavel Machek <pavel@ucw.cz>
 *         modified by sfr).
 *         Disable interrupts while we are suspended (Andy Henroid
 *         <andy_henroid@yahoo.com> fixed by sfr).
 *         Make power off work on SMP again (Tony Hoyle
 *         <tmh@magenta-logic.com> and <zlatko@iskon.hr>) modified by sfr.
 *         Remove CONFIG_APM_SUSPEND_BOUNCE.  The bounce ignore
 *         interval is now configurable.
 *   1.14: Make connection version persist across module unload/load.
 *         Enable and engage power management earlier.
 *         Disengage power management on module unload.
 *         Changed to use the sysrq-register hack for registering the
 *         power off function called by magic sysrq based upon discussions
 *         in irc://irc.openprojects.net/#kernelnewbies
 *         (Crutcher Dunnavant <crutcher+kernel@datastacks.com>).
 *         Make CONFIG_APM_REAL_MODE_POWER_OFF run time configurable.
 *         (Arjan van de Ven <arjanv@redhat.com>) modified by sfr.
 *         Work around byte swap bug in one of the Vaio's BIOS's
 *         (Marc Boucher <marc@mbsi.ca>).
 *         Exposed the disable flag to dmi so that we can handle known
 *         broken APM (Alan Cox <alan@lxorguk.ukuu.org.uk>).
 *   1.14ac: If the BIOS says "I slowed the CPU down" then don't spin
 *         calling it - instead idle. (Alan Cox <alan@lxorguk.ukuu.org.uk>)
 *         If an APM idle fails log it and idle sensibly
 *   1.15: Don't queue events to clients who open the device O_WRONLY.
 *         Don't expect replies from clients who open the device O_RDONLY.
 *         (Idea from Thomas Hood)
 *         Minor waitqueue cleanups. (John Fremlin <chief@bandits.org>)
 *   1.16: Fix idle calling. (Andreas Steinmetz <ast@domdv.de> et al.)
 *         Notify listeners of standby or suspend events before notifying
 *         drivers. Return EBUSY to ioctl() if suspend is rejected.
 *         (Russell King <rmk@arm.linux.org.uk> and Thomas Hood)
 *         Ignore first resume after we generate our own resume event
 *         after a suspend (Thomas Hood)
 *         Daemonize now gets rid of our controlling terminal (sfr).
 *         CONFIG_APM_CPU_IDLE now just affects the default value of
 *         idle_threshold (sfr).
 *         Change name of kernel apm daemon (as it no longer idles) (sfr).
 *   1.16ac: Fix up SMP support somewhat. You can now force SMP on and we
 *	   make _all_ APM calls on the CPU#0. Fix unsafe sign bug.
 *	   TODO: determine if its "boot CPU" or "CPU0" we want to lock to.
 *
 * APM 1.1 Reference:
 *
 *   Intel Corporation, Microsoft Corporation. Advanced Power Management
 *   (APM) BIOS Interface Specification, Revision 1.1, September 1993.
 *   Intel Order Number 241704-001.  Microsoft Part Number 781-110-X01.
 *
 * [This document is available free from Intel by calling 800.628.8686 (fax
 * 916.356.6100) or 800.548.4725; or from
 * http://www.microsoft.com/whdc/archive/amp_12.mspx  It is also
 * available from Microsoft by calling 206.882.8080.]
 *
 * APM 1.2 Reference:
 *   Intel Corporation, Microsoft Corporation. Advanced Power Management
 *   (APM) BIOS Interface Specification, Revision 1.2, February 1996.
 *
 * [This document is available from Microsoft at:
 *    http://www.microsoft.com/whdc/archive/amp_12.mspx]
 */

#include <linux/module.h>

#include <linux/poll.h>
#include <linux/types.h>
#include <linux/stddef.h>
#include <linux/timer.h>
#include <linux/fcntl.h>
#include <linux/slab.h>
#include <linux/stat.h>
#include <linux/proc_fs.h>
#include <linux/seq_file.h>
#include <linux/miscdevice.h>
#include <linux/apm_bios.h>
#include <linux/init.h>
#include <linux/time.h>
#include <linux/sched.h>
#include <linux/pm.h>
#include <linux/capability.h>
#include <linux/device.h>
#include <linux/kernel.h>
#include <linux/freezer.h>
#include <linux/smp.h>
#include <linux/dmi.h>
#include <linux/suspend.h>
#include <linux/kthread.h>
#include <linux/jiffies.h>
#include <linux/acpi.h>
#include <linux/syscore_ops.h>

#include <asm/system.h>
#include <asm/uaccess.h>
#include <asm/desc.h>
#include <asm/i8253.h>
#include <asm/olpc.h>
#include <asm/paravirt.h>
#include <asm/reboot.h>

#if defined(CONFIG_APM_DISPLAY_BLANK) && defined(CONFIG_VT)
extern int (*console_blank_hook)(int);
#endif

/*
 * The apm_bios device is one of the misc char devices.
 * This is its minor number.
 */
#define	APM_MINOR_DEV	134

/*
 * See Documentation/Config.help for the configuration options.
 *
 * Various options can be changed at boot time as follows:
 * (We allow underscores for compatibility with the modules code)
 *	apm=on/off			enable/disable APM
 *	    [no-]allow[-_]ints		allow interrupts during BIOS calls
 *	    [no-]broken[-_]psr		BIOS has a broken GetPowerStatus call
 *	    [no-]realmode[-_]power[-_]off	switch to real mode before
 *	    					powering off
 *	    [no-]debug			log some debugging messages
 *	    [no-]power[-_]off		power off on shutdown
 *	    [no-]smp			Use apm even on an SMP box
 *	    bounce[-_]interval=<n>	number of ticks to ignore suspend
 *	    				bounces
 *          idle[-_]threshold=<n>       System idle percentage above which to
 *                                      make APM BIOS idle calls. Set it to
 *                                      100 to disable.
 *          idle[-_]period=<n>          Period (in 1/100s of a second) over
 *                                      which the idle percentage is
 *                                      calculated.
 */

/* KNOWN PROBLEM MACHINES:
 *
 * U: TI 4000M TravelMate: BIOS is *NOT* APM compliant
 *                         [Confirmed by TI representative]
 * ?: ACER 486DX4/75: uses dseg 0040, in violation of APM specification
 *                    [Confirmed by BIOS disassembly]
 *                    [This may work now ...]
 * P: Toshiba 1950S: battery life information only gets updated after resume
 * P: Midwest Micro Soundbook Elite DX2/66 monochrome: screen blanking
 * 	broken in BIOS [Reported by Garst R. Reese <reese@isn.net>]
 * ?: AcerNote-950: oops on reading /proc/apm - workaround is a WIP
 * 	Neale Banks <neale@lowendale.com.au> December 2000
 *
 * Legend: U = unusable with APM patches
 *         P = partially usable with APM patches
 */

/*
 * Define as 1 to make the driver always call the APM BIOS busy
 * routine even if the clock was not reported as slowed by the
 * idle routine.  Otherwise, define as 0.
 */
#define ALWAYS_CALL_BUSY   1

/*
 * Define to make the APM BIOS calls zero all data segment registers (so
 * that an incorrect BIOS implementation will cause a kernel panic if it
 * tries to write to arbitrary memory).
 */
#define APM_ZERO_SEGS

#include <asm/apm.h>

/*
 * Define to re-initialize the interrupt 0 timer to 100 Hz after a suspend.
 * This patched by Chad Miller <cmiller@surfsouth.com>, original code by
 * David Chen <chen@ctpa04.mit.edu>
 */
#undef INIT_TIMER_AFTER_SUSPEND

#ifdef INIT_TIMER_AFTER_SUSPEND
#include <linux/timex.h>
#include <asm/io.h>
#include <linux/delay.h>
#endif

/*
 * Need to poll the APM BIOS every second
 */
#define APM_CHECK_TIMEOUT	(HZ)

/*
 * Ignore suspend events for this amount of time after a resume
 */
#define DEFAULT_BOUNCE_INTERVAL	(3 * HZ)

/*
 * Maximum number of events stored
 */
#define APM_MAX_EVENTS		20

/*
 * The per-file APM data
 */
struct apm_user {
	int		magic;
	struct apm_user *next;
	unsigned int	suser: 1;
	unsigned int	writer: 1;
	unsigned int	reader: 1;
	unsigned int	suspend_wait: 1;
	int		suspend_result;
	int		suspends_pending;
	int		standbys_pending;
	int		suspends_read;
	int		standbys_read;
	int		event_head;
	int		event_tail;
	apm_event_t	events[APM_MAX_EVENTS];
};

/*
 * The magic number in apm_user
 */
#define APM_BIOS_MAGIC		0x4101

/*
 * idle percentage above which bios idle calls are done
 */
#ifdef CONFIG_APM_CPU_IDLE
#define DEFAULT_IDLE_THRESHOLD	95
#else
#define DEFAULT_IDLE_THRESHOLD	100
#endif
#define DEFAULT_IDLE_PERIOD	(100 / 3)

/*
 * Local variables
 */
static struct {
	unsigned long	offset;
	unsigned short	segment;
} apm_bios_entry;
static int clock_slowed;
static int idle_threshold __read_mostly = DEFAULT_IDLE_THRESHOLD;
static int idle_period __read_mostly = DEFAULT_IDLE_PERIOD;
static int set_pm_idle;
static int suspends_pending;
static int standbys_pending;
static int ignore_sys_suspend;
static int ignore_normal_resume;
static int bounce_interval __read_mostly = DEFAULT_BOUNCE_INTERVAL;

static int debug __read_mostly;
static int smp __read_mostly;
static int apm_disabled = -1;
#ifdef CONFIG_SMP
static int power_off;
#else
static int power_off = 1;
#endif
static int realmode_power_off;
#ifdef CONFIG_APM_ALLOW_INTS
static int allow_ints = 1;
#else
static int allow_ints;
#endif
static int broken_psr;

static DECLARE_WAIT_QUEUE_HEAD(apm_waitqueue);
static DECLARE_WAIT_QUEUE_HEAD(apm_suspend_waitqueue);
static struct apm_user *user_list;
static DEFINE_SPINLOCK(user_list_lock);
static DEFINE_MUTEX(apm_mutex);

/*
 * Set up a segment that references the real mode segment 0x40
 * that extends up to the end of page zero (that we have reserved).
 * This is for buggy BIOS's that refer to (real mode) segment 0x40
 * even though they are called in protected mode.
 */
static struct desc_struct bad_bios_desc = GDT_ENTRY_INIT(0x4092,
			(unsigned long)__va(0x400UL), PAGE_SIZE - 0x400 - 1);

static const char driver_version[] = "1.16ac";	/* no spaces */

static struct task_struct *kapmd_task;

/*
 *	APM event names taken from the APM 1.2 specification. These are
 *	the message codes that the BIOS uses to tell us about events
 */
static const char * const apm_event_name[] = {
	"system standby",
	"system suspend",
	"normal resume",
	"critical resume",
	"low battery",
	"power status change",
	"update time",
	"critical suspend",
	"user standby",
	"user suspend",
	"system standby resume",
	"capabilities change"
};
#define NR_APM_EVENT_NAME ARRAY_SIZE(apm_event_name)

typedef struct lookup_t {
	int	key;
	char 	*msg;
} lookup_t;

/*
 *	The BIOS returns a set of standard error codes in AX when the
 *	carry flag is set.
 */

static const lookup_t error_table[] = {
/* N/A	{ APM_SUCCESS,		"Operation succeeded" }, */
	{ APM_DISABLED,		"Power management disabled" },
	{ APM_CONNECTED,	"Real mode interface already connected" },
	{ APM_NOT_CONNECTED,	"Interface not connected" },
	{ APM_16_CONNECTED,	"16 bit interface already connected" },
/* N/A	{ APM_16_UNSUPPORTED,	"16 bit interface not supported" }, */
	{ APM_32_CONNECTED,	"32 bit interface already connected" },
	{ APM_32_UNSUPPORTED,	"32 bit interface not supported" },
	{ APM_BAD_DEVICE,	"Unrecognized device ID" },
	{ APM_BAD_PARAM,	"Parameter out of range" },
	{ APM_NOT_ENGAGED,	"Interface not engaged" },
	{ APM_BAD_FUNCTION,     "Function not supported" },
	{ APM_RESUME_DISABLED,	"Resume timer disabled" },
	{ APM_BAD_STATE,	"Unable to enter requested state" },
/* N/A	{ APM_NO_EVENTS,	"No events pending" }, */
	{ APM_NO_ERROR,		"BIOS did not set a return code" },
	{ APM_NOT_PRESENT,	"No APM present" }
};
#define ERROR_COUNT	ARRAY_SIZE(error_table)

/**
 *	apm_error	-	display an APM error
 *	@str: information string
 *	@err: APM BIOS return code
 *
 *	Write a meaningful log entry to the kernel log in the event of
 *	an APM error.  Note that this also handles (negative) kernel errors.
 */

static void apm_error(char *str, int err)
{
	int i;

	for (i = 0; i < ERROR_COUNT; i++)
		if (error_table[i].key == err)
			break;
	if (i < ERROR_COUNT)
		printk(KERN_NOTICE "apm: %s: %s\n", str, error_table[i].msg);
	else if (err < 0)
		printk(KERN_NOTICE "apm: %s: linux error code %i\n", str, err);
	else
		printk(KERN_NOTICE "apm: %s: unknown error code %#2.2x\n",
		       str, err);
}

/*
 * These are the actual BIOS calls.  Depending on APM_ZERO_SEGS and
 * apm_info.allow_ints, we are being really paranoid here!  Not only
 * are interrupts disabled, but all the segment registers (except SS)
 * are saved and zeroed this means that if the BIOS tries to reference
 * any data without explicitly loading the segment registers, the kernel
 * will fault immediately rather than have some unforeseen circumstances
 * for the rest of the kernel.  And it will be very obvious!  :-) Doing
 * this depends on CS referring to the same physical memory as DS so that
 * DS can be zeroed before the call. Unfortunately, we can't do anything
 * about the stack segment/pointer.  Also, we tell the compiler that
 * everything could change.
 *
 * Also, we KNOW that for the non error case of apm_bios_call, there
 * is no useful data returned in the low order 8 bits of eax.
 */

static inline unsigned long __apm_irq_save(void)
{
	unsigned long flags;
	local_save_flags(flags);
	if (apm_info.allow_ints) {
		if (irqs_disabled_flags(flags))
			local_irq_enable();
	} else
		local_irq_disable();

	return flags;
}

#define apm_irq_save(flags) \
	do { flags = __apm_irq_save(); } while (0)

static inline void apm_irq_restore(unsigned long flags)
{
	if (irqs_disabled_flags(flags))
		local_irq_disable();
	else if (irqs_disabled())
		local_irq_enable();
}

#ifdef APM_ZERO_SEGS
#	define APM_DECL_SEGS \
		unsigned int saved_fs; unsigned int saved_gs;
#	define APM_DO_SAVE_SEGS \
		savesegment(fs, saved_fs); savesegment(gs, saved_gs)
#	define APM_DO_RESTORE_SEGS \
		loadsegment(fs, saved_fs); loadsegment(gs, saved_gs)
#else
#	define APM_DECL_SEGS
#	define APM_DO_SAVE_SEGS
#	define APM_DO_RESTORE_SEGS
#endif

struct apm_bios_call {
	u32 func;
	/* In and out */
	u32 ebx;
	u32 ecx;
	/* Out only */
	u32 eax;
	u32 edx;
	u32 esi;

	/* Error: -ENOMEM, or bits 8-15 of eax */
	int err;
};

/**
 *	__apm_bios_call - Make an APM BIOS 32bit call
 *	@_call: pointer to struct apm_bios_call.
 *
 *	Make an APM call using the 32bit protected mode interface. The
 *	caller is responsible for knowing if APM BIOS is configured and
 *	enabled. This call can disable interrupts for a long period of
 *	time on some laptops.  The return value is in AH and the carry
 *	flag is loaded into AL.  If there is an error, then the error
 *	code is returned in AH (bits 8-15 of eax) and this function
 *	returns non-zero.
 *
 *	Note: this makes the call on the current CPU.
 */
static long __apm_bios_call(void *_call)
{
	APM_DECL_SEGS
	unsigned long		flags;
	int			cpu;
	struct desc_struct	save_desc_40;
	struct desc_struct	*gdt;
	struct apm_bios_call	*call = _call;

	cpu = get_cpu();
	BUG_ON(cpu != 0);
	gdt = get_cpu_gdt_table(cpu);
	save_desc_40 = gdt[0x40 / 8];
	gdt[0x40 / 8] = bad_bios_desc;

	apm_irq_save(flags);
	APM_DO_SAVE_SEGS;
	apm_bios_call_asm(call->func, call->ebx, call->ecx,
			  &call->eax, &call->ebx, &call->ecx, &call->edx,
			  &call->esi);
	APM_DO_RESTORE_SEGS;
	apm_irq_restore(flags);
	gdt[0x40 / 8] = save_desc_40;
	put_cpu();

	return call->eax & 0xff;
}

/* Run __apm_bios_call or __apm_bios_call_simple on CPU 0 */
static int on_cpu0(long (*fn)(void *), struct apm_bios_call *call)
{
	int ret;

	/* Don't bother with work_on_cpu in the common case, so we don't
	 * have to worry about OOM or overhead. */
	if (get_cpu() == 0) {
		ret = fn(call);
		put_cpu();
	} else {
		put_cpu();
		ret = work_on_cpu(0, fn, call);
	}

	/* work_on_cpu can fail with -ENOMEM */
	if (ret < 0)
		call->err = ret;
	else
		call->err = (call->eax >> 8) & 0xff;

	return ret;
}

/**
 *	apm_bios_call	-	Make an APM BIOS 32bit call (on CPU 0)
 *	@call: the apm_bios_call registers.
 *
 *	If there is an error, it is returned in @call.err.
 */
static int apm_bios_call(struct apm_bios_call *call)
{
	return on_cpu0(__apm_bios_call, call);
}

/**
 *	__apm_bios_call_simple - Make an APM BIOS 32bit call (on CPU 0)
 *	@_call: pointer to struct apm_bios_call.
 *
 *	Make a BIOS call that returns one value only, or just status.
 *	If there is an error, then the error code is returned in AH
 *	(bits 8-15 of eax) and this function returns non-zero (it can
 *	also return -ENOMEM). This is used for simpler BIOS operations.
 *	This call may hold interrupts off for a long time on some laptops.
 *
 *	Note: this makes the call on the current CPU.
 */
static long __apm_bios_call_simple(void *_call)
{
	u8			error;
	APM_DECL_SEGS
	unsigned long		flags;
	int			cpu;
	struct desc_struct	save_desc_40;
	struct desc_struct	*gdt;
	struct apm_bios_call	*call = _call;

	cpu = get_cpu();
	BUG_ON(cpu != 0);
	gdt = get_cpu_gdt_table(cpu);
	save_desc_40 = gdt[0x40 / 8];
	gdt[0x40 / 8] = bad_bios_desc;

	apm_irq_save(flags);
	APM_DO_SAVE_SEGS;
	error = apm_bios_call_simple_asm(call->func, call->ebx, call->ecx,
					 &call->eax);
	APM_DO_RESTORE_SEGS;
	apm_irq_restore(flags);
	gdt[0x40 / 8] = save_desc_40;
	put_cpu();
	return error;
}

/**
 *	apm_bios_call_simple	-	make a simple APM BIOS 32bit call
 *	@func: APM function to invoke
 *	@ebx_in: EBX register value for BIOS call
 *	@ecx_in: ECX register value for BIOS call
 *	@eax: EAX register on return from the BIOS call
 *	@err: bits
 *
 *	Make a BIOS call that returns one value only, or just status.
 *	If there is an error, then the error code is returned in @err
 *	and this function returns non-zero. This is used for simpler
 *	BIOS operations.  This call may hold interrupts off for a long
 *	time on some laptops.
 */
static int apm_bios_call_simple(u32 func, u32 ebx_in, u32 ecx_in, u32 *eax,
				int *err)
{
	struct apm_bios_call call;
	int ret;

	call.func = func;
	call.ebx = ebx_in;
	call.ecx = ecx_in;

	ret = on_cpu0(__apm_bios_call_simple, &call);
	*eax = call.eax;
	*err = call.err;
	return ret;
}

/**
 *	apm_driver_version	-	APM driver version
 *	@val:	loaded with the APM version on return
 *
 *	Retrieve the APM version supported by the BIOS. This is only
 *	supported for APM 1.1 or higher. An error indicates APM 1.0 is
 *	probably present.
 *
 *	On entry val should point to a value indicating the APM driver
 *	version with the high byte being the major and the low byte the
 *	minor number both in BCD
 *
 *	On return it will hold the BIOS revision supported in the
 *	same format.
 */

static int apm_driver_version(u_short *val)
{
	u32 eax;
	int err;

	if (apm_bios_call_simple(APM_FUNC_VERSION, 0, *val, &eax, &err))
		return err;
	*val = eax;
	return APM_SUCCESS;
}

/**
 *	apm_get_event	-	get an APM event from the BIOS
 *	@event: pointer to the event
 *	@info: point to the event information
 *
 *	The APM BIOS provides a polled information for event
 *	reporting. The BIOS expects to be polled at least every second
 *	when events are pending. When a message is found the caller should
 *	poll until no more messages are present.  However, this causes
 *	problems on some laptops where a suspend event notification is
 *	not cleared until it is acknowledged.
 *
 *	Additional information is returned in the info pointer, providing
 *	that APM 1.2 is in use. If no messges are pending the value 0x80
 *	is returned (No power management events pending).
 */
static int apm_get_event(apm_event_t *event, apm_eventinfo_t *info)
{
	struct apm_bios_call call;

	call.func = APM_FUNC_GET_EVENT;
	call.ebx = call.ecx = 0;

	if (apm_bios_call(&call))
		return call.err;

	*event = call.ebx;
	if (apm_info.connection_version < 0x0102)
		*info = ~0; /* indicate info not valid */
	else
		*info = call.ecx;
	return APM_SUCCESS;
}

/**
 *	set_power_state	-	set the power management state
 *	@what: which items to transition
 *	@state: state to transition to
 *
 *	Request an APM change of state for one or more system devices. The
 *	processor state must be transitioned last of all. what holds the
 *	class of device in the upper byte and the device number (0xFF for
 *	all) for the object to be transitioned.
 *
 *	The state holds the state to transition to, which may in fact
 *	be an acceptance of a BIOS requested state change.
 */

static int set_power_state(u_short what, u_short state)
{
	u32 eax;
	int err;

	if (apm_bios_call_simple(APM_FUNC_SET_STATE, what, state, &eax, &err))
		return err;
	return APM_SUCCESS;
}

/**
 *	set_system_power_state - set system wide power state
 *	@state: which state to enter
 *
 *	Transition the entire system into a new APM power state.
 */

static int set_system_power_state(u_short state)
{
	return set_power_state(APM_DEVICE_ALL, state);
}

/**
 *	apm_do_idle	-	perform power saving
 *
 *	This function notifies the BIOS that the processor is (in the view
 *	of the OS) idle. It returns -1 in the event that the BIOS refuses
 *	to handle the idle request. On a success the function returns 1
 *	if the BIOS did clock slowing or 0 otherwise.
 */

static int apm_do_idle(void)
{
	u32 eax;
	u8 ret = 0;
	int idled = 0;
	int polling;
	int err = 0;

	polling = !!(current_thread_info()->status & TS_POLLING);
	if (polling) {
		current_thread_info()->status &= ~TS_POLLING;
		/*
		 * TS_POLLING-cleared state must be visible before we
		 * test NEED_RESCHED:
		 */
		smp_mb();
	}
	if (!need_resched()) {
		idled = 1;
		ret = apm_bios_call_simple(APM_FUNC_IDLE, 0, 0, &eax, &err);
	}
	if (polling)
		current_thread_info()->status |= TS_POLLING;

	if (!idled)
		return 0;

	if (ret) {
		static unsigned long t;

		/* This always fails on some SMP boards running UP kernels.
		 * Only report the failure the first 5 times.
		 */
		if (++t < 5) {
			printk(KERN_DEBUG "apm_do_idle failed (%d)\n", err);
			t = jiffies;
		}
		return -1;
	}
	clock_slowed = (apm_info.bios.flags & APM_IDLE_SLOWS_CLOCK) != 0;
	return clock_slowed;
}

/**
 *	apm_do_busy	-	inform the BIOS the CPU is busy
 *
 *	Request that the BIOS brings the CPU back to full performance.
 */

static void apm_do_busy(void)
{
	u32 dummy;
	int err;

	if (clock_slowed || ALWAYS_CALL_BUSY) {
		(void)apm_bios_call_simple(APM_FUNC_BUSY, 0, 0, &dummy, &err);
		clock_slowed = 0;
	}
}

/*
 * If no process has really been interested in
 * the CPU for some time, we want to call BIOS
 * power management - we probably want
 * to conserve power.
 */
#define IDLE_CALC_LIMIT	(HZ * 100)
#define IDLE_LEAKY_MAX	16

static void (*original_pm_idle)(void) __read_mostly;

/**
 * apm_cpu_idle		-	cpu idling for APM capable Linux
 *
 * This is the idling function the kernel executes when APM is available. It
 * tries to do BIOS powermanagement based on the average system idle time.
 * Furthermore it calls the system default idle routine.
 */

static void apm_cpu_idle(void)
{
	static int use_apm_idle; /* = 0 */
	static unsigned int last_jiffies; /* = 0 */
	static unsigned int last_stime; /* = 0 */

	int apm_idle_done = 0;
	unsigned int jiffies_since_last_check = jiffies - last_jiffies;
	unsigned int bucket;

recalc:
	if (jiffies_since_last_check > IDLE_CALC_LIMIT) {
		use_apm_idle = 0;
		last_jiffies = jiffies;
		last_stime = current->stime;
	} else if (jiffies_since_last_check > idle_period) {
		unsigned int idle_percentage;

		idle_percentage = current->stime - last_stime;
		idle_percentage *= 100;
		idle_percentage /= jiffies_since_last_check;
		use_apm_idle = (idle_percentage > idle_threshold);
		if (apm_info.forbid_idle)
			use_apm_idle = 0;
		last_jiffies = jiffies;
		last_stime = current->stime;
	}

	bucket = IDLE_LEAKY_MAX;

	while (!need_resched()) {
		if (use_apm_idle) {
			unsigned int t;

			t = jiffies;
			switch (apm_do_idle()) {
			case 0:
				apm_idle_done = 1;
				if (t != jiffies) {
					if (bucket) {
						bucket = IDLE_LEAKY_MAX;
						continue;
					}
				} else if (bucket) {
					bucket--;
					continue;
				}
				break;
			case 1:
				apm_idle_done = 1;
				break;
			default: /* BIOS refused */
				break;
			}
		}
		if (original_pm_idle)
			original_pm_idle();
		else
			default_idle();
		local_irq_disable();
		jiffies_since_last_check = jiffies - last_jiffies;
		if (jiffies_since_last_check > idle_period)
			goto recalc;
	}

	if (apm_idle_done)
		apm_do_busy();

	local_irq_enable();
}

/**
 *	apm_power_off	-	ask the BIOS to power off
 *
 *	Handle the power off sequence. This is the one piece of code we
 *	will execute even on SMP machines. In order to deal with BIOS
 *	bugs we support real mode APM BIOS power off calls. We also make
 *	the SMP call on CPU0 as some systems will only honour this call
 *	on their first cpu.
 */

static void apm_power_off(void)
{
	/* Some bioses don't like being called from CPU != 0 */
	if (apm_info.realmode_power_off) {
		set_cpus_allowed_ptr(current, cpumask_of(0));
		machine_real_restart(MRR_APM);
	} else {
		(void)set_system_power_state(APM_STATE_OFF);
	}
}

#ifdef CONFIG_APM_DO_ENABLE

/**
 *	apm_enable_power_management - enable BIOS APM power management
 *	@enable: enable yes/no
 *
 *	Enable or disable the APM BIOS power services.
 */

static int apm_enable_power_management(int enable)
{
	u32 eax;
	int err;

	if ((enable == 0) && (apm_info.bios.flags & APM_BIOS_DISENGAGED))
		return APM_NOT_ENGAGED;
	if (apm_bios_call_simple(APM_FUNC_ENABLE_PM, APM_DEVICE_BALL,
				 enable, &eax, &err))
		return err;
	if (enable)
		apm_info.bios.flags &= ~APM_BIOS_DISABLED;
	else
		apm_info.bios.flags |= APM_BIOS_DISABLED;
	return APM_SUCCESS;
}
#endif

/**
 *	apm_get_power_status	-	get current power state
 *	@status: returned status
 *	@bat: battery info
 *	@life: estimated life
 *
 *	Obtain the current power status from the APM BIOS. We return a
 *	status which gives the rough battery status, and current power
 *	source. The bat value returned give an estimate as a percentage
 *	of life and a status value for the battery. The estimated life
 *	if reported is a lifetime in secodnds/minutes at current powwer
 *	consumption.
 */

static int apm_get_power_status(u_short *status, u_short *bat, u_short *life)
{
	struct apm_bios_call call;

	call.func = APM_FUNC_GET_STATUS;
	call.ebx = APM_DEVICE_ALL;
	call.ecx = 0;

	if (apm_info.get_power_status_broken)
		return APM_32_UNSUPPORTED;
	if (apm_bios_call(&call))
		return call.err;
	*status = call.ebx;
	*bat = call.ecx;
	if (apm_info.get_power_status_swabinminutes) {
		*life = swab16((u16)call.edx);
		*life |= 0x8000;
	} else
		*life = call.edx;
	return APM_SUCCESS;
}

#if 0
static int apm_get_battery_status(u_short which, u_short *status,
				  u_short *bat, u_short *life, u_short *nbat)
{
	u32 eax;
	u32 ebx;
	u32 ecx;
	u32 edx;
	u32 esi;

	if (apm_info.connection_version < 0x0102) {
		/* pretend we only have one battery. */
		if (which != 1)
			return APM_BAD_DEVICE;
		*nbat = 1;
		return apm_get_power_status(status, bat, life);
	}

	if (apm_bios_call(APM_FUNC_GET_STATUS, (0x8000 | (which)), 0, &eax,
			  &ebx, &ecx, &edx, &esi))
		return (eax >> 8) & 0xff;
	*status = ebx;
	*bat = ecx;
	*life = edx;
	*nbat = esi;
	return APM_SUCCESS;
}
#endif

/**
 *	apm_engage_power_management	-	enable PM on a device
 *	@device: identity of device
 *	@enable: on/off
 *
 *	Activate or deactive power management on either a specific device
 *	or the entire system (%APM_DEVICE_ALL).
 */

static int apm_engage_power_management(u_short device, int enable)
{
	u32 eax;
	int err;

	if ((enable == 0) && (device == APM_DEVICE_ALL)
	    && (apm_info.bios.flags & APM_BIOS_DISABLED))
		return APM_DISABLED;
	if (apm_bios_call_simple(APM_FUNC_ENGAGE_PM, device, enable,
				 &eax, &err))
		return err;
	if (device == APM_DEVICE_ALL) {
		if (enable)
			apm_info.bios.flags &= ~APM_BIOS_DISENGAGED;
		else
			apm_info.bios.flags |= APM_BIOS_DISENGAGED;
	}
	return APM_SUCCESS;
}

#if defined(CONFIG_APM_DISPLAY_BLANK) && defined(CONFIG_VT)

/**
 *	apm_console_blank	-	blank the display
 *	@blank: on/off
 *
 *	Attempt to blank the console, firstly by blanking just video device
 *	zero, and if that fails (some BIOSes don't support it) then it blanks
 *	all video devices. Typically the BIOS will do laptop backlight and
 *	monitor powerdown for us.
 */

static int apm_console_blank(int blank)
{
	int error = APM_NOT_ENGAGED; /* silence gcc */
	int i;
	u_short state;
	static const u_short dev[3] = { 0x100, 0x1FF, 0x101 };

	state = blank ? APM_STATE_STANDBY : APM_STATE_READY;

	for (i = 0; i < ARRAY_SIZE(dev); i++) {
		error = set_power_state(dev[i], state);

		if ((error == APM_SUCCESS) || (error == APM_NO_ERROR))
			return 1;

		if (error == APM_NOT_ENGAGED)
			break;
	}

	if (error == APM_NOT_ENGAGED) {
		static int tried;
		int eng_error;
		if (tried++ == 0) {
			eng_error = apm_engage_power_management(APM_DEVICE_ALL, 1);
			if (eng_error) {
				apm_error("set display", error);
				apm_error("engage interface", eng_error);
				return 0;
			} else
				return apm_console_blank(blank);
		}
	}
	apm_error("set display", error);
	return 0;
}
#endif

static int queue_empty(struct apm_user *as)
{
	return as->event_head == as->event_tail;
}

static apm_event_t get_queued_event(struct apm_user *as)
{
	if (++as->event_tail >= APM_MAX_EVENTS)
		as->event_tail = 0;
	return as->events[as->event_tail];
}

static void queue_event(apm_event_t event, struct apm_user *sender)
{
	struct apm_user *as;

	spin_lock(&user_list_lock);
	if (user_list == NULL)
		goto out;
	for (as = user_list; as != NULL; as = as->next) {
		if ((as == sender) || (!as->reader))
			continue;
		if (++as->event_head >= APM_MAX_EVENTS)
			as->event_head = 0;

		if (as->event_head == as->event_tail) {
			static int notified;

			if (notified++ == 0)
			    printk(KERN_ERR "apm: an event queue overflowed\n");
			if (++as->event_tail >= APM_MAX_EVENTS)
				as->event_tail = 0;
		}
		as->events[as->event_head] = event;
		if (!as->suser || !as->writer)
			continue;
		switch (event) {
		case APM_SYS_SUSPEND:
		case APM_USER_SUSPEND:
			as->suspends_pending++;
			suspends_pending++;
			break;

		case APM_SYS_STANDBY:
		case APM_USER_STANDBY:
			as->standbys_pending++;
			standbys_pending++;
			break;
		}
	}
	wake_up_interruptible(&apm_waitqueue);
out:
	spin_unlock(&user_list_lock);
}

static void reinit_timer(void)
{
#ifdef INIT_TIMER_AFTER_SUSPEND
	unsigned long flags;

	raw_spin_lock_irqsave(&i8253_lock, flags);
	/* set the clock to HZ */
	outb_pit(0x34, PIT_MODE);		/* binary, mode 2, LSB/MSB, ch 0 */
	udelay(10);
	outb_pit(LATCH & 0xff, PIT_CH0);	/* LSB */
	udelay(10);
	outb_pit(LATCH >> 8, PIT_CH0);	/* MSB */
	udelay(10);
	raw_spin_unlock_irqrestore(&i8253_lock, flags);
#endif
}

static int suspend(int vetoable)
{
	int err;
	struct apm_user	*as;

	dpm_suspend_start(PMSG_SUSPEND);

	dpm_suspend_noirq(PMSG_SUSPEND);

	local_irq_disable();
<<<<<<< HEAD
	sysdev_suspend(PMSG_SUSPEND);
=======
>>>>>>> bf0be0e9
	syscore_suspend();

	local_irq_enable();

	save_processor_state();
	err = set_system_power_state(APM_STATE_SUSPEND);
	ignore_normal_resume = 1;
	restore_processor_state();

	local_irq_disable();
	reinit_timer();

	if (err == APM_NO_ERROR)
		err = APM_SUCCESS;
	if (err != APM_SUCCESS)
		apm_error("suspend", err);
	err = (err == APM_SUCCESS) ? 0 : -EIO;

	syscore_resume();
<<<<<<< HEAD
	sysdev_resume();
=======
>>>>>>> bf0be0e9
	local_irq_enable();

	dpm_resume_noirq(PMSG_RESUME);

	dpm_resume_end(PMSG_RESUME);
	queue_event(APM_NORMAL_RESUME, NULL);
	spin_lock(&user_list_lock);
	for (as = user_list; as != NULL; as = as->next) {
		as->suspend_wait = 0;
		as->suspend_result = err;
	}
	spin_unlock(&user_list_lock);
	wake_up_interruptible(&apm_suspend_waitqueue);
	return err;
}

static void standby(void)
{
	int err;

	dpm_suspend_noirq(PMSG_SUSPEND);

	local_irq_disable();
<<<<<<< HEAD
	sysdev_suspend(PMSG_SUSPEND);
=======
>>>>>>> bf0be0e9
	syscore_suspend();
	local_irq_enable();

	err = set_system_power_state(APM_STATE_STANDBY);
	if ((err != APM_SUCCESS) && (err != APM_NO_ERROR))
		apm_error("standby", err);

	local_irq_disable();
	syscore_resume();
<<<<<<< HEAD
	sysdev_resume();
=======
>>>>>>> bf0be0e9
	local_irq_enable();

	dpm_resume_noirq(PMSG_RESUME);
}

static apm_event_t get_event(void)
{
	int error;
	apm_event_t event = APM_NO_EVENTS; /* silence gcc */
	apm_eventinfo_t	info;

	static int notified;

	/* we don't use the eventinfo */
	error = apm_get_event(&event, &info);
	if (error == APM_SUCCESS)
		return event;

	if ((error != APM_NO_EVENTS) && (notified++ == 0))
		apm_error("get_event", error);

	return 0;
}

static void check_events(void)
{
	apm_event_t event;
	static unsigned long last_resume;
	static int ignore_bounce;

	while ((event = get_event()) != 0) {
		if (debug) {
			if (event <= NR_APM_EVENT_NAME)
				printk(KERN_DEBUG "apm: received %s notify\n",
				       apm_event_name[event - 1]);
			else
				printk(KERN_DEBUG "apm: received unknown "
				       "event 0x%02x\n", event);
		}
		if (ignore_bounce
		    && (time_after(jiffies, last_resume + bounce_interval)))
			ignore_bounce = 0;

		switch (event) {
		case APM_SYS_STANDBY:
		case APM_USER_STANDBY:
			queue_event(event, NULL);
			if (standbys_pending <= 0)
				standby();
			break;

		case APM_USER_SUSPEND:
#ifdef CONFIG_APM_IGNORE_USER_SUSPEND
			if (apm_info.connection_version > 0x100)
				set_system_power_state(APM_STATE_REJECT);
			break;
#endif
		case APM_SYS_SUSPEND:
			if (ignore_bounce) {
				if (apm_info.connection_version > 0x100)
					set_system_power_state(APM_STATE_REJECT);
				break;
			}
			/*
			 * If we are already processing a SUSPEND,
			 * then further SUSPEND events from the BIOS
			 * will be ignored.  We also return here to
			 * cope with the fact that the Thinkpads keep
			 * sending a SUSPEND event until something else
			 * happens!
			 */
			if (ignore_sys_suspend)
				return;
			ignore_sys_suspend = 1;
			queue_event(event, NULL);
			if (suspends_pending <= 0)
				(void) suspend(1);
			break;

		case APM_NORMAL_RESUME:
		case APM_CRITICAL_RESUME:
		case APM_STANDBY_RESUME:
			ignore_sys_suspend = 0;
			last_resume = jiffies;
			ignore_bounce = 1;
			if ((event != APM_NORMAL_RESUME)
			    || (ignore_normal_resume == 0)) {
				dpm_resume_end(PMSG_RESUME);
				queue_event(event, NULL);
			}
			ignore_normal_resume = 0;
			break;

		case APM_CAPABILITY_CHANGE:
		case APM_LOW_BATTERY:
		case APM_POWER_STATUS_CHANGE:
			queue_event(event, NULL);
			/* If needed, notify drivers here */
			break;

		case APM_UPDATE_TIME:
			break;

		case APM_CRITICAL_SUSPEND:
			/*
			 * We are not allowed to reject a critical suspend.
			 */
			(void)suspend(0);
			break;
		}
	}
}

static void apm_event_handler(void)
{
	static int pending_count = 4;
	int err;

	if ((standbys_pending > 0) || (suspends_pending > 0)) {
		if ((apm_info.connection_version > 0x100) &&
		    (pending_count-- <= 0)) {
			pending_count = 4;
			if (debug)
				printk(KERN_DEBUG "apm: setting state busy\n");
			err = set_system_power_state(APM_STATE_BUSY);
			if (err)
				apm_error("busy", err);
		}
	} else
		pending_count = 4;
	check_events();
}

/*
 * This is the APM thread main loop.
 */

static void apm_mainloop(void)
{
	DECLARE_WAITQUEUE(wait, current);

	add_wait_queue(&apm_waitqueue, &wait);
	set_current_state(TASK_INTERRUPTIBLE);
	for (;;) {
		schedule_timeout(APM_CHECK_TIMEOUT);
		if (kthread_should_stop())
			break;
		/*
		 * Ok, check all events, check for idle (and mark us sleeping
		 * so as not to count towards the load average)..
		 */
		set_current_state(TASK_INTERRUPTIBLE);
		apm_event_handler();
	}
	remove_wait_queue(&apm_waitqueue, &wait);
}

static int check_apm_user(struct apm_user *as, const char *func)
{
	if (as == NULL || as->magic != APM_BIOS_MAGIC) {
		printk(KERN_ERR "apm: %s passed bad filp\n", func);
		return 1;
	}
	return 0;
}

static ssize_t do_read(struct file *fp, char __user *buf, size_t count, loff_t *ppos)
{
	struct apm_user *as;
	int i;
	apm_event_t event;

	as = fp->private_data;
	if (check_apm_user(as, "read"))
		return -EIO;
	if ((int)count < sizeof(apm_event_t))
		return -EINVAL;
	if ((queue_empty(as)) && (fp->f_flags & O_NONBLOCK))
		return -EAGAIN;
	wait_event_interruptible(apm_waitqueue, !queue_empty(as));
	i = count;
	while ((i >= sizeof(event)) && !queue_empty(as)) {
		event = get_queued_event(as);
		if (copy_to_user(buf, &event, sizeof(event))) {
			if (i < count)
				break;
			return -EFAULT;
		}
		switch (event) {
		case APM_SYS_SUSPEND:
		case APM_USER_SUSPEND:
			as->suspends_read++;
			break;

		case APM_SYS_STANDBY:
		case APM_USER_STANDBY:
			as->standbys_read++;
			break;
		}
		buf += sizeof(event);
		i -= sizeof(event);
	}
	if (i < count)
		return count - i;
	if (signal_pending(current))
		return -ERESTARTSYS;
	return 0;
}

static unsigned int do_poll(struct file *fp, poll_table *wait)
{
	struct apm_user *as;

	as = fp->private_data;
	if (check_apm_user(as, "poll"))
		return 0;
	poll_wait(fp, &apm_waitqueue, wait);
	if (!queue_empty(as))
		return POLLIN | POLLRDNORM;
	return 0;
}

static long do_ioctl(struct file *filp, u_int cmd, u_long arg)
{
	struct apm_user *as;
	int ret;

	as = filp->private_data;
	if (check_apm_user(as, "ioctl"))
		return -EIO;
	if (!as->suser || !as->writer)
		return -EPERM;
	switch (cmd) {
	case APM_IOC_STANDBY:
		mutex_lock(&apm_mutex);
		if (as->standbys_read > 0) {
			as->standbys_read--;
			as->standbys_pending--;
			standbys_pending--;
		} else
			queue_event(APM_USER_STANDBY, as);
		if (standbys_pending <= 0)
			standby();
		mutex_unlock(&apm_mutex);
		break;
	case APM_IOC_SUSPEND:
		mutex_lock(&apm_mutex);
		if (as->suspends_read > 0) {
			as->suspends_read--;
			as->suspends_pending--;
			suspends_pending--;
		} else
			queue_event(APM_USER_SUSPEND, as);
		if (suspends_pending <= 0) {
			ret = suspend(1);
			mutex_unlock(&apm_mutex);
		} else {
			as->suspend_wait = 1;
			mutex_unlock(&apm_mutex);
			wait_event_interruptible(apm_suspend_waitqueue,
					as->suspend_wait == 0);
			ret = as->suspend_result;
		}
		return ret;
	default:
		return -ENOTTY;
	}
	return 0;
}

static int do_release(struct inode *inode, struct file *filp)
{
	struct apm_user *as;

	as = filp->private_data;
	if (check_apm_user(as, "release"))
		return 0;
	filp->private_data = NULL;
	if (as->standbys_pending > 0) {
		standbys_pending -= as->standbys_pending;
		if (standbys_pending <= 0)
			standby();
	}
	if (as->suspends_pending > 0) {
		suspends_pending -= as->suspends_pending;
		if (suspends_pending <= 0)
			(void) suspend(1);
	}
	spin_lock(&user_list_lock);
	if (user_list == as)
		user_list = as->next;
	else {
		struct apm_user *as1;

		for (as1 = user_list;
		     (as1 != NULL) && (as1->next != as);
		     as1 = as1->next)
			;
		if (as1 == NULL)
			printk(KERN_ERR "apm: filp not in user list\n");
		else
			as1->next = as->next;
	}
	spin_unlock(&user_list_lock);
	kfree(as);
	return 0;
}

static int do_open(struct inode *inode, struct file *filp)
{
	struct apm_user *as;

	as = kmalloc(sizeof(*as), GFP_KERNEL);
	if (as == NULL) {
		printk(KERN_ERR "apm: cannot allocate struct of size %d bytes\n",
		       sizeof(*as));
		return -ENOMEM;
	}
	as->magic = APM_BIOS_MAGIC;
	as->event_tail = as->event_head = 0;
	as->suspends_pending = as->standbys_pending = 0;
	as->suspends_read = as->standbys_read = 0;
	/*
	 * XXX - this is a tiny bit broken, when we consider BSD
	 * process accounting. If the device is opened by root, we
	 * instantly flag that we used superuser privs. Who knows,
	 * we might close the device immediately without doing a
	 * privileged operation -- cevans
	 */
	as->suser = capable(CAP_SYS_ADMIN);
	as->writer = (filp->f_mode & FMODE_WRITE) == FMODE_WRITE;
	as->reader = (filp->f_mode & FMODE_READ) == FMODE_READ;
	spin_lock(&user_list_lock);
	as->next = user_list;
	user_list = as;
	spin_unlock(&user_list_lock);
	filp->private_data = as;
	return 0;
}

static int proc_apm_show(struct seq_file *m, void *v)
{
	unsigned short	bx;
	unsigned short	cx;
	unsigned short	dx;
	int		error;
	unsigned short  ac_line_status = 0xff;
	unsigned short  battery_status = 0xff;
	unsigned short  battery_flag   = 0xff;
	int		percentage     = -1;
	int             time_units     = -1;
	char            *units         = "?";

	if ((num_online_cpus() == 1) &&
	    !(error = apm_get_power_status(&bx, &cx, &dx))) {
		ac_line_status = (bx >> 8) & 0xff;
		battery_status = bx & 0xff;
		if ((cx & 0xff) != 0xff)
			percentage = cx & 0xff;

		if (apm_info.connection_version > 0x100) {
			battery_flag = (cx >> 8) & 0xff;
			if (dx != 0xffff) {
				units = (dx & 0x8000) ? "min" : "sec";
				time_units = dx & 0x7fff;
			}
		}
	}
	/* Arguments, with symbols from linux/apm_bios.h.  Information is
	   from the Get Power Status (0x0a) call unless otherwise noted.

	   0) Linux driver version (this will change if format changes)
	   1) APM BIOS Version.  Usually 1.0, 1.1 or 1.2.
	   2) APM flags from APM Installation Check (0x00):
	      bit 0: APM_16_BIT_SUPPORT
	      bit 1: APM_32_BIT_SUPPORT
	      bit 2: APM_IDLE_SLOWS_CLOCK
	      bit 3: APM_BIOS_DISABLED
	      bit 4: APM_BIOS_DISENGAGED
	   3) AC line status
	      0x00: Off-line
	      0x01: On-line
	      0x02: On backup power (BIOS >= 1.1 only)
	      0xff: Unknown
	   4) Battery status
	      0x00: High
	      0x01: Low
	      0x02: Critical
	      0x03: Charging
	      0x04: Selected battery not present (BIOS >= 1.2 only)
	      0xff: Unknown
	   5) Battery flag
	      bit 0: High
	      bit 1: Low
	      bit 2: Critical
	      bit 3: Charging
	      bit 7: No system battery
	      0xff: Unknown
	   6) Remaining battery life (percentage of charge):
	      0-100: valid
	      -1: Unknown
	   7) Remaining battery life (time units):
	      Number of remaining minutes or seconds
	      -1: Unknown
	   8) min = minutes; sec = seconds */

	seq_printf(m, "%s %d.%d 0x%02x 0x%02x 0x%02x 0x%02x %d%% %d %s\n",
		   driver_version,
		   (apm_info.bios.version >> 8) & 0xff,
		   apm_info.bios.version & 0xff,
		   apm_info.bios.flags,
		   ac_line_status,
		   battery_status,
		   battery_flag,
		   percentage,
		   time_units,
		   units);
	return 0;
}

static int proc_apm_open(struct inode *inode, struct file *file)
{
	return single_open(file, proc_apm_show, NULL);
}

static const struct file_operations apm_file_ops = {
	.owner		= THIS_MODULE,
	.open		= proc_apm_open,
	.read		= seq_read,
	.llseek		= seq_lseek,
	.release	= single_release,
};

static int apm(void *unused)
{
	unsigned short	bx;
	unsigned short	cx;
	unsigned short	dx;
	int		error;
	char 		*power_stat;
	char 		*bat_stat;

	/* 2002/08/01 - WT
	 * This is to avoid random crashes at boot time during initialization
	 * on SMP systems in case of "apm=power-off" mode. Seen on ASUS A7M266D.
	 * Some bioses don't like being called from CPU != 0.
	 * Method suggested by Ingo Molnar.
	 */
	set_cpus_allowed_ptr(current, cpumask_of(0));
	BUG_ON(smp_processor_id() != 0);

	if (apm_info.connection_version == 0) {
		apm_info.connection_version = apm_info.bios.version;
		if (apm_info.connection_version > 0x100) {
			/*
			 * We only support BIOSs up to version 1.2
			 */
			if (apm_info.connection_version > 0x0102)
				apm_info.connection_version = 0x0102;
			error = apm_driver_version(&apm_info.connection_version);
			if (error != APM_SUCCESS) {
				apm_error("driver version", error);
				/* Fall back to an APM 1.0 connection. */
				apm_info.connection_version = 0x100;
			}
		}
	}

	if (debug)
		printk(KERN_INFO "apm: Connection version %d.%d\n",
			(apm_info.connection_version >> 8) & 0xff,
			apm_info.connection_version & 0xff);

#ifdef CONFIG_APM_DO_ENABLE
	if (apm_info.bios.flags & APM_BIOS_DISABLED) {
		/*
		 * This call causes my NEC UltraLite Versa 33/C to hang if it
		 * is booted with PM disabled but not in the docking station.
		 * Unfortunate ...
		 */
		error = apm_enable_power_management(1);
		if (error) {
			apm_error("enable power management", error);
			return -1;
		}
	}
#endif

	if ((apm_info.bios.flags & APM_BIOS_DISENGAGED)
	    && (apm_info.connection_version > 0x0100)) {
		error = apm_engage_power_management(APM_DEVICE_ALL, 1);
		if (error) {
			apm_error("engage power management", error);
			return -1;
		}
	}

	if (debug && (num_online_cpus() == 1 || smp)) {
		error = apm_get_power_status(&bx, &cx, &dx);
		if (error)
			printk(KERN_INFO "apm: power status not available\n");
		else {
			switch ((bx >> 8) & 0xff) {
			case 0:
				power_stat = "off line";
				break;
			case 1:
				power_stat = "on line";
				break;
			case 2:
				power_stat = "on backup power";
				break;
			default:
				power_stat = "unknown";
				break;
			}
			switch (bx & 0xff) {
			case 0:
				bat_stat = "high";
				break;
			case 1:
				bat_stat = "low";
				break;
			case 2:
				bat_stat = "critical";
				break;
			case 3:
				bat_stat = "charging";
				break;
			default:
				bat_stat = "unknown";
				break;
			}
			printk(KERN_INFO
			       "apm: AC %s, battery status %s, battery life ",
			       power_stat, bat_stat);
			if ((cx & 0xff) == 0xff)
				printk("unknown\n");
			else
				printk("%d%%\n", cx & 0xff);
			if (apm_info.connection_version > 0x100) {
				printk(KERN_INFO
				       "apm: battery flag 0x%02x, battery life ",
				       (cx >> 8) & 0xff);
				if (dx == 0xffff)
					printk("unknown\n");
				else
					printk("%d %s\n", dx & 0x7fff,
					       (dx & 0x8000) ?
					       "minutes" : "seconds");
			}
		}
	}

	/* Install our power off handler.. */
	if (power_off)
		pm_power_off = apm_power_off;

	if (num_online_cpus() == 1 || smp) {
#if defined(CONFIG_APM_DISPLAY_BLANK) && defined(CONFIG_VT)
		console_blank_hook = apm_console_blank;
#endif
		apm_mainloop();
#if defined(CONFIG_APM_DISPLAY_BLANK) && defined(CONFIG_VT)
		console_blank_hook = NULL;
#endif
	}

	return 0;
}

#ifndef MODULE
static int __init apm_setup(char *str)
{
	int invert;

	while ((str != NULL) && (*str != '\0')) {
		if (strncmp(str, "off", 3) == 0)
			apm_disabled = 1;
		if (strncmp(str, "on", 2) == 0)
			apm_disabled = 0;
		if ((strncmp(str, "bounce-interval=", 16) == 0) ||
		    (strncmp(str, "bounce_interval=", 16) == 0))
			bounce_interval = simple_strtol(str + 16, NULL, 0);
		if ((strncmp(str, "idle-threshold=", 15) == 0) ||
		    (strncmp(str, "idle_threshold=", 15) == 0))
			idle_threshold = simple_strtol(str + 15, NULL, 0);
		if ((strncmp(str, "idle-period=", 12) == 0) ||
		    (strncmp(str, "idle_period=", 12) == 0))
			idle_period = simple_strtol(str + 12, NULL, 0);
		invert = (strncmp(str, "no-", 3) == 0) ||
			(strncmp(str, "no_", 3) == 0);
		if (invert)
			str += 3;
		if (strncmp(str, "debug", 5) == 0)
			debug = !invert;
		if ((strncmp(str, "power-off", 9) == 0) ||
		    (strncmp(str, "power_off", 9) == 0))
			power_off = !invert;
		if (strncmp(str, "smp", 3) == 0) {
			smp = !invert;
			idle_threshold = 100;
		}
		if ((strncmp(str, "allow-ints", 10) == 0) ||
		    (strncmp(str, "allow_ints", 10) == 0))
			apm_info.allow_ints = !invert;
		if ((strncmp(str, "broken-psr", 10) == 0) ||
		    (strncmp(str, "broken_psr", 10) == 0))
			apm_info.get_power_status_broken = !invert;
		if ((strncmp(str, "realmode-power-off", 18) == 0) ||
		    (strncmp(str, "realmode_power_off", 18) == 0))
			apm_info.realmode_power_off = !invert;
		str = strchr(str, ',');
		if (str != NULL)
			str += strspn(str, ", \t");
	}
	return 1;
}

__setup("apm=", apm_setup);
#endif

static const struct file_operations apm_bios_fops = {
	.owner		= THIS_MODULE,
	.read		= do_read,
	.poll		= do_poll,
	.unlocked_ioctl	= do_ioctl,
	.open		= do_open,
	.release	= do_release,
	.llseek		= noop_llseek,
};

static struct miscdevice apm_device = {
	APM_MINOR_DEV,
	"apm_bios",
	&apm_bios_fops
};


/* Simple "print if true" callback */
static int __init print_if_true(const struct dmi_system_id *d)
{
	printk("%s\n", d->ident);
	return 0;
}

/*
 * Some Bioses enable the PS/2 mouse (touchpad) at resume, even if it was
 * disabled before the suspend. Linux used to get terribly confused by that.
 */
static int __init broken_ps2_resume(const struct dmi_system_id *d)
{
	printk(KERN_INFO "%s machine detected. Mousepad Resume Bug "
	       "workaround hopefully not needed.\n", d->ident);
	return 0;
}

/* Some bioses have a broken protected mode poweroff and need to use realmode */
static int __init set_realmode_power_off(const struct dmi_system_id *d)
{
	if (apm_info.realmode_power_off == 0) {
		apm_info.realmode_power_off = 1;
		printk(KERN_INFO "%s bios detected. "
		       "Using realmode poweroff only.\n", d->ident);
	}
	return 0;
}

/* Some laptops require interrupts to be enabled during APM calls */
static int __init set_apm_ints(const struct dmi_system_id *d)
{
	if (apm_info.allow_ints == 0) {
		apm_info.allow_ints = 1;
		printk(KERN_INFO "%s machine detected. "
		       "Enabling interrupts during APM calls.\n", d->ident);
	}
	return 0;
}

/* Some APM bioses corrupt memory or just plain do not work */
static int __init apm_is_horked(const struct dmi_system_id *d)
{
	if (apm_info.disabled == 0) {
		apm_info.disabled = 1;
		printk(KERN_INFO "%s machine detected. "
		       "Disabling APM.\n", d->ident);
	}
	return 0;
}

static int __init apm_is_horked_d850md(const struct dmi_system_id *d)
{
	if (apm_info.disabled == 0) {
		apm_info.disabled = 1;
		printk(KERN_INFO "%s machine detected. "
		       "Disabling APM.\n", d->ident);
		printk(KERN_INFO "This bug is fixed in bios P15 which is available for\n");
		printk(KERN_INFO "download from support.intel.com\n");
	}
	return 0;
}

/* Some APM bioses hang on APM idle calls */
static int __init apm_likes_to_melt(const struct dmi_system_id *d)
{
	if (apm_info.forbid_idle == 0) {
		apm_info.forbid_idle = 1;
		printk(KERN_INFO "%s machine detected. "
		       "Disabling APM idle calls.\n", d->ident);
	}
	return 0;
}

/*
 *  Check for clue free BIOS implementations who use
 *  the following QA technique
 *
 *      [ Write BIOS Code ]<------
 *               |                ^
 *      < Does it Compile >----N--
 *               |Y               ^
 *	< Does it Boot Win98 >-N--
 *               |Y
 *           [Ship It]
 *
 *	Phoenix A04  08/24/2000 is known bad (Dell Inspiron 5000e)
 *	Phoenix A07  09/29/2000 is known good (Dell Inspiron 5000)
 */
static int __init broken_apm_power(const struct dmi_system_id *d)
{
	apm_info.get_power_status_broken = 1;
	printk(KERN_WARNING "BIOS strings suggest APM bugs, "
	       "disabling power status reporting.\n");
	return 0;
}

/*
 * This bios swaps the APM minute reporting bytes over (Many sony laptops
 * have this problem).
 */
static int __init swab_apm_power_in_minutes(const struct dmi_system_id *d)
{
	apm_info.get_power_status_swabinminutes = 1;
	printk(KERN_WARNING "BIOS strings suggest APM reports battery life "
	       "in minutes and wrong byte order.\n");
	return 0;
}

static struct dmi_system_id __initdata apm_dmi_table[] = {
	{
		print_if_true,
		KERN_WARNING "IBM T23 - BIOS 1.03b+ and controller firmware 1.02+ may be needed for Linux APM.",
		{	DMI_MATCH(DMI_SYS_VENDOR, "IBM"),
			DMI_MATCH(DMI_BIOS_VERSION, "1AET38WW (1.01b)"), },
	},
	{	/* Handle problems with APM on the C600 */
		broken_ps2_resume, "Dell Latitude C600",
		{	DMI_MATCH(DMI_SYS_VENDOR, "Dell"),
			DMI_MATCH(DMI_PRODUCT_NAME, "Latitude C600"), },
	},
	{	/* Allow interrupts during suspend on Dell Latitude laptops*/
		set_apm_ints, "Dell Latitude",
		{	DMI_MATCH(DMI_SYS_VENDOR, "Dell Computer Corporation"),
			DMI_MATCH(DMI_PRODUCT_NAME, "Latitude C510"), }
	},
	{	/* APM crashes */
		apm_is_horked, "Dell Inspiron 2500",
		{	DMI_MATCH(DMI_SYS_VENDOR, "Dell Computer Corporation"),
			DMI_MATCH(DMI_PRODUCT_NAME, "Inspiron 2500"),
			DMI_MATCH(DMI_BIOS_VENDOR, "Phoenix Technologies LTD"),
			DMI_MATCH(DMI_BIOS_VERSION, "A11"), },
	},
	{	/* Allow interrupts during suspend on Dell Inspiron laptops*/
		set_apm_ints, "Dell Inspiron", {
			DMI_MATCH(DMI_SYS_VENDOR, "Dell Computer Corporation"),
			DMI_MATCH(DMI_PRODUCT_NAME, "Inspiron 4000"), },
	},
	{	/* Handle problems with APM on Inspiron 5000e */
		broken_apm_power, "Dell Inspiron 5000e",
		{	DMI_MATCH(DMI_BIOS_VENDOR, "Phoenix Technologies LTD"),
			DMI_MATCH(DMI_BIOS_VERSION, "A04"),
			DMI_MATCH(DMI_BIOS_DATE, "08/24/2000"), },
	},
	{	/* Handle problems with APM on Inspiron 2500 */
		broken_apm_power, "Dell Inspiron 2500",
		{	DMI_MATCH(DMI_BIOS_VENDOR, "Phoenix Technologies LTD"),
			DMI_MATCH(DMI_BIOS_VERSION, "A12"),
			DMI_MATCH(DMI_BIOS_DATE, "02/04/2002"), },
	},
	{	/* APM crashes */
		apm_is_horked, "Dell Dimension 4100",
		{	DMI_MATCH(DMI_SYS_VENDOR, "Dell Computer Corporation"),
			DMI_MATCH(DMI_PRODUCT_NAME, "XPS-Z"),
			DMI_MATCH(DMI_BIOS_VENDOR, "Intel Corp."),
			DMI_MATCH(DMI_BIOS_VERSION, "A11"), },
	},
	{	/* Allow interrupts during suspend on Compaq Laptops*/
		set_apm_ints, "Compaq 12XL125",
		{	DMI_MATCH(DMI_SYS_VENDOR, "Compaq"),
			DMI_MATCH(DMI_PRODUCT_NAME, "Compaq PC"),
			DMI_MATCH(DMI_BIOS_VENDOR, "Phoenix Technologies LTD"),
			DMI_MATCH(DMI_BIOS_VERSION, "4.06"), },
	},
	{	/* Allow interrupts during APM or the clock goes slow */
		set_apm_ints, "ASUSTeK",
		{	DMI_MATCH(DMI_SYS_VENDOR, "ASUSTeK Computer Inc."),
			DMI_MATCH(DMI_PRODUCT_NAME, "L8400K series Notebook PC"), },
	},
	{	/* APM blows on shutdown */
		apm_is_horked, "ABIT KX7-333[R]",
		{	DMI_MATCH(DMI_BOARD_VENDOR, "ABIT"),
			DMI_MATCH(DMI_BOARD_NAME, "VT8367-8233A (KX7-333[R])"), },
	},
	{	/* APM crashes */
		apm_is_horked, "Trigem Delhi3",
		{	DMI_MATCH(DMI_SYS_VENDOR, "TriGem Computer, Inc"),
			DMI_MATCH(DMI_PRODUCT_NAME, "Delhi3"), },
	},
	{	/* APM crashes */
		apm_is_horked, "Fujitsu-Siemens",
		{	DMI_MATCH(DMI_BIOS_VENDOR, "hoenix/FUJITSU SIEMENS"),
			DMI_MATCH(DMI_BIOS_VERSION, "Version1.01"), },
	},
	{	/* APM crashes */
		apm_is_horked_d850md, "Intel D850MD",
		{	DMI_MATCH(DMI_BIOS_VENDOR, "Intel Corp."),
			DMI_MATCH(DMI_BIOS_VERSION, "MV85010A.86A.0016.P07.0201251536"), },
	},
	{	/* APM crashes */
		apm_is_horked, "Intel D810EMO",
		{	DMI_MATCH(DMI_BIOS_VENDOR, "Intel Corp."),
			DMI_MATCH(DMI_BIOS_VERSION, "MO81010A.86A.0008.P04.0004170800"), },
	},
	{	/* APM crashes */
		apm_is_horked, "Dell XPS-Z",
		{	DMI_MATCH(DMI_BIOS_VENDOR, "Intel Corp."),
			DMI_MATCH(DMI_BIOS_VERSION, "A11"),
			DMI_MATCH(DMI_PRODUCT_NAME, "XPS-Z"), },
	},
	{	/* APM crashes */
		apm_is_horked, "Sharp PC-PJ/AX",
		{	DMI_MATCH(DMI_SYS_VENDOR, "SHARP"),
			DMI_MATCH(DMI_PRODUCT_NAME, "PC-PJ/AX"),
			DMI_MATCH(DMI_BIOS_VENDOR, "SystemSoft"),
			DMI_MATCH(DMI_BIOS_VERSION, "Version R2.08"), },
	},
	{	/* APM crashes */
		apm_is_horked, "Dell Inspiron 2500",
		{	DMI_MATCH(DMI_SYS_VENDOR, "Dell Computer Corporation"),
			DMI_MATCH(DMI_PRODUCT_NAME, "Inspiron 2500"),
			DMI_MATCH(DMI_BIOS_VENDOR, "Phoenix Technologies LTD"),
			DMI_MATCH(DMI_BIOS_VERSION, "A11"), },
	},
	{	/* APM idle hangs */
		apm_likes_to_melt, "Jabil AMD",
		{	DMI_MATCH(DMI_BIOS_VENDOR, "American Megatrends Inc."),
			DMI_MATCH(DMI_BIOS_VERSION, "0AASNP06"), },
	},
	{	/* APM idle hangs */
		apm_likes_to_melt, "AMI Bios",
		{	DMI_MATCH(DMI_BIOS_VENDOR, "American Megatrends Inc."),
			DMI_MATCH(DMI_BIOS_VERSION, "0AASNP05"), },
	},
	{	/* Handle problems with APM on Sony Vaio PCG-N505X(DE) */
		swab_apm_power_in_minutes, "Sony VAIO",
		{	DMI_MATCH(DMI_BIOS_VENDOR, "Phoenix Technologies LTD"),
			DMI_MATCH(DMI_BIOS_VERSION, "R0206H"),
			DMI_MATCH(DMI_BIOS_DATE, "08/23/99"), },
	},
	{	/* Handle problems with APM on Sony Vaio PCG-N505VX */
		swab_apm_power_in_minutes, "Sony VAIO",
		{	DMI_MATCH(DMI_BIOS_VENDOR, "Phoenix Technologies LTD"),
			DMI_MATCH(DMI_BIOS_VERSION, "W2K06H0"),
			DMI_MATCH(DMI_BIOS_DATE, "02/03/00"), },
	},
	{	/* Handle problems with APM on Sony Vaio PCG-XG29 */
		swab_apm_power_in_minutes, "Sony VAIO",
		{	DMI_MATCH(DMI_BIOS_VENDOR, "Phoenix Technologies LTD"),
			DMI_MATCH(DMI_BIOS_VERSION, "R0117A0"),
			DMI_MATCH(DMI_BIOS_DATE, "04/25/00"), },
	},
	{	/* Handle problems with APM on Sony Vaio PCG-Z600NE */
		swab_apm_power_in_minutes, "Sony VAIO",
		{	DMI_MATCH(DMI_BIOS_VENDOR, "Phoenix Technologies LTD"),
			DMI_MATCH(DMI_BIOS_VERSION, "R0121Z1"),
			DMI_MATCH(DMI_BIOS_DATE, "05/11/00"), },
	},
	{	/* Handle problems with APM on Sony Vaio PCG-Z600NE */
		swab_apm_power_in_minutes, "Sony VAIO",
		{	DMI_MATCH(DMI_BIOS_VENDOR, "Phoenix Technologies LTD"),
			DMI_MATCH(DMI_BIOS_VERSION, "WME01Z1"),
			DMI_MATCH(DMI_BIOS_DATE, "08/11/00"), },
	},
	{	/* Handle problems with APM on Sony Vaio PCG-Z600LEK(DE) */
		swab_apm_power_in_minutes, "Sony VAIO",
		{	DMI_MATCH(DMI_BIOS_VENDOR, "Phoenix Technologies LTD"),
			DMI_MATCH(DMI_BIOS_VERSION, "R0206Z3"),
			DMI_MATCH(DMI_BIOS_DATE, "12/25/00"), },
	},
	{	/* Handle problems with APM on Sony Vaio PCG-Z505LS */
		swab_apm_power_in_minutes, "Sony VAIO",
		{	DMI_MATCH(DMI_BIOS_VENDOR, "Phoenix Technologies LTD"),
			DMI_MATCH(DMI_BIOS_VERSION, "R0203D0"),
			DMI_MATCH(DMI_BIOS_DATE, "05/12/00"), },
	},
	{	/* Handle problems with APM on Sony Vaio PCG-Z505LS */
		swab_apm_power_in_minutes, "Sony VAIO",
		{	DMI_MATCH(DMI_BIOS_VENDOR, "Phoenix Technologies LTD"),
			DMI_MATCH(DMI_BIOS_VERSION, "R0203Z3"),
			DMI_MATCH(DMI_BIOS_DATE, "08/25/00"), },
	},
	{	/* Handle problems with APM on Sony Vaio PCG-Z505LS (with updated BIOS) */
		swab_apm_power_in_minutes, "Sony VAIO",
		{	DMI_MATCH(DMI_BIOS_VENDOR, "Phoenix Technologies LTD"),
			DMI_MATCH(DMI_BIOS_VERSION, "R0209Z3"),
			DMI_MATCH(DMI_BIOS_DATE, "05/12/01"), },
	},
	{	/* Handle problems with APM on Sony Vaio PCG-F104K */
		swab_apm_power_in_minutes, "Sony VAIO",
		{	DMI_MATCH(DMI_BIOS_VENDOR, "Phoenix Technologies LTD"),
			DMI_MATCH(DMI_BIOS_VERSION, "R0204K2"),
			DMI_MATCH(DMI_BIOS_DATE, "08/28/00"), },
	},

	{	/* Handle problems with APM on Sony Vaio PCG-C1VN/C1VE */
		swab_apm_power_in_minutes, "Sony VAIO",
		{	DMI_MATCH(DMI_BIOS_VENDOR, "Phoenix Technologies LTD"),
			DMI_MATCH(DMI_BIOS_VERSION, "R0208P1"),
			DMI_MATCH(DMI_BIOS_DATE, "11/09/00"), },
	},
	{	/* Handle problems with APM on Sony Vaio PCG-C1VE */
		swab_apm_power_in_minutes, "Sony VAIO",
		{	DMI_MATCH(DMI_BIOS_VENDOR, "Phoenix Technologies LTD"),
			DMI_MATCH(DMI_BIOS_VERSION, "R0204P1"),
			DMI_MATCH(DMI_BIOS_DATE, "09/12/00"), },
	},
	{	/* Handle problems with APM on Sony Vaio PCG-C1VE */
		swab_apm_power_in_minutes, "Sony VAIO",
		{	DMI_MATCH(DMI_BIOS_VENDOR, "Phoenix Technologies LTD"),
			DMI_MATCH(DMI_BIOS_VERSION, "WXPO1Z3"),
			DMI_MATCH(DMI_BIOS_DATE, "10/26/01"), },
	},
	{	/* broken PM poweroff bios */
		set_realmode_power_off, "Award Software v4.60 PGMA",
		{	DMI_MATCH(DMI_BIOS_VENDOR, "Award Software International, Inc."),
			DMI_MATCH(DMI_BIOS_VERSION, "4.60 PGMA"),
			DMI_MATCH(DMI_BIOS_DATE, "134526184"), },
	},

	/* Generic per vendor APM settings  */

	{	/* Allow interrupts during suspend on IBM laptops */
		set_apm_ints, "IBM",
		{	DMI_MATCH(DMI_SYS_VENDOR, "IBM"), },
	},

	{ }
};

/*
 * Just start the APM thread. We do NOT want to do APM BIOS
 * calls from anything but the APM thread, if for no other reason
 * than the fact that we don't trust the APM BIOS. This way,
 * most common APM BIOS problems that lead to protection errors
 * etc will have at least some level of being contained...
 *
 * In short, if something bad happens, at least we have a choice
 * of just killing the apm thread..
 */
static int __init apm_init(void)
{
	struct desc_struct *gdt;
	int err;

	dmi_check_system(apm_dmi_table);

	if (apm_info.bios.version == 0 || paravirt_enabled() || machine_is_olpc()) {
		printk(KERN_INFO "apm: BIOS not found.\n");
		return -ENODEV;
	}
	printk(KERN_INFO
	       "apm: BIOS version %d.%d Flags 0x%02x (Driver version %s)\n",
	       ((apm_info.bios.version >> 8) & 0xff),
	       (apm_info.bios.version & 0xff),
	       apm_info.bios.flags,
	       driver_version);
	if ((apm_info.bios.flags & APM_32_BIT_SUPPORT) == 0) {
		printk(KERN_INFO "apm: no 32 bit BIOS support\n");
		return -ENODEV;
	}

	if (allow_ints)
		apm_info.allow_ints = 1;
	if (broken_psr)
		apm_info.get_power_status_broken = 1;
	if (realmode_power_off)
		apm_info.realmode_power_off = 1;
	/* User can override, but default is to trust DMI */
	if (apm_disabled != -1)
		apm_info.disabled = apm_disabled;

	/*
	 * Fix for the Compaq Contura 3/25c which reports BIOS version 0.1
	 * but is reportedly a 1.0 BIOS.
	 */
	if (apm_info.bios.version == 0x001)
		apm_info.bios.version = 0x100;

	/* BIOS < 1.2 doesn't set cseg_16_len */
	if (apm_info.bios.version < 0x102)
		apm_info.bios.cseg_16_len = 0; /* 64k */

	if (debug) {
		printk(KERN_INFO "apm: entry %x:%x cseg16 %x dseg %x",
			apm_info.bios.cseg, apm_info.bios.offset,
			apm_info.bios.cseg_16, apm_info.bios.dseg);
		if (apm_info.bios.version > 0x100)
			printk(" cseg len %x, dseg len %x",
				apm_info.bios.cseg_len,
				apm_info.bios.dseg_len);
		if (apm_info.bios.version > 0x101)
			printk(" cseg16 len %x", apm_info.bios.cseg_16_len);
		printk("\n");
	}

	if (apm_info.disabled) {
		printk(KERN_NOTICE "apm: disabled on user request.\n");
		return -ENODEV;
	}
	if ((num_online_cpus() > 1) && !power_off && !smp) {
		printk(KERN_NOTICE "apm: disabled - APM is not SMP safe.\n");
		apm_info.disabled = 1;
		return -ENODEV;
	}
	if (!acpi_disabled) {
		printk(KERN_NOTICE "apm: overridden by ACPI.\n");
		apm_info.disabled = 1;
		return -ENODEV;
	}

	/*
	 * Set up the long jump entry point to the APM BIOS, which is called
	 * from inline assembly.
	 */
	apm_bios_entry.offset = apm_info.bios.offset;
	apm_bios_entry.segment = APM_CS;

	/*
	 * The APM 1.1 BIOS is supposed to provide limit information that it
	 * recognizes.  Many machines do this correctly, but many others do
	 * not restrict themselves to their claimed limit.  When this happens,
	 * they will cause a segmentation violation in the kernel at boot time.
	 * Most BIOS's, however, will respect a 64k limit, so we use that.
	 *
	 * Note we only set APM segments on CPU zero, since we pin the APM
	 * code to that CPU.
	 */
	gdt = get_cpu_gdt_table(0);
	set_desc_base(&gdt[APM_CS >> 3],
		 (unsigned long)__va((unsigned long)apm_info.bios.cseg << 4));
	set_desc_base(&gdt[APM_CS_16 >> 3],
		 (unsigned long)__va((unsigned long)apm_info.bios.cseg_16 << 4));
	set_desc_base(&gdt[APM_DS >> 3],
		 (unsigned long)__va((unsigned long)apm_info.bios.dseg << 4));

	proc_create("apm", 0, NULL, &apm_file_ops);

	kapmd_task = kthread_create(apm, NULL, "kapmd");
	if (IS_ERR(kapmd_task)) {
		printk(KERN_ERR "apm: disabled - Unable to start kernel "
				"thread.\n");
		err = PTR_ERR(kapmd_task);
		kapmd_task = NULL;
		remove_proc_entry("apm", NULL);
		return err;
	}
	wake_up_process(kapmd_task);

	if (num_online_cpus() > 1 && !smp) {
		printk(KERN_NOTICE
		       "apm: disabled - APM is not SMP safe (power off active).\n");
		return 0;
	}

	/*
	 * Note we don't actually care if the misc_device cannot be registered.
	 * this driver can do its job without it, even if userspace can't
	 * control it.  just log the error
	 */
	if (misc_register(&apm_device))
		printk(KERN_WARNING "apm: Could not register misc device.\n");

	if (HZ != 100)
		idle_period = (idle_period * HZ) / 100;
	if (idle_threshold < 100) {
		original_pm_idle = pm_idle;
		pm_idle  = apm_cpu_idle;
		set_pm_idle = 1;
	}

	return 0;
}

static void __exit apm_exit(void)
{
	int error;

	if (set_pm_idle) {
		pm_idle = original_pm_idle;
		/*
		 * We are about to unload the current idle thread pm callback
		 * (pm_idle), Wait for all processors to update cached/local
		 * copies of pm_idle before proceeding.
		 */
		cpu_idle_wait();
	}
	if (((apm_info.bios.flags & APM_BIOS_DISENGAGED) == 0)
	    && (apm_info.connection_version > 0x0100)) {
		error = apm_engage_power_management(APM_DEVICE_ALL, 0);
		if (error)
			apm_error("disengage power management", error);
	}
	misc_deregister(&apm_device);
	remove_proc_entry("apm", NULL);
	if (power_off)
		pm_power_off = NULL;
	if (kapmd_task) {
		kthread_stop(kapmd_task);
		kapmd_task = NULL;
	}
}

module_init(apm_init);
module_exit(apm_exit);

MODULE_AUTHOR("Stephen Rothwell");
MODULE_DESCRIPTION("Advanced Power Management");
MODULE_LICENSE("GPL");
module_param(debug, bool, 0644);
MODULE_PARM_DESC(debug, "Enable debug mode");
module_param(power_off, bool, 0444);
MODULE_PARM_DESC(power_off, "Enable power off");
module_param(bounce_interval, int, 0444);
MODULE_PARM_DESC(bounce_interval,
		"Set the number of ticks to ignore suspend bounces");
module_param(allow_ints, bool, 0444);
MODULE_PARM_DESC(allow_ints, "Allow interrupts during BIOS calls");
module_param(broken_psr, bool, 0444);
MODULE_PARM_DESC(broken_psr, "BIOS has a broken GetPowerStatus call");
module_param(realmode_power_off, bool, 0444);
MODULE_PARM_DESC(realmode_power_off,
		"Switch to real mode before powering off");
module_param(idle_threshold, int, 0444);
MODULE_PARM_DESC(idle_threshold,
	"System idle percentage above which to make APM BIOS idle calls");
module_param(idle_period, int, 0444);
MODULE_PARM_DESC(idle_period,
	"Period (in sec/100) over which to caculate the idle percentage");
module_param(smp, bool, 0444);
MODULE_PARM_DESC(smp,
	"Set this to enable APM use on an SMP platform. Use with caution on older systems");
MODULE_ALIAS_MISCDEV(APM_MINOR_DEV);<|MERGE_RESOLUTION|>--- conflicted
+++ resolved
@@ -1238,10 +1238,6 @@
 	dpm_suspend_noirq(PMSG_SUSPEND);
 
 	local_irq_disable();
-<<<<<<< HEAD
-	sysdev_suspend(PMSG_SUSPEND);
-=======
->>>>>>> bf0be0e9
 	syscore_suspend();
 
 	local_irq_enable();
@@ -1261,10 +1257,6 @@
 	err = (err == APM_SUCCESS) ? 0 : -EIO;
 
 	syscore_resume();
-<<<<<<< HEAD
-	sysdev_resume();
-=======
->>>>>>> bf0be0e9
 	local_irq_enable();
 
 	dpm_resume_noirq(PMSG_RESUME);
@@ -1288,10 +1280,6 @@
 	dpm_suspend_noirq(PMSG_SUSPEND);
 
 	local_irq_disable();
-<<<<<<< HEAD
-	sysdev_suspend(PMSG_SUSPEND);
-=======
->>>>>>> bf0be0e9
 	syscore_suspend();
 	local_irq_enable();
 
@@ -1301,10 +1289,6 @@
 
 	local_irq_disable();
 	syscore_resume();
-<<<<<<< HEAD
-	sysdev_resume();
-=======
->>>>>>> bf0be0e9
 	local_irq_enable();
 
 	dpm_resume_noirq(PMSG_RESUME);
