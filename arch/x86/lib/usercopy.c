--- conflicted
+++ resolved
@@ -42,105 +42,4 @@
 
 	return len;
 }
-<<<<<<< HEAD
-EXPORT_SYMBOL_GPL(copy_from_user_nmi);
-
-/*
- * Do a strncpy, return length of string without final '\0'.
- * 'count' is the user-supplied count (return 'count' if we
- * hit it), 'max' is the address space maximum (and we return
- * -EFAULT if we hit it).
- */
-static inline long do_strncpy_from_user(char *dst, const char __user *src, long count, unsigned long max)
-{
-	long res = 0;
-
-	/*
-	 * Truncate 'max' to the user-specified limit, so that
-	 * we only have one limit we need to check in the loop
-	 */
-	if (max > count)
-		max = count;
-
-	while (max >= sizeof(unsigned long)) {
-		unsigned long c, mask;
-
-		/* Fall back to byte-at-a-time if we get a page fault */
-		if (unlikely(__get_user(c,(unsigned long __user *)(src+res))))
-			break;
-		mask = has_zero(c);
-		if (mask) {
-			mask = (mask - 1) & ~mask;
-			mask >>= 7;
-			*(unsigned long *)(dst+res) = c & mask;
-			return res + count_masked_bytes(mask);
-		}
-		*(unsigned long *)(dst+res) = c;
-		res += sizeof(unsigned long);
-		max -= sizeof(unsigned long);
-	}
-
-	while (max) {
-		char c;
-
-		if (unlikely(__get_user(c,src+res)))
-			return -EFAULT;
-		dst[res] = c;
-		if (!c)
-			return res;
-		res++;
-		max--;
-	}
-
-	/*
-	 * Uhhuh. We hit 'max'. But was that the user-specified maximum
-	 * too? If so, that's ok - we got as much as the user asked for.
-	 */
-	if (res >= count)
-		return res;
-
-	/*
-	 * Nope: we hit the address space limit, and we still had more
-	 * characters the caller would have wanted. That's an EFAULT.
-	 */
-	return -EFAULT;
-}
-
-/**
- * strncpy_from_user: - Copy a NUL terminated string from userspace.
- * @dst:   Destination address, in kernel space.  This buffer must be at
- *         least @count bytes long.
- * @src:   Source address, in user space.
- * @count: Maximum number of bytes to copy, including the trailing NUL.
- *
- * Copies a NUL-terminated string from userspace to kernel space.
- *
- * On success, returns the length of the string (not including the trailing
- * NUL).
- *
- * If access to userspace fails, returns -EFAULT (some data may have been
- * copied).
- *
- * If @count is smaller than the length of the string, copies @count bytes
- * and returns @count.
- */
-long
-strncpy_from_user(char *dst, const char __user *src, long count)
-{
-	unsigned long max_addr, src_addr;
-
-	if (unlikely(count <= 0))
-		return 0;
-
-	max_addr = current_thread_info()->addr_limit.seg;
-	src_addr = (unsigned long)src;
-	if (likely(src_addr < max_addr)) {
-		unsigned long max = max_addr - src_addr;
-		return do_strncpy_from_user(dst, src, count, max);
-	}
-	return -EFAULT;
-}
-EXPORT_SYMBOL(strncpy_from_user);
-=======
-EXPORT_SYMBOL_GPL(copy_from_user_nmi);
->>>>>>> f8f5701b
+EXPORT_SYMBOL_GPL(copy_from_user_nmi);