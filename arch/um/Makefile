#
# This file is included by the global makefile so that you can add your own
# architecture-specific flags and dependencies.
#
# Copyright (C) 2002 - 2007 Jeff Dike (jdike@{addtoit,linux.intel}.com)
# Licensed under the GPL
#

ARCH_DIR := arch/um
OS := $(shell uname -s)
# We require bash because the vmlinux link and loader script cpp use bash
# features.
SHELL := /bin/bash

filechk_gen_header = $<

core-y			+= $(ARCH_DIR)/kernel/		\
			   $(ARCH_DIR)/drivers/		\
			   $(ARCH_DIR)/os-$(OS)/

MODE_INCLUDE	+= -I$(srctree)/$(ARCH_DIR)/include/shared/skas

HEADER_ARCH 	:= $(SUBARCH)

# Additional ARCH settings for x86
ifeq ($(SUBARCH),i386)
        HEADER_ARCH := x86
endif
ifeq ($(SUBARCH),x86_64)
        HEADER_ARCH := x86
endif

HOST_DIR := arch/$(HEADER_ARCH)

include $(srctree)/$(ARCH_DIR)/Makefile-skas
include $(srctree)/$(HOST_DIR)/Makefile.um

core-y += $(HOST_DIR)/um/

SHARED_HEADERS	:= $(ARCH_DIR)/include/shared
ARCH_INCLUDE	:= -I$(srctree)/$(SHARED_HEADERS)
ARCH_INCLUDE	+= -I$(srctree)/$(HOST_DIR)/um/shared
KBUILD_CPPFLAGS += -I$(srctree)/$(HOST_DIR)/um

# -Dvmap=kernel_vmap prevents anything from referencing the libpcap.o symbol so
# named - it's a common symbol in libpcap, so we get a binary which crashes.
#
# Same things for in6addr_loopback and mktime - found in libc. For these two we
# only get link-time error, luckily.
#
# These apply to USER_CFLAGS to.

KBUILD_CFLAGS += $(CFLAGS) $(CFLAGS-y) -D__arch_um__ -DSUBARCH=\"$(SUBARCH)\" \
	$(ARCH_INCLUDE) $(MODE_INCLUDE) -Dvmap=kernel_vmap	\
	-Din6addr_loopback=kernel_in6addr_loopback \
	-Din6addr_any=kernel_in6addr_any -Dstrrchr=kernel_strrchr

KBUILD_AFLAGS += $(ARCH_INCLUDE)

USER_CFLAGS = $(patsubst $(KERNEL_DEFINES),,$(patsubst -D__KERNEL__,,\
	$(patsubst -I%,,$(KBUILD_CFLAGS)))) $(ARCH_INCLUDE) $(MODE_INCLUDE) \
	$(filter -I%,$(CFLAGS)) -D_FILE_OFFSET_BITS=64 -idirafter include

#This will adjust *FLAGS accordingly to the platform.
include $(srctree)/$(ARCH_DIR)/Makefile-os-$(OS)

<<<<<<< HEAD
KBUILD_CPPFLAGS += -I$(srctree)/$(HOST_DIR)/include
=======
KBUILD_CPPFLAGS += -I$(srctree)/$(HOST_DIR)/include \
		   -I$(HOST_DIR)/include/generated
>>>>>>> dcd6c922

# -Derrno=kernel_errno - This turns all kernel references to errno into
# kernel_errno to separate them from the libc errno.  This allows -fno-common
# in KBUILD_CFLAGS.  Otherwise, it would cause ld to complain about the two different
# errnos.
# These apply to kernelspace only.
#
# strip leading and trailing whitespace to make the USER_CFLAGS removal of these
# defines more robust

KERNEL_DEFINES = $(strip -Derrno=kernel_errno -Dsigprocmask=kernel_sigprocmask \
			 -Dmktime=kernel_mktime $(ARCH_KERNEL_DEFINES))
KBUILD_CFLAGS += $(KERNEL_DEFINES)

PHONY += linux

all: linux

linux: vmlinux
	@echo '  LINK $@'
	$(Q)ln -f $< $@

define archhelp
  echo '* linux		- Binary kernel image (./linux) - for backward'
  echo '		   compatibility only, this creates a hard link to the'
  echo '		   real kernel binary, the "vmlinux" binary you'
  echo '		   find in the kernel root.'
endef

KBUILD_KCONFIG := $(HOST_DIR)/um/Kconfig

<<<<<<< HEAD
=======
archheaders:
	$(Q)$(MAKE) -C '$(srctree)' KBUILD_SRC= \
		ARCH=$(SUBARCH) O='$(objtree)' archheaders

>>>>>>> dcd6c922
archprepare: include/generated/user_constants.h

LINK-$(CONFIG_LD_SCRIPT_STATIC) += -static
LINK-$(CONFIG_LD_SCRIPT_DYN) += -Wl,-rpath,/lib

CFLAGS_NO_HARDENING := $(call cc-option, -fno-PIC,) $(call cc-option, -fno-pic,) \
	$(call cc-option, -fno-stack-protector,) \
	$(call cc-option, -fno-stack-protector-all,)

# Options used by linker script
export LDS_START      := $(START)
export LDS_ELF_ARCH   := $(ELF_ARCH)
export LDS_ELF_FORMAT := $(ELF_FORMAT)

# The wrappers will select whether using "malloc" or the kernel allocator.
LINK_WRAPS = -Wl,--wrap,malloc -Wl,--wrap,free -Wl,--wrap,calloc

LD_FLAGS_CMDLINE = $(foreach opt,$(LDFLAGS),-Wl,$(opt))

CFLAGS_vmlinux := $(LINK-y) $(LINK_WRAPS) $(LD_FLAGS_CMDLINE)
define cmd_vmlinux__
	$(CC) $(CFLAGS_vmlinux) -o $@ \
	-Wl,-T,$(vmlinux-lds) $(vmlinux-init) \
	-Wl,--start-group $(vmlinux-main) -Wl,--end-group \
	-lutil \
	$(filter-out $(vmlinux-lds) $(vmlinux-init) $(vmlinux-main) vmlinux.o \
	FORCE ,$^) ; rm -f linux
endef

# When cleaning we don't include .config, so we don't include
# TT or skas makefiles and don't clean skas_ptregs.h.
CLEAN_FILES += linux x.i gmon.out

archclean:
	@find . \( -name '*.bb' -o -name '*.bbg' -o -name '*.da' \
		-o -name '*.gcov' \) -type f -print | xargs rm -f

# Generated files

<<<<<<< HEAD
$(HOST_DIR)/um/user-offsets.s: FORCE
=======
$(HOST_DIR)/um/user-offsets.s: __headers FORCE
>>>>>>> dcd6c922
	$(Q)$(MAKE) $(build)=$(HOST_DIR)/um $@

define filechk_gen-asm-offsets
        (set -e; \
         echo "/*"; \
         echo " * DO NOT MODIFY."; \
         echo " *"; \
         echo " * This file was generated by arch/$(ARCH)/Makefile"; \
         echo " *"; \
         echo " */"; \
         echo ""; \
         sed -ne "/^->/{s:^->\([^ ]*\) [\$$#]*\([^ ]*\) \(.*\):#define \1 \2 /* \3 */:; s:->::; p;}"; \
         echo ""; )
endef

include/generated/user_constants.h: $(HOST_DIR)/um/user-offsets.s
	$(call filechk,gen-asm-offsets)

export SUBARCH USER_CFLAGS CFLAGS_NO_HARDENING OS DEV_NULL_PATH<|MERGE_RESOLUTION|>--- conflicted
+++ resolved
@@ -64,12 +64,8 @@
 #This will adjust *FLAGS accordingly to the platform.
 include $(srctree)/$(ARCH_DIR)/Makefile-os-$(OS)
 
-<<<<<<< HEAD
-KBUILD_CPPFLAGS += -I$(srctree)/$(HOST_DIR)/include
-=======
 KBUILD_CPPFLAGS += -I$(srctree)/$(HOST_DIR)/include \
 		   -I$(HOST_DIR)/include/generated
->>>>>>> dcd6c922
 
 # -Derrno=kernel_errno - This turns all kernel references to errno into
 # kernel_errno to separate them from the libc errno.  This allows -fno-common
@@ -101,13 +97,10 @@
 
 KBUILD_KCONFIG := $(HOST_DIR)/um/Kconfig
 
-<<<<<<< HEAD
-=======
 archheaders:
 	$(Q)$(MAKE) -C '$(srctree)' KBUILD_SRC= \
 		ARCH=$(SUBARCH) O='$(objtree)' archheaders
 
->>>>>>> dcd6c922
 archprepare: include/generated/user_constants.h
 
 LINK-$(CONFIG_LD_SCRIPT_STATIC) += -static
@@ -147,11 +140,7 @@
 
 # Generated files
 
-<<<<<<< HEAD
-$(HOST_DIR)/um/user-offsets.s: FORCE
-=======
 $(HOST_DIR)/um/user-offsets.s: __headers FORCE
->>>>>>> dcd6c922
 	$(Q)$(MAKE) $(build)=$(HOST_DIR)/um $@
 
 define filechk_gen-asm-offsets
