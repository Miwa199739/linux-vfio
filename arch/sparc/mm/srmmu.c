--- conflicted
+++ resolved
@@ -467,36 +467,6 @@
 	flush_tlb_all();
 }
 
-<<<<<<< HEAD
-/*
- * On the SRMMU we do not have the problems with limited tlb entries
- * for mapping kernel pages, so we just take things from the free page
- * pool.  As a side effect we are putting a little too much pressure
- * on the gfp() subsystem.  This setup also makes the logic of the
- * iommu mapping code a lot easier as we can transparently handle
- * mappings on the kernel stack without any special code.
- */
-struct thread_info *alloc_thread_info_node(struct task_struct *tsk, int node)
-{
-	struct thread_info *ret;
-
-	ret = (struct thread_info *)__get_free_pages(GFP_KERNEL,
-						     THREAD_INFO_ORDER);
-#ifdef CONFIG_DEBUG_STACK_USAGE
-	if (ret)
-		memset(ret, 0, PAGE_SIZE << THREAD_INFO_ORDER);
-#endif /* DEBUG_STACK_USAGE */
-
-	return ret;
-}
-
-void free_thread_info(struct thread_info *ti)
-{
-	free_pages((unsigned long)ti, THREAD_INFO_ORDER);
-}
-
-=======
->>>>>>> 07acfc2a
 /* tsunami.S */
 extern void tsunami_flush_cache_all(void);
 extern void tsunami_flush_cache_mm(struct mm_struct *mm);
