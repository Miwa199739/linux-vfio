/* arch/sparc/kernel/entry.S:  Sparc trap low-level entry points.
 *
 * Copyright (C) 1995, 2007 David S. Miller (davem@davemloft.net)
 * Copyright (C) 1996 Eddie C. Dost   (ecd@skynet.be)
 * Copyright (C) 1996 Miguel de Icaza (miguel@nuclecu.unam.mx)
 * Copyright (C) 1996-1999 Jakub Jelinek   (jj@sunsite.mff.cuni.cz)
 * Copyright (C) 1997 Anton Blanchard (anton@progsoc.uts.edu.au)
 */

#include <linux/linkage.h>
#include <linux/errno.h>

#include <asm/head.h>
#include <asm/asi.h>
#include <asm/smp.h>
#include <asm/contregs.h>
#include <asm/ptrace.h>
#include <asm/asm-offsets.h>
#include <asm/psr.h>
#include <asm/vaddrs.h>
#include <asm/page.h>
#include <asm/pgtable.h>
#include <asm/winmacro.h>
#include <asm/signal.h>
#include <asm/obio.h>
#include <asm/mxcc.h>
#include <asm/thread_info.h>
#include <asm/param.h>
#include <asm/unistd.h>

#include <asm/asmmacro.h>

#define curptr      g6

/* These are just handy. */
#define _SV	save	%sp, -STACKFRAME_SZ, %sp
#define _RS     restore 

#define FLUSH_ALL_KERNEL_WINDOWS \
	_SV; _SV; _SV; _SV; _SV; _SV; _SV; \
	_RS; _RS; _RS; _RS; _RS; _RS; _RS;

	.text

#ifdef CONFIG_KGDB
	.align	4
	.globl		arch_kgdb_breakpoint
	.type		arch_kgdb_breakpoint,#function
arch_kgdb_breakpoint:
	ta		0x7d
	retl
	 nop
	.size		arch_kgdb_breakpoint,.-arch_kgdb_breakpoint
#endif

#if defined(CONFIG_BLK_DEV_FD) || defined(CONFIG_BLK_DEV_FD_MODULE)
	.align	4
	.globl	floppy_hardint
floppy_hardint:
	/*
	 * This code cannot touch registers %l0 %l1 and %l2
	 * because SAVE_ALL depends on their values. It depends
	 * on %l3 also, but we regenerate it before a call.
	 * Other registers are:
	 * %l3 -- base address of fdc registers
	 * %l4 -- pdma_vaddr
	 * %l5 -- scratch for ld/st address
	 * %l6 -- pdma_size
	 * %l7 -- scratch [floppy byte, ld/st address, aux. data]
	 */

	/* Do we have work to do? */
	sethi	%hi(doing_pdma), %l7
	ld	[%l7 + %lo(doing_pdma)], %l7
	cmp	%l7, 0
	be	floppy_dosoftint
	 nop

	/* Load fdc register base */
	sethi	%hi(fdc_status), %l3
	ld	[%l3 + %lo(fdc_status)], %l3

	/* Setup register addresses */
	sethi	%hi(pdma_vaddr), %l5	! transfer buffer
	ld	[%l5 + %lo(pdma_vaddr)], %l4
	sethi	%hi(pdma_size), %l5	! bytes to go
	ld	[%l5 + %lo(pdma_size)], %l6
next_byte:
  	ldub	[%l3], %l7

	andcc	%l7, 0x80, %g0		! Does fifo still have data
	bz	floppy_fifo_emptied	! fifo has been emptied...
	 andcc	%l7, 0x20, %g0		! in non-dma mode still?
	bz	floppy_overrun		! nope, overrun
	 andcc	%l7, 0x40, %g0		! 0=write 1=read
	bz	floppy_write
	 sub	%l6, 0x1, %l6

	/* Ok, actually read this byte */
	ldub	[%l3 + 1], %l7
	orcc	%g0, %l6, %g0
	stb	%l7, [%l4]
	bne	next_byte
	 add	%l4, 0x1, %l4

	b	floppy_tdone
	 nop

floppy_write:
	/* Ok, actually write this byte */
	ldub	[%l4], %l7
	orcc	%g0, %l6, %g0
	stb	%l7, [%l3 + 1]
	bne	next_byte
	 add	%l4, 0x1, %l4

	/* fall through... */
floppy_tdone:
	sethi	%hi(pdma_vaddr), %l5
	st	%l4, [%l5 + %lo(pdma_vaddr)]
	sethi	%hi(pdma_size), %l5
	st	%l6, [%l5 + %lo(pdma_size)]
	/* Flip terminal count pin */
	set	auxio_register, %l7
	ld	[%l7], %l7

	ldub	[%l7], %l5

	or	%l5, 0xc2, %l5
	stb	%l5, [%l7]
	andn    %l5, 0x02, %l5

2:
	/* Kill some time so the bits set */
	WRITE_PAUSE
	WRITE_PAUSE

	stb     %l5, [%l7]

	/* Prevent recursion */
	sethi	%hi(doing_pdma), %l7
	b	floppy_dosoftint
	 st	%g0, [%l7 + %lo(doing_pdma)]

	/* We emptied the FIFO, but we haven't read everything
	 * as of yet.  Store the current transfer address and
	 * bytes left to read so we can continue when the next
	 * fast IRQ comes in.
	 */
floppy_fifo_emptied:
	sethi	%hi(pdma_vaddr), %l5
	st	%l4, [%l5 + %lo(pdma_vaddr)]
	sethi	%hi(pdma_size), %l7
	st	%l6, [%l7 + %lo(pdma_size)]

	/* Restore condition codes */
	wr	%l0, 0x0, %psr
	WRITE_PAUSE

	jmp	%l1
	rett	%l2

floppy_overrun:
	sethi	%hi(pdma_vaddr), %l5
	st	%l4, [%l5 + %lo(pdma_vaddr)]
	sethi	%hi(pdma_size), %l5
	st	%l6, [%l5 + %lo(pdma_size)]
	/* Prevent recursion */
	sethi	%hi(doing_pdma), %l7
	st	%g0, [%l7 + %lo(doing_pdma)]

	/* fall through... */
floppy_dosoftint:
	rd	%wim, %l3
	SAVE_ALL

	/* Set all IRQs off. */
	or	%l0, PSR_PIL, %l4
	wr	%l4, 0x0, %psr
	WRITE_PAUSE
	wr	%l4, PSR_ET, %psr
	WRITE_PAUSE

	mov	11, %o0			! floppy irq level (unused anyway)
	mov	%g0, %o1		! devid is not used in fast interrupts
	call	sparc_floppy_irq
	 add	%sp, STACKFRAME_SZ, %o2	! struct pt_regs *regs

	RESTORE_ALL
	
#endif /* (CONFIG_BLK_DEV_FD) */

	/* Bad trap handler */
	.globl	bad_trap_handler
bad_trap_handler:
	SAVE_ALL

	wr	%l0, PSR_ET, %psr
	WRITE_PAUSE

	add	%sp, STACKFRAME_SZ, %o0	! pt_regs
	call	do_hw_interrupt
	 mov	%l7, %o1		! trap number

	RESTORE_ALL
	
/* For now all IRQ's not registered get sent here. handler_irq() will
 * see if a routine is registered to handle this interrupt and if not
 * it will say so on the console.
 */

	.align	4
	.globl	real_irq_entry, patch_handler_irq
real_irq_entry:
	SAVE_ALL

#ifdef CONFIG_SMP
	.globl	patchme_maybe_smp_msg

	cmp	%l7, 11
patchme_maybe_smp_msg:
	bgu	maybe_smp4m_msg
	 nop
#endif

real_irq_continue:
	or	%l0, PSR_PIL, %g2
	wr	%g2, 0x0, %psr
	WRITE_PAUSE
	wr	%g2, PSR_ET, %psr
	WRITE_PAUSE
	mov	%l7, %o0		! irq level
patch_handler_irq:
	call	handler_irq
	 add	%sp, STACKFRAME_SZ, %o1	! pt_regs ptr
	or	%l0, PSR_PIL, %g2	! restore PIL after handler_irq
	wr	%g2, PSR_ET, %psr	! keep ET up
	WRITE_PAUSE

	RESTORE_ALL

#ifdef CONFIG_SMP
	/* SMP per-cpu ticker interrupts are handled specially. */
smp4m_ticker:
	bne	real_irq_continue+4
	 or	%l0, PSR_PIL, %g2
	wr	%g2, 0x0, %psr
	WRITE_PAUSE
	wr	%g2, PSR_ET, %psr
	WRITE_PAUSE
	call	smp4m_percpu_timer_interrupt
	 add	%sp, STACKFRAME_SZ, %o0
	wr	%l0, PSR_ET, %psr
	WRITE_PAUSE
	RESTORE_ALL

#define GET_PROCESSOR4M_ID(reg)	\
	rd	%tbr, %reg;	\
	srl	%reg, 12, %reg;	\
	and	%reg, 3, %reg;

	/* Here is where we check for possible SMP IPI passed to us
	 * on some level other than 15 which is the NMI and only used
	 * for cross calls.  That has a separate entry point below.
	 *
	 * IPIs are sent on Level 12, 13 and 14. See IRQ_IPI_*.
	 */
maybe_smp4m_msg:
	GET_PROCESSOR4M_ID(o3)
	sethi	%hi(sun4m_irq_percpu), %l5
	sll	%o3, 2, %o3
	or	%l5, %lo(sun4m_irq_percpu), %o5
	sethi	%hi(0x70000000), %o2	! Check all soft-IRQs
	ld	[%o5 + %o3], %o1
	ld	[%o1 + 0x00], %o3	! sun4m_irq_percpu[cpu]->pending
	andcc	%o3, %o2, %g0
	be,a	smp4m_ticker
	 cmp	%l7, 14
	/* Soft-IRQ IPI */
	st	%o2, [%o1 + 0x04]	! sun4m_irq_percpu[cpu]->clear=0x70000000
	WRITE_PAUSE
	ld	[%o1 + 0x00], %g0	! sun4m_irq_percpu[cpu]->pending
	WRITE_PAUSE
	or	%l0, PSR_PIL, %l4
	wr	%l4, 0x0, %psr
	WRITE_PAUSE
	wr	%l4, PSR_ET, %psr
	WRITE_PAUSE
	srl	%o3, 28, %o2		! shift for simpler checks below
maybe_smp4m_msg_check_single:
	andcc	%o2, 0x1, %g0
	beq,a	maybe_smp4m_msg_check_mask
	 andcc	%o2, 0x2, %g0
	call	smp_call_function_single_interrupt
	 nop
	andcc	%o2, 0x2, %g0
maybe_smp4m_msg_check_mask:
	beq,a	maybe_smp4m_msg_check_resched
	 andcc	%o2, 0x4, %g0
	call	smp_call_function_interrupt
	 nop
	andcc	%o2, 0x4, %g0
maybe_smp4m_msg_check_resched:
	/* rescheduling is done in RESTORE_ALL regardless, but incr stats */
	beq,a	maybe_smp4m_msg_out
	 nop
	call	smp_resched_interrupt
	 nop
maybe_smp4m_msg_out:
	RESTORE_ALL

	.align	4
	.globl	linux_trap_ipi15_sun4m
linux_trap_ipi15_sun4m:
	SAVE_ALL
	sethi	%hi(0x80000000), %o2
	GET_PROCESSOR4M_ID(o0)
	sethi	%hi(sun4m_irq_percpu), %l5
	or	%l5, %lo(sun4m_irq_percpu), %o5
	sll	%o0, 2, %o0
	ld	[%o5 + %o0], %o5
	ld	[%o5 + 0x00], %o3	! sun4m_irq_percpu[cpu]->pending
	andcc	%o3, %o2, %g0
	be	sun4m_nmi_error		! Must be an NMI async memory error
	 st	%o2, [%o5 + 0x04]	! sun4m_irq_percpu[cpu]->clear=0x80000000
	WRITE_PAUSE
	ld	[%o5 + 0x00], %g0	! sun4m_irq_percpu[cpu]->pending
	WRITE_PAUSE
	or	%l0, PSR_PIL, %l4
	wr	%l4, 0x0, %psr
	WRITE_PAUSE
	wr	%l4, PSR_ET, %psr
	WRITE_PAUSE
	call	smp4m_cross_call_irq
	 nop
	b	ret_trap_lockless_ipi
	 clr	%l6

	.globl	smp4d_ticker
	/* SMP per-cpu ticker interrupts are handled specially. */
smp4d_ticker:
	SAVE_ALL
	or	%l0, PSR_PIL, %g2
	sethi	%hi(CC_ICLR), %o0
	sethi	%hi(1 << 14), %o1
	or	%o0, %lo(CC_ICLR), %o0
	stha	%o1, [%o0] ASI_M_MXCC	/* Clear PIL 14 in MXCC's ICLR */
	wr	%g2, 0x0, %psr
	WRITE_PAUSE
	wr	%g2, PSR_ET, %psr
	WRITE_PAUSE
	call	smp4d_percpu_timer_interrupt
	 add	%sp, STACKFRAME_SZ, %o0
	wr	%l0, PSR_ET, %psr
	WRITE_PAUSE
	RESTORE_ALL

	.align	4
	.globl	linux_trap_ipi15_sun4d
linux_trap_ipi15_sun4d:
	SAVE_ALL
	sethi	%hi(CC_BASE), %o4
	sethi	%hi(MXCC_ERR_ME|MXCC_ERR_PEW|MXCC_ERR_ASE|MXCC_ERR_PEE), %o2
	or	%o4, (CC_EREG - CC_BASE), %o0
	ldda	[%o0] ASI_M_MXCC, %o0
	andcc	%o0, %o2, %g0
	bne	1f
	 sethi	%hi(BB_STAT2), %o2
	lduba	[%o2] ASI_M_CTL, %o2
	andcc	%o2, BB_STAT2_MASK, %g0
	bne	2f
	 or	%o4, (CC_ICLR - CC_BASE), %o0
	sethi	%hi(1 << 15), %o1
	stha	%o1, [%o0] ASI_M_MXCC	/* Clear PIL 15 in MXCC's ICLR */
	or	%l0, PSR_PIL, %l4
	wr	%l4, 0x0, %psr
	WRITE_PAUSE
	wr	%l4, PSR_ET, %psr
	WRITE_PAUSE
	call	smp4d_cross_call_irq
	 nop
	b	ret_trap_lockless_ipi
	 clr	%l6

1:	/* MXCC error */
2:	/* BB error */
	/* Disable PIL 15 */
	set	CC_IMSK, %l4
	lduha	[%l4] ASI_M_MXCC, %l5
	sethi	%hi(1 << 15), %l7
	or	%l5, %l7, %l5
	stha	%l5, [%l4] ASI_M_MXCC
	/* FIXME */
1:	b,a	1b

	.globl	smpleon_ipi
	.extern leon_ipi_interrupt
	/* SMP per-cpu IPI interrupts are handled specially. */
smpleon_ipi:
        SAVE_ALL
	or	%l0, PSR_PIL, %g2
	wr	%g2, 0x0, %psr
	WRITE_PAUSE
	wr	%g2, PSR_ET, %psr
	WRITE_PAUSE
	call	leonsmp_ipi_interrupt
	 add	%sp, STACKFRAME_SZ, %o1 ! pt_regs
	wr	%l0, PSR_ET, %psr
	WRITE_PAUSE
	RESTORE_ALL

	.align	4
	.globl	linux_trap_ipi15_leon
linux_trap_ipi15_leon:
	SAVE_ALL
	or	%l0, PSR_PIL, %l4
	wr	%l4, 0x0, %psr
	WRITE_PAUSE
	wr	%l4, PSR_ET, %psr
	WRITE_PAUSE
	call	leon_cross_call_irq
	 nop
	b	ret_trap_lockless_ipi
	 clr	%l6

#endif /* CONFIG_SMP */

	/* This routine handles illegal instructions and privileged
	 * instruction attempts from user code.
	 */
	.align	4
	.globl	bad_instruction
bad_instruction:
	sethi	%hi(0xc1f80000), %l4
	ld	[%l1], %l5
	sethi	%hi(0x81d80000), %l7
	and	%l5, %l4, %l5
	cmp	%l5, %l7
	be	1f
	SAVE_ALL

	wr	%l0, PSR_ET, %psr		! re-enable traps
	WRITE_PAUSE

	add	%sp, STACKFRAME_SZ, %o0
	mov	%l1, %o1
	mov	%l2, %o2
	call	do_illegal_instruction
	 mov	%l0, %o3

	RESTORE_ALL

1:	/* unimplemented flush - just skip */
	jmpl	%l2, %g0
	 rett	%l2 + 4

	.align	4
	.globl	priv_instruction
priv_instruction:
	SAVE_ALL

	wr	%l0, PSR_ET, %psr
	WRITE_PAUSE

	add	%sp, STACKFRAME_SZ, %o0
	mov	%l1, %o1
	mov	%l2, %o2
	call	do_priv_instruction
	 mov	%l0, %o3

	RESTORE_ALL

	/* This routine handles unaligned data accesses. */
	.align	4
	.globl	mna_handler
mna_handler:
	andcc	%l0, PSR_PS, %g0
	be	mna_fromuser
	 nop

	SAVE_ALL

	wr	%l0, PSR_ET, %psr
	WRITE_PAUSE

	ld	[%l1], %o1
	call	kernel_unaligned_trap
	 add	%sp, STACKFRAME_SZ, %o0

	RESTORE_ALL

mna_fromuser:
	SAVE_ALL

	wr	%l0, PSR_ET, %psr		! re-enable traps
	WRITE_PAUSE

	ld	[%l1], %o1
	call	user_unaligned_trap
	 add	%sp, STACKFRAME_SZ, %o0

	RESTORE_ALL

	/* This routine handles floating point disabled traps. */
	.align	4
	.globl	fpd_trap_handler
fpd_trap_handler:
	SAVE_ALL

	wr	%l0, PSR_ET, %psr		! re-enable traps
	WRITE_PAUSE

	add	%sp, STACKFRAME_SZ, %o0
	mov	%l1, %o1
	mov	%l2, %o2
	call	do_fpd_trap
	 mov	%l0, %o3

	RESTORE_ALL

	/* This routine handles Floating Point Exceptions. */
	.align	4
	.globl	fpe_trap_handler
fpe_trap_handler:
	set	fpsave_magic, %l5
	cmp	%l1, %l5
	be	1f
	 sethi	%hi(fpsave), %l5
	or	%l5, %lo(fpsave), %l5
	cmp	%l1, %l5
	bne	2f
	 sethi	%hi(fpsave_catch2), %l5
	or	%l5, %lo(fpsave_catch2), %l5
	wr	%l0, 0x0, %psr
	WRITE_PAUSE
	jmp	%l5
	 rett	%l5 + 4
1:	
	sethi	%hi(fpsave_catch), %l5
	or	%l5, %lo(fpsave_catch), %l5
	wr	%l0, 0x0, %psr
	WRITE_PAUSE
	jmp	%l5
	 rett	%l5 + 4

2:
	SAVE_ALL

	wr	%l0, PSR_ET, %psr		! re-enable traps
	WRITE_PAUSE

	add	%sp, STACKFRAME_SZ, %o0
	mov	%l1, %o1
	mov	%l2, %o2
	call	do_fpe_trap
	 mov	%l0, %o3

	RESTORE_ALL

	/* This routine handles Tag Overflow Exceptions. */
	.align	4
	.globl	do_tag_overflow
do_tag_overflow:
	SAVE_ALL

	wr	%l0, PSR_ET, %psr		! re-enable traps
	WRITE_PAUSE

	add	%sp, STACKFRAME_SZ, %o0
	mov	%l1, %o1
	mov	%l2, %o2
	call	handle_tag_overflow
	 mov	%l0, %o3

	RESTORE_ALL

	/* This routine handles Watchpoint Exceptions. */
	.align	4
	.globl	do_watchpoint
do_watchpoint:
	SAVE_ALL

	wr	%l0, PSR_ET, %psr		! re-enable traps
	WRITE_PAUSE

	add	%sp, STACKFRAME_SZ, %o0
	mov	%l1, %o1
	mov	%l2, %o2
	call	handle_watchpoint
	 mov	%l0, %o3

	RESTORE_ALL

	/* This routine handles Register Access Exceptions. */
	.align	4
	.globl	do_reg_access
do_reg_access:
	SAVE_ALL

	wr	%l0, PSR_ET, %psr		! re-enable traps
	WRITE_PAUSE

	add	%sp, STACKFRAME_SZ, %o0
	mov	%l1, %o1
	mov	%l2, %o2
	call	handle_reg_access
	 mov	%l0, %o3

	RESTORE_ALL

	/* This routine handles Co-Processor Disabled Exceptions. */
	.align	4
	.globl	do_cp_disabled
do_cp_disabled:
	SAVE_ALL

	wr	%l0, PSR_ET, %psr		! re-enable traps
	WRITE_PAUSE

	add	%sp, STACKFRAME_SZ, %o0
	mov	%l1, %o1
	mov	%l2, %o2
	call	handle_cp_disabled
	 mov	%l0, %o3

	RESTORE_ALL

	/* This routine handles Co-Processor Exceptions. */
	.align	4
	.globl	do_cp_exception
do_cp_exception:
	SAVE_ALL

	wr	%l0, PSR_ET, %psr		! re-enable traps
	WRITE_PAUSE

	add	%sp, STACKFRAME_SZ, %o0
	mov	%l1, %o1
	mov	%l2, %o2
	call	handle_cp_exception
	 mov	%l0, %o3

	RESTORE_ALL

	/* This routine handles Hardware Divide By Zero Exceptions. */
	.align	4
	.globl	do_hw_divzero
do_hw_divzero:
	SAVE_ALL

	wr	%l0, PSR_ET, %psr		! re-enable traps
	WRITE_PAUSE

	add	%sp, STACKFRAME_SZ, %o0
	mov	%l1, %o1
	mov	%l2, %o2
	call	handle_hw_divzero
	 mov	%l0, %o3

	RESTORE_ALL

	.align	4
	.globl	do_flush_windows
do_flush_windows:
	SAVE_ALL

	wr	%l0, PSR_ET, %psr
	WRITE_PAUSE

	andcc	%l0, PSR_PS, %g0
	bne	dfw_kernel
	 nop

	call	flush_user_windows
	 nop

	/* Advance over the trap instruction. */
	ld	[%sp + STACKFRAME_SZ + PT_NPC], %l1
	add	%l1, 0x4, %l2
	st	%l1, [%sp + STACKFRAME_SZ + PT_PC]
	st	%l2, [%sp + STACKFRAME_SZ + PT_NPC]

	RESTORE_ALL

	.globl	flush_patch_one

	/* We get these for debugging routines using __builtin_return_address() */
dfw_kernel:
flush_patch_one:
	FLUSH_ALL_KERNEL_WINDOWS

	/* Advance over the trap instruction. */
	ld	[%sp + STACKFRAME_SZ + PT_NPC], %l1
	add	%l1, 0x4, %l2
	st	%l1, [%sp + STACKFRAME_SZ + PT_PC]
	st	%l2, [%sp + STACKFRAME_SZ + PT_NPC]

	RESTORE_ALL

	/* The getcc software trap.  The user wants the condition codes from
	 * the %psr in register %g1.
	 */

	.align	4
	.globl	getcc_trap_handler
getcc_trap_handler:
	srl	%l0, 20, %g1	! give user
	and	%g1, 0xf, %g1	! only ICC bits in %psr
	jmp	%l2		! advance over trap instruction
	rett	%l2 + 0x4	! like this...

	/* The setcc software trap.  The user has condition codes in %g1
	 * that it would like placed in the %psr.  Be careful not to flip
	 * any unintentional bits!
	 */

	.align	4
	.globl	setcc_trap_handler
setcc_trap_handler:
	sll	%g1, 0x14, %l4
	set	PSR_ICC, %l5
	andn	%l0, %l5, %l0	! clear ICC bits in %psr
	and	%l4, %l5, %l4	! clear non-ICC bits in user value
	or	%l4, %l0, %l4	! or them in... mix mix mix

	wr	%l4, 0x0, %psr	! set new %psr
	WRITE_PAUSE		! TI scumbags...

	jmp	%l2		! advance over trap instruction
	rett	%l2 + 0x4	! like this...

sun4m_nmi_error:
	/* NMI async memory error handling. */
	sethi	%hi(0x80000000), %l4
	sethi	%hi(sun4m_irq_global), %o5
	ld	[%o5 + %lo(sun4m_irq_global)], %l5
	st	%l4, [%l5 + 0x0c]	! sun4m_irq_global->mask_set=0x80000000
	WRITE_PAUSE
	ld	[%l5 + 0x00], %g0	! sun4m_irq_global->pending
	WRITE_PAUSE
	or	%l0, PSR_PIL, %l4
	wr	%l4, 0x0, %psr
	WRITE_PAUSE
	wr	%l4, PSR_ET, %psr
	WRITE_PAUSE
	call	sun4m_nmi
	 nop
	st	%l4, [%l5 + 0x08]	! sun4m_irq_global->mask_clear=0x80000000
<<<<<<< HEAD
	WRITE_PAUSE
	ld	[%l5 + 0x00], %g0	! sun4m_irq_global->pending
	WRITE_PAUSE
=======
	WRITE_PAUSE
	ld	[%l5 + 0x00], %g0	! sun4m_irq_global->pending
	WRITE_PAUSE
>>>>>>> f8f5701b
	RESTORE_ALL

#ifndef CONFIG_SMP
	.align	4
	.globl	linux_trap_ipi15_sun4m
linux_trap_ipi15_sun4m:
	SAVE_ALL

	ba	sun4m_nmi_error
	 nop
#endif /* CONFIG_SMP */

	.align	4
	.globl	srmmu_fault
srmmu_fault:
	mov	0x400, %l5
	mov	0x300, %l4

LEON_PI(lda	[%l5] ASI_LEON_MMUREGS, %l6)	! read sfar first
SUN_PI_(lda	[%l5] ASI_M_MMUREGS, %l6)	! read sfar first

LEON_PI(lda	[%l4] ASI_LEON_MMUREGS, %l5)	! read sfsr last
SUN_PI_(lda	[%l4] ASI_M_MMUREGS, %l5)	! read sfsr last

	andn	%l6, 0xfff, %l6
	srl	%l5, 6, %l5			! and encode all info into l7

	and	%l5, 2, %l5
	or	%l5, %l6, %l6

	or	%l6, %l7, %l7			! l7 = [addr,write,txtfault]

	SAVE_ALL

	mov	%l7, %o1
	mov	%l7, %o2
	and	%o1, 1, %o1		! arg2 = text_faultp
	mov	%l7, %o3
	and	%o2, 2, %o2		! arg3 = writep
	andn	%o3, 0xfff, %o3		! arg4 = faulting address

	wr	%l0, PSR_ET, %psr
	WRITE_PAUSE

	call	do_sparc_fault
	 add	%sp, STACKFRAME_SZ, %o0	! arg1 = pt_regs ptr

	RESTORE_ALL

	.align	4
	.globl	sys_nis_syscall
sys_nis_syscall:
	mov	%o7, %l5
	add	%sp, STACKFRAME_SZ, %o0		! pt_regs *regs arg
	call	c_sys_nis_syscall
	 mov	%l5, %o7

	.align	4
	.globl	sys_execve
sys_execve:
	mov	%o7, %l5
	add	%sp, STACKFRAME_SZ, %o0		! pt_regs *regs arg
	call	sparc_execve
	 mov	%l5, %o7

	.globl	sunos_execv
sunos_execv:
	st	%g0, [%sp + STACKFRAME_SZ + PT_I2]

	call	sparc_execve
	 add	%sp, STACKFRAME_SZ, %o0

	b	ret_sys_call
	 ld	[%sp + STACKFRAME_SZ + PT_I0], %o0

	.align	4
	.globl	sys_sparc_pipe
sys_sparc_pipe:
	mov	%o7, %l5
	add	%sp, STACKFRAME_SZ, %o0		! pt_regs *regs arg
	call	sparc_pipe
	 mov	%l5, %o7

	.align	4
	.globl	sys_sigaltstack
sys_sigaltstack:
	mov	%o7, %l5
	mov	%fp, %o2
	call	do_sigaltstack
	 mov	%l5, %o7

	.align	4
	.globl	sys_sigstack
sys_sigstack:
	mov	%o7, %l5
	mov	%fp, %o2
	call	do_sys_sigstack
	 mov	%l5, %o7

	.align	4
	.globl	sys_sigreturn
sys_sigreturn:
	call	do_sigreturn
	 add	%sp, STACKFRAME_SZ, %o0

	ld	[%curptr + TI_FLAGS], %l5
	andcc	%l5, _TIF_SYSCALL_TRACE, %g0
	be	1f
	 nop

	call	syscall_trace
	 nop

1:
	/* We don't want to muck with user registers like a
	 * normal syscall, just return.
	 */
	RESTORE_ALL

	.align	4
	.globl	sys_rt_sigreturn
sys_rt_sigreturn:
	call	do_rt_sigreturn
	 add	%sp, STACKFRAME_SZ, %o0

	ld	[%curptr + TI_FLAGS], %l5
	andcc	%l5, _TIF_SYSCALL_TRACE, %g0
	be	1f
	 nop

	add	%sp, STACKFRAME_SZ, %o0
	call	syscall_trace
	 mov	1, %o1

1:
	/* We are returning to a signal handler. */
	RESTORE_ALL

	/* Now that we have a real sys_clone, sys_fork() is
	 * implemented in terms of it.  Our _real_ implementation
	 * of SunOS vfork() will use sys_vfork().
	 *
	 * XXX These three should be consolidated into mostly shared
	 * XXX code just like on sparc64... -DaveM
	 */
	.align	4
	.globl	sys_fork, flush_patch_two
sys_fork:
	mov	%o7, %l5
flush_patch_two:
	FLUSH_ALL_KERNEL_WINDOWS;
	ld	[%curptr + TI_TASK], %o4
	rd	%psr, %g4
	WRITE_PAUSE
	mov	SIGCHLD, %o0			! arg0:	clone flags
	rd	%wim, %g5
	WRITE_PAUSE
	mov	%fp, %o1			! arg1:	usp
	std	%g4, [%o4 + AOFF_task_thread + AOFF_thread_fork_kpsr]
	add	%sp, STACKFRAME_SZ, %o2		! arg2:	pt_regs ptr
	mov	0, %o3
	call	sparc_do_fork
	 mov	%l5, %o7

	/* Whee, kernel threads! */
	.globl	sys_clone, flush_patch_three
sys_clone:
	mov	%o7, %l5
flush_patch_three:
	FLUSH_ALL_KERNEL_WINDOWS;
	ld	[%curptr + TI_TASK], %o4
	rd	%psr, %g4
	WRITE_PAUSE

	/* arg0,1: flags,usp  -- loaded already */
	cmp	%o1, 0x0			! Is new_usp NULL?
	rd	%wim, %g5
	WRITE_PAUSE
	be,a	1f
	 mov	%fp, %o1			! yes, use callers usp
	andn	%o1, 7, %o1			! no, align to 8 bytes
1:
	std	%g4, [%o4 + AOFF_task_thread + AOFF_thread_fork_kpsr]
	add	%sp, STACKFRAME_SZ, %o2		! arg2:	pt_regs ptr
	mov	0, %o3
	call	sparc_do_fork
	 mov	%l5, %o7

	/* Whee, real vfork! */
	.globl	sys_vfork, flush_patch_four
sys_vfork:
flush_patch_four:
	FLUSH_ALL_KERNEL_WINDOWS;
	ld	[%curptr + TI_TASK], %o4
	rd	%psr, %g4
	WRITE_PAUSE
	rd	%wim, %g5
	WRITE_PAUSE
	std	%g4, [%o4 + AOFF_task_thread + AOFF_thread_fork_kpsr]
	sethi	%hi(0x4000 | 0x0100 | SIGCHLD), %o0
	mov	%fp, %o1
	or	%o0, %lo(0x4000 | 0x0100 | SIGCHLD), %o0
	sethi	%hi(sparc_do_fork), %l1
	mov	0, %o3
	jmpl	%l1 + %lo(sparc_do_fork), %g0
	 add	%sp, STACKFRAME_SZ, %o2

        .align  4
linux_sparc_ni_syscall:
	sethi   %hi(sys_ni_syscall), %l7
	b       syscall_is_too_hard
	 or     %l7, %lo(sys_ni_syscall), %l7

linux_fast_syscall:
	andn	%l7, 3, %l7
	mov	%i0, %o0
	mov	%i1, %o1
	mov 	%i2, %o2
	jmpl	%l7 + %g0, %g0
	 mov	%i3, %o3

linux_syscall_trace:
	add	%sp, STACKFRAME_SZ, %o0
	call	syscall_trace
	 mov	0, %o1
	cmp	%o0, 0
	bne	3f
	 mov	-ENOSYS, %o0
	mov	%i0, %o0
	mov	%i1, %o1
	mov	%i2, %o2
	mov	%i3, %o3
	b	2f
	 mov	%i4, %o4

	.globl	ret_from_fork
ret_from_fork:
	call	schedule_tail
	 ld	[%g3 + TI_TASK], %o0
	b	ret_sys_call
	 ld	[%sp + STACKFRAME_SZ + PT_I0], %o0

	/* Linux native system calls enter here... */
	.align	4
	.globl	linux_sparc_syscall
linux_sparc_syscall:
	sethi	%hi(PSR_SYSCALL), %l4
	or	%l0, %l4, %l0
	/* Direct access to user regs, must faster. */
	cmp	%g1, NR_syscalls
	bgeu	linux_sparc_ni_syscall
	 sll	%g1, 2, %l4
	ld	[%l7 + %l4], %l7
	andcc	%l7, 1, %g0
	bne	linux_fast_syscall
	 /* Just do first insn from SAVE_ALL in the delay slot */

syscall_is_too_hard:
	SAVE_ALL_HEAD
	 rd	%wim, %l3

	wr	%l0, PSR_ET, %psr
	mov	%i0, %o0
	mov	%i1, %o1
	mov	%i2, %o2

	ld	[%curptr + TI_FLAGS], %l5
	mov	%i3, %o3
	andcc	%l5, _TIF_SYSCALL_TRACE, %g0
	mov	%i4, %o4
	bne	linux_syscall_trace
	 mov	%i0, %l5
2:
	call	%l7
	 mov	%i5, %o5

3:
	st	%o0, [%sp + STACKFRAME_SZ + PT_I0]

ret_sys_call:
	ld	[%curptr + TI_FLAGS], %l6
	cmp	%o0, -ERESTART_RESTARTBLOCK
	ld	[%sp + STACKFRAME_SZ + PT_PSR], %g3
	set	PSR_C, %g2
	bgeu	1f
	 andcc	%l6, _TIF_SYSCALL_TRACE, %g0

	/* System call success, clear Carry condition code. */
	andn	%g3, %g2, %g3
	clr	%l6
	st	%g3, [%sp + STACKFRAME_SZ + PT_PSR]	
	bne	linux_syscall_trace2
	 ld	[%sp + STACKFRAME_SZ + PT_NPC], %l1 /* pc = npc */
	add	%l1, 0x4, %l2			/* npc = npc+4 */
	st	%l1, [%sp + STACKFRAME_SZ + PT_PC]
	b	ret_trap_entry
	 st	%l2, [%sp + STACKFRAME_SZ + PT_NPC]
1:
	/* System call failure, set Carry condition code.
	 * Also, get abs(errno) to return to the process.
	 */
	sub	%g0, %o0, %o0
	or	%g3, %g2, %g3
	st	%o0, [%sp + STACKFRAME_SZ + PT_I0]
	mov	1, %l6
	st	%g3, [%sp + STACKFRAME_SZ + PT_PSR]
	bne	linux_syscall_trace2
	 ld	[%sp + STACKFRAME_SZ + PT_NPC], %l1 /* pc = npc */
	add	%l1, 0x4, %l2			/* npc = npc+4 */
	st	%l1, [%sp + STACKFRAME_SZ + PT_PC]
	b	ret_trap_entry
	 st	%l2, [%sp + STACKFRAME_SZ + PT_NPC]

linux_syscall_trace2:
	add	%sp, STACKFRAME_SZ, %o0
	mov	1, %o1
	call	syscall_trace
	 add	%l1, 0x4, %l2			/* npc = npc+4 */
	st	%l1, [%sp + STACKFRAME_SZ + PT_PC]
	b	ret_trap_entry
	 st	%l2, [%sp + STACKFRAME_SZ + PT_NPC]


/* Saving and restoring the FPU state is best done from lowlevel code.
 *
 * void fpsave(unsigned long *fpregs, unsigned long *fsr,
 *             void *fpqueue, unsigned long *fpqdepth)
 */

	.globl	fpsave
fpsave:
	st	%fsr, [%o1]	! this can trap on us if fpu is in bogon state
	ld	[%o1], %g1
	set	0x2000, %g4
	andcc	%g1, %g4, %g0
	be	2f
	 mov	0, %g2

	/* We have an fpqueue to save. */
1:
	std	%fq, [%o2]
fpsave_magic:
	st	%fsr, [%o1]
	ld	[%o1], %g3
	andcc	%g3, %g4, %g0
	add	%g2, 1, %g2
	bne	1b
	 add	%o2, 8, %o2

2:
	st	%g2, [%o3]

	std	%f0, [%o0 + 0x00]
	std	%f2, [%o0 + 0x08]
	std	%f4, [%o0 + 0x10]
	std	%f6, [%o0 + 0x18]
	std	%f8, [%o0 + 0x20]
	std	%f10, [%o0 + 0x28]
	std	%f12, [%o0 + 0x30]
	std	%f14, [%o0 + 0x38]
	std	%f16, [%o0 + 0x40]
	std	%f18, [%o0 + 0x48]
	std	%f20, [%o0 + 0x50]
	std	%f22, [%o0 + 0x58]
	std	%f24, [%o0 + 0x60]
	std	%f26, [%o0 + 0x68]
	std	%f28, [%o0 + 0x70]
	retl
	 std	%f30, [%o0 + 0x78]

	/* Thanks for Theo Deraadt and the authors of the Sprite/netbsd/openbsd
	 * code for pointing out this possible deadlock, while we save state
	 * above we could trap on the fsr store so our low level fpu trap
	 * code has to know how to deal with this.
	 */
fpsave_catch:
	b	fpsave_magic + 4
	 st	%fsr, [%o1]

fpsave_catch2:
	b	fpsave + 4
	 st	%fsr, [%o1]

	/* void fpload(unsigned long *fpregs, unsigned long *fsr); */

	.globl	fpload
fpload:
	ldd	[%o0 + 0x00], %f0
	ldd	[%o0 + 0x08], %f2
	ldd	[%o0 + 0x10], %f4
	ldd	[%o0 + 0x18], %f6
	ldd	[%o0 + 0x20], %f8
	ldd	[%o0 + 0x28], %f10
	ldd	[%o0 + 0x30], %f12
	ldd	[%o0 + 0x38], %f14
	ldd	[%o0 + 0x40], %f16
	ldd	[%o0 + 0x48], %f18
	ldd	[%o0 + 0x50], %f20
	ldd	[%o0 + 0x58], %f22
	ldd	[%o0 + 0x60], %f24
	ldd	[%o0 + 0x68], %f26
	ldd	[%o0 + 0x70], %f28
	ldd	[%o0 + 0x78], %f30
	ld	[%o1], %fsr
	retl
	 nop

	/* __ndelay and __udelay take two arguments:
	 * 0 - nsecs or usecs to delay
	 * 1 - per_cpu udelay_val (loops per jiffy)
	 *
	 * Note that ndelay gives HZ times higher resolution but has a 10ms
	 * limit.  udelay can handle up to 1s.
	 */
	.globl	__ndelay
__ndelay:
	save	%sp, -STACKFRAME_SZ, %sp
	mov	%i0, %o0		! round multiplier up so large ns ok
	mov	0x1ae, %o1		! 2**32 / (1 000 000 000 / HZ)
	umul	%o0, %o1, %o0
	rd	%y, %o1
	mov	%i1, %o1		! udelay_val
	umul	%o0, %o1, %o0
	rd	%y, %o1
	ba	delay_continue
	 mov	%o1, %o0		! >>32 later for better resolution

	.globl	__udelay
__udelay:
	save	%sp, -STACKFRAME_SZ, %sp
	mov	%i0, %o0
	sethi	%hi(0x10c7), %o1	! round multiplier up so large us ok
	or	%o1, %lo(0x10c7), %o1	! 2**32 / 1 000 000
	umul	%o0, %o1, %o0
	rd	%y, %o1
	mov	%i1, %o1		! udelay_val
	umul	%o0, %o1, %o0
	rd	%y, %o1
	sethi	%hi(0x028f4b62), %l0	! Add in rounding constant * 2**32,
	or	%g0, %lo(0x028f4b62), %l0
	addcc	%o0, %l0, %o0		! 2**32 * 0.009 999
	bcs,a	3f
	 add	%o1, 0x01, %o1
3:
	mov	HZ, %o0			! >>32 earlier for wider range
	umul	%o0, %o1, %o0
	rd	%y, %o1

delay_continue:
	cmp	%o0, 0x0
1:
	bne	1b
	 subcc	%o0, 1, %o0
	
	ret
	restore

	/* Handle a software breakpoint */
	/* We have to inform parent that child has stopped */
	.align 4
	.globl breakpoint_trap
breakpoint_trap:
	rd	%wim,%l3
	SAVE_ALL
	wr 	%l0, PSR_ET, %psr
	WRITE_PAUSE

	st	%i0, [%sp + STACKFRAME_SZ + PT_G0] ! for restarting syscalls
	call	sparc_breakpoint
	 add	%sp, STACKFRAME_SZ, %o0

	RESTORE_ALL

#ifdef CONFIG_KGDB
	.align	4
	.globl	kgdb_trap_low
	.type	kgdb_trap_low,#function
kgdb_trap_low:
	rd	%wim,%l3
	SAVE_ALL
	wr 	%l0, PSR_ET, %psr
	WRITE_PAUSE

	call	kgdb_trap
	 add	%sp, STACKFRAME_SZ, %o0

	RESTORE_ALL
	.size	kgdb_trap_low,.-kgdb_trap_low
#endif

	.align	4
	.globl	flush_patch_exception
flush_patch_exception:
	FLUSH_ALL_KERNEL_WINDOWS;
	ldd	[%o0], %o6
	jmpl	%o7 + 0xc, %g0			! see asm-sparc/processor.h
	 mov	1, %g1				! signal EFAULT condition

	.align	4
	.globl	kill_user_windows, kuw_patch1_7win
	.globl	kuw_patch1
kuw_patch1_7win:	sll	%o3, 6, %o3

	/* No matter how much overhead this routine has in the worst
	 * case scenerio, it is several times better than taking the
	 * traps with the old method of just doing flush_user_windows().
	 */
kill_user_windows:
	ld	[%g6 + TI_UWINMASK], %o0	! get current umask
	orcc	%g0, %o0, %g0			! if no bits set, we are done
	be	3f				! nothing to do
	 rd	%psr, %o5			! must clear interrupts
	or	%o5, PSR_PIL, %o4		! or else that could change
	wr	%o4, 0x0, %psr			! the uwinmask state
	WRITE_PAUSE				! burn them cycles
1:
	ld	[%g6 + TI_UWINMASK], %o0	! get consistent state
	orcc	%g0, %o0, %g0			! did an interrupt come in?
	be	4f				! yep, we are done
	 rd	%wim, %o3			! get current wim
	srl	%o3, 1, %o4			! simulate a save
kuw_patch1:
	sll	%o3, 7, %o3			! compute next wim
	or	%o4, %o3, %o3			! result
	andncc	%o0, %o3, %o0			! clean this bit in umask
	bne	kuw_patch1			! not done yet
	 srl	%o3, 1, %o4			! begin another save simulation
	wr	%o3, 0x0, %wim			! set the new wim
	st	%g0, [%g6 + TI_UWINMASK]	! clear uwinmask
4:
	wr	%o5, 0x0, %psr			! re-enable interrupts
	WRITE_PAUSE				! burn baby burn
3:
	retl					! return
	 st	%g0, [%g6 + TI_W_SAVED]		! no windows saved

	.align	4
	.globl	restore_current
restore_current:
	LOAD_CURRENT(g6, o0)
	retl
	 nop

#ifdef CONFIG_PCIC_PCI
#include <asm/pcic.h>

	.align	4
	.globl	linux_trap_ipi15_pcic
linux_trap_ipi15_pcic:
	rd	%wim, %l3
	SAVE_ALL

	/*
	 * First deactivate NMI
	 * or we cannot drop ET, cannot get window spill traps.
	 * The busy loop is necessary because the PIO error
	 * sometimes does not go away quickly and we trap again.
	 */
	sethi	%hi(pcic_regs), %o1
	ld	[%o1 + %lo(pcic_regs)], %o2

	! Get pending status for printouts later.
	ld	[%o2 + PCI_SYS_INT_PENDING], %o0

	mov	PCI_SYS_INT_PENDING_CLEAR_ALL, %o1
	stb	%o1, [%o2 + PCI_SYS_INT_PENDING_CLEAR]
1:
	ld	[%o2 + PCI_SYS_INT_PENDING], %o1
	andcc	%o1, ((PCI_SYS_INT_PENDING_PIO|PCI_SYS_INT_PENDING_PCI)>>24), %g0
	bne	1b
	 nop

	or	%l0, PSR_PIL, %l4
	wr	%l4, 0x0, %psr
	WRITE_PAUSE
	wr	%l4, PSR_ET, %psr
	WRITE_PAUSE

	call	pcic_nmi
	 add	%sp, STACKFRAME_SZ, %o1	! struct pt_regs *regs
	RESTORE_ALL

	.globl	pcic_nmi_trap_patch
pcic_nmi_trap_patch:
	sethi	%hi(linux_trap_ipi15_pcic), %l3
	jmpl	%l3 + %lo(linux_trap_ipi15_pcic), %g0
	 rd	%psr, %l0
	.word	0

#endif /* CONFIG_PCIC_PCI */

	.globl	flushw_all
flushw_all:
	save	%sp, -0x40, %sp
	save	%sp, -0x40, %sp
	save	%sp, -0x40, %sp
	save	%sp, -0x40, %sp
	save	%sp, -0x40, %sp
	save	%sp, -0x40, %sp
	save	%sp, -0x40, %sp
	restore
	restore
	restore
	restore
	restore
	restore
	ret
	 restore

#ifdef CONFIG_SMP
ENTRY(hard_smp_processor_id)
661:	rd		%tbr, %g1
	srl		%g1, 12, %o0
	and		%o0, 3, %o0
	.section	.cpuid_patch, "ax"
	/* Instruction location. */
	.word		661b
	/* SUN4D implementation. */
	lda		[%g0] ASI_M_VIKING_TMP1, %o0
	nop
	nop
	/* LEON implementation. */
	rd		%asr17, %o0
	srl		%o0, 0x1c, %o0
	nop
	.previous
	retl
	 nop
ENDPROC(hard_smp_processor_id)
#endif

/* End of entry.S */<|MERGE_RESOLUTION|>--- conflicted
+++ resolved
@@ -746,15 +746,9 @@
 	call	sun4m_nmi
 	 nop
 	st	%l4, [%l5 + 0x08]	! sun4m_irq_global->mask_clear=0x80000000
-<<<<<<< HEAD
 	WRITE_PAUSE
 	ld	[%l5 + 0x00], %g0	! sun4m_irq_global->pending
 	WRITE_PAUSE
-=======
-	WRITE_PAUSE
-	ld	[%l5 + 0x00], %g0	! sun4m_irq_global->pending
-	WRITE_PAUSE
->>>>>>> f8f5701b
 	RESTORE_ALL
 
 #ifndef CONFIG_SMP
