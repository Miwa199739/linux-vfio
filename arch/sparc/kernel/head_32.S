/*
 * head.S: The initial boot code for the Sparc port of Linux.
 *
 * Copyright (C) 1995 David S. Miller (davem@caip.rutgers.edu)
 * Copyright (C) 1995,1999 Pete Zaitcev   (zaitcev@yahoo.com)
 * Copyright (C) 1996 Miguel de Icaza (miguel@nuclecu.unam.mx)
 * Copyright (C) 1997 Jakub Jelinek   (jj@sunsite.mff.cuni.cz)
 * Copyright (C) 1997 Michael A. Griffith (grif@acm.org)
 *
 * CompactPCI platform by Eric Brower, 1999.
 */

#include <linux/version.h>
#include <linux/init.h>

#include <asm/head.h>
#include <asm/asi.h>
#include <asm/contregs.h>
#include <asm/ptrace.h>
#include <asm/psr.h>
#include <asm/page.h>
#include <asm/kdebug.h>
#include <asm/winmacro.h>
#include <asm/thread_info.h>	/* TI_UWINMASK */
#include <asm/errno.h>
#include <asm/pgtsrmmu.h>	/* SRMMU_PGDIR_SHIFT */

	.data
/* The following are used with the prom_vector node-ops to figure out
 * the cpu-type
 */
<<<<<<< HEAD
	.align 4
cputyp:
        .word   1

=======
>>>>>>> f8f5701b
	.align 4
	.globl cputypval
cputypval:
	.asciz "sun4m"
	.ascii "     "

/* Tested on SS-5, SS-10 */
	.align 4
cputypvar:
	.asciz "compatible"

	.align 4

<<<<<<< HEAD
sun4c_notsup:
	.asciz	"Sparc-Linux sun4/sun4c support does no longer exist.\n\n"
=======
notsup:
	.asciz	"Sparc-Linux sun4/sun4c or MMU-less not supported\n\n"
>>>>>>> f8f5701b
	.align 4

sun4e_notsup:
        .asciz  "Sparc-Linux sun4e support does not exist\n\n"
	.align 4

/* The trap-table - located in the __HEAD section */
#include "ttable_32.S"

	.align PAGE_SIZE

/* This was the only reasonable way I could think of to properly align
 * these page-table data structures.
 */
	.globl swapper_pg_dir
swapper_pg_dir:		.skip PAGE_SIZE
	.globl empty_zero_page
empty_zero_page:	.skip PAGE_SIZE

	.global root_flags
	.global ram_flags
	.global root_dev
	.global sparc_ramdisk_image
	.global sparc_ramdisk_size

/* This stuff has to be in sync with SILO and other potential boot loaders
 * Fields should be kept upward compatible and whenever any change is made,
 * HdrS version should be incremented.
 */
	.ascii	"HdrS"
	.word	LINUX_VERSION_CODE
	.half	0x0203		/* HdrS version */
root_flags:
	.half	1
root_dev:
	.half	0
ram_flags:
	.half	0
sparc_ramdisk_image:
	.word	0
sparc_ramdisk_size:
	.word	0
	.word	reboot_command
	.word	0, 0, 0
	.word	_end

/* Cool, here we go. Pick up the romvec pointer in %o0 and stash it in
 * %g7 and at prom_vector_p. And also quickly check whether we are on
 * a v0, v2, or v3 prom.
 */
gokernel:
		/* Ok, it's nice to know, as early as possible, if we
		 * are already mapped where we expect to be in virtual
		 * memory.  The Solaris /boot elf format bootloader
		 * will peek into our elf header and load us where
		 * we want to be, otherwise we have to re-map.
		 *
		 * Some boot loaders don't place the jmp'rs address
		 * in %o7, so we do a pc-relative call to a local
		 * label, then see what %o7 has.
		 */

		mov	%o7, %g4		! Save %o7

		/* Jump to it, and pray... */
current_pc:
		call	1f
		 nop

1:
		mov	%o7, %g3

		tst	%o0
		be	no_sun4u_here
		 mov	%g4, %o7		/* Previous %o7. */

		mov	%o0, %l0		! stash away romvec
		mov	%o0, %g7		! put it here too
		mov	%o1, %l1		! stash away debug_vec too

		/* Ok, let's check out our run time program counter. */
		set	current_pc, %g5
		cmp	%g3, %g5
		be	already_mapped
		 nop

		/* %l6 will hold the offset we have to subtract
		 * from absolute symbols in order to access areas
		 * in our own image.  If already mapped this is
		 * just plain zero, else it is KERNBASE.
		 */
		set	KERNBASE, %l6
		b	copy_prom_lvl14
		 nop

already_mapped:
		mov	0, %l6

		/* Copy over the Prom's level 14 clock handler. */
copy_prom_lvl14:
#if 1
		/* DJHR
		 * preserve our linked/calculated instructions
		 */
		set	lvl14_save, %g1
		set	t_irq14, %g3
		sub	%g1, %l6, %g1		! translate to physical
		sub	%g3, %l6, %g3		! translate to physical
		ldd	[%g3], %g4
		std	%g4, [%g1]
		ldd	[%g3+8], %g4
		std	%g4, [%g1+8]
#endif
		rd	%tbr, %g1
		andn	%g1, 0xfff, %g1		! proms trap table base
		or	%g0, (0x1e<<4), %g2	! offset to lvl14 intr
		or	%g1, %g2, %g2
		set	t_irq14, %g3
		sub	%g3, %l6, %g3
		ldd	[%g2], %g4
		std	%g4, [%g3]
		ldd	[%g2 + 0x8], %g4
		std	%g4, [%g3 + 0x8]	! Copy proms handler

/* DON'T TOUCH %l0 thru %l5 in these remapping routines,
 * we need their values afterwards!
 */

		/* Now check whether we are already mapped, if we
		 * are we can skip all this garbage coming up.
		 */
copy_prom_done:
		cmp	%l6, 0
		be	go_to_highmem		! this will be a nop then
		 nop

		/* Validate that we are in fact running on an
		 * SRMMU based cpu.
		 */
		set	0x4000, %g6
		cmp	%g7, %g6
		bne	not_a_sun4
		 nop

<<<<<<< HEAD
halt_sun4_or_sun4c:
		ld	[%g7 + 0x68], %o1
		set	sun4c_notsup, %o0
=======
halt_notsup:
		ld	[%g7 + 0x68], %o1
		set	notsup, %o0
>>>>>>> f8f5701b
		sub	%o0, %l6, %o0
		call	%o1
		 nop
		ba	halt_me
<<<<<<< HEAD
		 nop

not_a_sun4:
		lda	[%g0] ASI_M_MMUREGS, %g1
		andcc	%g1, 1, %g0
		be	halt_sun4_or_sun4c
		 nop

srmmu_remap:
		/* First, check for a viking (TI) module. */
		set	0x40000000, %g2
		rd	%psr, %g3
		and	%g2, %g3, %g3
		subcc	%g3, 0x0, %g0
		bz	srmmu_nviking
=======
		 nop

not_a_sun4:
		/* It looks like this is a machine we support.
		 * Now find out what MMU we are dealing with
		 * LEON - identified by the psr.impl field
		 * Viking - identified by the psr.impl field
		 * In all other cases a sun4m srmmu.
		 * We check that the MMU is enabled in all cases.
		 */

		/* Check if this is a LEON CPU */
		rd	%psr, %g3
		srl	%g3, PSR_IMPL_SHIFT, %g3
		and	%g3, PSR_IMPL_SHIFTED_MASK, %g3
		cmp	%g3, PSR_IMPL_LEON
		be	leon_remap		/* It is a LEON - jump */
		 nop

		/* Sanity-check, is MMU enabled */
		lda	[%g0] ASI_M_MMUREGS, %g1
		andcc	%g1, 1, %g0
		be	halt_notsup
		 nop

		/* Check for a viking (TI) module. */
		cmp	%g3, PSR_IMPL_TI
		bne	srmmu_not_viking
>>>>>>> f8f5701b
		 nop

		/* Figure out what kind of viking we are on.
		 * We need to know if we have to play with the
		 * AC bit and disable traps or not.
		 */

		/* I've only seen MicroSparc's on SparcClassics with this
		 * bit set.
		 */
		set	0x800, %g2
		lda	[%g0] ASI_M_MMUREGS, %g3	! peek in the control reg
		and	%g2, %g3, %g3
		subcc	%g3, 0x0, %g0
		bnz	srmmu_not_viking			! is in mbus mode
		 nop

		rd	%psr, %g3			! DO NOT TOUCH %g3
		andn	%g3, PSR_ET, %g2
		wr	%g2, 0x0, %psr
		WRITE_PAUSE

		/* Get context table pointer, then convert to
		 * a physical address, which is 36 bits.
		 */
		set	AC_M_CTPR, %g4
		lda	[%g4] ASI_M_MMUREGS, %g4
		sll	%g4, 0x4, %g4			! We use this below
							! DO NOT TOUCH %g4

		/* Set the AC bit in the Viking's MMU control reg. */
		lda	[%g0] ASI_M_MMUREGS, %g5	! DO NOT TOUCH %g5
		set	0x8000, %g6			! AC bit mask
		or	%g5, %g6, %g6			! Or it in...
		sta	%g6, [%g0] ASI_M_MMUREGS	! Close your eyes...

		/* Grrr, why does it seem like every other load/store
		 * on the sun4m is in some ASI space...
		 * Fine with me, let's get the pointer to the level 1
		 * page table directory and fetch its entry.
		 */
		lda	[%g4] ASI_M_BYPASS, %o1		! This is a level 1 ptr
		srl	%o1, 0x4, %o1			! Clear low 4 bits
		sll	%o1, 0x8, %o1			! Make physical

		/* Ok, pull in the PTD. */
		lda	[%o1] ASI_M_BYPASS, %o2		! This is the 0x0 16MB pgd

		/* Calculate to KERNBASE entry. */
		add	%o1, KERNBASE >> (SRMMU_PGDIR_SHIFT - 2), %o3

		/* Poke the entry into the calculated address. */
		sta	%o2, [%o3] ASI_M_BYPASS

		/* I don't get it Sun, if you engineered all these
		 * boot loaders and the PROM (thank you for the debugging
		 * features btw) why did you not have them load kernel
		 * images up in high address space, since this is necessary
		 * for ABI compliance anyways?  Does this low-mapping provide
		 * enhanced interoperability?
		 *
		 * "The PROM is the computer."
		 */

		/* Ok, restore the MMU control register we saved in %g5 */
		sta	%g5, [%g0] ASI_M_MMUREGS	! POW... ouch

		/* Turn traps back on.  We saved it in %g3 earlier. */
		wr	%g3, 0x0, %psr			! tick tock, tick tock

		/* Now we burn precious CPU cycles due to bad engineering. */
		WRITE_PAUSE

		/* Wow, all that just to move a 32-bit value from one
		 * place to another...  Jump to high memory.
		 */
		b	go_to_highmem
		 nop

srmmu_not_viking:
		/* This works on viking's in Mbus mode and all
		 * other MBUS modules.  It is virtually the same as
		 * the above madness sans turning traps off and flipping
		 * the AC bit.
		 */
		set	AC_M_CTPR, %g1
		lda	[%g1] ASI_M_MMUREGS, %g1	! get ctx table ptr
		sll	%g1, 0x4, %g1			! make physical addr
		lda	[%g1] ASI_M_BYPASS, %g1		! ptr to level 1 pg_table
		srl	%g1, 0x4, %g1
		sll	%g1, 0x8, %g1			! make phys addr for l1 tbl

		lda	[%g1] ASI_M_BYPASS, %g2		! get level1 entry for 0x0
		add	%g1, KERNBASE >> (SRMMU_PGDIR_SHIFT - 2), %g3
		sta	%g2, [%g3] ASI_M_BYPASS		! place at KERNBASE entry
		b	go_to_highmem
		 nop					! wheee....

<<<<<<< HEAD
=======

leon_remap:
		/* Sanity-check, is MMU enabled */
		lda	[%g0] ASI_LEON_MMUREGS, %g1
		andcc	%g1, 1, %g0
		be	halt_notsup
		 nop

		/* Same code as in the srmmu_not_viking case,
		 * with the LEON ASI for mmuregs
		 */
		set	AC_M_CTPR, %g1
		lda	[%g1] ASI_LEON_MMUREGS, %g1	! get ctx table ptr
		sll	%g1, 0x4, %g1			! make physical addr
		lda	[%g1] ASI_M_BYPASS, %g1		! ptr to level 1 pg_table
		srl	%g1, 0x4, %g1
		sll	%g1, 0x8, %g1			! make phys addr for l1 tbl

		lda	[%g1] ASI_M_BYPASS, %g2		! get level1 entry for 0x0
		add	%g1, KERNBASE >> (SRMMU_PGDIR_SHIFT - 2), %g3
		sta	%g2, [%g3] ASI_M_BYPASS		! place at KERNBASE entry
		b	go_to_highmem
		 nop					! wheee....
>>>>>>> f8f5701b

/* Now do a non-relative jump so that PC is in high-memory */
go_to_highmem:
		set	execute_in_high_mem, %g1
		jmpl	%g1, %g0
		 nop

/* The code above should be at beginning and we have to take care about
 * short jumps, as branching to .init.text section from .text is usually
 * impossible */
		__INIT
/* Acquire boot time privileged register values, this will help debugging.
 * I figure out and store nwindows and nwindowsm1 later on.
 */
execute_in_high_mem:
		mov	%l0, %o0		! put back romvec
		mov	%l1, %o1		! and debug_vec

		sethi	%hi(prom_vector_p), %g1
		st	%o0, [%g1 + %lo(prom_vector_p)]

		sethi	%hi(linux_dbvec), %g1
		st	%o1, [%g1 + %lo(linux_dbvec)]

<<<<<<< HEAD
/* Get the machine type via the mysterious romvec node operations. */

=======
		/* Get the machine type via the romvec
		 * getprops node operation
		 */
>>>>>>> f8f5701b
		add	%g7, 0x1c, %l1
		ld	[%l1], %l0
		ld	[%l0], %l0
		call	%l0
		 or	%g0, %g0, %o0		! next_node(0) = first_node
		or	%o0, %g0, %g6

		sethi	%hi(cputypvar), %o1	! First node has cpu-arch
		or	%o1, %lo(cputypvar), %o1
		sethi	%hi(cputypval), %o2	! information, the string
		or	%o2, %lo(cputypval), %o2
		ld	[%l1], %l0		! 'compatible' tells
		ld	[%l0 + 0xc], %l0	! that we want 'sun4x' where
		call	%l0			! x is one of 'm', 'd' or 'e'.
		 nop				! %o2 holds pointer
						! to a buf where above string
						! will get stored by the prom.

<<<<<<< HEAD
#ifdef CONFIG_SPARC_LEON
	        /* no cpu-type check is needed, it is a SPARC-LEON */
=======

		/* Check value of "compatible" property.
		 * "value" => "model"
		 * leon => sparc_leon
		 * sun4m => sun4m
		 * sun4s => sun4m
		 * sun4d => sun4d
		 * sun4e => "no_sun4e_here"
		 * '*'   => "no_sun4u_here"
		 * Check single letters only
		 */

		set	cputypval, %o2
		/* If cputypval[0] == 'l' (lower case letter L) this is leon */
		ldub	[%o2], %l1
		cmp	%l1, 'l'
		be	leon_init
		 nop

		/* Check cputypval[4] to find the sun model */
		ldub	[%o2 + 0x4], %l1

		cmp	%l1, 'm'
		be	sun4m_init
		 cmp	%l1, 's'
		be	sun4m_init
		 cmp	%l1, 'd'
		be	sun4d_init
		 cmp	%l1, 'e'
		be	no_sun4e_here		! Could be a sun4e.
		 nop
		b	no_sun4u_here		! AIEEE, a V9 sun4u... Get our BIG BROTHER kernel :))
		 nop
>>>>>>> f8f5701b

leon_init:
		/* LEON CPU - set boot_cpu_id */
		sethi	%hi(boot_cpu_id), %g2	! boot-cpu index

#ifdef CONFIG_SMP
		ldub	[%g2 + %lo(boot_cpu_id)], %g1
		cmp	%g1, 0xff		! unset means first CPU
		bne	leon_smp_cpu_startup	! continue only with master
		 nop
#endif
		/* Get CPU-ID from most significant 4-bit of ASR17 */
		rd     %asr17, %g1
		srl    %g1, 28, %g1

		/* Update boot_cpu_id only on boot cpu */
		stub	%g1, [%g2 + %lo(boot_cpu_id)]

		ba continue_boot
		 nop
<<<<<<< HEAD
#endif

/* Check to cputype. We may be booted on a sun4u (64 bit box),
 * and sun4d needs special treatment.
 */

		set	cputypval, %o2
		ldub	[%o2 + 0x4], %l1

		cmp	%l1, 'm'
		be	sun4m_init
		 cmp	%l1, 's'
		be	sun4m_init
		 cmp	%l1, 'd'
		be	sun4d_init
		 cmp	%l1, 'e'
		be	no_sun4e_here		! Could be a sun4e.
		 nop
		b	no_sun4u_here		! AIEEE, a V9 sun4u... Get our BIG BROTHER kernel :))
		 nop
=======
>>>>>>> f8f5701b

/* CPUID in bootbus can be found at PA 0xff0140000 */
#define SUN4D_BOOTBUS_CPUID     0xf0140000

sun4d_init:
	/* Need to patch call to handler_irq */
	set	patch_handler_irq, %g4
	set	sun4d_handler_irq, %g5
	sethi	%hi(0x40000000), %g3		! call
	sub	%g5, %g4, %g5
	srl	%g5, 2, %g5
	or	%g5, %g3, %g5
	st	%g5, [%g4]

#ifdef CONFIG_SMP
	/* Get our CPU id out of bootbus */
	set     SUN4D_BOOTBUS_CPUID, %g3
	lduba   [%g3] ASI_M_CTL, %g3
	and     %g3, 0xf8, %g3
	srl     %g3, 3, %g4
	sta     %g4, [%g0] ASI_M_VIKING_TMP1
	sethi	%hi(boot_cpu_id), %g5
	stb	%g4, [%g5 + %lo(boot_cpu_id)]
#endif

	/* Fall through to sun4m_init */

sun4m_init:
/* Ok, the PROM could have done funny things and apple cider could still
 * be sitting in the fault status/address registers.  Read them all to
 * clear them so we don't get magic faults later on.
 */
/* This sucks, apparently this makes Vikings call prom panic, will fix later */
2:
		rd	%psr, %o1
		srl	%o1, PSR_IMPL_SHIFT, %o1	! Get a type of the CPU

<<<<<<< HEAD
		subcc	%o1, 4, %g0		! TI: Viking or MicroSPARC
=======
		subcc	%o1, PSR_IMPL_TI, %g0		! TI: Viking or MicroSPARC
>>>>>>> f8f5701b
		be	continue_boot
		 nop

		set	AC_M_SFSR, %o0
		lda	[%o0] ASI_M_MMUREGS, %g0
		set	AC_M_SFAR, %o0
		lda	[%o0] ASI_M_MMUREGS, %g0

		/* Fujitsu MicroSPARC-II has no asynchronous flavors of FARs */
		subcc	%o1, 0, %g0
		be	continue_boot
		 nop

		set	AC_M_AFSR, %o0
		lda	[%o0] ASI_M_MMUREGS, %g0
		set	AC_M_AFAR, %o0
		lda	[%o0] ASI_M_MMUREGS, %g0
		 nop


continue_boot:

/* Aieee, now set PC and nPC, enable traps, give ourselves a stack and it's
 * show-time!
 */
		/* Turn on Supervisor, EnableFloating, and all the PIL bits.
		 * Also puts us in register window zero with traps off.
		 */
		set	(PSR_PS | PSR_S | PSR_PIL | PSR_EF), %g2
		wr	%g2, 0x0, %psr
		WRITE_PAUSE

		/* I want a kernel stack NOW! */
		set	init_thread_union, %g1
		set	(THREAD_SIZE - STACKFRAME_SZ), %g2
		add	%g1, %g2, %sp
		mov	0, %fp			/* And for good luck */

		/* Zero out our BSS section. */
		set	__bss_start , %o0	! First address of BSS
		set	_end , %o1		! Last address of BSS
		add	%o0, 0x1, %o0
1:
		stb	%g0, [%o0]
		subcc	%o0, %o1, %g0
		bl	1b
		 add	%o0, 0x1, %o0

		/* If boot_cpu_id has not been setup by machine specific
		 * init-code above we default it to zero.
		 */
		sethi	%hi(boot_cpu_id), %g2
		ldub	[%g2 + %lo(boot_cpu_id)], %g3
		cmp	%g3, 0xff
		bne	1f
		 nop
		mov	%g0, %g3
		stub	%g3, [%g2 + %lo(boot_cpu_id)]

1:		sll	%g3, 2, %g3

		/* Initialize the uwinmask value for init task just in case.
		 * But first make current_set[boot_cpu_id] point to something useful.
		 */
		set	init_thread_union, %g6
		set	current_set, %g2
#ifdef CONFIG_SMP
		st	%g6, [%g2]
		add	%g2, %g3, %g2
#endif
		st	%g6, [%g2]

		st	%g0, [%g6 + TI_UWINMASK]

/* Compute NWINDOWS and stash it away. Now uses %wim trick explained
 * in the V8 manual. Ok, this method seems to work, Sparc is cool...
 * No, it doesn't work, have to play the save/readCWP/restore trick.
 */

		wr	%g0, 0x0, %wim			! so we do not get a trap
		WRITE_PAUSE

		save

		rd	%psr, %g3

		restore

		and	%g3, 0x1f, %g3
		add	%g3, 0x1, %g3

		mov	2, %g1
		wr	%g1, 0x0, %wim			! make window 1 invalid
		WRITE_PAUSE

		cmp	%g3, 0x7
		bne	2f
		 nop

		/* Adjust our window handling routines to
		 * do things correctly on 7 window Sparcs.
		 */

#define		PATCH_INSN(src, dest) \
		set	src, %g5; \
		set	dest, %g2; \
		ld	[%g5], %g4; \
		st	%g4, [%g2];

		/* Patch for window spills... */
		PATCH_INSN(spnwin_patch1_7win, spnwin_patch1)
		PATCH_INSN(spnwin_patch2_7win, spnwin_patch2)
		PATCH_INSN(spnwin_patch3_7win, spnwin_patch3)

		/* Patch for window fills... */
		PATCH_INSN(fnwin_patch1_7win, fnwin_patch1)
		PATCH_INSN(fnwin_patch2_7win, fnwin_patch2)

		/* Patch for trap entry setup... */
		PATCH_INSN(tsetup_7win_patch1, tsetup_patch1)
		PATCH_INSN(tsetup_7win_patch2, tsetup_patch2)
		PATCH_INSN(tsetup_7win_patch3, tsetup_patch3)
		PATCH_INSN(tsetup_7win_patch4, tsetup_patch4)
		PATCH_INSN(tsetup_7win_patch5, tsetup_patch5)
		PATCH_INSN(tsetup_7win_patch6, tsetup_patch6)

		/* Patch for returning from traps... */
		PATCH_INSN(rtrap_7win_patch1, rtrap_patch1)
		PATCH_INSN(rtrap_7win_patch2, rtrap_patch2)
		PATCH_INSN(rtrap_7win_patch3, rtrap_patch3)
		PATCH_INSN(rtrap_7win_patch4, rtrap_patch4)
		PATCH_INSN(rtrap_7win_patch5, rtrap_patch5)

		/* Patch for killing user windows from the register file. */
		PATCH_INSN(kuw_patch1_7win, kuw_patch1)

		/* Now patch the kernel window flush sequences.
		 * This saves 2 traps on every switch and fork.
		 */
		set	0x01000000, %g4
		set	flush_patch_one, %g5
		st	%g4, [%g5 + 0x18]
		st	%g4, [%g5 + 0x1c]
		set	flush_patch_two, %g5
		st	%g4, [%g5 + 0x18]
		st	%g4, [%g5 + 0x1c]
		set	flush_patch_three, %g5
		st	%g4, [%g5 + 0x18]
		st	%g4, [%g5 + 0x1c]
		set	flush_patch_four, %g5
		st	%g4, [%g5 + 0x18]
		st	%g4, [%g5 + 0x1c]
		set	flush_patch_exception, %g5
		st	%g4, [%g5 + 0x18]
		st	%g4, [%g5 + 0x1c]
		set	flush_patch_switch, %g5
		st	%g4, [%g5 + 0x18]
		st	%g4, [%g5 + 0x1c]

2:
		sethi	%hi(nwindows), %g4
		st	%g3, [%g4 + %lo(nwindows)]	! store final value
		sub	%g3, 0x1, %g3
		sethi	%hi(nwindowsm1), %g4
		st	%g3, [%g4 + %lo(nwindowsm1)]

		/* Here we go, start using Linux's trap table... */
		set	trapbase, %g3
		wr	%g3, 0x0, %tbr
		WRITE_PAUSE

		/* Finally, turn on traps so that we can call c-code. */
		rd	%psr, %g3
		wr	%g3, 0x0, %psr
		WRITE_PAUSE

		wr	%g3, PSR_ET, %psr
		WRITE_PAUSE

		/* Call sparc32_start_kernel(struct linux_romvec *rp) */
		sethi	%hi(prom_vector_p), %g5
		ld	[%g5 + %lo(prom_vector_p)], %o0
		call	sparc32_start_kernel
		 nop

		/* We should not get here. */
		call	halt_me
		 nop

no_sun4e_here:
		ld	[%g7 + 0x68], %o1
		set	sun4e_notsup, %o0
		call	%o1
		 nop
		b	halt_me
		 nop

		__INITDATA

sun4u_1:
		.asciz "finddevice"
		.align	4
sun4u_2:
		.asciz "/chosen"
		.align	4
sun4u_3:
		.asciz "getprop"
		.align	4
sun4u_4:
		.asciz "stdout"
		.align	4
sun4u_5:
		.asciz "write"
		.align	4
sun4u_6:
		.asciz  "\n\rOn sun4u you have to use sparc64 kernel\n\rand not a sparc32 version\n\r\n\r"
sun4u_6e:
		.align	4
sun4u_7:
		.asciz "exit"
		.align	8
sun4u_a1:
		.word	0, sun4u_1, 0, 1, 0, 1, 0, sun4u_2, 0
sun4u_r1:
		.word	0
sun4u_a2:
		.word	0, sun4u_3, 0, 4, 0, 1, 0
sun4u_i2:
		.word	0, 0, sun4u_4, 0, sun4u_1, 0, 8, 0
sun4u_r2:
		.word	0
sun4u_a3:
		.word	0, sun4u_5, 0, 3, 0, 1, 0
sun4u_i3:
		.word	0, 0, sun4u_6, 0, sun4u_6e - sun4u_6 - 1, 0
sun4u_r3:
		.word	0
sun4u_a4:
		.word	0, sun4u_7, 0, 0, 0, 0
sun4u_r4:

		__INIT
no_sun4u_here:
		set	sun4u_a1, %o0
		set	current_pc, %l2
		cmp	%l2, %g3
		be	1f
		 mov	%o4, %l0
		sub	%g3, %l2, %l6
		add	%o0, %l6, %o0
		mov	%o0, %l4
		mov	sun4u_r4 - sun4u_a1, %l3
		ld	[%l4], %l5
2:
		add	%l4, 4, %l4
		cmp	%l5, %l2
		add	%l5, %l6, %l5
		bgeu,a	3f
		 st	%l5, [%l4 - 4]
3:
		subcc	%l3, 4, %l3
		bne	2b
		 ld	[%l4], %l5
1:
		call	%l0
		 mov	%o0, %l1

		ld	[%l1 + (sun4u_r1 - sun4u_a1)], %o1
		add	%l1, (sun4u_a2 - sun4u_a1), %o0
		call	%l0
		 st	%o1, [%o0 + (sun4u_i2 - sun4u_a2)]

		ld	[%l1 + (sun4u_1 - sun4u_a1)], %o1
		add	%l1, (sun4u_a3 - sun4u_a1), %o0
		call	%l0
		st	%o1, [%o0 + (sun4u_i3 - sun4u_a3)]

		call	%l0
		 add	%l1, (sun4u_a4 - sun4u_a1), %o0

		/* Not reached */
halt_me:
		ld	[%g7 + 0x74], %o0
		call	%o0			! Get us out of here...
		 nop				! Apparently Solaris is better.

/* Ok, now we continue in the .data/.text sections */

	.data
	.align 4

/*
 * Fill up the prom vector, note in particular the kind first element,
 * no joke. I don't need all of them in here as the entire prom vector
 * gets initialized in c-code so all routines can use it.
 */

prom_vector_p:
		.word 0

/* We calculate the following at boot time, window fills/spills and trap entry
 * code uses these to keep track of the register windows.
 */

	.align 4
	.globl	nwindows
	.globl	nwindowsm1
nwindows:
	.word	8
nwindowsm1:
	.word	7

/* Boot time debugger vector value.  We need this later on. */

	.align 4
	.globl	linux_dbvec
linux_dbvec:
	.word	0
	.word	0

	.align 8

	.globl	lvl14_save
lvl14_save:
	.word	0
	.word	0
	.word	0
	.word	0
	.word	t_irq14

        .section        ".fixup",#alloc,#execinstr
        .globl  __ret_efault
__ret_efault:
        ret
         restore %g0, -EFAULT, %o0<|MERGE_RESOLUTION|>--- conflicted
+++ resolved
@@ -29,13 +29,6 @@
 /* The following are used with the prom_vector node-ops to figure out
  * the cpu-type
  */
-<<<<<<< HEAD
-	.align 4
-cputyp:
-        .word   1
-
-=======
->>>>>>> f8f5701b
 	.align 4
 	.globl cputypval
 cputypval:
@@ -49,13 +42,8 @@
 
 	.align 4
 
-<<<<<<< HEAD
-sun4c_notsup:
-	.asciz	"Sparc-Linux sun4/sun4c support does no longer exist.\n\n"
-=======
 notsup:
 	.asciz	"Sparc-Linux sun4/sun4c or MMU-less not supported\n\n"
->>>>>>> f8f5701b
 	.align 4
 
 sun4e_notsup:
@@ -200,36 +188,13 @@
 		bne	not_a_sun4
 		 nop
 
-<<<<<<< HEAD
-halt_sun4_or_sun4c:
-		ld	[%g7 + 0x68], %o1
-		set	sun4c_notsup, %o0
-=======
 halt_notsup:
 		ld	[%g7 + 0x68], %o1
 		set	notsup, %o0
->>>>>>> f8f5701b
 		sub	%o0, %l6, %o0
 		call	%o1
 		 nop
 		ba	halt_me
-<<<<<<< HEAD
-		 nop
-
-not_a_sun4:
-		lda	[%g0] ASI_M_MMUREGS, %g1
-		andcc	%g1, 1, %g0
-		be	halt_sun4_or_sun4c
-		 nop
-
-srmmu_remap:
-		/* First, check for a viking (TI) module. */
-		set	0x40000000, %g2
-		rd	%psr, %g3
-		and	%g2, %g3, %g3
-		subcc	%g3, 0x0, %g0
-		bz	srmmu_nviking
-=======
 		 nop
 
 not_a_sun4:
@@ -258,7 +223,6 @@
 		/* Check for a viking (TI) module. */
 		cmp	%g3, PSR_IMPL_TI
 		bne	srmmu_not_viking
->>>>>>> f8f5701b
 		 nop
 
 		/* Figure out what kind of viking we are on.
@@ -357,8 +321,6 @@
 		b	go_to_highmem
 		 nop					! wheee....
 
-<<<<<<< HEAD
-=======
 
 leon_remap:
 		/* Sanity-check, is MMU enabled */
@@ -382,7 +344,6 @@
 		sta	%g2, [%g3] ASI_M_BYPASS		! place at KERNBASE entry
 		b	go_to_highmem
 		 nop					! wheee....
->>>>>>> f8f5701b
 
 /* Now do a non-relative jump so that PC is in high-memory */
 go_to_highmem:
@@ -407,14 +368,9 @@
 		sethi	%hi(linux_dbvec), %g1
 		st	%o1, [%g1 + %lo(linux_dbvec)]
 
-<<<<<<< HEAD
-/* Get the machine type via the mysterious romvec node operations. */
-
-=======
 		/* Get the machine type via the romvec
 		 * getprops node operation
 		 */
->>>>>>> f8f5701b
 		add	%g7, 0x1c, %l1
 		ld	[%l1], %l0
 		ld	[%l0], %l0
@@ -433,10 +389,6 @@
 						! to a buf where above string
 						! will get stored by the prom.
 
-<<<<<<< HEAD
-#ifdef CONFIG_SPARC_LEON
-	        /* no cpu-type check is needed, it is a SPARC-LEON */
-=======
 
 		/* Check value of "compatible" property.
 		 * "value" => "model"
@@ -470,7 +422,6 @@
 		 nop
 		b	no_sun4u_here		! AIEEE, a V9 sun4u... Get our BIG BROTHER kernel :))
 		 nop
->>>>>>> f8f5701b
 
 leon_init:
 		/* LEON CPU - set boot_cpu_id */
@@ -491,29 +442,6 @@
 
 		ba continue_boot
 		 nop
-<<<<<<< HEAD
-#endif
-
-/* Check to cputype. We may be booted on a sun4u (64 bit box),
- * and sun4d needs special treatment.
- */
-
-		set	cputypval, %o2
-		ldub	[%o2 + 0x4], %l1
-
-		cmp	%l1, 'm'
-		be	sun4m_init
-		 cmp	%l1, 's'
-		be	sun4m_init
-		 cmp	%l1, 'd'
-		be	sun4d_init
-		 cmp	%l1, 'e'
-		be	no_sun4e_here		! Could be a sun4e.
-		 nop
-		b	no_sun4u_here		! AIEEE, a V9 sun4u... Get our BIG BROTHER kernel :))
-		 nop
-=======
->>>>>>> f8f5701b
 
 /* CPUID in bootbus can be found at PA 0xff0140000 */
 #define SUN4D_BOOTBUS_CPUID     0xf0140000
@@ -551,11 +479,7 @@
 		rd	%psr, %o1
 		srl	%o1, PSR_IMPL_SHIFT, %o1	! Get a type of the CPU
 
-<<<<<<< HEAD
-		subcc	%o1, 4, %g0		! TI: Viking or MicroSPARC
-=======
 		subcc	%o1, PSR_IMPL_TI, %g0		! TI: Viking or MicroSPARC
->>>>>>> f8f5701b
 		be	continue_boot
 		 nop
 
