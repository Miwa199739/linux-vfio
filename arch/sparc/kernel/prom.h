--- conflicted
+++ resolved
@@ -4,15 +4,6 @@
 #include <linux/spinlock.h>
 #include <asm/prom.h>
 
-<<<<<<< HEAD
-extern void * prom_early_alloc(unsigned long size);
-extern void irq_trans_init(struct device_node *dp);
-
-extern unsigned int prom_unique_id;
-
-extern char *build_path_component(struct device_node *dp);
-=======
->>>>>>> 45f53cc9
 extern void of_console_init(void);
 
 extern unsigned int prom_early_allocated;
