/*
 * thread_info.h: sparc low-level thread information
 * adapted from the ppc version by Pete Zaitcev, which was
 * adapted from the i386 version by Paul Mackerras
 *
 * Copyright (C) 2002  David Howells (dhowells@redhat.com)
 * Copyright (c) 2002  Pete Zaitcev (zaitcev@yahoo.com)
 * - Incorporating suggestions made by Linus Torvalds and Dave Miller
 */

#ifndef _ASM_THREAD_INFO_H
#define _ASM_THREAD_INFO_H

#ifdef __KERNEL__

#ifndef __ASSEMBLY__

#include <asm/ptrace.h>
#include <asm/page.h>

/*
 * Low level task data.
 *
 * If you change this, change the TI_* offsets below to match.
 */
#define NSWINS 8
struct thread_info {
	unsigned long		uwinmask;
	struct task_struct	*task;		/* main task structure */
	struct exec_domain	*exec_domain;	/* execution domain */
	unsigned long		flags;		/* low level flags */
	int			cpu;		/* cpu we're on */
	int			preempt_count;	/* 0 => preemptable,
						   <0 => BUG */
	int			softirq_count;
	int			hardirq_count;

	/* Context switch saved kernel state. */
	unsigned long ksp;	/* ... ksp __attribute__ ((aligned (8))); */
	unsigned long kpc;
	unsigned long kpsr;
	unsigned long kwim;

	/* A place to store user windows and stack pointers
	 * when the stack needs inspection.
	 */
	struct reg_window32	reg_window[NSWINS];	/* align for ldd! */
	unsigned long		rwbuf_stkptrs[NSWINS];
	unsigned long		w_saved;

	struct restart_block	restart_block;
};

/*
 * macros/functions for gaining access to the thread information structure
 */
#define INIT_THREAD_INFO(tsk)				\
{							\
	.uwinmask	=	0,			\
	.task		=	&tsk,			\
	.exec_domain	=	&default_exec_domain,	\
	.flags		=	0,			\
	.cpu		=	0,			\
	.preempt_count	=	INIT_PREEMPT_COUNT,	\
	.restart_block	= {				\
		.fn	=	do_no_restart_syscall,	\
	},						\
}

#define init_thread_info	(init_thread_union.thread_info)
#define init_stack		(init_thread_union.stack)

/* how to get the thread information struct from C */
register struct thread_info *current_thread_info_reg asm("g6");
#define current_thread_info()   (current_thread_info_reg)

/*
 * thread information allocation
 */
<<<<<<< HEAD
#define THREAD_INFO_ORDER  1

struct thread_info * alloc_thread_info_node(struct task_struct *tsk, int node);
void free_thread_info(struct thread_info *);
=======
#define THREAD_SIZE_ORDER  1
>>>>>>> 07acfc2a

#endif /* __ASSEMBLY__ */

/* Size of kernel stack for each process */
#define THREAD_SIZE		(2 * PAGE_SIZE)

/*
 * Offsets in thread_info structure, used in assembly code
 * The "#define REGWIN_SZ 0x40" was abolished, so no multiplications.
 */
#define TI_UWINMASK	0x00	/* uwinmask */
#define TI_TASK		0x04
#define TI_EXECDOMAIN	0x08	/* exec_domain */
#define TI_FLAGS	0x0c
#define TI_CPU		0x10
#define TI_PREEMPT	0x14	/* preempt_count */
#define TI_SOFTIRQ	0x18	/* softirq_count */
#define TI_HARDIRQ	0x1c	/* hardirq_count */
#define TI_KSP		0x20	/* ksp */
#define TI_KPC		0x24	/* kpc (ldd'ed with kpc) */
#define TI_KPSR		0x28	/* kpsr */
#define TI_KWIM		0x2c	/* kwim (ldd'ed with kpsr) */
#define TI_REG_WINDOW	0x30
#define TI_RWIN_SPTRS	0x230
#define TI_W_SAVED	0x250
/* #define TI_RESTART_BLOCK 0x25n */ /* Nobody cares */

#define PREEMPT_ACTIVE		0x4000000

/*
 * thread information flag bit numbers
 */
#define TIF_SYSCALL_TRACE	0	/* syscall trace active */
#define TIF_NOTIFY_RESUME	1	/* callback before returning to user */
#define TIF_SIGPENDING		2	/* signal pending */
#define TIF_NEED_RESCHED	3	/* rescheduling necessary */
#define TIF_RESTORE_SIGMASK	4	/* restore signal mask in do_signal() */
#define TIF_USEDFPU		8	/* FPU was used by this task
					 * this quantum (SMP) */
#define TIF_POLLING_NRFLAG	9	/* true if poll_idle() is polling
					 * TIF_NEED_RESCHED */
#define TIF_MEMDIE		10	/* is terminating due to OOM killer */

/* as above, but as bit values */
#define _TIF_SYSCALL_TRACE	(1<<TIF_SYSCALL_TRACE)
#define _TIF_NOTIFY_RESUME	(1<<TIF_NOTIFY_RESUME)
#define _TIF_SIGPENDING		(1<<TIF_SIGPENDING)
#define _TIF_NEED_RESCHED	(1<<TIF_NEED_RESCHED)
#define _TIF_RESTORE_SIGMASK	(1<<TIF_RESTORE_SIGMASK)
#define _TIF_USEDFPU		(1<<TIF_USEDFPU)
#define _TIF_POLLING_NRFLAG	(1<<TIF_POLLING_NRFLAG)

#define _TIF_DO_NOTIFY_RESUME_MASK	(_TIF_NOTIFY_RESUME | \
					 _TIF_SIGPENDING | \
					 _TIF_RESTORE_SIGMASK)

#endif /* __KERNEL__ */

#endif /* _ASM_THREAD_INFO_H */<|MERGE_RESOLUTION|>--- conflicted
+++ resolved
@@ -77,14 +77,7 @@
 /*
  * thread information allocation
  */
-<<<<<<< HEAD
-#define THREAD_INFO_ORDER  1
-
-struct thread_info * alloc_thread_info_node(struct task_struct *tsk, int node);
-void free_thread_info(struct thread_info *);
-=======
 #define THREAD_SIZE_ORDER  1
->>>>>>> 07acfc2a
 
 #endif /* __ASSEMBLY__ */
 
