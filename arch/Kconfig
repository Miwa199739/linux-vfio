--- conflicted
+++ resolved
@@ -46,10 +46,6 @@
 	def_bool y
 	depends on KPROBES && HAVE_OPTPROBES
 	depends on !PREEMPT
-<<<<<<< HEAD
-	select KALLSYMS_ALL
-=======
->>>>>>> 062c1825
 
 config HAVE_EFFICIENT_UNALIGNED_ACCESS
 	bool
