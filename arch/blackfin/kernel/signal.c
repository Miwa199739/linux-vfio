--- conflicted
+++ resolved
@@ -96,10 +96,6 @@
 	if (__copy_from_user(&set, &frame->uc.uc_sigmask, sizeof(set)))
 		goto badframe;
 
-<<<<<<< HEAD
-	sigdelsetmask(&set, ~_BLOCKABLE);
-=======
->>>>>>> f8f5701b
 	set_current_blocked(&set);
 
 	if (rt_restore_sigcontext(regs, &frame->uc.uc_mcontext, &r0))
@@ -214,13 +210,6 @@
 	regs->r2 = (unsigned long)(&frame->uc);
 
 	return 0;
-<<<<<<< HEAD
-
- give_sigsegv:
-	force_sigsegv(sig, current);
-	return -EFAULT;
-=======
->>>>>>> f8f5701b
 }
 
 static inline void
@@ -266,20 +255,11 @@
 		handle_restart(regs, ka, 1);
 
 	/* set up the stack frame */
-<<<<<<< HEAD
-	ret = setup_rt_frame(sig, ka, info, oldset, regs);
-
-	if (ret == 0)
-		block_sigmask(ka, sig);
-
-	return ret;
-=======
 	if (setup_rt_frame(sig, ka, info, sigmask_to_save(), regs) < 0)
 		force_sigsegv(sig, current);
 	else 
 		signal_delivered(sig, info, ka, regs,
 				test_thread_flag(TIF_SINGLESTEP));
->>>>>>> f8f5701b
 }
 
 /*
