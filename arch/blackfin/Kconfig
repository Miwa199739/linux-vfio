config SYMBOL_PREFIX
	string
	default "_"

config MMU
	def_bool n

config FPU
	def_bool n

config RWSEM_GENERIC_SPINLOCK
	def_bool y

config RWSEM_XCHGADD_ALGORITHM
	def_bool n

config BLACKFIN
	def_bool y
	select HAVE_ARCH_KGDB
	select HAVE_ARCH_TRACEHOOK
	select HAVE_DYNAMIC_FTRACE
	select HAVE_FTRACE_MCOUNT_RECORD
	select HAVE_FUNCTION_GRAPH_TRACER
	select HAVE_FUNCTION_TRACER
	select HAVE_FUNCTION_TRACE_MCOUNT_TEST
	select HAVE_IDE
	select HAVE_KERNEL_GZIP if RAMKERNEL
	select HAVE_KERNEL_BZIP2 if RAMKERNEL
	select HAVE_KERNEL_LZMA if RAMKERNEL
	select HAVE_KERNEL_LZO if RAMKERNEL
	select HAVE_OPROFILE
	select ARCH_WANT_OPTIONAL_GPIOLIB
	select HAVE_GENERIC_HARDIRQS
<<<<<<< HEAD
	select GENERIC_IRQ_PROBE
	select IRQ_PER_CPU if SMP
=======
	select GENERIC_ATOMIC64
	select GENERIC_IRQ_PROBE
	select IRQ_PER_CPU if SMP
	select GENERIC_HARDIRQS_NO_DEPRECATED
>>>>>>> 0ce790e7

config GENERIC_CSUM
	def_bool y

config GENERIC_BUG
	def_bool y
	depends on BUG

config ZONE_DMA
	def_bool y

config GENERIC_FIND_NEXT_BIT
	def_bool y

config GENERIC_GPIO
	def_bool y

config FORCE_MAX_ZONEORDER
	int
	default "14"

config GENERIC_CALIBRATE_DELAY
	def_bool y

config LOCKDEP_SUPPORT
	def_bool y

config STACKTRACE_SUPPORT
	def_bool y

config TRACE_IRQFLAGS_SUPPORT
	def_bool y

source "init/Kconfig"

source "kernel/Kconfig.preempt"

source "kernel/Kconfig.freezer"

menu "Blackfin Processor Options"

comment "Processor and Board Settings"

choice
	prompt "CPU"
	default BF533

config BF512
	bool "BF512"
	help
	  BF512 Processor Support.

config BF514
	bool "BF514"
	help
	  BF514 Processor Support.

config BF516
	bool "BF516"
	help
	  BF516 Processor Support.

config BF518
	bool "BF518"
	help
	  BF518 Processor Support.

config BF522
	bool "BF522"
	help
	  BF522 Processor Support.

config BF523
	bool "BF523"
	help
	  BF523 Processor Support.

config BF524
	bool "BF524"
	help
	  BF524 Processor Support.

config BF525
	bool "BF525"
	help
	  BF525 Processor Support.

config BF526
	bool "BF526"
	help
	  BF526 Processor Support.

config BF527
	bool "BF527"
	help
	  BF527 Processor Support.

config BF531
	bool "BF531"
	help
	  BF531 Processor Support.

config BF532
	bool "BF532"
	help
	  BF532 Processor Support.

config BF533
	bool "BF533"
	help
	  BF533 Processor Support.

config BF534
	bool "BF534"
	help
	  BF534 Processor Support.

config BF536
	bool "BF536"
	help
	  BF536 Processor Support.

config BF537
	bool "BF537"
	help
	  BF537 Processor Support.

config BF538
	bool "BF538"
	help
	  BF538 Processor Support.

config BF539
	bool "BF539"
	help
	  BF539 Processor Support.

config BF542_std
	bool "BF542"
	help
	  BF542 Processor Support.

config BF542M
	bool "BF542m"
	help
	  BF542 Processor Support.

config BF544_std
	bool "BF544"
	help
	  BF544 Processor Support.

config BF544M
	bool "BF544m"
	help
	  BF544 Processor Support.

config BF547_std
	bool "BF547"
	help
	  BF547 Processor Support.

config BF547M
	bool "BF547m"
	help
	  BF547 Processor Support.

config BF548_std
	bool "BF548"
	help
	  BF548 Processor Support.

config BF548M
	bool "BF548m"
	help
	  BF548 Processor Support.

config BF549_std
	bool "BF549"
	help
	  BF549 Processor Support.

config BF549M
	bool "BF549m"
	help
	  BF549 Processor Support.

config BF561
	bool "BF561"
	help
	  BF561 Processor Support.

endchoice

config SMP
	depends on BF561
	select TICKSOURCE_CORETMR
	bool "Symmetric multi-processing support"
	---help---
	  This enables support for systems with more than one CPU,
	  like the dual core BF561. If you have a system with only one
	  CPU, say N. If you have a system with more than one CPU, say Y.

	  If you don't know what to do here, say N.

config NR_CPUS
	int
	depends on SMP
	default 2 if BF561

config HOTPLUG_CPU
	bool "Support for hot-pluggable CPUs"
	depends on SMP && HOTPLUG
	default y

config HAVE_LEGACY_PER_CPU_AREA
	def_bool y
	depends on SMP

config BF_REV_MIN
	int
	default 0 if (BF51x || BF52x || (BF54x && !BF54xM))
	default 2 if (BF537 || BF536 || BF534)
	default 3 if (BF561 || BF533 || BF532 || BF531 || BF54xM)
	default 4 if (BF538 || BF539)

config BF_REV_MAX
	int
	default 2 if (BF51x || BF52x || (BF54x && !BF54xM))
	default 3 if (BF537 || BF536 || BF534 || BF54xM)
	default 5 if (BF561 || BF538 || BF539)
	default 6 if (BF533 || BF532 || BF531)

choice
	prompt "Silicon Rev"
	default BF_REV_0_0 if (BF51x || BF52x)
	default BF_REV_0_2 if (BF534 || BF536 || BF537 || (BF54x && !BF54xM))
	default BF_REV_0_3 if (BF531 || BF532 || BF533 || BF54xM || BF561)

config BF_REV_0_0
	bool "0.0"
	depends on (BF51x || BF52x || (BF54x && !BF54xM))

config BF_REV_0_1
	bool "0.1"
	depends on (BF51x || BF52x || (BF54x && !BF54xM))

config BF_REV_0_2
	bool "0.2"
	depends on (BF51x || BF52x || BF537 || BF536 || BF534 || (BF54x && !BF54xM))

config BF_REV_0_3
	bool "0.3"
	depends on (BF54xM || BF561 || BF537 || BF536 || BF534 || BF533 || BF532 || BF531)

config BF_REV_0_4
	bool "0.4"
	depends on (BF561 || BF533 || BF532 || BF531 || BF538 || BF539)

config BF_REV_0_5
	bool "0.5"
	depends on (BF561 || BF533 || BF532 || BF531 || BF538 || BF539)

config BF_REV_0_6
	bool "0.6"
	depends on (BF533 || BF532 || BF531)

config BF_REV_ANY
	bool "any"

config BF_REV_NONE
	bool "none"

endchoice

config BF53x
	bool
	depends on (BF531 || BF532 || BF533 || BF534 || BF536 || BF537)
	default y

config MEM_MT48LC64M4A2FB_7E
	bool
	depends on (BFIN533_STAMP)
	default y

config MEM_MT48LC16M16A2TG_75
	bool
	depends on (BFIN533_EZKIT || BFIN561_EZKIT \
		|| BFIN533_BLUETECHNIX_CM || BFIN537_BLUETECHNIX_CM_E \
		|| BFIN537_BLUETECHNIX_CM_U || H8606_HVSISTEMAS \
		|| BFIN527_BLUETECHNIX_CM)
	default y

config MEM_MT48LC32M8A2_75
	bool
	depends on (BFIN518F_EZBRD || BFIN537_STAMP || PNAV10 || BFIN538_EZKIT)
	default y

config MEM_MT48LC8M32B2B5_7
	bool
	depends on (BFIN561_BLUETECHNIX_CM)
	default y

config MEM_MT48LC32M16A2TG_75
	bool
	depends on (BFIN527_EZKIT || BFIN527_EZKIT_V2 || BFIN532_IP0X || BLACKSTAMP || BFIN527_AD7160EVAL)
	default y

config MEM_MT48H32M16LFCJ_75
	bool
	depends on (BFIN526_EZBRD)
	default y

source "arch/blackfin/mach-bf518/Kconfig"
source "arch/blackfin/mach-bf527/Kconfig"
source "arch/blackfin/mach-bf533/Kconfig"
source "arch/blackfin/mach-bf561/Kconfig"
source "arch/blackfin/mach-bf537/Kconfig"
source "arch/blackfin/mach-bf538/Kconfig"
source "arch/blackfin/mach-bf548/Kconfig"

menu "Board customizations"

config CMDLINE_BOOL
	bool "Default bootloader kernel arguments"

config CMDLINE
	string "Initial kernel command string"
	depends on CMDLINE_BOOL
	default "console=ttyBF0,57600"
	help
	  If you don't have a boot loader capable of passing a command line string
	  to the kernel, you may specify one here. As a minimum, you should specify
	  the memory size and the root device (e.g., mem=8M, root=/dev/nfs).

config BOOT_LOAD
	hex "Kernel load address for booting"
	default "0x1000"
	range 0x1000 0x20000000
	help
	  This option allows you to set the load address of the kernel.
	  This can be useful if you are on a board which has a small amount
	  of memory or you wish to reserve some memory at the beginning of
	  the address space.

	  Note that you need to keep this value above 4k (0x1000) as this
	  memory region is used to capture NULL pointer references as well
	  as some core kernel functions.

config ROM_BASE
	hex "Kernel ROM Base"
	depends on ROMKERNEL
	default "0x20040040"
	range 0x20000000 0x20400000 if !(BF54x || BF561)
	range 0x20000000 0x30000000 if (BF54x || BF561)
	help
	  Make sure your ROM base does not include any file-header
	  information that is prepended to the kernel.

	  For example, the bootable U-Boot format (created with
	  mkimage) has a 64 byte header (0x40).  So while the image
	  you write to flash might start at say 0x20080000, you have
	  to add 0x40 to get the kernel's ROM base as it will come
	  after the header.

comment "Clock/PLL Setup"

config CLKIN_HZ
	int "Frequency of the crystal on the board in Hz"
	default "10000000" if BFIN532_IP0X
	default "11059200" if BFIN533_STAMP
	default "24576000" if PNAV10
	default "25000000" # most people use this
	default "27000000" if BFIN533_EZKIT
	default "30000000" if BFIN561_EZKIT
	default "24000000" if BFIN527_AD7160EVAL
	help
	  The frequency of CLKIN crystal oscillator on the board in Hz.
	  Warning: This value should match the crystal on the board. Otherwise,
	  peripherals won't work properly.

config BFIN_KERNEL_CLOCK
	bool "Re-program Clocks while Kernel boots?"
	default n
	help
	  This option decides if kernel clocks are re-programed from the
	  bootloader settings. If the clocks are not set, the SDRAM settings
	  are also not changed, and the Bootloader does 100% of the hardware
	  configuration.

config PLL_BYPASS
	bool "Bypass PLL"
	depends on BFIN_KERNEL_CLOCK
	default n

config CLKIN_HALF
	bool "Half Clock In"
	depends on BFIN_KERNEL_CLOCK && (! PLL_BYPASS)
	default n
	help
	  If this is set the clock will be divided by 2, before it goes to the PLL.

config VCO_MULT
	int "VCO Multiplier"
	depends on BFIN_KERNEL_CLOCK && (! PLL_BYPASS)
	range 1 64
	default "22" if BFIN533_EZKIT
	default "45" if BFIN533_STAMP
	default "20" if (BFIN537_STAMP || BFIN527_EZKIT || BFIN527_EZKIT_V2 || BFIN548_EZKIT || BFIN548_BLUETECHNIX_CM || BFIN538_EZKIT)
	default "22" if BFIN533_BLUETECHNIX_CM
	default "20" if (BFIN537_BLUETECHNIX_CM_E || BFIN537_BLUETECHNIX_CM_U || BFIN527_BLUETECHNIX_CM || BFIN561_BLUETECHNIX_CM)
	default "20" if BFIN561_EZKIT
	default "16" if (H8606_HVSISTEMAS || BLACKSTAMP || BFIN526_EZBRD || BFIN518F_EZBRD)
	default "25" if BFIN527_AD7160EVAL
	help
	  This controls the frequency of the on-chip PLL. This can be between 1 and 64.
	  PLL Frequency = (Crystal Frequency) * (this setting)

choice
	prompt "Core Clock Divider"
	depends on BFIN_KERNEL_CLOCK
	default CCLK_DIV_1
	help
	  This sets the frequency of the core. It can be 1, 2, 4 or 8
	  Core Frequency = (PLL frequency) / (this setting)

config CCLK_DIV_1
	bool "1"

config CCLK_DIV_2
	bool "2"

config CCLK_DIV_4
	bool "4"

config CCLK_DIV_8
	bool "8"
endchoice

config SCLK_DIV
	int "System Clock Divider"
	depends on BFIN_KERNEL_CLOCK
	range 1 15
	default 5
	help
	  This sets the frequency of the system clock (including SDRAM or DDR).
	  This can be between 1 and 15
	  System Clock = (PLL frequency) / (this setting)

choice
	prompt "DDR SDRAM Chip Type"
	depends on BFIN_KERNEL_CLOCK
	depends on BF54x
	default MEM_MT46V32M16_5B

config MEM_MT46V32M16_6T
	bool "MT46V32M16_6T"

config MEM_MT46V32M16_5B
	bool "MT46V32M16_5B"
endchoice

choice
	prompt "DDR/SDRAM Timing"
	depends on BFIN_KERNEL_CLOCK
	default BFIN_KERNEL_CLOCK_MEMINIT_CALC
	help
	  This option allows you to specify Blackfin SDRAM/DDR Timing parameters
	  The calculated SDRAM timing parameters may not be 100%
	  accurate - This option is therefore marked experimental.

config BFIN_KERNEL_CLOCK_MEMINIT_CALC
	bool "Calculate Timings (EXPERIMENTAL)"
	depends on EXPERIMENTAL

config BFIN_KERNEL_CLOCK_MEMINIT_SPEC
	bool "Provide accurate Timings based on target SCLK"
	help
	  Please consult the Blackfin Hardware Reference Manuals as well
	  as the memory device datasheet.
	  http://docs.blackfin.uclinux.org/doku.php?id=bfin:sdram
endchoice

menu "Memory Init Control"
	depends on BFIN_KERNEL_CLOCK_MEMINIT_SPEC

config MEM_DDRCTL0
	depends on BF54x
	hex "DDRCTL0"
	default 0x0

config MEM_DDRCTL1
	depends on BF54x
	hex "DDRCTL1"
	default 0x0

config MEM_DDRCTL2
	depends on BF54x
	hex "DDRCTL2"
	default 0x0

config MEM_EBIU_DDRQUE
	depends on BF54x
	hex "DDRQUE"
	default 0x0

config MEM_SDRRC
	depends on !BF54x
	hex "SDRRC"
	default 0x0

config MEM_SDGCTL
	depends on !BF54x
	hex "SDGCTL"
	default 0x0
endmenu

#
# Max & Min Speeds for various Chips
#
config MAX_VCO_HZ
	int
	default 400000000 if BF512
	default 400000000 if BF514
	default 400000000 if BF516
	default 400000000 if BF518
	default 400000000 if BF522
	default 600000000 if BF523
	default 400000000 if BF524
	default 600000000 if BF525
	default 400000000 if BF526
	default 600000000 if BF527
	default 400000000 if BF531
	default 400000000 if BF532
	default 750000000 if BF533
	default 500000000 if BF534
	default 400000000 if BF536
	default 600000000 if BF537
	default 533333333 if BF538
	default 533333333 if BF539
	default 600000000 if BF542
	default 533333333 if BF544
	default 600000000 if BF547
	default 600000000 if BF548
	default 533333333 if BF549
	default 600000000 if BF561

config MIN_VCO_HZ
	int
	default 50000000

config MAX_SCLK_HZ
	int
	default 133333333

config MIN_SCLK_HZ
	int
	default 27000000

comment "Kernel Timer/Scheduler"

source kernel/Kconfig.hz

config GENERIC_CLOCKEVENTS
	bool "Generic clock events"
	default y

menu "Clock event device"
	depends on GENERIC_CLOCKEVENTS
config TICKSOURCE_GPTMR0
	bool "GPTimer0"
	depends on !SMP
	select BFIN_GPTIMERS

config TICKSOURCE_CORETMR
	bool "Core timer"
	default y
endmenu

menu "Clock souce"
	depends on GENERIC_CLOCKEVENTS
config CYCLES_CLOCKSOURCE
	bool "CYCLES"
	default y
	depends on !BFIN_SCRATCH_REG_CYCLES
	depends on !SMP
	help
	  If you say Y here, you will enable support for using the 'cycles'
	  registers as a clock source.  Doing so means you will be unable to
	  safely write to the 'cycles' register during runtime.  You will
	  still be able to read it (such as for performance monitoring), but
	  writing the registers will most likely crash the kernel.

config GPTMR0_CLOCKSOURCE
	bool "GPTimer0"
	select BFIN_GPTIMERS
	depends on !TICKSOURCE_GPTMR0
endmenu

config ARCH_USES_GETTIMEOFFSET
	depends on !GENERIC_CLOCKEVENTS
	def_bool y

source kernel/time/Kconfig

comment "Misc"

choice
	prompt "Blackfin Exception Scratch Register"
	default BFIN_SCRATCH_REG_RETN
	help
	  Select the resource to reserve for the Exception handler:
	    - RETN: Non-Maskable Interrupt (NMI)
	    - RETE: Exception Return (JTAG/ICE)
	    - CYCLES: Performance counter

	  If you are unsure, please select "RETN".

config BFIN_SCRATCH_REG_RETN
	bool "RETN"
	help
	  Use the RETN register in the Blackfin exception handler
	  as a stack scratch register.  This means you cannot
	  safely use NMI on the Blackfin while running Linux, but
	  you can debug the system with a JTAG ICE and use the
	  CYCLES performance registers.

	  If you are unsure, please select "RETN".

config BFIN_SCRATCH_REG_RETE
	bool "RETE"
	help
	  Use the RETE register in the Blackfin exception handler
	  as a stack scratch register.  This means you cannot
	  safely use a JTAG ICE while debugging a Blackfin board,
	  but you can safely use the CYCLES performance registers
	  and the NMI.

	  If you are unsure, please select "RETN".

config BFIN_SCRATCH_REG_CYCLES
	bool "CYCLES"
	help
	  Use the CYCLES register in the Blackfin exception handler
	  as a stack scratch register.  This means you cannot
	  safely use the CYCLES performance registers on a Blackfin
	  board at anytime, but you can debug the system with a JTAG
	  ICE and use the NMI.

	  If you are unsure, please select "RETN".

endchoice

endmenu


menu "Blackfin Kernel Optimizations"

comment "Memory Optimizations"

config I_ENTRY_L1
	bool "Locate interrupt entry code in L1 Memory"
	default y
	depends on !SMP
	help
	  If enabled, interrupt entry code (STORE/RESTORE CONTEXT) is linked
	  into L1 instruction memory. (less latency)

config EXCPT_IRQ_SYSC_L1
	bool "Locate entire ASM lowlevel exception / interrupt - Syscall and CPLB handler code in L1 Memory"
	default y
	depends on !SMP
	help
	  If enabled, the entire ASM lowlevel exception and interrupt entry code
	  (STORE/RESTORE CONTEXT) is linked into L1 instruction memory.
	  (less latency)

config DO_IRQ_L1
	bool "Locate frequently called do_irq dispatcher function in L1 Memory"
	default y
	depends on !SMP
	help
	  If enabled, the frequently called do_irq dispatcher function is linked
	  into L1 instruction memory. (less latency)

config CORE_TIMER_IRQ_L1
	bool "Locate frequently called timer_interrupt() function in L1 Memory"
	default y
	depends on !SMP
	help
	  If enabled, the frequently called timer_interrupt() function is linked
	  into L1 instruction memory. (less latency)

config IDLE_L1
	bool "Locate frequently idle function in L1 Memory"
	default y
	depends on !SMP
	help
	  If enabled, the frequently called idle function is linked
	  into L1 instruction memory. (less latency)

config SCHEDULE_L1
	bool "Locate kernel schedule function in L1 Memory"
	default y
	depends on !SMP
	help
	  If enabled, the frequently called kernel schedule is linked
	  into L1 instruction memory. (less latency)

config ARITHMETIC_OPS_L1
	bool "Locate kernel owned arithmetic functions in L1 Memory"
	default y
	depends on !SMP
	help
	  If enabled, arithmetic functions are linked
	  into L1 instruction memory. (less latency)

config ACCESS_OK_L1
	bool "Locate access_ok function in L1 Memory"
	default y
	depends on !SMP
	help
	  If enabled, the access_ok function is linked
	  into L1 instruction memory. (less latency)

config MEMSET_L1
	bool "Locate memset function in L1 Memory"
	default y
	depends on !SMP
	help
	  If enabled, the memset function is linked
	  into L1 instruction memory. (less latency)

config MEMCPY_L1
	bool "Locate memcpy function in L1 Memory"
	default y
	depends on !SMP
	help
	  If enabled, the memcpy function is linked
	  into L1 instruction memory. (less latency)

config STRCMP_L1
	bool "locate strcmp function in L1 Memory"
	default y
	depends on !SMP
	help
	  If enabled, the strcmp function is linked
	  into L1 instruction memory (less latency).

config STRNCMP_L1
	bool "locate strncmp function in L1 Memory"
	default y
	depends on !SMP
	help
	  If enabled, the strncmp function is linked
	  into L1 instruction memory (less latency).

config STRCPY_L1
	bool "locate strcpy function in L1 Memory"
	default y
	depends on !SMP
	help
	  If enabled, the strcpy function is linked
	  into L1 instruction memory (less latency).

config STRNCPY_L1
	bool "locate strncpy function in L1 Memory"
	default y
	depends on !SMP
	help
	  If enabled, the strncpy function is linked
	  into L1 instruction memory (less latency).

config SYS_BFIN_SPINLOCK_L1
	bool "Locate sys_bfin_spinlock function in L1 Memory"
	default y
	depends on !SMP
	help
	  If enabled, sys_bfin_spinlock function is linked
	  into L1 instruction memory. (less latency)

config IP_CHECKSUM_L1
	bool "Locate IP Checksum function in L1 Memory"
	default n
	depends on !SMP
	help
	  If enabled, the IP Checksum function is linked
	  into L1 instruction memory. (less latency)

config CACHELINE_ALIGNED_L1
	bool "Locate cacheline_aligned data to L1 Data Memory"
	default y if !BF54x
	default n if BF54x
	depends on !SMP && !BF531
	help
	  If enabled, cacheline_aligned data is linked
	  into L1 data memory. (less latency)

config SYSCALL_TAB_L1
	bool "Locate Syscall Table L1 Data Memory"
	default n
	depends on !SMP && !BF531
	help
	  If enabled, the Syscall LUT is linked
	  into L1 data memory. (less latency)

config CPLB_SWITCH_TAB_L1
	bool "Locate CPLB Switch Tables L1 Data Memory"
	default n
	depends on !SMP && !BF531
	help
	  If enabled, the CPLB Switch Tables are linked
	  into L1 data memory. (less latency)

config ICACHE_FLUSH_L1
	bool "Locate icache flush funcs in L1 Inst Memory"
	default y
	help
	  If enabled, the Blackfin icache flushing functions are linked
	  into L1 instruction memory.

	  Note that this might be required to address anomalies, but
	  these functions are pretty small, so it shouldn't be too bad.
	  If you are using a processor affected by an anomaly, the build
	  system will double check for you and prevent it.

config DCACHE_FLUSH_L1
	bool "Locate dcache flush funcs in L1 Inst Memory"
	default y
	depends on !SMP
	help
	  If enabled, the Blackfin dcache flushing functions are linked
	  into L1 instruction memory.

config APP_STACK_L1
	bool "Support locating application stack in L1 Scratch Memory"
	default y
	depends on !SMP
	help
	  If enabled the application stack can be located in L1
	  scratch memory (less latency).

	  Currently only works with FLAT binaries.

config EXCEPTION_L1_SCRATCH
	bool "Locate exception stack in L1 Scratch Memory"
	default n
	depends on !SMP && !APP_STACK_L1
	help
	  Whenever an exception occurs, use the L1 Scratch memory for
	  stack storage.  You cannot place the stacks of FLAT binaries
	  in L1 when using this option.

	  If you don't use L1 Scratch, then you should say Y here.

comment "Speed Optimizations"
config BFIN_INS_LOWOVERHEAD
	bool "ins[bwl] low overhead, higher interrupt latency"
	default y
	depends on !SMP
	help
	  Reads on the Blackfin are speculative. In Blackfin terms, this means
	  they can be interrupted at any time (even after they have been issued
	  on to the external bus), and re-issued after the interrupt occurs.
	  For memory - this is not a big deal, since memory does not change if
	  it sees a read.

	  If a FIFO is sitting on the end of the read, it will see two reads,
	  when the core only sees one since the FIFO receives both the read
	  which is cancelled (and not delivered to the core) and the one which
	  is re-issued (which is delivered to the core).

	  To solve this, interrupts are turned off before reads occur to
	  I/O space. This option controls which the overhead/latency of
	  controlling interrupts during this time
	   "n" turns interrupts off every read
		(higher overhead, but lower interrupt latency)
	   "y" turns interrupts off every loop
		(low overhead, but longer interrupt latency)

	  default behavior is to leave this set to on (type "Y"). If you are experiencing
	  interrupt latency issues, it is safe and OK to turn this off.

endmenu

choice
	prompt "Kernel executes from"
	help
	  Choose the memory type that the kernel will be running in.

config RAMKERNEL
	bool "RAM"
	help
	  The kernel will be resident in RAM when running.

config ROMKERNEL
	bool "ROM"
	help
	  The kernel will be resident in FLASH/ROM when running.

endchoice

# Common code uses "ROMKERNEL" or "XIP_KERNEL", so define both
config XIP_KERNEL
	bool
	default y
	depends on ROMKERNEL

source "mm/Kconfig"

config BFIN_GPTIMERS
	tristate "Enable Blackfin General Purpose Timers API"
	default n
	help
	  Enable support for the General Purpose Timers API.  If you
	  are unsure, say N.

	  To compile this driver as a module, choose M here: the module
	  will be called gptimers.

choice
	prompt "Uncached DMA region"
	default DMA_UNCACHED_1M
config DMA_UNCACHED_4M
	bool "Enable 4M DMA region"
config DMA_UNCACHED_2M
	bool "Enable 2M DMA region"
config DMA_UNCACHED_1M
	bool "Enable 1M DMA region"
config DMA_UNCACHED_512K
	bool "Enable 512K DMA region"
config DMA_UNCACHED_256K
	bool "Enable 256K DMA region"
config DMA_UNCACHED_128K
	bool "Enable 128K DMA region"
config DMA_UNCACHED_NONE
	bool "Disable DMA region"
endchoice


comment "Cache Support"

config BFIN_ICACHE
	bool "Enable ICACHE"
	default y
config BFIN_EXTMEM_ICACHEABLE
	bool "Enable ICACHE for external memory"
	depends on BFIN_ICACHE
	default y
config BFIN_L2_ICACHEABLE
	bool "Enable ICACHE for L2 SRAM"
	depends on BFIN_ICACHE
	depends on BF54x || BF561
	default n

config BFIN_DCACHE
	bool "Enable DCACHE"
	default y
config BFIN_DCACHE_BANKA
	bool "Enable only 16k BankA DCACHE - BankB is SRAM"
	depends on BFIN_DCACHE && !BF531
	default n
config BFIN_EXTMEM_DCACHEABLE
	bool "Enable DCACHE for external memory"
	depends on BFIN_DCACHE
	default y
choice
	prompt "External memory DCACHE policy"
	depends on BFIN_EXTMEM_DCACHEABLE
	default BFIN_EXTMEM_WRITEBACK if !SMP
	default BFIN_EXTMEM_WRITETHROUGH if SMP
config BFIN_EXTMEM_WRITEBACK
	bool "Write back"
	depends on !SMP
	help
	  Write Back Policy:
	    Cached data will be written back to SDRAM only when needed.
	    This can give a nice increase in performance, but beware of
	    broken drivers that do not properly invalidate/flush their
	    cache.

	  Write Through Policy:
	    Cached data will always be written back to SDRAM when the
	    cache is updated.  This is a completely safe setting, but
	    performance is worse than Write Back.

	  If you are unsure of the options and you want to be safe,
	  then go with Write Through.

config BFIN_EXTMEM_WRITETHROUGH
	bool "Write through"
	help
	  Write Back Policy:
	    Cached data will be written back to SDRAM only when needed.
	    This can give a nice increase in performance, but beware of
	    broken drivers that do not properly invalidate/flush their
	    cache.

	  Write Through Policy:
	    Cached data will always be written back to SDRAM when the
	    cache is updated.  This is a completely safe setting, but
	    performance is worse than Write Back.

	  If you are unsure of the options and you want to be safe,
	  then go with Write Through.

endchoice

config BFIN_L2_DCACHEABLE
	bool "Enable DCACHE for L2 SRAM"
	depends on BFIN_DCACHE
	depends on (BF54x || BF561) && !SMP
	default n
choice
	prompt "L2 SRAM DCACHE policy"
	depends on BFIN_L2_DCACHEABLE
	default BFIN_L2_WRITEBACK
config BFIN_L2_WRITEBACK
	bool "Write back"

config BFIN_L2_WRITETHROUGH
	bool "Write through"
endchoice


comment "Memory Protection Unit"
config MPU
	bool "Enable the memory protection unit (EXPERIMENTAL)"
	default n
	help
	  Use the processor's MPU to protect applications from accessing
	  memory they do not own.  This comes at a performance penalty
	  and is recommended only for debugging.

comment "Asynchronous Memory Configuration"

menu "EBIU_AMGCTL Global Control"
config C_AMCKEN
	bool "Enable CLKOUT"
	default y

config C_CDPRIO
	bool "DMA has priority over core for ext. accesses"
	default n

config C_B0PEN
	depends on BF561
	bool "Bank 0 16 bit packing enable"
	default y

config C_B1PEN
	depends on BF561
	bool "Bank 1 16 bit packing enable"
	default y

config C_B2PEN
	depends on BF561
	bool "Bank 2 16 bit packing enable"
	default y

config C_B3PEN
	depends on BF561
	bool "Bank 3 16 bit packing enable"
	default n

choice
	prompt "Enable Asynchronous Memory Banks"
	default C_AMBEN_ALL

config C_AMBEN
	bool "Disable All Banks"

config C_AMBEN_B0
	bool "Enable Bank 0"

config C_AMBEN_B0_B1
	bool "Enable Bank 0 & 1"

config C_AMBEN_B0_B1_B2
	bool "Enable Bank 0 & 1 & 2"

config C_AMBEN_ALL
	bool "Enable All Banks"
endchoice
endmenu

menu "EBIU_AMBCTL Control"
config BANK_0
	hex "Bank 0 (AMBCTL0.L)"
	default 0x7BB0
	help
	  These are the low 16 bits of the EBIU_AMBCTL0 MMR which are
	  used to control the Asynchronous Memory Bank 0 settings.

config BANK_1
	hex "Bank 1 (AMBCTL0.H)"
	default 0x7BB0
	default 0x5558 if BF54x
	help
	  These are the high 16 bits of the EBIU_AMBCTL0 MMR which are
	  used to control the Asynchronous Memory Bank 1 settings.

config BANK_2
	hex "Bank 2 (AMBCTL1.L)"
	default 0x7BB0
	help
	  These are the low 16 bits of the EBIU_AMBCTL1 MMR which are
	  used to control the Asynchronous Memory Bank 2 settings.

config BANK_3
	hex "Bank 3 (AMBCTL1.H)"
	default 0x99B3
	help
	  These are the high 16 bits of the EBIU_AMBCTL1 MMR which are
	  used to control the Asynchronous Memory Bank 3 settings.

endmenu

config EBIU_MBSCTLVAL
	hex "EBIU Bank Select Control Register"
	depends on BF54x
	default 0

config EBIU_MODEVAL
	hex "Flash Memory Mode Control Register"
	depends on BF54x
	default 1

config EBIU_FCTLVAL
	hex "Flash Memory Bank Control Register"
	depends on BF54x
	default 6
endmenu

#############################################################################
menu "Bus options (PCI, PCMCIA, EISA, MCA, ISA)"

config PCI
	bool "PCI support"
	depends on BROKEN
	help
	  Support for PCI bus.

source "drivers/pci/Kconfig"

source "drivers/pcmcia/Kconfig"

source "drivers/pci/hotplug/Kconfig"

endmenu

menu "Executable file formats"

source "fs/Kconfig.binfmt"

endmenu

menu "Power management options"

source "kernel/power/Kconfig"

config ARCH_SUSPEND_POSSIBLE
	def_bool y

choice
	prompt "Standby Power Saving Mode"
	depends on PM
	default PM_BFIN_SLEEP_DEEPER
config  PM_BFIN_SLEEP_DEEPER
	bool "Sleep Deeper"
	help
	  Sleep "Deeper" Mode (High Power Savings) - This mode reduces dynamic
	  power dissipation by disabling the clock to the processor core (CCLK).
	  Furthermore, Standby sets the internal power supply voltage (VDDINT)
	  to 0.85 V to provide the greatest power savings, while preserving the
	  processor state.
	  The PLL and system clock (SCLK) continue to operate at a very low
	  frequency of about 3.3 MHz. To preserve data integrity in the SDRAM,
	  the SDRAM is put into Self Refresh Mode. Typically an external event
	  such as GPIO interrupt or RTC activity wakes up the processor.
	  Various Peripherals such as UART, SPORT, PPI may not function as
	  normal during Sleep Deeper, due to the reduced SCLK frequency.
	  When in the sleep mode, system DMA access to L1 memory is not supported.

	  If unsure, select "Sleep Deeper".

config  PM_BFIN_SLEEP
	bool "Sleep"
	help
	  Sleep Mode (High Power Savings) - The sleep mode reduces power
	  dissipation by disabling the clock to the processor core (CCLK).
	  The PLL and system clock (SCLK), however, continue to operate in
	  this mode. Typically an external event or RTC activity will wake
	  up the processor. When in the sleep mode, system DMA access to L1
	  memory is not supported.

	  If unsure, select "Sleep Deeper".
endchoice

comment "Possible Suspend Mem / Hibernate Wake-Up Sources"
	depends on PM

config PM_BFIN_WAKE_PH6
	bool "Allow Wake-Up from on-chip PHY or PH6 GP"
	depends on PM && (BF51x || BF52x || BF534 || BF536 || BF537)
	default n
	help
	  Enable PHY and PH6 GP Wake-Up (Voltage Regulator Power-Up)

config PM_BFIN_WAKE_GP
	bool "Allow Wake-Up from GPIOs"
	depends on PM && BF54x
	default n
	help
	  Enable General-Purpose Wake-Up (Voltage Regulator Power-Up)
	  (all processors, except ADSP-BF549). This option sets
	  the general-purpose wake-up enable (GPWE) control bit to enable
	  wake-up upon detection of an active low signal on the /GPW (PH7) pin.
	  On ADSP-BF549 this option enables the the same functionality on the
	  /MRXON pin also PH7.

endmenu

menu "CPU Frequency scaling"

source "drivers/cpufreq/Kconfig"

config BFIN_CPU_FREQ
	bool
	depends on CPU_FREQ
	select CPU_FREQ_TABLE
	default y

config CPU_VOLTAGE
	bool "CPU Voltage scaling"
	depends on EXPERIMENTAL
	depends on CPU_FREQ
	default n
	help
	  Say Y here if you want CPU voltage scaling according to the CPU frequency.
	  This option violates the PLL BYPASS recommendation in the Blackfin Processor
	  manuals. There is a theoretical risk that during VDDINT transitions
	  the PLL may unlock.

endmenu

source "net/Kconfig"

source "drivers/Kconfig"

source "drivers/firmware/Kconfig"

source "fs/Kconfig"

source "arch/blackfin/Kconfig.debug"

source "security/Kconfig"

source "crypto/Kconfig"

source "lib/Kconfig"<|MERGE_RESOLUTION|>--- conflicted
+++ resolved
@@ -31,15 +31,10 @@
 	select HAVE_OPROFILE
 	select ARCH_WANT_OPTIONAL_GPIOLIB
 	select HAVE_GENERIC_HARDIRQS
-<<<<<<< HEAD
-	select GENERIC_IRQ_PROBE
-	select IRQ_PER_CPU if SMP
-=======
 	select GENERIC_ATOMIC64
 	select GENERIC_IRQ_PROBE
 	select IRQ_PER_CPU if SMP
 	select GENERIC_HARDIRQS_NO_DEPRECATED
->>>>>>> 0ce790e7
 
 config GENERIC_CSUM
 	def_bool y
