--- conflicted
+++ resolved
@@ -29,15 +29,9 @@
 	select RTC_LIB
 	select GENERIC_ATOMIC64
 	select GENERIC_IRQ_SHOW
-<<<<<<< HEAD
-	select GENERIC_CLOCKEVENTS
-	select GENERIC_CMOS_UPDATE if SH_SH03 || SH_DREAMCAST
-	select GENERIC_SMP_IDLE_THREAD
-=======
 	select GENERIC_SMP_IDLE_THREAD
 	select GENERIC_CLOCKEVENTS
 	select GENERIC_CMOS_UPDATE if SH_SH03 || SH_DREAMCAST
->>>>>>> 07acfc2a
 	help
 	  The SuperH is a RISC processor targeted for use in embedded systems
 	  and consumer electronics; it was also used in the Sega Dreamcast
@@ -609,10 +603,7 @@
 		      !CPU_SHX3 && !CPU_SUBTYPE_SH7757 && \
 		      !CPU_SUBTYPE_SH7734 && !CPU_SUBTYPE_SH7264 && \
 		      !CPU_SUBTYPE_SH7269
-<<<<<<< HEAD
-=======
-
->>>>>>> 07acfc2a
+
 endmenu
 
 menu "CPU Frequency scaling"
