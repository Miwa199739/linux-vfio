--- conflicted
+++ resolved
@@ -25,34 +25,6 @@
 #include <asm/io_generic.h>
 #include <asm/io_trapped.h>
 
-<<<<<<< HEAD
-#ifdef CONFIG_HAS_IOPORT
-
-#define inb(p)			sh_mv.mv_inb((p))
-#define inw(p)			sh_mv.mv_inw((p))
-#define inl(p)			sh_mv.mv_inl((p))
-#define outb(x,p)		sh_mv.mv_outb((x),(p))
-#define outw(x,p)		sh_mv.mv_outw((x),(p))
-#define outl(x,p)		sh_mv.mv_outl((x),(p))
-
-#define inb_p(p)		sh_mv.mv_inb_p((p))
-#define inw_p(p)		sh_mv.mv_inw_p((p))
-#define inl_p(p)		sh_mv.mv_inl_p((p))
-#define outb_p(x,p)		sh_mv.mv_outb_p((x),(p))
-#define outw_p(x,p)		sh_mv.mv_outw_p((x),(p))
-#define outl_p(x,p)		sh_mv.mv_outl_p((x),(p))
-
-#define insb(p,b,c)		sh_mv.mv_insb((p), (b), (c))
-#define insw(p,b,c)		sh_mv.mv_insw((p), (b), (c))
-#define insl(p,b,c)		sh_mv.mv_insl((p), (b), (c))
-#define outsb(p,b,c)		sh_mv.mv_outsb((p), (b), (c))
-#define outsw(p,b,c)		sh_mv.mv_outsw((p), (b), (c))
-#define outsl(p,b,c)		sh_mv.mv_outsl((p), (b), (c))
-
-#endif
-
-=======
->>>>>>> 3cbea436
 #define __raw_writeb(v,a)	(__chk_io_ptr(a), *(volatile u8  __force *)(a) = (v))
 #define __raw_writew(v,a)	(__chk_io_ptr(a), *(volatile u16 __force *)(a) = (v))
 #define __raw_writel(v,a)	(__chk_io_ptr(a), *(volatile u32 __force *)(a) = (v))
@@ -63,88 +35,6 @@
 #define __raw_readl(a)		(__chk_io_ptr(a), *(volatile u32 __force *)(a))
 #define __raw_readq(a)		(__chk_io_ptr(a), *(volatile u64 __force *)(a))
 
-<<<<<<< HEAD
-#define readb(a)		({ u8  r_ = __raw_readb(a); mb(); r_; })
-#define readw(a)		({ u16 r_ = __raw_readw(a); mb(); r_; })
-#define readl(a)		({ u32 r_ = __raw_readl(a); mb(); r_; })
-#define readq(a)		({ u64 r_ = __raw_readq(a); mb(); r_; })
-
-#define writeb(v,a)		({ __raw_writeb((v),(a)); mb(); })
-#define writew(v,a)		({ __raw_writew((v),(a)); mb(); })
-#define writel(v,a)		({ __raw_writel((v),(a)); mb(); })
-#define writeq(v,a)		({ __raw_writeq((v),(a)); mb(); })
-
-/*
- * Legacy SuperH on-chip I/O functions
- *
- * These are all deprecated, all new (and especially cross-platform) code
- * should be using the __raw_xxx() routines directly.
- */
-static inline u8 __deprecated ctrl_inb(unsigned long addr)
-{
-	return __raw_readb(addr);
-}
-
-static inline u16 __deprecated ctrl_inw(unsigned long addr)
-{
-	return __raw_readw(addr);
-}
-
-static inline u32 __deprecated ctrl_inl(unsigned long addr)
-{
-	return __raw_readl(addr);
-}
-
-static inline u64 __deprecated ctrl_inq(unsigned long addr)
-{
-	return __raw_readq(addr);
-}
-
-static inline void __deprecated ctrl_outb(u8 v, unsigned long addr)
-{
-	__raw_writeb(v, addr);
-}
-
-static inline void __deprecated ctrl_outw(u16 v, unsigned long addr)
-{
-	__raw_writew(v, addr);
-}
-
-static inline void __deprecated ctrl_outl(u32 v, unsigned long addr)
-{
-	__raw_writel(v, addr);
-}
-
-static inline void __deprecated ctrl_outq(u64 v, unsigned long addr)
-{
-	__raw_writeq(v, addr);
-}
-
-extern unsigned long generic_io_base;
-
-static inline void ctrl_delay(void)
-{
-	__raw_readw(generic_io_base);
-}
-
-#define __BUILD_UNCACHED_IO(bwlq, type)					\
-static inline type read##bwlq##_uncached(unsigned long addr)		\
-{									\
-	type ret;							\
-	jump_to_uncached();						\
-	ret = __raw_read##bwlq(addr);					\
-	back_to_cached();						\
-	return ret;							\
-}									\
-									\
-static inline void write##bwlq##_uncached(type v, unsigned long addr)	\
-{									\
-	jump_to_uncached();						\
-	__raw_write##bwlq(v, addr);					\
-	back_to_cached();						\
-}
-
-=======
 #define readb_relaxed(c)	({ u8  __v = __raw_readb(c); __v; })
 #define readw_relaxed(c)	({ u16 __v = le16_to_cpu((__force __le16) \
 					__raw_readw(c)); __v; })
@@ -196,17 +86,12 @@
 	back_to_cached();						\
 }
 
->>>>>>> 3cbea436
 __BUILD_UNCACHED_IO(b, u8)
 __BUILD_UNCACHED_IO(w, u16)
 __BUILD_UNCACHED_IO(l, u32)
 __BUILD_UNCACHED_IO(q, u64)
 
-<<<<<<< HEAD
-#define __BUILD_MEMORY_STRING(bwlq, type)				\
-=======
 #define __BUILD_MEMORY_STRING(pfx, bwlq, type)				\
->>>>>>> 3cbea436
 									\
 static inline void							\
 pfx##writes##bwlq(volatile void __iomem *mem, const void *addr,		\
@@ -250,8 +135,6 @@
  */
 #undef CONF_SLOWDOWN_IO
 
-#ifdef CONFIG_HAS_IOPORT
-
 /*
  * On SuperH I/O ports are memory mapped, so we access them using normal
  * load/store instructions. sh_io_port_base is the virtual address to
@@ -347,8 +230,6 @@
 
 /* synco on SH-4A, otherwise a nop */
 #define mmiowb()		wmb()
-
-#endif
 
 /* We really want to try and get these to memcpy etc */
 void memcpy_fromio(void *, const volatile void __iomem *, unsigned long);
@@ -409,9 +290,6 @@
 	 * mapping must be done by the PMB or by using page tables.
 	 */
 	if (likely(PXSEG(offset) < P3SEG && PXSEG(last_addr) < P3SEG)) {
-<<<<<<< HEAD
-		if (unlikely(pgprot_val(prot) & _PAGE_CACHABLE))
-=======
 		u64 flags = pgprot_val(prot);
 
 		/*
@@ -421,7 +299,6 @@
 		if (unlikely(flags & _PAGE_PCC_MASK))
 			return NULL;
 		if (unlikely(flags & _PAGE_CACHABLE))
->>>>>>> 3cbea436
 			return (void __iomem *)P1SEGADDR(offset);
 
 		return (void __iomem *)P2SEGADDR(offset);
@@ -493,13 +370,6 @@
 
 #define ioremap_nocache	ioremap
 #define iounmap		__iounmap
-<<<<<<< HEAD
-
-#define maybebadio(port) \
-	printk(KERN_ERR "bad PC-like io %s:%u for port 0x%lx at 0x%08x\n", \
-	       __func__, __LINE__, (port), (u32)__builtin_return_address(0))
-=======
->>>>>>> 3cbea436
 
 /*
  * Convert a physical pointer to a virtual kernel pointer for /dev/mem
