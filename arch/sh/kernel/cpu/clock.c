/*
 * arch/sh/kernel/cpu/clock.c - SuperH clock framework
 *
 *  Copyright (C) 2005 - 2009  Paul Mundt
 *
 * This clock framework is derived from the OMAP version by:
 *
 *	Copyright (C) 2004 - 2008 Nokia Corporation
 *	Written by Tuukka Tikkanen <tuukka.tikkanen@elektrobit.com>
 *
 *  Modified for omap shared clock framework by Tony Lindgren <tony@atomide.com>
 *
 * This file is subject to the terms and conditions of the GNU General Public
 * License.  See the file "COPYING" in the main directory of this archive
 * for more details.
 */
#include <linux/kernel.h>
#include <linux/init.h>
#include <linux/clk.h>
#include <asm/clock.h>
#include <asm/machvec.h>

int __init clk_init(void)
{
	int ret;

	ret = arch_clk_init();
	if (unlikely(ret)) {
		pr_err("%s: CPU clock registration failed.\n", __func__);
		return ret;
	}

	if (sh_mv.mv_clk_init) {
		ret = sh_mv.mv_clk_init();
		if (unlikely(ret)) {
			pr_err("%s: machvec clock initialization failed.\n",
			       __func__);
			return ret;
		}
	}

	/* Kick the child clocks.. */
	recalculate_root_clocks();

	/* Enable the necessary init clocks */
	clk_enable_init_clocks();

	return ret;
}

<<<<<<< HEAD
/*
 * Returns a clock. Note that we first try to use device id on the bus
 * and clock name. If this fails, we try to use clock name only.
 */
struct clk *clk_get(struct device *dev, const char *con_id)
{
	const char *dev_id = dev ? dev_name(dev) : NULL;

	return clk_get_sys(dev_id, con_id);
}
EXPORT_SYMBOL_GPL(clk_get);

void clk_put(struct clk *clk)
{
}
EXPORT_SYMBOL_GPL(clk_put);
=======
>>>>>>> 3cbea436
<|MERGE_RESOLUTION|>--- conflicted
+++ resolved
@@ -48,22 +48,3 @@
 	return ret;
 }
 
-<<<<<<< HEAD
-/*
- * Returns a clock. Note that we first try to use device id on the bus
- * and clock name. If this fails, we try to use clock name only.
- */
-struct clk *clk_get(struct device *dev, const char *con_id)
-{
-	const char *dev_id = dev ? dev_name(dev) : NULL;
-
-	return clk_get_sys(dev_id, con_id);
-}
-EXPORT_SYMBOL_GPL(clk_get);
-
-void clk_put(struct clk *clk)
-{
-}
-EXPORT_SYMBOL_GPL(clk_put);
-=======
->>>>>>> 3cbea436
