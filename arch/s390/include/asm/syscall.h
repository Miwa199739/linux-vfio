/*
 * Access to user system call parameters and results
 *
 *  Copyright IBM Corp. 2008
 *  Author(s): Martin Schwidefsky (schwidefsky@de.ibm.com)
 *
 * This program is free software; you can redistribute it and/or modify
 * it under the terms of the GNU General Public License (version 2 only)
 * as published by the Free Software Foundation.
 */

#ifndef _ASM_SYSCALL_H
#define _ASM_SYSCALL_H	1

#include <linux/sched.h>
#include <linux/err.h>
#include <asm/ptrace.h>

/*
 * The syscall table always contains 32 bit pointers since we know that the
 * address of the function to be called is (way) below 4GB.  So the "int"
 * type here is what we want [need] for both 32 bit and 64 bit systems.
 */
extern const unsigned int sys_call_table[];

static inline long syscall_get_nr(struct task_struct *task,
				  struct pt_regs *regs)
{
	return test_tsk_thread_flag(task, TIF_SYSCALL) ?
<<<<<<< HEAD
		(regs->svc_code & 0xffff) : -1;
=======
		(regs->int_code & 0xffff) : -1;
>>>>>>> dcd6c922
}

static inline void syscall_rollback(struct task_struct *task,
				    struct pt_regs *regs)
{
	regs->gprs[2] = regs->orig_gpr2;
}

static inline long syscall_get_error(struct task_struct *task,
				     struct pt_regs *regs)
{
	return IS_ERR_VALUE(regs->gprs[2]) ? regs->gprs[2] : 0;
}

static inline long syscall_get_return_value(struct task_struct *task,
					    struct pt_regs *regs)
{
	return regs->gprs[2];
}

static inline void syscall_set_return_value(struct task_struct *task,
					    struct pt_regs *regs,
					    int error, long val)
{
	regs->gprs[2] = error ? -error : val;
}

static inline void syscall_get_arguments(struct task_struct *task,
					 struct pt_regs *regs,
					 unsigned int i, unsigned int n,
					 unsigned long *args)
{
	unsigned long mask = -1UL;

	BUG_ON(i + n > 6);
#ifdef CONFIG_COMPAT
	if (test_tsk_thread_flag(task, TIF_31BIT))
		mask = 0xffffffff;
#endif
	while (n-- > 0)
		if (i + n > 0)
			args[n] = regs->gprs[2 + i + n] & mask;
	if (i == 0)
		args[0] = regs->orig_gpr2 & mask;
}

static inline void syscall_set_arguments(struct task_struct *task,
					 struct pt_regs *regs,
					 unsigned int i, unsigned int n,
					 const unsigned long *args)
{
	BUG_ON(i + n > 6);
	while (n-- > 0)
		if (i + n > 0)
			regs->gprs[2 + i + n] = args[n];
	if (i == 0)
		regs->orig_gpr2 = args[0];
}

#endif	/* _ASM_SYSCALL_H */<|MERGE_RESOLUTION|>--- conflicted
+++ resolved
@@ -27,11 +27,7 @@
 				  struct pt_regs *regs)
 {
 	return test_tsk_thread_flag(task, TIF_SYSCALL) ?
-<<<<<<< HEAD
-		(regs->svc_code & 0xffff) : -1;
-=======
 		(regs->int_code & 0xffff) : -1;
->>>>>>> dcd6c922
 }
 
 static inline void syscall_rollback(struct task_struct *task,
