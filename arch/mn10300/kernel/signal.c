--- conflicted
+++ resolved
@@ -161,10 +161,6 @@
 			     sizeof(frame->extramask)))
 		goto badframe;
 
-<<<<<<< HEAD
-	sigdelsetmask(&set, ~_BLOCKABLE);
-=======
->>>>>>> f8f5701b
 	set_current_blocked(&set);
 
 	if (restore_sigcontext(current_frame(), &frame->sc, &d0))
@@ -192,10 +188,6 @@
 	if (__copy_from_user(&set, &frame->uc.uc_sigmask, sizeof(set)))
 		goto badframe;
 
-<<<<<<< HEAD
-	sigdelsetmask(&set, ~_BLOCKABLE);
-=======
->>>>>>> f8f5701b
 	set_current_blocked(&set);
 
 	if (restore_sigcontext(current_frame(), &frame->uc.uc_mcontext, &d0))
@@ -469,15 +461,8 @@
 	if (ret)
 		return;
 
-<<<<<<< HEAD
-	if (ret == 0)
-		block_sigmask(ka, sig);
-
-	return ret;
-=======
 	signal_delivered(sig, info, ka, regs,
 				 test_thread_flag(TIF_SINGLESTEP));
->>>>>>> f8f5701b
 }
 
 /*
