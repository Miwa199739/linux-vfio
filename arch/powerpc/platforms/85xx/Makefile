--- conflicted
+++ resolved
@@ -11,10 +11,7 @@
 obj-$(CONFIG_MPC85xx_MDS) += mpc85xx_mds.o
 obj-$(CONFIG_MPC85xx_RDB) += mpc85xx_rdb.o
 obj-$(CONFIG_P1022_DS)    += p1022_ds.o
-<<<<<<< HEAD
-=======
 obj-$(CONFIG_P3041_DS)    += p3041_ds.o corenet_ds.o
->>>>>>> 45f53cc9
 obj-$(CONFIG_P4080_DS)    += p4080_ds.o corenet_ds.o
 obj-$(CONFIG_P5020_DS)    += p5020_ds.o corenet_ds.o
 obj-$(CONFIG_STX_GP3)	  += stx_gp3.o
