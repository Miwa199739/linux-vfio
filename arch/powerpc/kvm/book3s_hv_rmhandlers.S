--- conflicted
+++ resolved
@@ -1266,11 +1266,7 @@
 	addi	r6,r5,VCORE_NAPPING_THREADS
 31:	lwarx	r4,0,r6
 	or	r4,r4,r0
-<<<<<<< HEAD
-	popcntw	r7,r4
-=======
 	PPC_POPCNTW(r7,r4)
->>>>>>> dcd6c922
 	cmpw	r7,r8
 	bge	2f
 	stwcx.	r4,0,r6
