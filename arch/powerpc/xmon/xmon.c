--- conflicted
+++ resolved
@@ -338,11 +338,7 @@
 
 static inline int unrecoverable_excp(struct pt_regs *regs)
 {
-<<<<<<< HEAD
-#if defined(CONFIG_4xx) || defined(CONFIG_BOOK3E)
-=======
 #if defined(CONFIG_4xx) || defined(CONFIG_PPC_BOOK3E)
->>>>>>> dcd6c922
 	/* We have no MSR_RI bit on 4xx or Book3e, so we simply return false */
 	return 0;
 #else
