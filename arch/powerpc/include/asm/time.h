--- conflicted
+++ resolved
@@ -34,10 +34,6 @@
 extern void GregorianDay(struct rtc_time *tm);
 
 extern void generic_calibrate_decr(void);
-<<<<<<< HEAD
-extern void snapshot_timebase(void);
-=======
->>>>>>> 45f53cc9
 
 extern void set_dec_cpu6(unsigned int val);
 
