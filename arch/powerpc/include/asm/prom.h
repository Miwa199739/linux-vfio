--- conflicted
+++ resolved
@@ -63,12 +63,6 @@
 /* cache lookup */
 struct device_node *of_find_next_cache_node(struct device_node *np);
 
-<<<<<<< HEAD
-/* Get the MAC address */
-extern const void *of_get_mac_address(struct device_node *np);
-
-=======
->>>>>>> 3cbea436
 #ifdef CONFIG_NUMA
 extern int of_node_to_nid(struct device_node *device);
 #else
