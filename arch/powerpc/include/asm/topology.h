#ifndef _ASM_POWERPC_TOPOLOGY_H
#define _ASM_POWERPC_TOPOLOGY_H
#ifdef __KERNEL__


struct sys_device;
struct device_node;

#ifdef CONFIG_NUMA

/*
 * Before going off node we want the VM to try and reclaim from the local
 * node. It does this if the remote distance is larger than RECLAIM_DISTANCE.
 * With the default REMOTE_DISTANCE of 20 and the default RECLAIM_DISTANCE of
 * 20, we never reclaim and go off node straight away.
 *
 * To fix this we choose a smaller value of RECLAIM_DISTANCE.
 */
#define RECLAIM_DISTANCE 10

/*
 * Before going off node we want the VM to try and reclaim from the local
 * node. It does this if the remote distance is larger than RECLAIM_DISTANCE.
 * With the default REMOTE_DISTANCE of 20 and the default RECLAIM_DISTANCE of
 * 20, we never reclaim and go off node straight away.
 *
 * To fix this we choose a smaller value of RECLAIM_DISTANCE.
 */
#define RECLAIM_DISTANCE 10

#include <asm/mmzone.h>

static inline int cpu_to_node(int cpu)
{
	return numa_cpu_lookup_table[cpu];
}

#define parent_node(node)	(node)

#define cpumask_of_node(node) ((node) == -1 ?				\
			       cpu_all_mask :				\
<<<<<<< HEAD
			       &numa_cpumask_lookup_table[node])
=======
			       node_to_cpumask_map[node])
>>>>>>> 2da30e70

int of_node_to_nid(struct device_node *device);

struct pci_bus;
#ifdef CONFIG_PCI
extern int pcibus_to_node(struct pci_bus *bus);
#else
static inline int pcibus_to_node(struct pci_bus *bus)
{
	return -1;
}
#endif

#define cpumask_of_pcibus(bus)	(pcibus_to_node(bus) == -1 ?		\
				 cpu_all_mask :				\
				 cpumask_of_node(pcibus_to_node(bus)))

/* sched_domains SD_NODE_INIT for PPC64 machines */
#define SD_NODE_INIT (struct sched_domain) {				\
	.min_interval		= 8,					\
	.max_interval		= 32,					\
	.busy_factor		= 32,					\
	.imbalance_pct		= 125,					\
	.cache_nice_tries	= 1,					\
	.busy_idx		= 3,					\
	.idle_idx		= 1,					\
	.newidle_idx		= 0,					\
	.wake_idx		= 0,					\
	.forkexec_idx		= 0,					\
									\
	.flags			= 1*SD_LOAD_BALANCE			\
				| 1*SD_BALANCE_NEWIDLE			\
				| 1*SD_BALANCE_EXEC			\
				| 1*SD_BALANCE_FORK			\
				| 0*SD_BALANCE_WAKE			\
				| 0*SD_WAKE_AFFINE			\
				| 0*SD_PREFER_LOCAL			\
				| 0*SD_SHARE_CPUPOWER			\
				| 0*SD_POWERSAVINGS_BALANCE		\
				| 0*SD_SHARE_PKG_RESOURCES		\
				| 1*SD_SERIALIZE			\
				| 0*SD_PREFER_SIBLING			\
				,					\
	.last_balance		= jiffies,				\
	.balance_interval	= 1,					\
}

extern void __init dump_numa_cpu_topology(void);

extern int sysfs_add_device_to_node(struct sys_device *dev, int nid);
extern void sysfs_remove_device_from_node(struct sys_device *dev, int nid);

#else

static inline int of_node_to_nid(struct device_node *device)
{
	return 0;
}

static inline void dump_numa_cpu_topology(void) {}

static inline int sysfs_add_device_to_node(struct sys_device *dev, int nid)
{
	return 0;
}

static inline void sysfs_remove_device_from_node(struct sys_device *dev,
						int nid)
{
}

#endif /* CONFIG_NUMA */

#include <asm-generic/topology.h>

#ifdef CONFIG_SMP
#include <asm/cputable.h>
#define smt_capable()		(cpu_has_feature(CPU_FTR_SMT))

#ifdef CONFIG_PPC64
#include <asm/smp.h>

#define topology_thread_cpumask(cpu)	(per_cpu(cpu_sibling_map, cpu))
#define topology_core_cpumask(cpu)	(per_cpu(cpu_core_map, cpu))
#define topology_core_id(cpu)		(cpu_to_core_id(cpu))
#endif
#endif

#endif /* __KERNEL__ */
#endif	/* _ASM_POWERPC_TOPOLOGY_H */<|MERGE_RESOLUTION|>--- conflicted
+++ resolved
@@ -39,11 +39,7 @@
 
 #define cpumask_of_node(node) ((node) == -1 ?				\
 			       cpu_all_mask :				\
-<<<<<<< HEAD
-			       &numa_cpumask_lookup_table[node])
-=======
 			       node_to_cpumask_map[node])
->>>>>>> 2da30e70
 
 int of_node_to_nid(struct device_node *device);
 
