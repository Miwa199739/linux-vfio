/*
 * OpenRISC string.S
 *
 * Linux architectural port borrowing liberally from similar works of
 * others.  All original copyrights apply as per the original source
 * declaration.
 *
 * Modifications for the OpenRISC architecture:
 * Copyright (C) 2003 Matjaz Breskvar <phoenix@bsemi.com>
 * Copyright (C) 2010-2011 Jonas Bonn <jonas@southpole.se>
 *
 *      This program is free software; you can redistribute it and/or
 *      modify it under the terms of the GNU General Public License
 *      as published by the Free Software Foundation; either version
 *      2 of the License, or (at your option) any later version.
 */

#include <linux/linkage.h>
#include <asm/errno.h>

	/*
	 * this can be optimized by doing gcc inline assemlby with
	 * proper constraints (no need to save args registers...)
	 *
	 */


/*
 *
 * int __copy_tofrom_user(void *to, const void *from, unsigned long size);
 *
 * NOTE: it returns number of bytes NOT copied !!!
 *
 */
	.global	__copy_tofrom_user
__copy_tofrom_user:
	l.addi  r1,r1,-12
	l.sw    0(r1),r6
	l.sw    4(r1),r4
	l.sw    8(r1),r3

	l.addi  r11,r5,0
2:  	l.sfeq  r11,r0
	l.bf    1f
	l.addi  r11,r11,-1
8:    	l.lbz   r6,0(r4)
9:    	l.sb    0(r3),r6
	l.addi  r3,r3,1
	l.j     2b
	l.addi  r4,r4,1
1:
	l.addi  r11,r11,1               // r11 holds the return value

	l.lwz   r6,0(r1)
	l.lwz   r4,4(r1)
	l.lwz   r3,8(r1)
	l.jr    r9
	l.addi  r1,r1,12

	.section .fixup, "ax"
99:
		l.j     1b
		l.nop
	.previous

	.section __ex_table, "a"
		.long 8b, 99b		// read fault
		.long 9b, 99b		// write fault
	.previous

/*
 * unsigned long clear_user(void *addr, unsigned long size) ;
 *
 * NOTE: it returns number of bytes NOT cleared !!!
 */
	.global	__clear_user
__clear_user:
	l.addi  r1,r1,-8
	l.sw    0(r1),r4
	l.sw    4(r1),r3

2:	l.sfeq	r4,r0
	l.bf	1f
	l.addi	r4,r4,-1
9:	l.sb	0(r3),r0
	l.j	2b
	l.addi  r3,r3,1

1:
	l.addi  r11,r4,1

	l.lwz	r4,0(r1)
	l.lwz	r3,4(r1)
	l.jr	r9
	l.addi	r1,r1,8

	.section .fixup, "ax"
99:
		l.j     1b
		l.nop
	.previous

	.section __ex_table, "a"
		.long 9b, 99b		// write fault
<<<<<<< HEAD
	.previous


/*
 * extern int __strnlen_user(const char *str, long len, unsigned long top);
 *
 *
 * RTRN: - length of a string including NUL termination character
 *       - on page fault 0
 */

	.global __strnlen_user
__strnlen_user:
	l.addi  r1,r1,-8
	l.sw    0(r1),r6
	l.sw    4(r1),r3

	l.addi  r11,r0,0
2:  	l.sfeq  r11,r4
	l.bf    1f
	l.addi  r11,r11,1
8:    	l.lbz   r6,0(r3)
	l.sfeq  r6,r0
	l.bf    1f
	l.sfgeu r3,r5                  // are we over the top ?
	l.bf    99f
	l.j     2b
	l.addi  r3,r3,1

1:
	l.lwz   r6,0(r1)
	l.lwz	r3,4(r1)
	l.jr    r9
	l.addi  r1,r1,8

	.section .fixup, "ax"
99:
		l.addi  r11,r0,0

		l.lwz   r6,0(r1)
		l.lwz	r3,4(r1)
		l.jr	r9
		l.addi  r1,r1,8
	.previous

	.section __ex_table, "a"
		.long 8b, 99b		// read fault
=======
>>>>>>> 47e1993d
	.previous<|MERGE_RESOLUTION|>--- conflicted
+++ resolved
@@ -102,54 +102,4 @@
 
 	.section __ex_table, "a"
 		.long 9b, 99b		// write fault
-<<<<<<< HEAD
-	.previous
-
-
-/*
- * extern int __strnlen_user(const char *str, long len, unsigned long top);
- *
- *
- * RTRN: - length of a string including NUL termination character
- *       - on page fault 0
- */
-
-	.global __strnlen_user
-__strnlen_user:
-	l.addi  r1,r1,-8
-	l.sw    0(r1),r6
-	l.sw    4(r1),r3
-
-	l.addi  r11,r0,0
-2:  	l.sfeq  r11,r4
-	l.bf    1f
-	l.addi  r11,r11,1
-8:    	l.lbz   r6,0(r3)
-	l.sfeq  r6,r0
-	l.bf    1f
-	l.sfgeu r3,r5                  // are we over the top ?
-	l.bf    99f
-	l.j     2b
-	l.addi  r3,r3,1
-
-1:
-	l.lwz   r6,0(r1)
-	l.lwz	r3,4(r1)
-	l.jr    r9
-	l.addi  r1,r1,8
-
-	.section .fixup, "ax"
-99:
-		l.addi  r11,r0,0
-
-		l.lwz   r6,0(r1)
-		l.lwz	r3,4(r1)
-		l.jr	r9
-		l.addi  r1,r1,8
-	.previous
-
-	.section __ex_table, "a"
-		.long 8b, 99b		// read fault
-=======
->>>>>>> 47e1993d
 	.previous