Multi-touch (MT) Protocol
-------------------------
	Copyright (C) 2009-2010	Henrik Rydberg <rydberg@euromail.se>


Introduction
------------

In order to utilize the full power of the new multi-touch and multi-user
devices, a way to report detailed data from multiple contacts, i.e.,
objects in direct contact with the device surface, is needed.  This
document describes the multi-touch (MT) protocol which allows kernel
drivers to report details for an arbitrary number of contacts.
<<<<<<< HEAD

The protocol is divided into two types, depending on the capabilities of the
hardware. For devices handling anonymous contacts (type A), the protocol
describes how to send the raw data for all contacts to the receiver. For
devices capable of tracking identifiable contacts (type B), the protocol
describes how to send updates for individual contacts via event slots.


Protocol Usage
--------------

Contact details are sent sequentially as separate packets of ABS_MT
events. Only the ABS_MT events are recognized as part of a contact
packet. Since these events are ignored by current single-touch (ST)
applications, the MT protocol can be implemented on top of the ST protocol
in an existing driver.

Drivers for type A devices separate contact packets by calling
input_mt_sync() at the end of each packet. This generates a SYN_MT_REPORT
event, which instructs the receiver to accept the data for the current
contact and prepare to receive another.

Drivers for type B devices separate contact packets by calling
input_mt_slot(), with a slot as argument, at the beginning of each packet.
This generates an ABS_MT_SLOT event, which instructs the receiver to
prepare for updates of the given slot.

All drivers mark the end of a multi-touch transfer by calling the usual
input_sync() function. This instructs the receiver to act upon events
accumulated since last EV_SYN/SYN_REPORT and prepare to receive a new set
of events/packets.

The main difference between the stateless type A protocol and the stateful
type B slot protocol lies in the usage of identifiable contacts to reduce
the amount of data sent to userspace. The slot protocol requires the use of
the ABS_MT_TRACKING_ID, either provided by the hardware or computed from
the raw data [5].

For type A devices, the kernel driver should generate an arbitrary
enumeration of the full set of anonymous contacts currently on the
surface. The order in which the packets appear in the event stream is not
important.  Event filtering and finger tracking is left to user space [3].

For type B devices, the kernel driver should associate a slot with each
identified contact, and use that slot to propagate changes for the contact.
Creation, replacement and destruction of contacts is achieved by modifying
the ABS_MT_TRACKING_ID of the associated slot.  A non-negative tracking id
is interpreted as a contact, and the value -1 denotes an unused slot.  A
tracking id not previously present is considered new, and a tracking id no
longer present is considered removed.  Since only changes are propagated,
the full state of each initiated contact has to reside in the receiving
end.  Upon receiving an MT event, one simply updates the appropriate
attribute of the current slot.


Protocol Example A
------------------

Here is what a minimal event sequence for a two-contact touch would look
like for a type A device:

   ABS_MT_POSITION_X x[0]
   ABS_MT_POSITION_Y y[0]
   SYN_MT_REPORT
   ABS_MT_POSITION_X x[1]
   ABS_MT_POSITION_Y y[1]
   SYN_MT_REPORT
   SYN_REPORT

The sequence after moving one of the contacts looks exactly the same; the
raw data for all present contacts are sent between every synchronization
with SYN_REPORT.

Here is the sequence after lifting the first contact:

=======

The protocol is divided into two types, depending on the capabilities of the
hardware. For devices handling anonymous contacts (type A), the protocol
describes how to send the raw data for all contacts to the receiver. For
devices capable of tracking identifiable contacts (type B), the protocol
describes how to send updates for individual contacts via event slots.


Protocol Usage
--------------

Contact details are sent sequentially as separate packets of ABS_MT
events. Only the ABS_MT events are recognized as part of a contact
packet. Since these events are ignored by current single-touch (ST)
applications, the MT protocol can be implemented on top of the ST protocol
in an existing driver.

Drivers for type A devices separate contact packets by calling
input_mt_sync() at the end of each packet. This generates a SYN_MT_REPORT
event, which instructs the receiver to accept the data for the current
contact and prepare to receive another.

Drivers for type B devices separate contact packets by calling
input_mt_slot(), with a slot as argument, at the beginning of each packet.
This generates an ABS_MT_SLOT event, which instructs the receiver to
prepare for updates of the given slot.

All drivers mark the end of a multi-touch transfer by calling the usual
input_sync() function. This instructs the receiver to act upon events
accumulated since last EV_SYN/SYN_REPORT and prepare to receive a new set
of events/packets.

The main difference between the stateless type A protocol and the stateful
type B slot protocol lies in the usage of identifiable contacts to reduce
the amount of data sent to userspace. The slot protocol requires the use of
the ABS_MT_TRACKING_ID, either provided by the hardware or computed from
the raw data [5].

For type A devices, the kernel driver should generate an arbitrary
enumeration of the full set of anonymous contacts currently on the
surface. The order in which the packets appear in the event stream is not
important.  Event filtering and finger tracking is left to user space [3].

For type B devices, the kernel driver should associate a slot with each
identified contact, and use that slot to propagate changes for the contact.
Creation, replacement and destruction of contacts is achieved by modifying
the ABS_MT_TRACKING_ID of the associated slot.  A non-negative tracking id
is interpreted as a contact, and the value -1 denotes an unused slot.  A
tracking id not previously present is considered new, and a tracking id no
longer present is considered removed.  Since only changes are propagated,
the full state of each initiated contact has to reside in the receiving
end.  Upon receiving an MT event, one simply updates the appropriate
attribute of the current slot.


Protocol Example A
------------------

Here is what a minimal event sequence for a two-contact touch would look
like for a type A device:

   ABS_MT_POSITION_X x[0]
   ABS_MT_POSITION_Y y[0]
   SYN_MT_REPORT
   ABS_MT_POSITION_X x[1]
   ABS_MT_POSITION_Y y[1]
   SYN_MT_REPORT
   SYN_REPORT

The sequence after moving one of the contacts looks exactly the same; the
raw data for all present contacts are sent between every synchronization
with SYN_REPORT.

Here is the sequence after lifting the first contact:

>>>>>>> 3cbea436
   ABS_MT_POSITION_X x[1]
   ABS_MT_POSITION_Y y[1]
   SYN_MT_REPORT
   SYN_REPORT

And here is the sequence after lifting the second contact:

   SYN_MT_REPORT
   SYN_REPORT

If the driver reports one of BTN_TOUCH or ABS_PRESSURE in addition to the
ABS_MT events, the last SYN_MT_REPORT event may be omitted. Otherwise, the
last SYN_REPORT will be dropped by the input core, resulting in no
zero-contact event reaching userland.


Protocol Example B
------------------

Here is what a minimal event sequence for a two-contact touch would look
like for a type B device:

   ABS_MT_SLOT 0
   ABS_MT_TRACKING_ID 45
   ABS_MT_POSITION_X x[0]
   ABS_MT_POSITION_Y y[0]
   ABS_MT_SLOT 1
   ABS_MT_TRACKING_ID 46
   ABS_MT_POSITION_X x[1]
   ABS_MT_POSITION_Y y[1]
   SYN_REPORT

Here is the sequence after moving contact 45 in the x direction:

   ABS_MT_SLOT 0
   ABS_MT_POSITION_X x[0]
   SYN_REPORT

Here is the sequence after lifting the contact in slot 0:

   ABS_MT_TRACKING_ID -1
   SYN_REPORT

The slot being modified is already 0, so the ABS_MT_SLOT is omitted.  The
message removes the association of slot 0 with contact 45, thereby
destroying contact 45 and freeing slot 0 to be reused for another contact.

Finally, here is the sequence after lifting the second contact:

   ABS_MT_SLOT 1
   ABS_MT_TRACKING_ID -1
   SYN_REPORT


Event Usage
-----------

A set of ABS_MT events with the desired properties is defined. The events
are divided into categories, to allow for partial implementation.  The
minimum set consists of ABS_MT_POSITION_X and ABS_MT_POSITION_Y, which
allows for multiple contacts to be tracked.  If the device supports it, the
ABS_MT_TOUCH_MAJOR and ABS_MT_WIDTH_MAJOR may be used to provide the size
of the contact area and approaching contact, respectively.

The TOUCH and WIDTH parameters have a geometrical interpretation; imagine
looking through a window at someone gently holding a finger against the
glass.  You will see two regions, one inner region consisting of the part
of the finger actually touching the glass, and one outer region formed by
the perimeter of the finger. The diameter of the inner region is the
ABS_MT_TOUCH_MAJOR, the diameter of the outer region is
ABS_MT_WIDTH_MAJOR. Now imagine the person pressing the finger harder
against the glass. The inner region will increase, and in general, the
ratio ABS_MT_TOUCH_MAJOR / ABS_MT_WIDTH_MAJOR, which is always smaller than
unity, is related to the contact pressure. For pressure-based devices,
ABS_MT_PRESSURE may be used to provide the pressure on the contact area
instead. Devices capable of contact hovering can use ABS_MT_DISTANCE to
indicate the distance between the contact and the surface.

In addition to the MAJOR parameters, the oval shape of the contact can be
described by adding the MINOR parameters, such that MAJOR and MINOR are the
major and minor axis of an ellipse. Finally, the orientation of the oval
shape can be describe with the ORIENTATION parameter.

<<<<<<< HEAD
The ABS_MT_TOOL_TYPE may be used to specify whether the touching tool is a
contact or a pen or something else.  Devices with more granular information
may specify general shapes as blobs, i.e., as a sequence of rectangular
shapes grouped together by an ABS_MT_BLOB_ID. Finally, for the few devices
that currently support it, the ABS_MT_TRACKING_ID event may be used to
report contact tracking from hardware [5].
=======
For type A devices, further specification of the touch shape is possible
via ABS_MT_BLOB_ID.

The ABS_MT_TOOL_TYPE may be used to specify whether the touching tool is a
finger or a pen or something else. Finally, the ABS_MT_TRACKING_ID event
may be used to track identified contacts over time [5].

In the type B protocol, ABS_MT_TOOL_TYPE and ABS_MT_TRACKING_ID are
implicitly handled by input core; drivers should instead call
input_mt_report_slot_state().
>>>>>>> 3cbea436


Event Semantics
---------------

ABS_MT_TOUCH_MAJOR

The length of the major axis of the contact. The length should be given in
surface units. If the surface has an X times Y resolution, the largest
possible value of ABS_MT_TOUCH_MAJOR is sqrt(X^2 + Y^2), the diagonal [4].

ABS_MT_TOUCH_MINOR

The length, in surface units, of the minor axis of the contact. If the
contact is circular, this event can be omitted [4].

ABS_MT_WIDTH_MAJOR

The length, in surface units, of the major axis of the approaching
tool. This should be understood as the size of the tool itself. The
orientation of the contact and the approaching tool are assumed to be the
same [4].

ABS_MT_WIDTH_MINOR

The length, in surface units, of the minor axis of the approaching
tool. Omit if circular [4].

The above four values can be used to derive additional information about
the contact. The ratio ABS_MT_TOUCH_MAJOR / ABS_MT_WIDTH_MAJOR approximates
the notion of pressure. The fingers of the hand and the palm all have
different characteristic widths [1].

ABS_MT_PRESSURE

The pressure, in arbitrary units, on the contact area. May be used instead
of TOUCH and WIDTH for pressure-based devices or any device with a spatial
signal intensity distribution.

ABS_MT_DISTANCE

The distance, in surface units, between the contact and the surface. Zero
distance means the contact is touching the surface. A positive number means
the contact is hovering above the surface.

ABS_MT_ORIENTATION

The orientation of the ellipse. The value should describe a signed quarter
of a revolution clockwise around the touch center. The signed value range
is arbitrary, but zero should be returned for a finger aligned along the Y
axis of the surface, a negative value when finger is turned to the left, and
a positive value when finger turned to the right. When completely aligned with
the X axis, the range max should be returned.  Orientation can be omitted
if the touching object is circular, or if the information is not available
in the kernel driver. Partial orientation support is possible if the device
can distinguish between the two axis, but not (uniquely) any values in
between. In such cases, the range of ABS_MT_ORIENTATION should be [0, 1]
[4].

ABS_MT_POSITION_X

The surface X coordinate of the center of the touching ellipse.

ABS_MT_POSITION_Y

The surface Y coordinate of the center of the touching ellipse.

ABS_MT_TOOL_TYPE

The type of approaching tool. A lot of kernel drivers cannot distinguish
between different tool types, such as a finger or a pen. In such cases, the
event should be omitted. The protocol currently supports MT_TOOL_FINGER and
MT_TOOL_PEN [2]. For type B devices, this event is handled by input core;
drivers should instead use input_mt_report_slot_state().

ABS_MT_BLOB_ID

The BLOB_ID groups several packets together into one arbitrarily shaped
<<<<<<< HEAD
contact. This is a low-level anonymous grouping for type A devices, and
=======
contact. The sequence of points forms a polygon which defines the shape of
the contact. This is a low-level anonymous grouping for type A devices, and
>>>>>>> 3cbea436
should not be confused with the high-level trackingID [5]. Most type A
devices do not have blob capability, so drivers can safely omit this event.

ABS_MT_TRACKING_ID

The TRACKING_ID identifies an initiated contact throughout its life cycle
<<<<<<< HEAD
[5]. This event is mandatory for type B devices. The value range of the
TRACKING_ID should be large enough to ensure unique identification of a
contact maintained over an extended period of time.
=======
[5]. The value range of the TRACKING_ID should be large enough to ensure
unique identification of a contact maintained over an extended period of
time. For type B devices, this event is handled by input core; drivers
should instead use input_mt_report_slot_state().
>>>>>>> 3cbea436


Event Computation
-----------------

The flora of different hardware unavoidably leads to some devices fitting
better to the MT protocol than others. To simplify and unify the mapping,
this section gives recipes for how to compute certain events.

For devices reporting contacts as rectangular shapes, signed orientation
cannot be obtained. Assuming X and Y are the lengths of the sides of the
touching rectangle, here is a simple formula that retains the most
information possible:

   ABS_MT_TOUCH_MAJOR := max(X, Y)
   ABS_MT_TOUCH_MINOR := min(X, Y)
   ABS_MT_ORIENTATION := bool(X > Y)

The range of ABS_MT_ORIENTATION should be set to [0, 1], to indicate that
the device can distinguish between a finger along the Y axis (0) and a
finger along the X axis (1).


Finger Tracking
---------------

The process of finger tracking, i.e., to assign a unique trackingID to each
initiated contact on the surface, is a Euclidian Bipartite Matching
problem.  At each event synchronization, the set of actual contacts is
matched to the set of contacts from the previous synchronization. A full
implementation can be found in [3].


Gestures
--------

In the specific application of creating gesture events, the TOUCH and WIDTH
parameters can be used to, e.g., approximate finger pressure or distinguish
between index finger and thumb. With the addition of the MINOR parameters,
one can also distinguish between a sweeping finger and a pointing finger,
and with ORIENTATION, one can detect twisting of fingers.


Notes
-----

In order to stay compatible with existing applications, the data reported
in a finger packet must not be recognized as single-touch events.

For type A devices, all finger data bypasses input filtering, since
subsequent events of the same type refer to different fingers.

For example usage of the type A protocol, see the bcm5974 driver. For
example usage of the type B protocol, see the hid-egalax driver.

[1] With the extension ABS_MT_APPROACH_X and ABS_MT_APPROACH_Y, the
difference between the contact position and the approaching tool position
could be used to derive tilt.
[2] The list can of course be extended.
<<<<<<< HEAD
[3] Multitouch X driver project: http://bitmath.org/code/multitouch/.
=======
[3] The mtdev project: http://bitmath.org/code/mtdev/.
>>>>>>> 3cbea436
[4] See the section on event computation.
[5] See the section on finger tracking.<|MERGE_RESOLUTION|>--- conflicted
+++ resolved
@@ -11,7 +11,6 @@
 objects in direct contact with the device surface, is needed.  This
 document describes the multi-touch (MT) protocol which allows kernel
 drivers to report details for an arbitrary number of contacts.
-<<<<<<< HEAD
 
 The protocol is divided into two types, depending on the capabilities of the
 hardware. For devices handling anonymous contacts (type A), the protocol
@@ -87,83 +86,6 @@
 
 Here is the sequence after lifting the first contact:
 
-=======
-
-The protocol is divided into two types, depending on the capabilities of the
-hardware. For devices handling anonymous contacts (type A), the protocol
-describes how to send the raw data for all contacts to the receiver. For
-devices capable of tracking identifiable contacts (type B), the protocol
-describes how to send updates for individual contacts via event slots.
-
-
-Protocol Usage
---------------
-
-Contact details are sent sequentially as separate packets of ABS_MT
-events. Only the ABS_MT events are recognized as part of a contact
-packet. Since these events are ignored by current single-touch (ST)
-applications, the MT protocol can be implemented on top of the ST protocol
-in an existing driver.
-
-Drivers for type A devices separate contact packets by calling
-input_mt_sync() at the end of each packet. This generates a SYN_MT_REPORT
-event, which instructs the receiver to accept the data for the current
-contact and prepare to receive another.
-
-Drivers for type B devices separate contact packets by calling
-input_mt_slot(), with a slot as argument, at the beginning of each packet.
-This generates an ABS_MT_SLOT event, which instructs the receiver to
-prepare for updates of the given slot.
-
-All drivers mark the end of a multi-touch transfer by calling the usual
-input_sync() function. This instructs the receiver to act upon events
-accumulated since last EV_SYN/SYN_REPORT and prepare to receive a new set
-of events/packets.
-
-The main difference between the stateless type A protocol and the stateful
-type B slot protocol lies in the usage of identifiable contacts to reduce
-the amount of data sent to userspace. The slot protocol requires the use of
-the ABS_MT_TRACKING_ID, either provided by the hardware or computed from
-the raw data [5].
-
-For type A devices, the kernel driver should generate an arbitrary
-enumeration of the full set of anonymous contacts currently on the
-surface. The order in which the packets appear in the event stream is not
-important.  Event filtering and finger tracking is left to user space [3].
-
-For type B devices, the kernel driver should associate a slot with each
-identified contact, and use that slot to propagate changes for the contact.
-Creation, replacement and destruction of contacts is achieved by modifying
-the ABS_MT_TRACKING_ID of the associated slot.  A non-negative tracking id
-is interpreted as a contact, and the value -1 denotes an unused slot.  A
-tracking id not previously present is considered new, and a tracking id no
-longer present is considered removed.  Since only changes are propagated,
-the full state of each initiated contact has to reside in the receiving
-end.  Upon receiving an MT event, one simply updates the appropriate
-attribute of the current slot.
-
-
-Protocol Example A
-------------------
-
-Here is what a minimal event sequence for a two-contact touch would look
-like for a type A device:
-
-   ABS_MT_POSITION_X x[0]
-   ABS_MT_POSITION_Y y[0]
-   SYN_MT_REPORT
-   ABS_MT_POSITION_X x[1]
-   ABS_MT_POSITION_Y y[1]
-   SYN_MT_REPORT
-   SYN_REPORT
-
-The sequence after moving one of the contacts looks exactly the same; the
-raw data for all present contacts are sent between every synchronization
-with SYN_REPORT.
-
-Here is the sequence after lifting the first contact:
-
->>>>>>> 3cbea436
    ABS_MT_POSITION_X x[1]
    ABS_MT_POSITION_Y y[1]
    SYN_MT_REPORT
@@ -247,14 +169,6 @@
 major and minor axis of an ellipse. Finally, the orientation of the oval
 shape can be describe with the ORIENTATION parameter.
 
-<<<<<<< HEAD
-The ABS_MT_TOOL_TYPE may be used to specify whether the touching tool is a
-contact or a pen or something else.  Devices with more granular information
-may specify general shapes as blobs, i.e., as a sequence of rectangular
-shapes grouped together by an ABS_MT_BLOB_ID. Finally, for the few devices
-that currently support it, the ABS_MT_TRACKING_ID event may be used to
-report contact tracking from hardware [5].
-=======
 For type A devices, further specification of the touch shape is possible
 via ABS_MT_BLOB_ID.
 
@@ -265,7 +179,6 @@
 In the type B protocol, ABS_MT_TOOL_TYPE and ABS_MT_TRACKING_ID are
 implicitly handled by input core; drivers should instead call
 input_mt_report_slot_state().
->>>>>>> 3cbea436
 
 
 Event Semantics
@@ -344,28 +257,18 @@
 ABS_MT_BLOB_ID
 
 The BLOB_ID groups several packets together into one arbitrarily shaped
-<<<<<<< HEAD
-contact. This is a low-level anonymous grouping for type A devices, and
-=======
 contact. The sequence of points forms a polygon which defines the shape of
 the contact. This is a low-level anonymous grouping for type A devices, and
->>>>>>> 3cbea436
 should not be confused with the high-level trackingID [5]. Most type A
 devices do not have blob capability, so drivers can safely omit this event.
 
 ABS_MT_TRACKING_ID
 
 The TRACKING_ID identifies an initiated contact throughout its life cycle
-<<<<<<< HEAD
-[5]. This event is mandatory for type B devices. The value range of the
-TRACKING_ID should be large enough to ensure unique identification of a
-contact maintained over an extended period of time.
-=======
 [5]. The value range of the TRACKING_ID should be large enough to ensure
 unique identification of a contact maintained over an extended period of
 time. For type B devices, this event is handled by input core; drivers
 should instead use input_mt_report_slot_state().
->>>>>>> 3cbea436
 
 
 Event Computation
@@ -425,10 +328,6 @@
 difference between the contact position and the approaching tool position
 could be used to derive tilt.
 [2] The list can of course be extended.
-<<<<<<< HEAD
-[3] Multitouch X driver project: http://bitmath.org/code/multitouch/.
-=======
 [3] The mtdev project: http://bitmath.org/code/mtdev/.
->>>>>>> 3cbea436
 [4] See the section on event computation.
 [5] See the section on finger tracking.