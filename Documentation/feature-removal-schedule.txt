--- conflicted
+++ resolved
@@ -555,9 +555,6 @@
 	for about 4 years and they are not used by any mainline driver.
 	There are newer controls (V4L2_CID_PAN*, V4L2_CID_TILT*) that provide
 	similar	functionality.
-<<<<<<< HEAD
-Who:	Sylwester Nawrocki <sylvester.nawrocki@gmail.com>
-=======
 Who:	Sylwester Nawrocki <sylvester.nawrocki@gmail.com>
 
 ----------------------------
@@ -569,5 +566,4 @@
 	when the hierarchy is empty and release_agent itself should be
 	replaced with conventional fsnotify.
 
-----------------------------
->>>>>>> 61011677
+----------------------------