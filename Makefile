VERSION = 3
<<<<<<< HEAD
PATCHLEVEL = 2
=======
PATCHLEVEL = 3
>>>>>>> dcd6c922
SUBLEVEL = 0
EXTRAVERSION = -rc1
NAME = Saber-toothed Squirrel

# *DOCUMENTATION*
# To see a list of typical targets execute "make help"
# More info can be located in ./README
# Comments in this file are targeted only to the developer, do not
# expect to learn how to build the kernel reading this file.

# Do not:
# o  use make's built-in rules and variables
#    (this increases performance and avoids hard-to-debug behaviour);
# o  print "Entering directory ...";
MAKEFLAGS += -rR --no-print-directory

# Avoid funny character set dependencies
unexport LC_ALL
LC_COLLATE=C
LC_NUMERIC=C
export LC_COLLATE LC_NUMERIC

# We are using a recursive build, so we need to do a little thinking
# to get the ordering right.
#
# Most importantly: sub-Makefiles should only ever modify files in
# their own directory. If in some directory we have a dependency on
# a file in another dir (which doesn't happen often, but it's often
# unavoidable when linking the built-in.o targets which finally
# turn into vmlinux), we will call a sub make in that other dir, and
# after that we are sure that everything which is in that other dir
# is now up to date.
#
# The only cases where we need to modify files which have global
# effects are thus separated out and done before the recursive
# descending is started. They are now explicitly listed as the
# prepare rule.

# To put more focus on warnings, be less verbose as default
# Use 'make V=1' to see the full commands

ifeq ("$(origin V)", "command line")
  KBUILD_VERBOSE = $(V)
endif
ifndef KBUILD_VERBOSE
  KBUILD_VERBOSE = 0
endif

# Call a source code checker (by default, "sparse") as part of the
# C compilation.
#
# Use 'make C=1' to enable checking of only re-compiled files.
# Use 'make C=2' to enable checking of *all* source files, regardless
# of whether they are re-compiled or not.
#
# See the file "Documentation/sparse.txt" for more details, including
# where to get the "sparse" utility.

ifeq ("$(origin C)", "command line")
  KBUILD_CHECKSRC = $(C)
endif
ifndef KBUILD_CHECKSRC
  KBUILD_CHECKSRC = 0
endif

# Use make M=dir to specify directory of external module to build
# Old syntax make ... SUBDIRS=$PWD is still supported
# Setting the environment variable KBUILD_EXTMOD take precedence
ifdef SUBDIRS
  KBUILD_EXTMOD ?= $(SUBDIRS)
endif

ifeq ("$(origin M)", "command line")
  KBUILD_EXTMOD := $(M)
endif

# kbuild supports saving output files in a separate directory.
# To locate output files in a separate directory two syntaxes are supported.
# In both cases the working directory must be the root of the kernel src.
# 1) O=
# Use "make O=dir/to/store/output/files/"
#
# 2) Set KBUILD_OUTPUT
# Set the environment variable KBUILD_OUTPUT to point to the directory
# where the output files shall be placed.
# export KBUILD_OUTPUT=dir/to/store/output/files/
# make
#
# The O= assignment takes precedence over the KBUILD_OUTPUT environment
# variable.


# KBUILD_SRC is set on invocation of make in OBJ directory
# KBUILD_SRC is not intended to be used by the regular user (for now)
ifeq ($(KBUILD_SRC),)

# OK, Make called in directory where kernel src resides
# Do we want to locate output files in a separate directory?
ifeq ("$(origin O)", "command line")
  KBUILD_OUTPUT := $(O)
endif

ifeq ("$(origin W)", "command line")
  export KBUILD_ENABLE_EXTRA_GCC_CHECKS := $(W)
endif

# That's our default target when none is given on the command line
PHONY := _all
_all:

# Cancel implicit rules on top Makefile
$(CURDIR)/Makefile Makefile: ;

ifneq ($(KBUILD_OUTPUT),)
# Invoke a second make in the output directory, passing relevant variables
# check that the output directory actually exists
saved-output := $(KBUILD_OUTPUT)
KBUILD_OUTPUT := $(shell cd $(KBUILD_OUTPUT) && /bin/pwd)
$(if $(KBUILD_OUTPUT),, \
     $(error output directory "$(saved-output)" does not exist))

PHONY += $(MAKECMDGOALS) sub-make

$(filter-out _all sub-make $(CURDIR)/Makefile, $(MAKECMDGOALS)) _all: sub-make
	$(Q)@:

sub-make: FORCE
	$(if $(KBUILD_VERBOSE:1=),@)$(MAKE) -C $(KBUILD_OUTPUT) \
	KBUILD_SRC=$(CURDIR) \
	KBUILD_EXTMOD="$(KBUILD_EXTMOD)" -f $(CURDIR)/Makefile \
	$(filter-out _all sub-make,$(MAKECMDGOALS))

# Leave processing to above invocation of make
skip-makefile := 1
endif # ifneq ($(KBUILD_OUTPUT),)
endif # ifeq ($(KBUILD_SRC),)

# We process the rest of the Makefile if this is the final invocation of make
ifeq ($(skip-makefile),)

# If building an external module we do not care about the all: rule
# but instead _all depend on modules
PHONY += all
ifeq ($(KBUILD_EXTMOD),)
_all: all
else
_all: modules
endif

srctree		:= $(if $(KBUILD_SRC),$(KBUILD_SRC),$(CURDIR))
objtree		:= $(CURDIR)
src		:= $(srctree)
obj		:= $(objtree)

VPATH		:= $(srctree)$(if $(KBUILD_EXTMOD),:$(KBUILD_EXTMOD))

export srctree objtree VPATH


# SUBARCH tells the usermode build what the underlying arch is.  That is set
# first, and if a usermode build is happening, the "ARCH=um" on the command
# line overrides the setting of ARCH below.  If a native build is happening,
# then ARCH is assigned, getting whatever value it gets normally, and 
# SUBARCH is subsequently ignored.

SUBARCH := $(shell uname -m | sed -e s/i.86/i386/ -e s/sun4u/sparc64/ \
				  -e s/arm.*/arm/ -e s/sa110/arm/ \
				  -e s/s390x/s390/ -e s/parisc64/parisc/ \
				  -e s/ppc.*/powerpc/ -e s/mips.*/mips/ \
				  -e s/sh[234].*/sh/ )

# Cross compiling and selecting different set of gcc/bin-utils
# ---------------------------------------------------------------------------
#
# When performing cross compilation for other architectures ARCH shall be set
# to the target architecture. (See arch/* for the possibilities).
# ARCH can be set during invocation of make:
# make ARCH=ia64
# Another way is to have ARCH set in the environment.
# The default ARCH is the host where make is executed.

# CROSS_COMPILE specify the prefix used for all executables used
# during compilation. Only gcc and related bin-utils executables
# are prefixed with $(CROSS_COMPILE).
# CROSS_COMPILE can be set on the command line
# make CROSS_COMPILE=ia64-linux-
# Alternatively CROSS_COMPILE can be set in the environment.
# A third alternative is to store a setting in .config so that plain
# "make" in the configured kernel build directory always uses that.
# Default value for CROSS_COMPILE is not to prefix executables
# Note: Some architectures assign CROSS_COMPILE in their arch/*/Makefile
export KBUILD_BUILDHOST := $(SUBARCH)
ARCH		?= $(SUBARCH)
CROSS_COMPILE	?= $(CONFIG_CROSS_COMPILE:"%"=%)

# Architecture as present in compile.h
UTS_MACHINE 	:= $(ARCH)
SRCARCH 	:= $(ARCH)

# Additional ARCH settings for x86
ifeq ($(ARCH),i386)
        SRCARCH := x86
endif
ifeq ($(ARCH),x86_64)
        SRCARCH := x86
endif

# Additional ARCH settings for sparc
ifeq ($(ARCH),sparc32)
       SRCARCH := sparc
endif
ifeq ($(ARCH),sparc64)
       SRCARCH := sparc
endif

# Additional ARCH settings for sh
ifeq ($(ARCH),sh64)
       SRCARCH := sh
endif

# Additional ARCH settings for tile
ifeq ($(ARCH),tilepro)
       SRCARCH := tile
endif
ifeq ($(ARCH),tilegx)
       SRCARCH := tile
endif

# Where to locate arch specific headers
hdr-arch  := $(SRCARCH)

ifeq ($(ARCH),m68knommu)
       hdr-arch  := m68k
endif

KCONFIG_CONFIG	?= .config
export KCONFIG_CONFIG

# SHELL used by kbuild
CONFIG_SHELL := $(shell if [ -x "$$BASH" ]; then echo $$BASH; \
	  else if [ -x /bin/bash ]; then echo /bin/bash; \
	  else echo sh; fi ; fi)

HOSTCC       = gcc
HOSTCXX      = g++
HOSTCFLAGS   = -Wall -Wmissing-prototypes -Wstrict-prototypes -O2 -fomit-frame-pointer
HOSTCXXFLAGS = -O2

# Decide whether to build built-in, modular, or both.
# Normally, just do built-in.

KBUILD_MODULES :=
KBUILD_BUILTIN := 1

#	If we have only "make modules", don't compile built-in objects.
#	When we're building modules with modversions, we need to consider
#	the built-in objects during the descend as well, in order to
#	make sure the checksums are up to date before we record them.

ifeq ($(MAKECMDGOALS),modules)
  KBUILD_BUILTIN := $(if $(CONFIG_MODVERSIONS),1)
endif

#	If we have "make <whatever> modules", compile modules
#	in addition to whatever we do anyway.
#	Just "make" or "make all" shall build modules as well

ifneq ($(filter all _all modules,$(MAKECMDGOALS)),)
  KBUILD_MODULES := 1
endif

ifeq ($(MAKECMDGOALS),)
  KBUILD_MODULES := 1
endif

export KBUILD_MODULES KBUILD_BUILTIN
export KBUILD_CHECKSRC KBUILD_SRC KBUILD_EXTMOD

# Beautify output
# ---------------------------------------------------------------------------
#
# Normally, we echo the whole command before executing it. By making
# that echo $($(quiet)$(cmd)), we now have the possibility to set
# $(quiet) to choose other forms of output instead, e.g.
#
#         quiet_cmd_cc_o_c = Compiling $(RELDIR)/$@
#         cmd_cc_o_c       = $(CC) $(c_flags) -c -o $@ $<
#
# If $(quiet) is empty, the whole command will be printed.
# If it is set to "quiet_", only the short version will be printed. 
# If it is set to "silent_", nothing will be printed at all, since
# the variable $(silent_cmd_cc_o_c) doesn't exist.
#
# A simple variant is to prefix commands with $(Q) - that's useful
# for commands that shall be hidden in non-verbose mode.
#
#	$(Q)ln $@ :<
#
# If KBUILD_VERBOSE equals 0 then the above command will be hidden.
# If KBUILD_VERBOSE equals 1 then the above command is displayed.

ifeq ($(KBUILD_VERBOSE),1)
  quiet =
  Q =
else
  quiet=quiet_
  Q = @
endif

# If the user is running make -s (silent mode), suppress echoing of
# commands

ifneq ($(filter s% -s%,$(MAKEFLAGS)),)
  quiet=silent_
endif

export quiet Q KBUILD_VERBOSE


# Look for make include files relative to root of kernel src
MAKEFLAGS += --include-dir=$(srctree)

# We need some generic definitions (do not try to remake the file).
$(srctree)/scripts/Kbuild.include: ;
include $(srctree)/scripts/Kbuild.include

# Make variables (CC, etc...)

AS		= $(CROSS_COMPILE)as
LD		= $(CROSS_COMPILE)ld
CC		= $(CROSS_COMPILE)gcc
CPP		= $(CC) -E
AR		= $(CROSS_COMPILE)ar
NM		= $(CROSS_COMPILE)nm
STRIP		= $(CROSS_COMPILE)strip
OBJCOPY		= $(CROSS_COMPILE)objcopy
OBJDUMP		= $(CROSS_COMPILE)objdump
AWK		= awk
GENKSYMS	= scripts/genksyms/genksyms
INSTALLKERNEL  := installkernel
DEPMOD		= /sbin/depmod
KALLSYMS	= scripts/kallsyms
PERL		= perl
CHECK		= sparse

CHECKFLAGS     := -D__linux__ -Dlinux -D__STDC__ -Dunix -D__unix__ \
		  -Wbitwise -Wno-return-void $(CF)
CFLAGS_MODULE   =
AFLAGS_MODULE   =
LDFLAGS_MODULE  =
CFLAGS_KERNEL	=
AFLAGS_KERNEL	=
CFLAGS_GCOV	= -fprofile-arcs -ftest-coverage


# Use LINUXINCLUDE when you must reference the include/ directory.
# Needed to be compatible with the O= option
LINUXINCLUDE    := -I$(srctree)/arch/$(hdr-arch)/include \
                   -Iarch/$(hdr-arch)/include/generated -Iinclude \
                   $(if $(KBUILD_SRC), -I$(srctree)/include) \
                   -include $(srctree)/include/linux/kconfig.h

KBUILD_CPPFLAGS := -D__KERNEL__

KBUILD_CFLAGS   := -Wall -Wundef -Wstrict-prototypes -Wno-trigraphs \
		   -fno-strict-aliasing -fno-common \
		   -Werror-implicit-function-declaration \
		   -Wno-format-security \
		   -fno-delete-null-pointer-checks
KBUILD_AFLAGS_KERNEL :=
KBUILD_CFLAGS_KERNEL :=
KBUILD_AFLAGS   := -D__ASSEMBLY__
KBUILD_AFLAGS_MODULE  := -DMODULE
KBUILD_CFLAGS_MODULE  := -DMODULE
KBUILD_LDFLAGS_MODULE := -T $(srctree)/scripts/module-common.lds

# Read KERNELRELEASE from include/config/kernel.release (if it exists)
KERNELRELEASE = $(shell cat include/config/kernel.release 2> /dev/null)
KERNELVERSION = $(VERSION)$(if $(PATCHLEVEL),.$(PATCHLEVEL)$(if $(SUBLEVEL),.$(SUBLEVEL)))$(EXTRAVERSION)

export VERSION PATCHLEVEL SUBLEVEL KERNELRELEASE KERNELVERSION
export ARCH SRCARCH CONFIG_SHELL HOSTCC HOSTCFLAGS CROSS_COMPILE AS LD CC
export CPP AR NM STRIP OBJCOPY OBJDUMP
export MAKE AWK GENKSYMS INSTALLKERNEL PERL UTS_MACHINE
export HOSTCXX HOSTCXXFLAGS LDFLAGS_MODULE CHECK CHECKFLAGS

export KBUILD_CPPFLAGS NOSTDINC_FLAGS LINUXINCLUDE OBJCOPYFLAGS LDFLAGS
export KBUILD_CFLAGS CFLAGS_KERNEL CFLAGS_MODULE CFLAGS_GCOV
export KBUILD_AFLAGS AFLAGS_KERNEL AFLAGS_MODULE
export KBUILD_AFLAGS_MODULE KBUILD_CFLAGS_MODULE KBUILD_LDFLAGS_MODULE
export KBUILD_AFLAGS_KERNEL KBUILD_CFLAGS_KERNEL
export KBUILD_ARFLAGS

# When compiling out-of-tree modules, put MODVERDIR in the module
# tree rather than in the kernel tree. The kernel tree might
# even be read-only.
export MODVERDIR := $(if $(KBUILD_EXTMOD),$(firstword $(KBUILD_EXTMOD))/).tmp_versions

# Files to ignore in find ... statements

RCS_FIND_IGNORE := \( -name SCCS -o -name BitKeeper -o -name .svn -o -name CVS -o -name .pc -o -name .hg -o -name .git \) -prune -o
export RCS_TAR_IGNORE := --exclude SCCS --exclude BitKeeper --exclude .svn --exclude CVS --exclude .pc --exclude .hg --exclude .git

# ===========================================================================
# Rules shared between *config targets and build targets

# Basic helpers built in scripts/
PHONY += scripts_basic
scripts_basic:
	$(Q)$(MAKE) $(build)=scripts/basic
	$(Q)rm -f .tmp_quiet_recordmcount

# To avoid any implicit rule to kick in, define an empty command.
scripts/basic/%: scripts_basic ;

PHONY += outputmakefile
# outputmakefile generates a Makefile in the output directory, if using a
# separate output directory. This allows convenient use of make in the
# output directory.
outputmakefile:
ifneq ($(KBUILD_SRC),)
	$(Q)ln -fsn $(srctree) source
	$(Q)$(CONFIG_SHELL) $(srctree)/scripts/mkmakefile \
	    $(srctree) $(objtree) $(VERSION) $(PATCHLEVEL)
endif

# Support for using generic headers in asm-generic
PHONY += asm-generic
asm-generic:
	$(Q)$(MAKE) -f $(srctree)/scripts/Makefile.asm-generic \
	            obj=arch/$(SRCARCH)/include/generated/asm

# To make sure we do not include .config for any of the *config targets
# catch them early, and hand them over to scripts/kconfig/Makefile
# It is allowed to specify more targets when calling make, including
# mixing *config targets and build targets.
# For example 'make oldconfig all'.
# Detect when mixed targets is specified, and make a second invocation
# of make so .config is not included in this case either (for *config).

no-dot-config-targets := clean mrproper distclean \
			 cscope gtags TAGS tags help %docs check% coccicheck \
			 include/linux/version.h headers_% archheaders \
			 kernelversion %src-pkg

config-targets := 0
mixed-targets  := 0
dot-config     := 1

ifneq ($(filter $(no-dot-config-targets), $(MAKECMDGOALS)),)
	ifeq ($(filter-out $(no-dot-config-targets), $(MAKECMDGOALS)),)
		dot-config := 0
	endif
endif

ifeq ($(KBUILD_EXTMOD),)
        ifneq ($(filter config %config,$(MAKECMDGOALS)),)
                config-targets := 1
                ifneq ($(filter-out config %config,$(MAKECMDGOALS)),)
                        mixed-targets := 1
                endif
        endif
endif

ifeq ($(mixed-targets),1)
# ===========================================================================
# We're called with mixed targets (*config and build targets).
# Handle them one by one.

%:: FORCE
	$(Q)$(MAKE) -C $(srctree) KBUILD_SRC= $@

else
ifeq ($(config-targets),1)
# ===========================================================================
# *config targets only - make sure prerequisites are updated, and descend
# in scripts/kconfig to make the *config target

# Read arch specific Makefile to set KBUILD_DEFCONFIG as needed.
# KBUILD_DEFCONFIG may point out an alternative default configuration
# used for 'make defconfig'
include $(srctree)/arch/$(SRCARCH)/Makefile
export KBUILD_DEFCONFIG KBUILD_KCONFIG

config: scripts_basic outputmakefile FORCE
	$(Q)mkdir -p include/linux include/config
	$(Q)$(MAKE) $(build)=scripts/kconfig $@

%config: scripts_basic outputmakefile FORCE
	$(Q)mkdir -p include/linux include/config
	$(Q)$(MAKE) $(build)=scripts/kconfig $@

else
# ===========================================================================
# Build targets only - this includes vmlinux, arch specific targets, clean
# targets and others. In general all targets except *config targets.

ifeq ($(KBUILD_EXTMOD),)
# Additional helpers built in scripts/
# Carefully list dependencies so we do not try to build scripts twice
# in parallel
PHONY += scripts
scripts: scripts_basic include/config/auto.conf include/config/tristate.conf
	$(Q)$(MAKE) $(build)=$(@)

# Objects we will link into vmlinux / subdirs we need to visit
init-y		:= init/
drivers-y	:= drivers/ sound/ firmware/
net-y		:= net/
libs-y		:= lib/
core-y		:= usr/
endif # KBUILD_EXTMOD

ifeq ($(dot-config),1)
# Read in config
-include include/config/auto.conf

ifeq ($(KBUILD_EXTMOD),)
# Read in dependencies to all Kconfig* files, make sure to run
# oldconfig if changes are detected.
-include include/config/auto.conf.cmd

# To avoid any implicit rule to kick in, define an empty command
$(KCONFIG_CONFIG) include/config/auto.conf.cmd: ;

# If .config is newer than include/config/auto.conf, someone tinkered
# with it and forgot to run make oldconfig.
# if auto.conf.cmd is missing then we are probably in a cleaned tree so
# we execute the config step to be sure to catch updated Kconfig files
include/config/%.conf: $(KCONFIG_CONFIG) include/config/auto.conf.cmd
	$(Q)$(MAKE) -f $(srctree)/Makefile silentoldconfig
else
# external modules needs include/generated/autoconf.h and include/config/auto.conf
# but do not care if they are up-to-date. Use auto.conf to trigger the test
PHONY += include/config/auto.conf

include/config/auto.conf:
	$(Q)test -e include/generated/autoconf.h -a -e $@ || (		\
	echo;								\
	echo "  ERROR: Kernel configuration is invalid.";		\
	echo "         include/generated/autoconf.h or $@ are missing.";\
	echo "         Run 'make oldconfig && make prepare' on kernel src to fix it.";	\
	echo;								\
	/bin/false)

endif # KBUILD_EXTMOD

else
# Dummy target needed, because used as prerequisite
include/config/auto.conf: ;
endif # $(dot-config)

# The all: target is the default when no target is given on the
# command line.
# This allow a user to issue only 'make' to build a kernel including modules
# Defaults to vmlinux, but the arch makefile usually adds further targets
all: vmlinux

ifdef CONFIG_CC_OPTIMIZE_FOR_SIZE
KBUILD_CFLAGS	+= -Os
else
KBUILD_CFLAGS	+= -O2
endif

include $(srctree)/arch/$(SRCARCH)/Makefile

ifneq ($(CONFIG_FRAME_WARN),0)
KBUILD_CFLAGS += $(call cc-option,-Wframe-larger-than=${CONFIG_FRAME_WARN})
endif

# Force gcc to behave correct even for buggy distributions
ifndef CONFIG_CC_STACKPROTECTOR
KBUILD_CFLAGS += $(call cc-option, -fno-stack-protector)
endif

# This warning generated too much noise in a regular build.
# Use make W=1 to enable this warning (see scripts/Makefile.build)
KBUILD_CFLAGS += $(call cc-disable-warning, unused-but-set-variable)

ifdef CONFIG_FRAME_POINTER
KBUILD_CFLAGS	+= -fno-omit-frame-pointer -fno-optimize-sibling-calls
else
# Some targets (ARM with Thumb2, for example), can't be built with frame
# pointers.  For those, we don't have FUNCTION_TRACER automatically
# select FRAME_POINTER.  However, FUNCTION_TRACER adds -pg, and this is
# incompatible with -fomit-frame-pointer with current GCC, so we don't use
# -fomit-frame-pointer with FUNCTION_TRACER.
ifndef CONFIG_FUNCTION_TRACER
KBUILD_CFLAGS	+= -fomit-frame-pointer
endif
endif

ifdef CONFIG_DEBUG_INFO
KBUILD_CFLAGS	+= -g
KBUILD_AFLAGS	+= -gdwarf-2
endif

ifdef CONFIG_DEBUG_INFO_REDUCED
KBUILD_CFLAGS 	+= $(call cc-option, -femit-struct-debug-baseonly)
endif

ifdef CONFIG_FUNCTION_TRACER
KBUILD_CFLAGS	+= -pg
ifdef CONFIG_DYNAMIC_FTRACE
	ifdef CONFIG_HAVE_C_RECORDMCOUNT
		BUILD_C_RECORDMCOUNT := y
		export BUILD_C_RECORDMCOUNT
	endif
endif
endif

# We trigger additional mismatches with less inlining
ifdef CONFIG_DEBUG_SECTION_MISMATCH
KBUILD_CFLAGS += $(call cc-option, -fno-inline-functions-called-once)
endif

# arch Makefile may override CC so keep this after arch Makefile is included
NOSTDINC_FLAGS += -nostdinc -isystem $(shell $(CC) -print-file-name=include)
CHECKFLAGS     += $(NOSTDINC_FLAGS)

# warn about C99 declaration after statement
KBUILD_CFLAGS += $(call cc-option,-Wdeclaration-after-statement,)

# disable pointer signed / unsigned warnings in gcc 4.0
KBUILD_CFLAGS += $(call cc-disable-warning, pointer-sign)

# disable invalid "can't wrap" optimizations for signed / pointers
KBUILD_CFLAGS	+= $(call cc-option,-fno-strict-overflow)

# conserve stack if available
KBUILD_CFLAGS   += $(call cc-option,-fconserve-stack)

# use the deterministic mode of AR if available
KBUILD_ARFLAGS := $(call ar-option,D)

# check for 'asm goto'
ifeq ($(shell $(CONFIG_SHELL) $(srctree)/scripts/gcc-goto.sh $(CC)), y)
	KBUILD_CFLAGS += -DCC_HAVE_ASM_GOTO
endif

# Add user supplied CPPFLAGS, AFLAGS and CFLAGS as the last assignments
# But warn user when we do so
warn-assign = \
$(warning "WARNING: Appending $$K$(1) ($(K$(1))) from $(origin K$(1)) to kernel $$$(1)")

ifneq ($(KCPPFLAGS),)
        $(call warn-assign,CPPFLAGS)
        KBUILD_CPPFLAGS += $(KCPPFLAGS)
endif
ifneq ($(KAFLAGS),)
        $(call warn-assign,AFLAGS)
        KBUILD_AFLAGS += $(KAFLAGS)
endif
ifneq ($(KCFLAGS),)
        $(call warn-assign,CFLAGS)
        KBUILD_CFLAGS += $(KCFLAGS)
endif

# Use --build-id when available.
LDFLAGS_BUILD_ID = $(patsubst -Wl$(comma)%,%,\
			      $(call cc-ldoption, -Wl$(comma)--build-id,))
KBUILD_LDFLAGS_MODULE += $(LDFLAGS_BUILD_ID)
LDFLAGS_vmlinux += $(LDFLAGS_BUILD_ID)

ifeq ($(CONFIG_STRIP_ASM_SYMS),y)
LDFLAGS_vmlinux	+= $(call ld-option, -X,)
endif

# Default kernel image to build when no specific target is given.
# KBUILD_IMAGE may be overruled on the command line or
# set in the environment
# Also any assignments in arch/$(ARCH)/Makefile take precedence over
# this default value
export KBUILD_IMAGE ?= vmlinux

#
# INSTALL_PATH specifies where to place the updated kernel and system map
# images. Default is /boot, but you can set it to other values
export	INSTALL_PATH ?= /boot

#
# INSTALL_MOD_PATH specifies a prefix to MODLIB for module directory
# relocations required by build roots.  This is not defined in the
# makefile but the argument can be passed to make if needed.
#

MODLIB	= $(INSTALL_MOD_PATH)/lib/modules/$(KERNELRELEASE)
export MODLIB

#
#  INSTALL_MOD_STRIP, if defined, will cause modules to be
#  stripped after they are installed.  If INSTALL_MOD_STRIP is '1', then
#  the default option --strip-debug will be used.  Otherwise,
#  INSTALL_MOD_STRIP value will be used as the options to the strip command.

ifdef INSTALL_MOD_STRIP
ifeq ($(INSTALL_MOD_STRIP),1)
mod_strip_cmd = $(STRIP) --strip-debug
else
mod_strip_cmd = $(STRIP) $(INSTALL_MOD_STRIP)
endif # INSTALL_MOD_STRIP=1
else
mod_strip_cmd = true
endif # INSTALL_MOD_STRIP
export mod_strip_cmd


ifeq ($(KBUILD_EXTMOD),)
core-y		+= kernel/ mm/ fs/ ipc/ security/ crypto/ block/

vmlinux-dirs	:= $(patsubst %/,%,$(filter %/, $(init-y) $(init-m) \
		     $(core-y) $(core-m) $(drivers-y) $(drivers-m) \
		     $(net-y) $(net-m) $(libs-y) $(libs-m)))

vmlinux-alldirs	:= $(sort $(vmlinux-dirs) $(patsubst %/,%,$(filter %/, \
		     $(init-n) $(init-) \
		     $(core-n) $(core-) $(drivers-n) $(drivers-) \
		     $(net-n)  $(net-)  $(libs-n)    $(libs-))))

init-y		:= $(patsubst %/, %/built-in.o, $(init-y))
core-y		:= $(patsubst %/, %/built-in.o, $(core-y))
drivers-y	:= $(patsubst %/, %/built-in.o, $(drivers-y))
net-y		:= $(patsubst %/, %/built-in.o, $(net-y))
libs-y1		:= $(patsubst %/, %/lib.a, $(libs-y))
libs-y2		:= $(patsubst %/, %/built-in.o, $(libs-y))
libs-y		:= $(libs-y1) $(libs-y2)

# Build vmlinux
# ---------------------------------------------------------------------------
# vmlinux is built from the objects selected by $(vmlinux-init) and
# $(vmlinux-main). Most are built-in.o files from top-level directories
# in the kernel tree, others are specified in arch/$(ARCH)/Makefile.
# Ordering when linking is important, and $(vmlinux-init) must be first.
#
# vmlinux
#   ^
#   |
#   +-< $(vmlinux-init)
#   |   +--< init/version.o + more
#   |
#   +--< $(vmlinux-main)
#   |    +--< driver/built-in.o mm/built-in.o + more
#   |
#   +-< kallsyms.o (see description in CONFIG_KALLSYMS section)
#
# vmlinux version (uname -v) cannot be updated during normal
# descending-into-subdirs phase since we do not yet know if we need to
# update vmlinux.
# Therefore this step is delayed until just before final link of vmlinux -
# except in the kallsyms case where it is done just before adding the
# symbols to the kernel.
#
# System.map is generated to document addresses of all kernel symbols

vmlinux-init := $(head-y) $(init-y)
vmlinux-main := $(core-y) $(libs-y) $(drivers-y) $(net-y)
vmlinux-all  := $(vmlinux-init) $(vmlinux-main)
vmlinux-lds  := arch/$(SRCARCH)/kernel/vmlinux.lds
export KBUILD_VMLINUX_OBJS := $(vmlinux-all)

# Rule to link vmlinux - also used during CONFIG_KALLSYMS
# May be overridden by arch/$(ARCH)/Makefile
quiet_cmd_vmlinux__ ?= LD      $@
      cmd_vmlinux__ ?= $(LD) $(LDFLAGS) $(LDFLAGS_vmlinux) -o $@ \
      -T $(vmlinux-lds) $(vmlinux-init)                          \
      --start-group $(vmlinux-main) --end-group                  \
      $(filter-out $(vmlinux-lds) $(vmlinux-init) $(vmlinux-main) vmlinux.o FORCE ,$^)

# Generate new vmlinux version
quiet_cmd_vmlinux_version = GEN     .version
      cmd_vmlinux_version = set -e;                     \
	if [ ! -r .version ]; then			\
	  rm -f .version;				\
	  echo 1 >.version;				\
	else						\
	  mv .version .old_version;			\
	  expr 0$$(cat .old_version) + 1 >.version;	\
	fi;						\
	$(MAKE) $(build)=init

# Generate System.map
quiet_cmd_sysmap = SYSMAP
      cmd_sysmap = $(CONFIG_SHELL) $(srctree)/scripts/mksysmap

# Link of vmlinux
# If CONFIG_KALLSYMS is set .version is already updated
# Generate System.map and verify that the content is consistent
# Use + in front of the vmlinux_version rule to silent warning with make -j2
# First command is ':' to allow us to use + in front of the rule
define rule_vmlinux__
	:
	$(if $(CONFIG_KALLSYMS),,+$(call cmd,vmlinux_version))

	$(call cmd,vmlinux__)
	$(Q)echo 'cmd_$@ := $(cmd_vmlinux__)' > $(@D)/.$(@F).cmd

	$(Q)$(if $($(quiet)cmd_sysmap),                                      \
	  echo '  $($(quiet)cmd_sysmap)  System.map' &&)                     \
	$(cmd_sysmap) $@ System.map;                                         \
	if [ $$? -ne 0 ]; then                                               \
		rm -f $@;                                                    \
		/bin/false;                                                  \
	fi;
	$(verify_kallsyms)
endef


ifdef CONFIG_KALLSYMS
# Generate section listing all symbols and add it into vmlinux $(kallsyms.o)
# It's a three stage process:
# o .tmp_vmlinux1 has all symbols and sections, but __kallsyms is
#   empty
#   Running kallsyms on that gives us .tmp_kallsyms1.o with
#   the right size - vmlinux version (uname -v) is updated during this step
# o .tmp_vmlinux2 now has a __kallsyms section of the right size,
#   but due to the added section, some addresses have shifted.
#   From here, we generate a correct .tmp_kallsyms2.o
# o The correct .tmp_kallsyms2.o is linked into the final vmlinux.
# o Verify that the System.map from vmlinux matches the map from
#   .tmp_vmlinux2, just in case we did not generate kallsyms correctly.
# o If 'make KALLSYMS_EXTRA_PASS=1" was used, do an extra pass using
#   .tmp_vmlinux3 and .tmp_kallsyms3.o.  This is only meant as a
#   temporary bypass to allow the kernel to be built while the
#   maintainers work out what went wrong with kallsyms.

last_kallsyms := 2

ifdef KALLSYMS_EXTRA_PASS
ifneq ($(KALLSYMS_EXTRA_PASS),0)
last_kallsyms := 3
endif
endif

kallsyms.o := .tmp_kallsyms$(last_kallsyms).o

define verify_kallsyms
	$(Q)$(if $($(quiet)cmd_sysmap),                                      \
	  echo '  $($(quiet)cmd_sysmap)  .tmp_System.map' &&)                \
	  $(cmd_sysmap) .tmp_vmlinux$(last_kallsyms) .tmp_System.map
	$(Q)cmp -s System.map .tmp_System.map ||                             \
		(echo Inconsistent kallsyms data;                            \
		 echo This is a bug - please report about it;                \
		 echo Try "make KALLSYMS_EXTRA_PASS=1" as a workaround;      \
		 rm .tmp_kallsyms* ; /bin/false )
endef

# Update vmlinux version before link
# Use + in front of this rule to silent warning about make -j1
# First command is ':' to allow us to use + in front of this rule
cmd_ksym_ld = $(cmd_vmlinux__)
define rule_ksym_ld
	: 
	+$(call cmd,vmlinux_version)
	$(call cmd,vmlinux__)
	$(Q)echo 'cmd_$@ := $(cmd_vmlinux__)' > $(@D)/.$(@F).cmd
endef

# Generate .S file with all kernel symbols
quiet_cmd_kallsyms = KSYM    $@
      cmd_kallsyms = $(NM) -n $< | $(KALLSYMS) \
                     $(if $(CONFIG_KALLSYMS_ALL),--all-symbols) > $@

.tmp_kallsyms1.o .tmp_kallsyms2.o .tmp_kallsyms3.o: %.o: %.S scripts FORCE
	$(call if_changed_dep,as_o_S)

.tmp_kallsyms%.S: .tmp_vmlinux% $(KALLSYMS)
	$(call cmd,kallsyms)

# .tmp_vmlinux1 must be complete except kallsyms, so update vmlinux version
.tmp_vmlinux1: $(vmlinux-lds) $(vmlinux-all) FORCE
	$(call if_changed_rule,ksym_ld)

.tmp_vmlinux2: $(vmlinux-lds) $(vmlinux-all) .tmp_kallsyms1.o FORCE
	$(call if_changed,vmlinux__)

.tmp_vmlinux3: $(vmlinux-lds) $(vmlinux-all) .tmp_kallsyms2.o FORCE
	$(call if_changed,vmlinux__)

# Needs to visit scripts/ before $(KALLSYMS) can be used.
$(KALLSYMS): scripts ;

# Generate some data for debugging strange kallsyms problems
debug_kallsyms: .tmp_map$(last_kallsyms)

.tmp_map%: .tmp_vmlinux% FORCE
	($(OBJDUMP) -h $< | $(AWK) '/^ +[0-9]/{print $$4 " 0 " $$2}'; $(NM) $<) | sort > $@

.tmp_map3: .tmp_map2

.tmp_map2: .tmp_map1

endif # ifdef CONFIG_KALLSYMS

# Do modpost on a prelinked vmlinux. The finally linked vmlinux has
# relevant sections renamed as per the linker script.
quiet_cmd_vmlinux-modpost = LD      $@
      cmd_vmlinux-modpost = $(LD) $(LDFLAGS) -r -o $@                          \
	 $(vmlinux-init) --start-group $(vmlinux-main) --end-group             \
	 $(filter-out $(vmlinux-init) $(vmlinux-main) FORCE ,$^)
define rule_vmlinux-modpost
	:
	+$(call cmd,vmlinux-modpost)
	$(Q)$(MAKE) -f $(srctree)/scripts/Makefile.modpost $@
	$(Q)echo 'cmd_$@ := $(cmd_vmlinux-modpost)' > $(dot-target).cmd
endef

# vmlinux image - including updated kernel symbols
vmlinux: $(vmlinux-lds) $(vmlinux-init) $(vmlinux-main) vmlinux.o $(kallsyms.o) FORCE
ifdef CONFIG_HEADERS_CHECK
	$(Q)$(MAKE) -f $(srctree)/Makefile headers_check
endif
ifdef CONFIG_SAMPLES
	$(Q)$(MAKE) $(build)=samples
endif
ifdef CONFIG_BUILD_DOCSRC
	$(Q)$(MAKE) $(build)=Documentation
endif
	$(call vmlinux-modpost)
	$(call if_changed_rule,vmlinux__)
	$(Q)rm -f .old_version

# build vmlinux.o first to catch section mismatch errors early
ifdef CONFIG_KALLSYMS
.tmp_vmlinux1: vmlinux.o
endif

modpost-init := $(filter-out init/built-in.o, $(vmlinux-init))
vmlinux.o: $(modpost-init) $(vmlinux-main) FORCE
	$(call if_changed_rule,vmlinux-modpost)

# The actual objects are generated when descending, 
# make sure no implicit rule kicks in
$(sort $(vmlinux-init) $(vmlinux-main)) $(vmlinux-lds): $(vmlinux-dirs) ;

# Handle descending into subdirectories listed in $(vmlinux-dirs)
# Preset locale variables to speed up the build process. Limit locale
# tweaks to this spot to avoid wrong language settings when running
# make menuconfig etc.
# Error messages still appears in the original language

PHONY += $(vmlinux-dirs)
$(vmlinux-dirs): prepare scripts
	$(Q)$(MAKE) $(build)=$@

# Store (new) KERNELRELASE string in include/config/kernel.release
include/config/kernel.release: include/config/auto.conf FORCE
	$(Q)rm -f $@
	$(Q)echo "$(KERNELVERSION)$$($(CONFIG_SHELL) $(srctree)/scripts/setlocalversion $(srctree))" > $@


# Things we need to do before we recursively start building the kernel
# or the modules are listed in "prepare".
# A multi level approach is used. prepareN is processed before prepareN-1.
# archprepare is used in arch Makefiles and when processed asm symlink,
# version.h and scripts_basic is processed / created.

# Listed in dependency order
PHONY += prepare archprepare prepare0 prepare1 prepare2 prepare3

# prepare3 is used to check if we are building in a separate output directory,
# and if so do:
# 1) Check that make has not been executed in the kernel src $(srctree)
prepare3: include/config/kernel.release
ifneq ($(KBUILD_SRC),)
	@$(kecho) '  Using $(srctree) as source for kernel'
	$(Q)if [ -f $(srctree)/.config -o -d $(srctree)/include/config ]; then \
		echo "  $(srctree) is not clean, please run 'make mrproper'";\
		echo "  in the '$(srctree)' directory.";\
		/bin/false; \
	fi;
endif

# prepare2 creates a makefile if using a separate output directory
prepare2: prepare3 outputmakefile asm-generic

prepare1: prepare2 include/linux/version.h include/generated/utsrelease.h \
                   include/config/auto.conf
	$(cmd_crmodverdir)

archprepare: archheaders prepare1 scripts_basic

prepare0: archprepare FORCE
	$(Q)$(MAKE) $(build)=.

# All the preparing..
prepare: prepare0

# Generate some files
# ---------------------------------------------------------------------------

# KERNELRELEASE can change from a few different places, meaning version.h
# needs to be updated, so this check is forced on all builds

uts_len := 64
define filechk_utsrelease.h
	if [ `echo -n "$(KERNELRELEASE)" | wc -c ` -gt $(uts_len) ]; then \
	  echo '"$(KERNELRELEASE)" exceeds $(uts_len) characters' >&2;    \
	  exit 1;                                                         \
	fi;                                                               \
	(echo \#define UTS_RELEASE \"$(KERNELRELEASE)\";)
endef

define filechk_version.h
	(echo \#define LINUX_VERSION_CODE $(shell                             \
	expr $(VERSION) \* 65536 + 0$(PATCHLEVEL) \* 256 + 0$(SUBLEVEL));    \
	echo '#define KERNEL_VERSION(a,b,c) (((a) << 16) + ((b) << 8) + (c))';)
endef

include/linux/version.h: $(srctree)/Makefile FORCE
	$(call filechk,version.h)

include/generated/utsrelease.h: include/config/kernel.release FORCE
	$(call filechk,utsrelease.h)

PHONY += headerdep
headerdep:
	$(Q)find $(srctree)/include/ -name '*.h' | xargs --max-args 1 \
	$(srctree)/scripts/headerdep.pl -I$(srctree)/include

# ---------------------------------------------------------------------------

PHONY += depend dep
depend dep:
	@echo '*** Warning: make $@ is unnecessary now.'

# ---------------------------------------------------------------------------
# Firmware install
INSTALL_FW_PATH=$(INSTALL_MOD_PATH)/lib/firmware
export INSTALL_FW_PATH

PHONY += firmware_install
firmware_install: FORCE
	@mkdir -p $(objtree)/firmware
	$(Q)$(MAKE) -f $(srctree)/scripts/Makefile.fwinst obj=firmware __fw_install

# ---------------------------------------------------------------------------
# Kernel headers

#Default location for installed headers
export INSTALL_HDR_PATH = $(objtree)/usr

hdr-inst := -rR -f $(srctree)/scripts/Makefile.headersinst obj

# If we do an all arch process set dst to asm-$(hdr-arch)
hdr-dst = $(if $(KBUILD_HEADERS), dst=include/asm-$(hdr-arch), dst=include/asm)

PHONY += archheaders
archheaders:

PHONY += __headers
__headers: include/linux/version.h scripts_basic asm-generic archheaders FORCE
	$(Q)$(MAKE) $(build)=scripts build_unifdef

PHONY += headers_install_all
headers_install_all:
	$(Q)$(CONFIG_SHELL) $(srctree)/scripts/headers.sh install

PHONY += headers_install
headers_install: __headers
	$(if $(wildcard $(srctree)/arch/$(hdr-arch)/include/asm/Kbuild),, \
	$(error Headers not exportable for the $(SRCARCH) architecture))
	$(Q)$(MAKE) $(hdr-inst)=include
	$(Q)$(MAKE) $(hdr-inst)=arch/$(hdr-arch)/include/asm $(hdr-dst)

PHONY += headers_check_all
headers_check_all: headers_install_all
	$(Q)$(CONFIG_SHELL) $(srctree)/scripts/headers.sh check

PHONY += headers_check
headers_check: headers_install
	$(Q)$(MAKE) $(hdr-inst)=include HDRCHECK=1
	$(Q)$(MAKE) $(hdr-inst)=arch/$(hdr-arch)/include/asm $(hdr-dst) HDRCHECK=1

# ---------------------------------------------------------------------------
# Modules

ifdef CONFIG_MODULES

# By default, build modules as well

all: modules

#	Build modules
#
#	A module can be listed more than once in obj-m resulting in
#	duplicate lines in modules.order files.  Those are removed
#	using awk while concatenating to the final file.

PHONY += modules
modules: $(vmlinux-dirs) $(if $(KBUILD_BUILTIN),vmlinux) modules.builtin
	$(Q)$(AWK) '!x[$$0]++' $(vmlinux-dirs:%=$(objtree)/%/modules.order) > $(objtree)/modules.order
	@$(kecho) '  Building modules, stage 2.';
	$(Q)$(MAKE) -f $(srctree)/scripts/Makefile.modpost
	$(Q)$(MAKE) -f $(srctree)/scripts/Makefile.fwinst obj=firmware __fw_modbuild

modules.builtin: $(vmlinux-dirs:%=%/modules.builtin)
	$(Q)$(AWK) '!x[$$0]++' $^ > $(objtree)/modules.builtin

%/modules.builtin: include/config/auto.conf
	$(Q)$(MAKE) $(modbuiltin)=$*


# Target to prepare building external modules
PHONY += modules_prepare
modules_prepare: prepare scripts

# Target to install modules
PHONY += modules_install
modules_install: _modinst_ _modinst_post

PHONY += _modinst_
_modinst_:
	@rm -rf $(MODLIB)/kernel
	@rm -f $(MODLIB)/source
	@mkdir -p $(MODLIB)/kernel
	@ln -s $(srctree) $(MODLIB)/source
	@if [ ! $(objtree) -ef  $(MODLIB)/build ]; then \
		rm -f $(MODLIB)/build ; \
		ln -s $(objtree) $(MODLIB)/build ; \
	fi
	@cp -f $(objtree)/modules.order $(MODLIB)/
	@cp -f $(objtree)/modules.builtin $(MODLIB)/
	$(Q)$(MAKE) -f $(srctree)/scripts/Makefile.modinst

# This depmod is only for convenience to give the initial
# boot a modules.dep even before / is mounted read-write.  However the
# boot script depmod is the master version.
PHONY += _modinst_post
_modinst_post: _modinst_
	$(Q)$(MAKE) -f $(srctree)/scripts/Makefile.fwinst obj=firmware __fw_modinst
	$(call cmd,depmod)

else # CONFIG_MODULES

# Modules not configured
# ---------------------------------------------------------------------------

modules modules_install: FORCE
	@echo
	@echo "The present kernel configuration has modules disabled."
	@echo "Type 'make config' and enable loadable module support."
	@echo "Then build a kernel with module support enabled."
	@echo
	@exit 1

endif # CONFIG_MODULES

###
# Cleaning is done on three levels.
# make clean     Delete most generated files
#                Leave enough to build external modules
# make mrproper  Delete the current configuration, and all generated files
# make distclean Remove editor backup files, patch leftover files and the like

# Directories & files removed with 'make clean'
CLEAN_DIRS  += $(MODVERDIR)
CLEAN_FILES +=	vmlinux System.map \
                .tmp_kallsyms* .tmp_version .tmp_vmlinux* .tmp_System.map

# Directories & files removed with 'make mrproper'
MRPROPER_DIRS  += include/config usr/include include/generated          \
                  arch/*/include/generated
MRPROPER_FILES += .config .config.old .version .old_version             \
                  include/linux/version.h                               \
		  Module.symvers tags TAGS cscope* GPATH GTAGS GRTAGS GSYMS

# clean - Delete most, but leave enough to build external modules
#
clean: rm-dirs  := $(CLEAN_DIRS)
clean: rm-files := $(CLEAN_FILES)
clean-dirs      := $(addprefix _clean_, . $(vmlinux-alldirs) Documentation)

PHONY += $(clean-dirs) clean archclean
$(clean-dirs):
	$(Q)$(MAKE) $(clean)=$(patsubst _clean_%,%,$@)

clean: archclean

# mrproper - Delete all generated files, including .config
#
mrproper: rm-dirs  := $(wildcard $(MRPROPER_DIRS))
mrproper: rm-files := $(wildcard $(MRPROPER_FILES))
mrproper-dirs      := $(addprefix _mrproper_,Documentation/DocBook scripts)

PHONY += $(mrproper-dirs) mrproper archmrproper
$(mrproper-dirs):
	$(Q)$(MAKE) $(clean)=$(patsubst _mrproper_%,%,$@)

mrproper: clean archmrproper $(mrproper-dirs)
	$(call cmd,rmdirs)
	$(call cmd,rmfiles)

# distclean
#
PHONY += distclean

distclean: mrproper
	@find $(srctree) $(RCS_FIND_IGNORE) \
		\( -name '*.orig' -o -name '*.rej' -o -name '*~' \
		-o -name '*.bak' -o -name '#*#' -o -name '.*.orig' \
		-o -name '.*.rej' \
		-o -name '*%' -o -name '.*.cmd' -o -name 'core' \) \
		-type f -print | xargs rm -f


# Packaging of the kernel to various formats
# ---------------------------------------------------------------------------
# rpm target kept for backward compatibility
package-dir	:= $(srctree)/scripts/package

%src-pkg: FORCE
	$(Q)$(MAKE) $(build)=$(package-dir) $@
%pkg: include/config/kernel.release FORCE
	$(Q)$(MAKE) $(build)=$(package-dir) $@
rpm: include/config/kernel.release FORCE
	$(Q)$(MAKE) $(build)=$(package-dir) $@


# Brief documentation of the typical targets used
# ---------------------------------------------------------------------------

boards := $(wildcard $(srctree)/arch/$(SRCARCH)/configs/*_defconfig)
boards := $(notdir $(boards))
board-dirs := $(dir $(wildcard $(srctree)/arch/$(SRCARCH)/configs/*/*_defconfig))
board-dirs := $(sort $(notdir $(board-dirs:/=)))

help:
	@echo  'Cleaning targets:'
	@echo  '  clean		  - Remove most generated files but keep the config and'
	@echo  '                    enough build support to build external modules'
	@echo  '  mrproper	  - Remove all generated files + config + various backup files'
	@echo  '  distclean	  - mrproper + remove editor backup and patch files'
	@echo  ''
	@echo  'Configuration targets:'
	@$(MAKE) -f $(srctree)/scripts/kconfig/Makefile help
	@echo  ''
	@echo  'Other generic targets:'
	@echo  '  all		  - Build all targets marked with [*]'
	@echo  '* vmlinux	  - Build the bare kernel'
	@echo  '* modules	  - Build all modules'
	@echo  '  modules_install - Install all modules to INSTALL_MOD_PATH (default: /)'
	@echo  '  firmware_install- Install all firmware to INSTALL_FW_PATH'
	@echo  '                    (default: $$(INSTALL_MOD_PATH)/lib/firmware)'
	@echo  '  dir/            - Build all files in dir and below'
	@echo  '  dir/file.[oisS] - Build specified target only'
	@echo  '  dir/file.lst    - Build specified mixed source/assembly target only'
	@echo  '                    (requires a recent binutils and recent build (System.map))'
	@echo  '  dir/file.ko     - Build module including final link'
	@echo  '  modules_prepare - Set up for building external modules'
	@echo  '  tags/TAGS	  - Generate tags file for editors'
	@echo  '  cscope	  - Generate cscope index'
	@echo  '  gtags           - Generate GNU GLOBAL index'
	@echo  '  kernelrelease	  - Output the release version string'
	@echo  '  kernelversion	  - Output the version stored in Makefile'
	@echo  '  headers_install - Install sanitised kernel headers to INSTALL_HDR_PATH'; \
	 echo  '                    (default: $(INSTALL_HDR_PATH))'; \
	 echo  ''
	@echo  'Static analysers'
	@echo  '  checkstack      - Generate a list of stack hogs'
	@echo  '  namespacecheck  - Name space analysis on compiled kernel'
	@echo  '  versioncheck    - Sanity check on version.h usage'
	@echo  '  includecheck    - Check for duplicate included header files'
	@echo  '  export_report   - List the usages of all exported symbols'
	@echo  '  headers_check   - Sanity check on exported headers'
	@echo  '  headerdep       - Detect inclusion cycles in headers'
	@$(MAKE) -f $(srctree)/scripts/Makefile.help checker-help
	@echo  ''
	@echo  'Kernel packaging:'
	@$(MAKE) $(build)=$(package-dir) help
	@echo  ''
	@echo  'Documentation targets:'
	@$(MAKE) -f $(srctree)/Documentation/DocBook/Makefile dochelp
	@echo  ''
	@echo  'Architecture specific targets ($(SRCARCH)):'
	@$(if $(archhelp),$(archhelp),\
		echo '  No architecture specific help defined for $(SRCARCH)')
	@echo  ''
	@$(if $(boards), \
		$(foreach b, $(boards), \
		printf "  %-24s - Build for %s\\n" $(b) $(subst _defconfig,,$(b));) \
		echo '')
	@$(if $(board-dirs), \
		$(foreach b, $(board-dirs), \
		printf "  %-16s - Show %s-specific targets\\n" help-$(b) $(b);) \
		printf "  %-16s - Show all of the above\\n" help-boards; \
		echo '')

	@echo  '  make V=0|1 [targets] 0 => quiet build (default), 1 => verbose build'
	@echo  '  make V=2   [targets] 2 => give reason for rebuild of target'
	@echo  '  make O=dir [targets] Locate all output files in "dir", including .config'
	@echo  '  make C=1   [targets] Check all c source with $$CHECK (sparse by default)'
	@echo  '  make C=2   [targets] Force check of all c source with $$CHECK'
	@echo  '  make RECORDMCOUNT_WARN=1 [targets] Warn about ignored mcount sections'
	@echo  '  make W=n   [targets] Enable extra gcc checks, n=1,2,3 where'
	@echo  '		1: warnings which may be relevant and do not occur too often'
	@echo  '		2: warnings which occur quite often but may still be relevant'
	@echo  '		3: more obscure warnings, can most likely be ignored'
	@echo  '		Multiple levels can be combined with W=12 or W=123'
	@echo  ''
	@echo  'Execute "make" or "make all" to build all targets marked with [*] '
	@echo  'For further info see the ./README file'


help-board-dirs := $(addprefix help-,$(board-dirs))

help-boards: $(help-board-dirs)

boards-per-dir = $(notdir $(wildcard $(srctree)/arch/$(SRCARCH)/configs/$*/*_defconfig))

$(help-board-dirs): help-%:
	@echo  'Architecture specific targets ($(SRCARCH) $*):'
	@$(if $(boards-per-dir), \
		$(foreach b, $(boards-per-dir), \
		printf "  %-24s - Build for %s\\n" $*/$(b) $(subst _defconfig,,$(b));) \
		echo '')


# Documentation targets
# ---------------------------------------------------------------------------
%docs: scripts_basic FORCE
	$(Q)$(MAKE) $(build)=scripts build_docproc
	$(Q)$(MAKE) $(build)=Documentation/DocBook $@

else # KBUILD_EXTMOD

###
# External module support.
# When building external modules the kernel used as basis is considered
# read-only, and no consistency checks are made and the make
# system is not used on the basis kernel. If updates are required
# in the basis kernel ordinary make commands (without M=...) must
# be used.
#
# The following are the only valid targets when building external
# modules.
# make M=dir clean     Delete all automatically generated files
# make M=dir modules   Make all modules in specified dir
# make M=dir	       Same as 'make M=dir modules'
# make M=dir modules_install
#                      Install the modules built in the module directory
#                      Assumes install directory is already created

# We are always building modules
KBUILD_MODULES := 1
PHONY += crmodverdir
crmodverdir:
	$(cmd_crmodverdir)

PHONY += $(objtree)/Module.symvers
$(objtree)/Module.symvers:
	@test -e $(objtree)/Module.symvers || ( \
	echo; \
	echo "  WARNING: Symbol version dump $(objtree)/Module.symvers"; \
	echo "           is missing; modules will have no dependencies and modversions."; \
	echo )

module-dirs := $(addprefix _module_,$(KBUILD_EXTMOD))
PHONY += $(module-dirs) modules
$(module-dirs): crmodverdir $(objtree)/Module.symvers
	$(Q)$(MAKE) $(build)=$(patsubst _module_%,%,$@)

modules: $(module-dirs)
	@$(kecho) '  Building modules, stage 2.';
	$(Q)$(MAKE) -f $(srctree)/scripts/Makefile.modpost

PHONY += modules_install
modules_install: _emodinst_ _emodinst_post

install-dir := $(if $(INSTALL_MOD_DIR),$(INSTALL_MOD_DIR),extra)
PHONY += _emodinst_
_emodinst_:
	$(Q)mkdir -p $(MODLIB)/$(install-dir)
	$(Q)$(MAKE) -f $(srctree)/scripts/Makefile.modinst

PHONY += _emodinst_post
_emodinst_post: _emodinst_
	$(call cmd,depmod)

clean-dirs := $(addprefix _clean_,$(KBUILD_EXTMOD))

PHONY += $(clean-dirs) clean
$(clean-dirs):
	$(Q)$(MAKE) $(clean)=$(patsubst _clean_%,%,$@)

clean:	rm-dirs := $(MODVERDIR)
clean: rm-files := $(KBUILD_EXTMOD)/Module.symvers

help:
	@echo  '  Building external modules.'
	@echo  '  Syntax: make -C path/to/kernel/src M=$$PWD target'
	@echo  ''
	@echo  '  modules         - default target, build the module(s)'
	@echo  '  modules_install - install the module'
	@echo  '  clean           - remove generated files in module directory only'
	@echo  ''

# Dummies...
PHONY += prepare scripts
prepare: ;
scripts: ;
endif # KBUILD_EXTMOD

clean: $(clean-dirs)
	$(call cmd,rmdirs)
	$(call cmd,rmfiles)
	@find $(if $(KBUILD_EXTMOD), $(KBUILD_EXTMOD), .) $(RCS_FIND_IGNORE) \
		\( -name '*.[oas]' -o -name '*.ko' -o -name '.*.cmd' \
		-o -name '.*.d' -o -name '.*.tmp' -o -name '*.mod.c' \
		-o -name '*.symtypes' -o -name 'modules.order' \
		-o -name modules.builtin -o -name '.tmp_*.o.*' \
		-o -name '*.gcno' \) -type f -print | xargs rm -f

# Generate tags for editors
# ---------------------------------------------------------------------------
quiet_cmd_tags = GEN     $@
      cmd_tags = $(CONFIG_SHELL) $(srctree)/scripts/tags.sh $@

tags TAGS cscope gtags: FORCE
	$(call cmd,tags)

# Scripts to check various things for consistency
# ---------------------------------------------------------------------------

PHONY += includecheck versioncheck coccicheck namespacecheck export_report

includecheck:
	find $(srctree)/* $(RCS_FIND_IGNORE) \
		-name '*.[hcS]' -type f -print | sort \
		| xargs $(PERL) -w $(srctree)/scripts/checkincludes.pl

versioncheck:
	find $(srctree)/* $(RCS_FIND_IGNORE) \
		-name '*.[hcS]' -type f -print | sort \
		| xargs $(PERL) -w $(srctree)/scripts/checkversion.pl

coccicheck:
	$(Q)$(CONFIG_SHELL) $(srctree)/scripts/$@

namespacecheck:
	$(PERL) $(srctree)/scripts/namespace.pl

export_report:
	$(PERL) $(srctree)/scripts/export_report.pl

endif #ifeq ($(config-targets),1)
endif #ifeq ($(mixed-targets),1)

PHONY += checkstack kernelrelease kernelversion

# UML needs a little special treatment here.  It wants to use the host
# toolchain, so needs $(SUBARCH) passed to checkstack.pl.  Everyone
# else wants $(ARCH), including people doing cross-builds, which means
# that $(SUBARCH) doesn't work here.
ifeq ($(ARCH), um)
CHECKSTACK_ARCH := $(SUBARCH)
else
CHECKSTACK_ARCH := $(ARCH)
endif
checkstack:
	$(OBJDUMP) -d vmlinux $$(find . -name '*.ko') | \
	$(PERL) $(src)/scripts/checkstack.pl $(CHECKSTACK_ARCH)

kernelrelease:
	@echo "$(KERNELVERSION)$$($(CONFIG_SHELL) $(srctree)/scripts/setlocalversion $(srctree))"

kernelversion:
	@echo $(KERNELVERSION)

# Single targets
# ---------------------------------------------------------------------------
# Single targets are compatible with:
# - build with mixed source and output
# - build with separate output dir 'make O=...'
# - external modules
#
#  target-dir => where to store outputfile
#  build-dir  => directory in kernel source tree to use

ifeq ($(KBUILD_EXTMOD),)
        build-dir  = $(patsubst %/,%,$(dir $@))
        target-dir = $(dir $@)
else
        zap-slash=$(filter-out .,$(patsubst %/,%,$(dir $@)))
        build-dir  = $(KBUILD_EXTMOD)$(if $(zap-slash),/$(zap-slash))
        target-dir = $(if $(KBUILD_EXTMOD),$(dir $<),$(dir $@))
endif

%.s: %.c prepare scripts FORCE
	$(Q)$(MAKE) $(build)=$(build-dir) $(target-dir)$(notdir $@)
%.i: %.c prepare scripts FORCE
	$(Q)$(MAKE) $(build)=$(build-dir) $(target-dir)$(notdir $@)
%.o: %.c prepare scripts FORCE
	$(Q)$(MAKE) $(build)=$(build-dir) $(target-dir)$(notdir $@)
%.lst: %.c prepare scripts FORCE
	$(Q)$(MAKE) $(build)=$(build-dir) $(target-dir)$(notdir $@)
%.s: %.S prepare scripts FORCE
	$(Q)$(MAKE) $(build)=$(build-dir) $(target-dir)$(notdir $@)
%.o: %.S prepare scripts FORCE
	$(Q)$(MAKE) $(build)=$(build-dir) $(target-dir)$(notdir $@)
%.symtypes: %.c prepare scripts FORCE
	$(Q)$(MAKE) $(build)=$(build-dir) $(target-dir)$(notdir $@)

# Modules
/: prepare scripts FORCE
	$(cmd_crmodverdir)
	$(Q)$(MAKE) KBUILD_MODULES=$(if $(CONFIG_MODULES),1) \
	$(build)=$(build-dir)
%/: prepare scripts FORCE
	$(cmd_crmodverdir)
	$(Q)$(MAKE) KBUILD_MODULES=$(if $(CONFIG_MODULES),1) \
	$(build)=$(build-dir)
%.ko: prepare scripts FORCE
	$(cmd_crmodverdir)
	$(Q)$(MAKE) KBUILD_MODULES=$(if $(CONFIG_MODULES),1)   \
	$(build)=$(build-dir) $(@:.ko=.o)
	$(Q)$(MAKE) -f $(srctree)/scripts/Makefile.modpost

# FIXME Should go into a make.lib or something 
# ===========================================================================

quiet_cmd_rmdirs = $(if $(wildcard $(rm-dirs)),CLEAN   $(wildcard $(rm-dirs)))
      cmd_rmdirs = rm -rf $(rm-dirs)

quiet_cmd_rmfiles = $(if $(wildcard $(rm-files)),CLEAN   $(wildcard $(rm-files)))
      cmd_rmfiles = rm -f $(rm-files)

# Run depmod only if we have System.map and depmod is executable
quiet_cmd_depmod = DEPMOD  $(KERNELRELEASE)
      cmd_depmod = $(CONFIG_SHELL) $(srctree)/scripts/depmod.sh $(DEPMOD) \
                   $(KERNELRELEASE)

# Create temporary dir for module support files
# clean it up only when building all modules
cmd_crmodverdir = $(Q)mkdir -p $(MODVERDIR) \
                  $(if $(KBUILD_MODULES),; rm -f $(MODVERDIR)/*)

a_flags = -Wp,-MD,$(depfile) $(KBUILD_AFLAGS) $(AFLAGS_KERNEL) \
	  $(KBUILD_AFLAGS_KERNEL)                              \
	  $(NOSTDINC_FLAGS) $(LINUXINCLUDE) $(KBUILD_CPPFLAGS) \
	  $(modkern_aflags) $(EXTRA_AFLAGS) $(AFLAGS_$(basetarget).o)

quiet_cmd_as_o_S = AS      $@
cmd_as_o_S       = $(CC) $(a_flags) -c -o $@ $<

# read all saved command lines

targets := $(wildcard $(sort $(targets)))
cmd_files := $(wildcard .*.cmd $(foreach f,$(targets),$(dir $(f)).$(notdir $(f)).cmd))

ifneq ($(cmd_files),)
  $(cmd_files): ;	# Do not try to update included dependency files
  include $(cmd_files)
endif

# Shorthand for $(Q)$(MAKE) -f scripts/Makefile.clean obj=dir
# Usage:
# $(Q)$(MAKE) $(clean)=dir
clean := -f $(if $(KBUILD_SRC),$(srctree)/)scripts/Makefile.clean obj

endif	# skip-makefile

PHONY += FORCE
FORCE:

# Declare the contents of the .PHONY variable as phony.  We keep that
# information in a variable so we can use it in if_changed and friends.
.PHONY: $(PHONY)<|MERGE_RESOLUTION|>--- conflicted
+++ resolved
@@ -1,9 +1,5 @@
 VERSION = 3
-<<<<<<< HEAD
-PATCHLEVEL = 2
-=======
 PATCHLEVEL = 3
->>>>>>> dcd6c922
 SUBLEVEL = 0
 EXTRAVERSION = -rc1
 NAME = Saber-toothed Squirrel
