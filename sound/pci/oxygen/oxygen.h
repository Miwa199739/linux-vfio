--- conflicted
+++ resolved
@@ -39,10 +39,7 @@
 #define MIDI_OUTPUT		0x0800
 #define MIDI_INPUT		0x1000
 #define AC97_CD_INPUT		0x2000
-<<<<<<< HEAD
-=======
 #define AC97_FMIC_SWITCH	0x4000
->>>>>>> 3cbea436
 
 enum {
 	CONTROL_SPDIF_PCM,
