/*
 * Universal Interface for Intel High Definition Audio Codec
 *
 * HD audio interface patch for SigmaTel STAC92xx
 *
 * Copyright (c) 2005 Embedded Alley Solutions, Inc.
 * Matt Porter <mporter@embeddedalley.com>
 *
 * Based on patch_cmedia.c and patch_realtek.c
 * Copyright (c) 2004 Takashi Iwai <tiwai@suse.de>
 *
 *  This driver is free software; you can redistribute it and/or modify
 *  it under the terms of the GNU General Public License as published by
 *  the Free Software Foundation; either version 2 of the License, or
 *  (at your option) any later version.
 *
 *  This driver is distributed in the hope that it will be useful,
 *  but WITHOUT ANY WARRANTY; without even the implied warranty of
 *  MERCHANTABILITY or FITNESS FOR A PARTICULAR PURPOSE.  See the
 *  GNU General Public License for more details.
 *
 *  You should have received a copy of the GNU General Public License
 *  along with this program; if not, write to the Free Software
 *  Foundation, Inc., 59 Temple Place, Suite 330, Boston, MA  02111-1307 USA
 */

#include <linux/init.h>
#include <linux/delay.h>
#include <linux/slab.h>
#include <linux/pci.h>
#include <linux/dmi.h>
#include <linux/module.h>
#include <sound/core.h>
#include <sound/asoundef.h>
#include <sound/jack.h>
#include <sound/tlv.h>
#include "hda_codec.h"
#include "hda_local.h"
#include "hda_beep.h"

enum {
	STAC_VREF_EVENT	= 1,
	STAC_INSERT_EVENT,
	STAC_PWR_EVENT,
	STAC_HP_EVENT,
	STAC_LO_EVENT,
	STAC_MIC_EVENT,
};

enum {
	STAC_AUTO,
	STAC_REF,
	STAC_9200_OQO,
	STAC_9200_DELL_D21,
	STAC_9200_DELL_D22,
	STAC_9200_DELL_D23,
	STAC_9200_DELL_M21,
	STAC_9200_DELL_M22,
	STAC_9200_DELL_M23,
	STAC_9200_DELL_M24,
	STAC_9200_DELL_M25,
	STAC_9200_DELL_M26,
	STAC_9200_DELL_M27,
	STAC_9200_M4,
	STAC_9200_M4_2,
	STAC_9200_PANASONIC,
	STAC_9200_MODELS
};

enum {
	STAC_9205_AUTO,
	STAC_9205_REF,
	STAC_9205_DELL_M42,
	STAC_9205_DELL_M43,
	STAC_9205_DELL_M44,
	STAC_9205_EAPD,
	STAC_9205_MODELS
};

enum {
	STAC_92HD73XX_AUTO,
	STAC_92HD73XX_NO_JD, /* no jack-detection */
	STAC_92HD73XX_REF,
	STAC_92HD73XX_INTEL,
	STAC_DELL_M6_AMIC,
	STAC_DELL_M6_DMIC,
	STAC_DELL_M6_BOTH,
	STAC_DELL_EQ,
	STAC_ALIENWARE_M17X,
	STAC_92HD73XX_MODELS
};

enum {
	STAC_92HD83XXX_AUTO,
	STAC_92HD83XXX_REF,
	STAC_92HD83XXX_PWR_REF,
	STAC_DELL_S14,
	STAC_DELL_VOSTRO_3500,
	STAC_92HD83XXX_HP,
	STAC_92HD83XXX_HP_cNB11_INTQUAD,
	STAC_HP_DV7_4000,
	STAC_92HD83XXX_MODELS
};

enum {
	STAC_92HD71BXX_AUTO,
	STAC_92HD71BXX_REF,
	STAC_DELL_M4_1,
	STAC_DELL_M4_2,
	STAC_DELL_M4_3,
	STAC_HP_M4,
	STAC_HP_DV4,
	STAC_HP_DV5,
	STAC_HP_HDX,
	STAC_HP_DV4_1222NR,
	STAC_92HD71BXX_MODELS
};

enum {
	STAC_925x_AUTO,
	STAC_925x_REF,
	STAC_M1,
	STAC_M1_2,
	STAC_M2,
	STAC_M2_2,
	STAC_M3,
	STAC_M5,
	STAC_M6,
	STAC_925x_MODELS
};

enum {
	STAC_922X_AUTO,
	STAC_D945_REF,
	STAC_D945GTP3,
	STAC_D945GTP5,
	STAC_INTEL_MAC_V1,
	STAC_INTEL_MAC_V2,
	STAC_INTEL_MAC_V3,
	STAC_INTEL_MAC_V4,
	STAC_INTEL_MAC_V5,
	STAC_INTEL_MAC_AUTO, /* This model is selected if no module parameter
			      * is given, one of the above models will be
			      * chosen according to the subsystem id. */
	/* for backward compatibility */
	STAC_MACMINI,
	STAC_MACBOOK,
	STAC_MACBOOK_PRO_V1,
	STAC_MACBOOK_PRO_V2,
	STAC_IMAC_INTEL,
	STAC_IMAC_INTEL_20,
	STAC_ECS_202,
	STAC_922X_DELL_D81,
	STAC_922X_DELL_D82,
	STAC_922X_DELL_M81,
	STAC_922X_DELL_M82,
	STAC_922X_MODELS
};

enum {
	STAC_927X_AUTO,
	STAC_D965_REF_NO_JD, /* no jack-detection */
	STAC_D965_REF,
	STAC_D965_3ST,
	STAC_D965_5ST,
	STAC_D965_5ST_NO_FP,
	STAC_DELL_3ST,
	STAC_DELL_BIOS,
	STAC_927X_VOLKNOB,
	STAC_927X_MODELS
};

enum {
	STAC_9872_AUTO,
	STAC_9872_VAIO,
	STAC_9872_MODELS
};

struct sigmatel_event {
	hda_nid_t nid;
	unsigned char type;
	unsigned char tag;
	int data;
};

struct sigmatel_mic_route {
	hda_nid_t pin;
	signed char mux_idx;
	signed char dmux_idx;
};

#define MAX_PINS_NUM 16
#define MAX_ADCS_NUM 4
#define MAX_DMICS_NUM 4

struct sigmatel_spec {
	struct snd_kcontrol_new *mixers[4];
	unsigned int num_mixers;

	int board_config;
	unsigned int eapd_switch: 1;
	unsigned int surr_switch: 1;
	unsigned int alt_switch: 1;
	unsigned int hp_detect: 1;
	unsigned int spdif_mute: 1;
	unsigned int check_volume_offset:1;
	unsigned int auto_mic:1;
	unsigned int linear_tone_beep:1;

	/* gpio lines */
	unsigned int eapd_mask;
	unsigned int gpio_mask;
	unsigned int gpio_dir;
	unsigned int gpio_data;
	unsigned int gpio_mute;
	unsigned int gpio_led;
	unsigned int gpio_led_polarity;
	unsigned int vref_led;

	/* stream */
	unsigned int stream_delay;

	/* analog loopback */
	const struct snd_kcontrol_new *aloopback_ctl;
	unsigned char aloopback_mask;
	unsigned char aloopback_shift;

	/* power management */
	unsigned int num_pwrs;
	const hda_nid_t *pwr_nids;
	const hda_nid_t *dac_list;

	/* events */
	struct snd_array events;

	/* playback */
	struct hda_input_mux *mono_mux;
	unsigned int cur_mmux;
	struct hda_multi_out multiout;
	hda_nid_t dac_nids[5];
	hda_nid_t hp_dacs[5];
	hda_nid_t speaker_dacs[5];

	int volume_offset;

	/* capture */
	const hda_nid_t *adc_nids;
	unsigned int num_adcs;
	const hda_nid_t *mux_nids;
	unsigned int num_muxes;
	const hda_nid_t *dmic_nids;
	unsigned int num_dmics;
	const hda_nid_t *dmux_nids;
	unsigned int num_dmuxes;
	const hda_nid_t *smux_nids;
	unsigned int num_smuxes;
	unsigned int num_analog_muxes;

	const unsigned long *capvols; /* amp-volume attr: HDA_COMPOSE_AMP_VAL() */
	const unsigned long *capsws; /* amp-mute attr: HDA_COMPOSE_AMP_VAL() */
	unsigned int num_caps; /* number of capture volume/switch elements */

	struct sigmatel_mic_route ext_mic;
	struct sigmatel_mic_route int_mic;
	struct sigmatel_mic_route dock_mic;

	const char * const *spdif_labels;

	hda_nid_t dig_in_nid;
	hda_nid_t mono_nid;
	hda_nid_t anabeep_nid;
	hda_nid_t digbeep_nid;

	/* pin widgets */
	const hda_nid_t *pin_nids;
	unsigned int num_pins;

	/* codec specific stuff */
	const struct hda_verb *init;
	const struct snd_kcontrol_new *mixer;

	/* capture source */
	struct hda_input_mux *dinput_mux;
	unsigned int cur_dmux[2];
	struct hda_input_mux *input_mux;
	unsigned int cur_mux[3];
	struct hda_input_mux *sinput_mux;
	unsigned int cur_smux[2];
	unsigned int cur_amux;
	hda_nid_t *amp_nids;
	unsigned int powerdown_adcs;

	/* i/o switches */
	unsigned int io_switch[2];
	unsigned int clfe_swap;
	hda_nid_t line_switch;	/* shared line-in for input and output */
	hda_nid_t mic_switch;	/* shared mic-in for input and output */
	hda_nid_t hp_switch; /* NID of HP as line-out */
	unsigned int aloopback;

	struct hda_pcm pcm_rec[2];	/* PCM information */

	/* dynamic controls and input_mux */
	struct auto_pin_cfg autocfg;
	struct snd_array kctls;
	struct hda_input_mux private_dimux;
	struct hda_input_mux private_imux;
	struct hda_input_mux private_smux;
	struct hda_input_mux private_mono_mux;

	/* auto spec */
	unsigned auto_pin_cnt;
	hda_nid_t auto_pin_nids[MAX_PINS_NUM];
	unsigned auto_adc_cnt;
	hda_nid_t auto_adc_nids[MAX_ADCS_NUM];
	hda_nid_t auto_mux_nids[MAX_ADCS_NUM];
	hda_nid_t auto_dmux_nids[MAX_ADCS_NUM];
	unsigned long auto_capvols[MAX_ADCS_NUM];
	unsigned auto_dmic_cnt;
	hda_nid_t auto_dmic_nids[MAX_DMICS_NUM];
};

static const hda_nid_t stac9200_adc_nids[1] = {
        0x03,
};

static const hda_nid_t stac9200_mux_nids[1] = {
        0x0c,
};

static const hda_nid_t stac9200_dac_nids[1] = {
        0x02,
};

static const hda_nid_t stac92hd73xx_pwr_nids[8] = {
	0x0a, 0x0b, 0x0c, 0xd, 0x0e,
	0x0f, 0x10, 0x11
};

static const hda_nid_t stac92hd73xx_slave_dig_outs[2] = {
	0x26, 0,
};

static const hda_nid_t stac92hd73xx_adc_nids[2] = {
	0x1a, 0x1b
};

#define STAC92HD73XX_NUM_DMICS	2
static const hda_nid_t stac92hd73xx_dmic_nids[STAC92HD73XX_NUM_DMICS + 1] = {
	0x13, 0x14, 0
};

#define STAC92HD73_DAC_COUNT 5

static const hda_nid_t stac92hd73xx_mux_nids[2] = {
	0x20, 0x21,
};

static const hda_nid_t stac92hd73xx_dmux_nids[2] = {
	0x20, 0x21,
};

static const hda_nid_t stac92hd73xx_smux_nids[2] = {
	0x22, 0x23,
};

#define STAC92HD73XX_NUM_CAPS	2
static const unsigned long stac92hd73xx_capvols[] = {
	HDA_COMPOSE_AMP_VAL(0x20, 3, 0, HDA_OUTPUT),
	HDA_COMPOSE_AMP_VAL(0x21, 3, 0, HDA_OUTPUT),
};
#define stac92hd73xx_capsws	stac92hd73xx_capvols

#define STAC92HD83_DAC_COUNT 3

static const hda_nid_t stac92hd83xxx_pwr_nids[7] = {
	0x0a, 0x0b, 0x0c, 0xd, 0x0e,
	0x0f, 0x10
};

static const hda_nid_t stac92hd83xxx_slave_dig_outs[2] = {
	0x1e, 0,
};

static const hda_nid_t stac92hd83xxx_dmic_nids[] = {
		0x11, 0x20,
};

static const hda_nid_t stac92hd71bxx_pwr_nids[3] = {
	0x0a, 0x0d, 0x0f
};

static const hda_nid_t stac92hd71bxx_adc_nids[2] = {
	0x12, 0x13,
};

static const hda_nid_t stac92hd71bxx_mux_nids[2] = {
	0x1a, 0x1b
};

static const hda_nid_t stac92hd71bxx_dmux_nids[2] = {
	0x1c, 0x1d,
};

static const hda_nid_t stac92hd71bxx_smux_nids[2] = {
	0x24, 0x25,
};

#define STAC92HD71BXX_NUM_DMICS	2
static const hda_nid_t stac92hd71bxx_dmic_nids[STAC92HD71BXX_NUM_DMICS + 1] = {
	0x18, 0x19, 0
};

static const hda_nid_t stac92hd71bxx_dmic_5port_nids[STAC92HD71BXX_NUM_DMICS] = {
	0x18, 0
};

static const hda_nid_t stac92hd71bxx_slave_dig_outs[2] = {
	0x22, 0
};

#define STAC92HD71BXX_NUM_CAPS		2
static const unsigned long stac92hd71bxx_capvols[] = {
	HDA_COMPOSE_AMP_VAL(0x1c, 3, 0, HDA_OUTPUT),
	HDA_COMPOSE_AMP_VAL(0x1d, 3, 0, HDA_OUTPUT),
};
#define stac92hd71bxx_capsws	stac92hd71bxx_capvols

static const hda_nid_t stac925x_adc_nids[1] = {
        0x03,
};

static const hda_nid_t stac925x_mux_nids[1] = {
        0x0f,
};

static const hda_nid_t stac925x_dac_nids[1] = {
        0x02,
};

#define STAC925X_NUM_DMICS	1
static const hda_nid_t stac925x_dmic_nids[STAC925X_NUM_DMICS + 1] = {
	0x15, 0
};

static const hda_nid_t stac925x_dmux_nids[1] = {
	0x14,
};

static const unsigned long stac925x_capvols[] = {
	HDA_COMPOSE_AMP_VAL(0x09, 3, 0, HDA_OUTPUT),
};
static const unsigned long stac925x_capsws[] = {
	HDA_COMPOSE_AMP_VAL(0x14, 3, 0, HDA_OUTPUT),
};

static const hda_nid_t stac922x_adc_nids[2] = {
        0x06, 0x07,
};

static const hda_nid_t stac922x_mux_nids[2] = {
        0x12, 0x13,
};

#define STAC922X_NUM_CAPS	2
static const unsigned long stac922x_capvols[] = {
	HDA_COMPOSE_AMP_VAL(0x17, 3, 0, HDA_INPUT),
	HDA_COMPOSE_AMP_VAL(0x18, 3, 0, HDA_INPUT),
};
#define stac922x_capsws		stac922x_capvols

static const hda_nid_t stac927x_slave_dig_outs[2] = {
	0x1f, 0,
};

static const hda_nid_t stac927x_adc_nids[3] = {
        0x07, 0x08, 0x09
};

static const hda_nid_t stac927x_mux_nids[3] = {
        0x15, 0x16, 0x17
};

static const hda_nid_t stac927x_smux_nids[1] = {
	0x21,
};

static const hda_nid_t stac927x_dac_nids[6] = {
	0x02, 0x03, 0x04, 0x05, 0x06, 0
};

static const hda_nid_t stac927x_dmux_nids[1] = {
	0x1b,
};

#define STAC927X_NUM_DMICS 2
static const hda_nid_t stac927x_dmic_nids[STAC927X_NUM_DMICS + 1] = {
	0x13, 0x14, 0
};

#define STAC927X_NUM_CAPS	3
static const unsigned long stac927x_capvols[] = {
	HDA_COMPOSE_AMP_VAL(0x18, 3, 0, HDA_INPUT),
	HDA_COMPOSE_AMP_VAL(0x19, 3, 0, HDA_INPUT),
	HDA_COMPOSE_AMP_VAL(0x1a, 3, 0, HDA_INPUT),
};
static const unsigned long stac927x_capsws[] = {
	HDA_COMPOSE_AMP_VAL(0x1b, 3, 0, HDA_OUTPUT),
	HDA_COMPOSE_AMP_VAL(0x1c, 3, 0, HDA_OUTPUT),
	HDA_COMPOSE_AMP_VAL(0x1d, 3, 0, HDA_OUTPUT),
};

static const char * const stac927x_spdif_labels[5] = {
	"Digital Playback", "ADAT", "Analog Mux 1",
	"Analog Mux 2", "Analog Mux 3"
};

static const hda_nid_t stac9205_adc_nids[2] = {
        0x12, 0x13
};

static const hda_nid_t stac9205_mux_nids[2] = {
        0x19, 0x1a
};

static const hda_nid_t stac9205_dmux_nids[1] = {
	0x1d,
};

static const hda_nid_t stac9205_smux_nids[1] = {
	0x21,
};

#define STAC9205_NUM_DMICS	2
static const hda_nid_t stac9205_dmic_nids[STAC9205_NUM_DMICS + 1] = {
        0x17, 0x18, 0
};

#define STAC9205_NUM_CAPS	2
static const unsigned long stac9205_capvols[] = {
	HDA_COMPOSE_AMP_VAL(0x1b, 3, 0, HDA_INPUT),
	HDA_COMPOSE_AMP_VAL(0x1c, 3, 0, HDA_INPUT),
};
static const unsigned long stac9205_capsws[] = {
	HDA_COMPOSE_AMP_VAL(0x1d, 3, 0, HDA_OUTPUT),
	HDA_COMPOSE_AMP_VAL(0x1e, 3, 0, HDA_OUTPUT),
};

static const hda_nid_t stac9200_pin_nids[8] = {
	0x08, 0x09, 0x0d, 0x0e, 
	0x0f, 0x10, 0x11, 0x12,
};

static const hda_nid_t stac925x_pin_nids[8] = {
	0x07, 0x08, 0x0a, 0x0b, 
	0x0c, 0x0d, 0x10, 0x11,
};

static const hda_nid_t stac922x_pin_nids[10] = {
	0x0a, 0x0b, 0x0c, 0x0d, 0x0e,
	0x0f, 0x10, 0x11, 0x15, 0x1b,
};

static const hda_nid_t stac92hd73xx_pin_nids[13] = {
	0x0a, 0x0b, 0x0c, 0x0d, 0x0e,
	0x0f, 0x10, 0x11, 0x12, 0x13,
	0x14, 0x22, 0x23
};

#define STAC92HD71BXX_NUM_PINS 13
static const hda_nid_t stac92hd71bxx_pin_nids_4port[STAC92HD71BXX_NUM_PINS] = {
	0x0a, 0x0b, 0x0c, 0x0d, 0x00,
	0x00, 0x14, 0x18, 0x19, 0x1e,
	0x1f, 0x20, 0x27
};
static const hda_nid_t stac92hd71bxx_pin_nids_6port[STAC92HD71BXX_NUM_PINS] = {
	0x0a, 0x0b, 0x0c, 0x0d, 0x0e,
	0x0f, 0x14, 0x18, 0x19, 0x1e,
	0x1f, 0x20, 0x27
};

static const hda_nid_t stac927x_pin_nids[14] = {
	0x0a, 0x0b, 0x0c, 0x0d, 0x0e,
	0x0f, 0x10, 0x11, 0x12, 0x13,
	0x14, 0x21, 0x22, 0x23,
};

static const hda_nid_t stac9205_pin_nids[12] = {
	0x0a, 0x0b, 0x0c, 0x0d, 0x0e,
	0x0f, 0x14, 0x16, 0x17, 0x18,
	0x21, 0x22,
};

static int stac92xx_dmux_enum_info(struct snd_kcontrol *kcontrol,
				   struct snd_ctl_elem_info *uinfo)
{
	struct hda_codec *codec = snd_kcontrol_chip(kcontrol);
	struct sigmatel_spec *spec = codec->spec;
	return snd_hda_input_mux_info(spec->dinput_mux, uinfo);
}

static int stac92xx_dmux_enum_get(struct snd_kcontrol *kcontrol,
				  struct snd_ctl_elem_value *ucontrol)
{
	struct hda_codec *codec = snd_kcontrol_chip(kcontrol);
	struct sigmatel_spec *spec = codec->spec;
	unsigned int dmux_idx = snd_ctl_get_ioffidx(kcontrol, &ucontrol->id);

	ucontrol->value.enumerated.item[0] = spec->cur_dmux[dmux_idx];
	return 0;
}

static int stac92xx_dmux_enum_put(struct snd_kcontrol *kcontrol,
				  struct snd_ctl_elem_value *ucontrol)
{
	struct hda_codec *codec = snd_kcontrol_chip(kcontrol);
	struct sigmatel_spec *spec = codec->spec;
	unsigned int dmux_idx = snd_ctl_get_ioffidx(kcontrol, &ucontrol->id);

	return snd_hda_input_mux_put(codec, spec->dinput_mux, ucontrol,
			spec->dmux_nids[dmux_idx], &spec->cur_dmux[dmux_idx]);
}

static int stac92xx_smux_enum_info(struct snd_kcontrol *kcontrol,
				   struct snd_ctl_elem_info *uinfo)
{
	struct hda_codec *codec = snd_kcontrol_chip(kcontrol);
	struct sigmatel_spec *spec = codec->spec;
	return snd_hda_input_mux_info(spec->sinput_mux, uinfo);
}

static int stac92xx_smux_enum_get(struct snd_kcontrol *kcontrol,
				  struct snd_ctl_elem_value *ucontrol)
{
	struct hda_codec *codec = snd_kcontrol_chip(kcontrol);
	struct sigmatel_spec *spec = codec->spec;
	unsigned int smux_idx = snd_ctl_get_ioffidx(kcontrol, &ucontrol->id);

	ucontrol->value.enumerated.item[0] = spec->cur_smux[smux_idx];
	return 0;
}

static int stac92xx_smux_enum_put(struct snd_kcontrol *kcontrol,
				  struct snd_ctl_elem_value *ucontrol)
{
	struct hda_codec *codec = snd_kcontrol_chip(kcontrol);
	struct sigmatel_spec *spec = codec->spec;
	struct hda_input_mux *smux = &spec->private_smux;
	unsigned int smux_idx = snd_ctl_get_ioffidx(kcontrol, &ucontrol->id);
	int err, val;
	hda_nid_t nid;

	err = snd_hda_input_mux_put(codec, spec->sinput_mux, ucontrol,
			spec->smux_nids[smux_idx], &spec->cur_smux[smux_idx]);
	if (err < 0)
		return err;

	if (spec->spdif_mute) {
		if (smux_idx == 0)
			nid = spec->multiout.dig_out_nid;
		else
			nid = codec->slave_dig_outs[smux_idx - 1];
		if (spec->cur_smux[smux_idx] == smux->num_items - 1)
			val = HDA_AMP_MUTE;
		else
			val = 0;
		/* un/mute SPDIF out */
		snd_hda_codec_amp_stereo(codec, nid, HDA_OUTPUT, 0,
					 HDA_AMP_MUTE, val);
	}
	return 0;
}

#ifdef CONFIG_SND_HDA_POWER_SAVE
static int stac_vrefout_set(struct hda_codec *codec,
					hda_nid_t nid, unsigned int new_vref)
{
	int error, pinctl;

	snd_printdd("%s, nid %x ctl %x\n", __func__, nid, new_vref);
	pinctl = snd_hda_codec_read(codec, nid, 0,
				AC_VERB_GET_PIN_WIDGET_CONTROL, 0);

	if (pinctl < 0)
		return pinctl;

	pinctl &= 0xff;
	pinctl &= ~AC_PINCTL_VREFEN;
	pinctl |= (new_vref & AC_PINCTL_VREFEN);

	error = snd_hda_codec_write_cache(codec, nid, 0,
					AC_VERB_SET_PIN_WIDGET_CONTROL, pinctl);
	if (error < 0)
		return error;

	return 1;
}
#endif

static unsigned int stac92xx_vref_set(struct hda_codec *codec,
					hda_nid_t nid, unsigned int new_vref)
{
	int error;
	unsigned int pincfg;
	pincfg = snd_hda_codec_read(codec, nid, 0,
				AC_VERB_GET_PIN_WIDGET_CONTROL, 0);

	pincfg &= 0xff;
	pincfg &= ~(AC_PINCTL_VREFEN | AC_PINCTL_IN_EN | AC_PINCTL_OUT_EN);
	pincfg |= new_vref;

	if (new_vref == AC_PINCTL_VREF_HIZ)
		pincfg |= AC_PINCTL_OUT_EN;
	else
		pincfg |= AC_PINCTL_IN_EN;

	error = snd_hda_codec_write_cache(codec, nid, 0,
					AC_VERB_SET_PIN_WIDGET_CONTROL, pincfg);
	if (error < 0)
		return error;
	else
		return 1;
}

static unsigned int stac92xx_vref_get(struct hda_codec *codec, hda_nid_t nid)
{
	unsigned int vref;
	vref = snd_hda_codec_read(codec, nid, 0,
				AC_VERB_GET_PIN_WIDGET_CONTROL, 0);
	vref &= AC_PINCTL_VREFEN;
	return vref;
}

static int stac92xx_mux_enum_info(struct snd_kcontrol *kcontrol, struct snd_ctl_elem_info *uinfo)
{
	struct hda_codec *codec = snd_kcontrol_chip(kcontrol);
	struct sigmatel_spec *spec = codec->spec;
	return snd_hda_input_mux_info(spec->input_mux, uinfo);
}

static int stac92xx_mux_enum_get(struct snd_kcontrol *kcontrol, struct snd_ctl_elem_value *ucontrol)
{
	struct hda_codec *codec = snd_kcontrol_chip(kcontrol);
	struct sigmatel_spec *spec = codec->spec;
	unsigned int adc_idx = snd_ctl_get_ioffidx(kcontrol, &ucontrol->id);

	ucontrol->value.enumerated.item[0] = spec->cur_mux[adc_idx];
	return 0;
}

static int stac92xx_mux_enum_put(struct snd_kcontrol *kcontrol, struct snd_ctl_elem_value *ucontrol)
{
	struct hda_codec *codec = snd_kcontrol_chip(kcontrol);
	struct sigmatel_spec *spec = codec->spec;
	unsigned int adc_idx = snd_ctl_get_ioffidx(kcontrol, &ucontrol->id);
	const struct hda_input_mux *imux = spec->input_mux;
	unsigned int idx, prev_idx, didx;

	idx = ucontrol->value.enumerated.item[0];
	if (idx >= imux->num_items)
		idx = imux->num_items - 1;
	prev_idx = spec->cur_mux[adc_idx];
	if (prev_idx == idx)
		return 0;
	if (idx < spec->num_analog_muxes) {
		snd_hda_codec_write_cache(codec, spec->mux_nids[adc_idx], 0,
					  AC_VERB_SET_CONNECT_SEL,
					  imux->items[idx].index);
		if (prev_idx >= spec->num_analog_muxes &&
		    spec->mux_nids[adc_idx] != spec->dmux_nids[adc_idx]) {
			imux = spec->dinput_mux;
			/* 0 = analog */
			snd_hda_codec_write_cache(codec,
						  spec->dmux_nids[adc_idx], 0,
						  AC_VERB_SET_CONNECT_SEL,
						  imux->items[0].index);
		}
	} else {
		imux = spec->dinput_mux;
		/* first dimux item is hardcoded to select analog imux,
		 * so lets skip it
		 */
		didx = idx - spec->num_analog_muxes + 1;
		snd_hda_codec_write_cache(codec, spec->dmux_nids[adc_idx], 0,
					  AC_VERB_SET_CONNECT_SEL,
					  imux->items[didx].index);
	}
	spec->cur_mux[adc_idx] = idx;
	return 1;
}

static int stac92xx_mono_mux_enum_info(struct snd_kcontrol *kcontrol,
	struct snd_ctl_elem_info *uinfo)
{
	struct hda_codec *codec = snd_kcontrol_chip(kcontrol);
	struct sigmatel_spec *spec = codec->spec;
	return snd_hda_input_mux_info(spec->mono_mux, uinfo);
}

static int stac92xx_mono_mux_enum_get(struct snd_kcontrol *kcontrol,
	struct snd_ctl_elem_value *ucontrol)
{
	struct hda_codec *codec = snd_kcontrol_chip(kcontrol);
	struct sigmatel_spec *spec = codec->spec;

	ucontrol->value.enumerated.item[0] = spec->cur_mmux;
	return 0;
}

static int stac92xx_mono_mux_enum_put(struct snd_kcontrol *kcontrol,
	struct snd_ctl_elem_value *ucontrol)
{
	struct hda_codec *codec = snd_kcontrol_chip(kcontrol);
	struct sigmatel_spec *spec = codec->spec;

	return snd_hda_input_mux_put(codec, spec->mono_mux, ucontrol,
				     spec->mono_nid, &spec->cur_mmux);
}

#define stac92xx_aloopback_info snd_ctl_boolean_mono_info

static int stac92xx_aloopback_get(struct snd_kcontrol *kcontrol,
	struct snd_ctl_elem_value *ucontrol)
{
	struct hda_codec *codec = snd_kcontrol_chip(kcontrol);
	unsigned int idx = snd_ctl_get_ioffidx(kcontrol, &ucontrol->id);
	struct sigmatel_spec *spec = codec->spec;

	ucontrol->value.integer.value[0] = !!(spec->aloopback &
					      (spec->aloopback_mask << idx));
	return 0;
}

static int stac92xx_aloopback_put(struct snd_kcontrol *kcontrol,
		struct snd_ctl_elem_value *ucontrol)
{
	struct hda_codec *codec = snd_kcontrol_chip(kcontrol);
	struct sigmatel_spec *spec = codec->spec;
	unsigned int idx = snd_ctl_get_ioffidx(kcontrol, &ucontrol->id);
	unsigned int dac_mode;
	unsigned int val, idx_val;

	idx_val = spec->aloopback_mask << idx;
	if (ucontrol->value.integer.value[0])
		val = spec->aloopback | idx_val;
	else
		val = spec->aloopback & ~idx_val;
	if (spec->aloopback == val)
		return 0;

	spec->aloopback = val;

	/* Only return the bits defined by the shift value of the
	 * first two bytes of the mask
	 */
	dac_mode = snd_hda_codec_read(codec, codec->afg, 0,
				      kcontrol->private_value & 0xFFFF, 0x0);
	dac_mode >>= spec->aloopback_shift;

	if (spec->aloopback & idx_val) {
		snd_hda_power_up(codec);
		dac_mode |= idx_val;
	} else {
		snd_hda_power_down(codec);
		dac_mode &= ~idx_val;
	}

	snd_hda_codec_write_cache(codec, codec->afg, 0,
		kcontrol->private_value >> 16, dac_mode);

	return 1;
}

static const struct hda_verb stac9200_core_init[] = {
	/* set dac0mux for dac converter */
	{ 0x07, AC_VERB_SET_CONNECT_SEL, 0x00},
	{}
};

static const struct hda_verb stac9200_eapd_init[] = {
	/* set dac0mux for dac converter */
	{0x07, AC_VERB_SET_CONNECT_SEL, 0x00},
	{0x08, AC_VERB_SET_EAPD_BTLENABLE, 0x02},
	{}
};

static const struct hda_verb dell_eq_core_init[] = {
	/* set master volume to max value without distortion
	 * and direct control */
	{ 0x1f, AC_VERB_SET_VOLUME_KNOB_CONTROL, 0xec},
	{}
};

static const struct hda_verb stac92hd73xx_core_init[] = {
	/* set master volume and direct control */
	{ 0x1f, AC_VERB_SET_VOLUME_KNOB_CONTROL, 0xff},
	{}
};

static const struct hda_verb stac92hd83xxx_core_init[] = {
	/* power state controls amps */
	{ 0x01, AC_VERB_SET_EAPD, 1 << 2},
	{}
};

static const struct hda_verb stac92hd71bxx_core_init[] = {
	/* set master volume and direct control */
	{ 0x28, AC_VERB_SET_VOLUME_KNOB_CONTROL, 0xff},
	{}
};

static const struct hda_verb stac92hd71bxx_unmute_core_init[] = {
	/* unmute right and left channels for nodes 0x0f, 0xa, 0x0d */
	{ 0x0f, AC_VERB_SET_AMP_GAIN_MUTE, AMP_IN_UNMUTE(0)},
	{ 0x0a, AC_VERB_SET_AMP_GAIN_MUTE, AMP_IN_UNMUTE(0)},
	{ 0x0d, AC_VERB_SET_AMP_GAIN_MUTE, AMP_IN_UNMUTE(0)},
	{}
};

static const struct hda_verb stac925x_core_init[] = {
	/* set dac0mux for dac converter */
	{ 0x06, AC_VERB_SET_CONNECT_SEL, 0x00},
	/* mute the master volume */
	{ 0x0e, AC_VERB_SET_AMP_GAIN_MUTE, AMP_OUT_MUTE },
	{}
};

static const struct hda_verb stac922x_core_init[] = {
	/* set master volume and direct control */	
	{ 0x16, AC_VERB_SET_VOLUME_KNOB_CONTROL, 0xff},
	{}
};

static const struct hda_verb d965_core_init[] = {
	/* set master volume and direct control */	
	{ 0x24, AC_VERB_SET_VOLUME_KNOB_CONTROL, 0xff},
	/* unmute node 0x1b */
	{ 0x1b, AC_VERB_SET_AMP_GAIN_MUTE, 0xb000},
	/* select node 0x03 as DAC */	
	{ 0x0b, AC_VERB_SET_CONNECT_SEL, 0x01},
	{}
};

static const struct hda_verb dell_3st_core_init[] = {
	/* don't set delta bit */
	{0x24, AC_VERB_SET_VOLUME_KNOB_CONTROL, 0x7f},
	/* unmute node 0x1b */
	{0x1b, AC_VERB_SET_AMP_GAIN_MUTE, 0xb000},
	/* select node 0x03 as DAC */
	{0x0b, AC_VERB_SET_CONNECT_SEL, 0x01},
	{}
};

static const struct hda_verb stac927x_core_init[] = {
	/* set master volume and direct control */	
	{ 0x24, AC_VERB_SET_VOLUME_KNOB_CONTROL, 0xff},
	/* enable analog pc beep path */
	{ 0x01, AC_VERB_SET_DIGI_CONVERT_2, 1 << 5},
	{}
};

static const struct hda_verb stac927x_volknob_core_init[] = {
	/* don't set delta bit */
	{0x24, AC_VERB_SET_VOLUME_KNOB_CONTROL, 0x7f},
	/* enable analog pc beep path */
	{0x01, AC_VERB_SET_DIGI_CONVERT_2, 1 << 5},
	{}
};

static const struct hda_verb stac9205_core_init[] = {
	/* set master volume and direct control */	
	{ 0x24, AC_VERB_SET_VOLUME_KNOB_CONTROL, 0xff},
	/* enable analog pc beep path */
	{ 0x01, AC_VERB_SET_DIGI_CONVERT_2, 1 << 5},
	{}
};

#define STAC_MONO_MUX \
	{ \
		.iface = SNDRV_CTL_ELEM_IFACE_MIXER, \
		.name = "Mono Mux", \
		.count = 1, \
		.info = stac92xx_mono_mux_enum_info, \
		.get = stac92xx_mono_mux_enum_get, \
		.put = stac92xx_mono_mux_enum_put, \
	}

#define STAC_ANALOG_LOOPBACK(verb_read, verb_write, cnt) \
	{ \
		.iface = SNDRV_CTL_ELEM_IFACE_MIXER, \
		.name  = "Analog Loopback", \
		.count = cnt, \
		.info  = stac92xx_aloopback_info, \
		.get   = stac92xx_aloopback_get, \
		.put   = stac92xx_aloopback_put, \
		.private_value = verb_read | (verb_write << 16), \
	}

#define DC_BIAS(xname, idx, nid) \
	{ \
		.iface = SNDRV_CTL_ELEM_IFACE_MIXER, \
		.name = xname, \
		.index = idx, \
		.info = stac92xx_dc_bias_info, \
		.get = stac92xx_dc_bias_get, \
		.put = stac92xx_dc_bias_put, \
		.private_value = nid, \
	}

static const struct snd_kcontrol_new stac9200_mixer[] = {
	HDA_CODEC_VOLUME_MIN_MUTE("Master Playback Volume", 0xb, 0, HDA_OUTPUT),
	HDA_CODEC_MUTE("Master Playback Switch", 0xb, 0, HDA_OUTPUT),
	HDA_CODEC_VOLUME("Capture Volume", 0x0a, 0, HDA_OUTPUT),
	HDA_CODEC_MUTE("Capture Switch", 0x0a, 0, HDA_OUTPUT),
	{ } /* end */
};

static const struct snd_kcontrol_new stac92hd73xx_6ch_loopback[] = {
	STAC_ANALOG_LOOPBACK(0xFA0, 0x7A1, 3),
	{}
};

static const struct snd_kcontrol_new stac92hd73xx_8ch_loopback[] = {
	STAC_ANALOG_LOOPBACK(0xFA0, 0x7A1, 4),
	{}
};

static const struct snd_kcontrol_new stac92hd73xx_10ch_loopback[] = {
	STAC_ANALOG_LOOPBACK(0xFA0, 0x7A1, 5),
	{}
};


static const struct snd_kcontrol_new stac92hd71bxx_loopback[] = {
	STAC_ANALOG_LOOPBACK(0xFA0, 0x7A0, 2)
};

static const struct snd_kcontrol_new stac925x_mixer[] = {
	HDA_CODEC_VOLUME_MIN_MUTE("Master Playback Volume", 0xe, 0, HDA_OUTPUT),
	HDA_CODEC_MUTE("Master Playback Switch", 0x0e, 0, HDA_OUTPUT),
	{ } /* end */
};

static const struct snd_kcontrol_new stac9205_loopback[] = {
	STAC_ANALOG_LOOPBACK(0xFE0, 0x7E0, 1),
	{}
};

static const struct snd_kcontrol_new stac927x_loopback[] = {
	STAC_ANALOG_LOOPBACK(0xFEB, 0x7EB, 1),
	{}
};

static struct snd_kcontrol_new stac_dmux_mixer = {
	.iface = SNDRV_CTL_ELEM_IFACE_MIXER,
	.name = "Digital Input Source",
	/* count set later */
	.info = stac92xx_dmux_enum_info,
	.get = stac92xx_dmux_enum_get,
	.put = stac92xx_dmux_enum_put,
};

static struct snd_kcontrol_new stac_smux_mixer = {
	.iface = SNDRV_CTL_ELEM_IFACE_MIXER,
	.name = "IEC958 Playback Source",
	/* count set later */
	.info = stac92xx_smux_enum_info,
	.get = stac92xx_smux_enum_get,
	.put = stac92xx_smux_enum_put,
};

static const char * const slave_vols[] = {
	"Front Playback Volume",
	"Surround Playback Volume",
	"Center Playback Volume",
	"LFE Playback Volume",
	"Side Playback Volume",
	"Headphone Playback Volume",
	"Speaker Playback Volume",
	NULL
};

static const char * const slave_sws[] = {
	"Front Playback Switch",
	"Surround Playback Switch",
	"Center Playback Switch",
	"LFE Playback Switch",
	"Side Playback Switch",
	"Headphone Playback Switch",
	"Speaker Playback Switch",
	"IEC958 Playback Switch",
	NULL
};

static void stac92xx_free_kctls(struct hda_codec *codec);
static int stac92xx_add_jack(struct hda_codec *codec, hda_nid_t nid, int type);

static int stac92xx_build_controls(struct hda_codec *codec)
{
	struct sigmatel_spec *spec = codec->spec;
	struct auto_pin_cfg *cfg = &spec->autocfg;
	hda_nid_t nid;
	int err;
	int i;

	if (spec->mixer) {
		err = snd_hda_add_new_ctls(codec, spec->mixer);
		if (err < 0)
			return err;
	}

	for (i = 0; i < spec->num_mixers; i++) {
		err = snd_hda_add_new_ctls(codec, spec->mixers[i]);
		if (err < 0)
			return err;
	}
	if (!spec->auto_mic && spec->num_dmuxes > 0 &&
	    snd_hda_get_bool_hint(codec, "separate_dmux") == 1) {
		stac_dmux_mixer.count = spec->num_dmuxes;
		err = snd_hda_ctl_add(codec, 0,
				  snd_ctl_new1(&stac_dmux_mixer, codec));
		if (err < 0)
			return err;
	}
	if (spec->num_smuxes > 0) {
		int wcaps = get_wcaps(codec, spec->multiout.dig_out_nid);
		struct hda_input_mux *smux = &spec->private_smux;
		/* check for mute support on SPDIF out */
		if (wcaps & AC_WCAP_OUT_AMP) {
			snd_hda_add_imux_item(smux, "Off", 0, NULL);
			spec->spdif_mute = 1;
		}
		stac_smux_mixer.count = spec->num_smuxes;
		err = snd_hda_ctl_add(codec, 0,
				  snd_ctl_new1(&stac_smux_mixer, codec));
		if (err < 0)
			return err;
	}

	if (spec->multiout.dig_out_nid) {
		err = snd_hda_create_spdif_out_ctls(codec,
						    spec->multiout.dig_out_nid,
						    spec->multiout.dig_out_nid);
		if (err < 0)
			return err;
		err = snd_hda_create_spdif_share_sw(codec,
						    &spec->multiout);
		if (err < 0)
			return err;
		spec->multiout.share_spdif = 1;
	}
	if (spec->dig_in_nid && !(spec->gpio_dir & 0x01)) {
		err = snd_hda_create_spdif_in_ctls(codec, spec->dig_in_nid);
		if (err < 0)
			return err;
	}

	/* if we have no master control, let's create it */
	if (!snd_hda_find_mixer_ctl(codec, "Master Playback Volume")) {
		unsigned int vmaster_tlv[4];
		snd_hda_set_vmaster_tlv(codec, spec->multiout.dac_nids[0],
					HDA_OUTPUT, vmaster_tlv);
		/* correct volume offset */
		vmaster_tlv[2] += vmaster_tlv[3] * spec->volume_offset;
		/* minimum value is actually mute */
		vmaster_tlv[3] |= TLV_DB_SCALE_MUTE;
		err = snd_hda_add_vmaster(codec, "Master Playback Volume",
					  vmaster_tlv, slave_vols);
		if (err < 0)
			return err;
	}
	if (!snd_hda_find_mixer_ctl(codec, "Master Playback Switch")) {
		err = snd_hda_add_vmaster(codec, "Master Playback Switch",
					  NULL, slave_sws);
		if (err < 0)
			return err;
	}

	if (spec->aloopback_ctl &&
	    snd_hda_get_bool_hint(codec, "loopback") == 1) {
		err = snd_hda_add_new_ctls(codec, spec->aloopback_ctl);
		if (err < 0)
			return err;
	}

	stac92xx_free_kctls(codec); /* no longer needed */

	/* create jack input elements */
	if (spec->hp_detect) {
		for (i = 0; i < cfg->hp_outs; i++) {
			int type = SND_JACK_HEADPHONE;
			nid = cfg->hp_pins[i];
			/* jack detection */
			if (cfg->hp_outs == i)
				type |= SND_JACK_LINEOUT;
			err = stac92xx_add_jack(codec, nid, type);
			if (err < 0)
				return err;
		}
	}
	for (i = 0; i < cfg->line_outs; i++) {
		err = stac92xx_add_jack(codec, cfg->line_out_pins[i],
					SND_JACK_LINEOUT);
		if (err < 0)
			return err;
	}
	for (i = 0; i < cfg->num_inputs; i++) {
		nid = cfg->inputs[i].pin;
		err = stac92xx_add_jack(codec, nid, SND_JACK_MICROPHONE);
		if (err < 0)
			return err;
	}

	return 0;	
}

static const unsigned int ref9200_pin_configs[8] = {
	0x01c47010, 0x01447010, 0x0221401f, 0x01114010,
	0x02a19020, 0x01a19021, 0x90100140, 0x01813122,
};

static const unsigned int gateway9200_m4_pin_configs[8] = {
	0x400000fe, 0x404500f4, 0x400100f0, 0x90110010,
	0x400100f1, 0x02a1902e, 0x500000f2, 0x500000f3,
};
static const unsigned int gateway9200_m4_2_pin_configs[8] = {
	0x400000fe, 0x404500f4, 0x400100f0, 0x90110010,
	0x400100f1, 0x02a1902e, 0x500000f2, 0x500000f3,
};

/*
    STAC 9200 pin configs for
    102801A8
    102801DE
    102801E8
*/
static const unsigned int dell9200_d21_pin_configs[8] = {
	0x400001f0, 0x400001f1, 0x02214030, 0x01014010, 
	0x02a19020, 0x01a19021, 0x90100140, 0x01813122,
};

/* 
    STAC 9200 pin configs for
    102801C0
    102801C1
*/
static const unsigned int dell9200_d22_pin_configs[8] = {
	0x400001f0, 0x400001f1, 0x0221401f, 0x01014010, 
	0x01813020, 0x02a19021, 0x90100140, 0x400001f2,
};

/* 
    STAC 9200 pin configs for
    102801C4 (Dell Dimension E310)
    102801C5
    102801C7
    102801D9
    102801DA
    102801E3
*/
static const unsigned int dell9200_d23_pin_configs[8] = {
	0x400001f0, 0x400001f1, 0x0221401f, 0x01014010, 
	0x01813020, 0x01a19021, 0x90100140, 0x400001f2, 
};


/* 
    STAC 9200-32 pin configs for
    102801B5 (Dell Inspiron 630m)
    102801D8 (Dell Inspiron 640m)
*/
static const unsigned int dell9200_m21_pin_configs[8] = {
	0x40c003fa, 0x03441340, 0x0321121f, 0x90170310,
	0x408003fb, 0x03a11020, 0x401003fc, 0x403003fd,
};

/* 
    STAC 9200-32 pin configs for
    102801C2 (Dell Latitude D620)
    102801C8 
    102801CC (Dell Latitude D820)
    102801D4 
    102801D6 
*/
static const unsigned int dell9200_m22_pin_configs[8] = {
	0x40c003fa, 0x0144131f, 0x0321121f, 0x90170310, 
	0x90a70321, 0x03a11020, 0x401003fb, 0x40f000fc,
};

/* 
    STAC 9200-32 pin configs for
    102801CE (Dell XPS M1710)
    102801CF (Dell Precision M90)
*/
static const unsigned int dell9200_m23_pin_configs[8] = {
	0x40c003fa, 0x01441340, 0x0421421f, 0x90170310,
	0x408003fb, 0x04a1102e, 0x90170311, 0x403003fc,
};

/*
    STAC 9200-32 pin configs for 
    102801C9
    102801CA
    102801CB (Dell Latitude 120L)
    102801D3
*/
static const unsigned int dell9200_m24_pin_configs[8] = {
	0x40c003fa, 0x404003fb, 0x0321121f, 0x90170310, 
	0x408003fc, 0x03a11020, 0x401003fd, 0x403003fe, 
};

/*
    STAC 9200-32 pin configs for
    102801BD (Dell Inspiron E1505n)
    102801EE
    102801EF
*/
static const unsigned int dell9200_m25_pin_configs[8] = {
	0x40c003fa, 0x01441340, 0x0421121f, 0x90170310, 
	0x408003fb, 0x04a11020, 0x401003fc, 0x403003fd,
};

/*
    STAC 9200-32 pin configs for
    102801F5 (Dell Inspiron 1501)
    102801F6
*/
static const unsigned int dell9200_m26_pin_configs[8] = {
	0x40c003fa, 0x404003fb, 0x0421121f, 0x90170310, 
	0x408003fc, 0x04a11020, 0x401003fd, 0x403003fe,
};

/*
    STAC 9200-32
    102801CD (Dell Inspiron E1705/9400)
*/
static const unsigned int dell9200_m27_pin_configs[8] = {
	0x40c003fa, 0x01441340, 0x0421121f, 0x90170310,
	0x90170310, 0x04a11020, 0x90170310, 0x40f003fc,
};

static const unsigned int oqo9200_pin_configs[8] = {
	0x40c000f0, 0x404000f1, 0x0221121f, 0x02211210,
	0x90170111, 0x90a70120, 0x400000f2, 0x400000f3,
};


static const unsigned int *stac9200_brd_tbl[STAC_9200_MODELS] = {
	[STAC_REF] = ref9200_pin_configs,
	[STAC_9200_OQO] = oqo9200_pin_configs,
	[STAC_9200_DELL_D21] = dell9200_d21_pin_configs,
	[STAC_9200_DELL_D22] = dell9200_d22_pin_configs,
	[STAC_9200_DELL_D23] = dell9200_d23_pin_configs,
	[STAC_9200_DELL_M21] = dell9200_m21_pin_configs,
	[STAC_9200_DELL_M22] = dell9200_m22_pin_configs,
	[STAC_9200_DELL_M23] = dell9200_m23_pin_configs,
	[STAC_9200_DELL_M24] = dell9200_m24_pin_configs,
	[STAC_9200_DELL_M25] = dell9200_m25_pin_configs,
	[STAC_9200_DELL_M26] = dell9200_m26_pin_configs,
	[STAC_9200_DELL_M27] = dell9200_m27_pin_configs,
	[STAC_9200_M4] = gateway9200_m4_pin_configs,
	[STAC_9200_M4_2] = gateway9200_m4_2_pin_configs,
	[STAC_9200_PANASONIC] = ref9200_pin_configs,
};

static const char * const stac9200_models[STAC_9200_MODELS] = {
	[STAC_AUTO] = "auto",
	[STAC_REF] = "ref",
	[STAC_9200_OQO] = "oqo",
	[STAC_9200_DELL_D21] = "dell-d21",
	[STAC_9200_DELL_D22] = "dell-d22",
	[STAC_9200_DELL_D23] = "dell-d23",
	[STAC_9200_DELL_M21] = "dell-m21",
	[STAC_9200_DELL_M22] = "dell-m22",
	[STAC_9200_DELL_M23] = "dell-m23",
	[STAC_9200_DELL_M24] = "dell-m24",
	[STAC_9200_DELL_M25] = "dell-m25",
	[STAC_9200_DELL_M26] = "dell-m26",
	[STAC_9200_DELL_M27] = "dell-m27",
	[STAC_9200_M4] = "gateway-m4",
	[STAC_9200_M4_2] = "gateway-m4-2",
	[STAC_9200_PANASONIC] = "panasonic",
};

static const struct snd_pci_quirk stac9200_cfg_tbl[] = {
	/* SigmaTel reference board */
	SND_PCI_QUIRK(PCI_VENDOR_ID_INTEL, 0x2668,
		      "DFI LanParty", STAC_REF),
	SND_PCI_QUIRK(PCI_VENDOR_ID_DFI, 0x3101,
		      "DFI LanParty", STAC_REF),
	/* Dell laptops have BIOS problem */
	SND_PCI_QUIRK(PCI_VENDOR_ID_DELL, 0x01a8,
		      "unknown Dell", STAC_9200_DELL_D21),
	SND_PCI_QUIRK(PCI_VENDOR_ID_DELL, 0x01b5,
		      "Dell Inspiron 630m", STAC_9200_DELL_M21),
	SND_PCI_QUIRK(PCI_VENDOR_ID_DELL, 0x01bd,
		      "Dell Inspiron E1505n", STAC_9200_DELL_M25),
	SND_PCI_QUIRK(PCI_VENDOR_ID_DELL, 0x01c0,
		      "unknown Dell", STAC_9200_DELL_D22),
	SND_PCI_QUIRK(PCI_VENDOR_ID_DELL, 0x01c1,
		      "unknown Dell", STAC_9200_DELL_D22),
	SND_PCI_QUIRK(PCI_VENDOR_ID_DELL, 0x01c2,
		      "Dell Latitude D620", STAC_9200_DELL_M22),
	SND_PCI_QUIRK(PCI_VENDOR_ID_DELL, 0x01c5,
		      "unknown Dell", STAC_9200_DELL_D23),
	SND_PCI_QUIRK(PCI_VENDOR_ID_DELL, 0x01c7,
		      "unknown Dell", STAC_9200_DELL_D23),
	SND_PCI_QUIRK(PCI_VENDOR_ID_DELL, 0x01c8,
		      "unknown Dell", STAC_9200_DELL_M22),
	SND_PCI_QUIRK(PCI_VENDOR_ID_DELL, 0x01c9,
		      "unknown Dell", STAC_9200_DELL_M24),
	SND_PCI_QUIRK(PCI_VENDOR_ID_DELL, 0x01ca,
		      "unknown Dell", STAC_9200_DELL_M24),
	SND_PCI_QUIRK(PCI_VENDOR_ID_DELL, 0x01cb,
		      "Dell Latitude 120L", STAC_9200_DELL_M24),
	SND_PCI_QUIRK(PCI_VENDOR_ID_DELL, 0x01cc,
		      "Dell Latitude D820", STAC_9200_DELL_M22),
	SND_PCI_QUIRK(PCI_VENDOR_ID_DELL, 0x01cd,
		      "Dell Inspiron E1705/9400", STAC_9200_DELL_M27),
	SND_PCI_QUIRK(PCI_VENDOR_ID_DELL, 0x01ce,
		      "Dell XPS M1710", STAC_9200_DELL_M23),
	SND_PCI_QUIRK(PCI_VENDOR_ID_DELL, 0x01cf,
		      "Dell Precision M90", STAC_9200_DELL_M23),
	SND_PCI_QUIRK(PCI_VENDOR_ID_DELL, 0x01d3,
		      "unknown Dell", STAC_9200_DELL_M22),
	SND_PCI_QUIRK(PCI_VENDOR_ID_DELL, 0x01d4,
		      "unknown Dell", STAC_9200_DELL_M22),
	SND_PCI_QUIRK(PCI_VENDOR_ID_DELL, 0x01d6,
		      "unknown Dell", STAC_9200_DELL_M22),
	SND_PCI_QUIRK(PCI_VENDOR_ID_DELL, 0x01d8,
		      "Dell Inspiron 640m", STAC_9200_DELL_M21),
	SND_PCI_QUIRK(PCI_VENDOR_ID_DELL, 0x01d9,
		      "unknown Dell", STAC_9200_DELL_D23),
	SND_PCI_QUIRK(PCI_VENDOR_ID_DELL, 0x01da,
		      "unknown Dell", STAC_9200_DELL_D23),
	SND_PCI_QUIRK(PCI_VENDOR_ID_DELL, 0x01de,
		      "unknown Dell", STAC_9200_DELL_D21),
	SND_PCI_QUIRK(PCI_VENDOR_ID_DELL, 0x01e3,
		      "unknown Dell", STAC_9200_DELL_D23),
	SND_PCI_QUIRK(PCI_VENDOR_ID_DELL, 0x01e8,
		      "unknown Dell", STAC_9200_DELL_D21),
	SND_PCI_QUIRK(PCI_VENDOR_ID_DELL, 0x01ee,
		      "unknown Dell", STAC_9200_DELL_M25),
	SND_PCI_QUIRK(PCI_VENDOR_ID_DELL, 0x01ef,
		      "unknown Dell", STAC_9200_DELL_M25),
	SND_PCI_QUIRK(PCI_VENDOR_ID_DELL, 0x01f5,
		      "Dell Inspiron 1501", STAC_9200_DELL_M26),
	SND_PCI_QUIRK(PCI_VENDOR_ID_DELL, 0x01f6,
		      "unknown Dell", STAC_9200_DELL_M26),
	/* Panasonic */
	SND_PCI_QUIRK(0x10f7, 0x8338, "Panasonic CF-74", STAC_9200_PANASONIC),
	/* Gateway machines needs EAPD to be set on resume */
	SND_PCI_QUIRK(0x107b, 0x0205, "Gateway S-7110M", STAC_9200_M4),
	SND_PCI_QUIRK(0x107b, 0x0317, "Gateway MT3423, MX341*", STAC_9200_M4_2),
	SND_PCI_QUIRK(0x107b, 0x0318, "Gateway ML3019, MT3707", STAC_9200_M4_2),
	/* OQO Mobile */
	SND_PCI_QUIRK(0x1106, 0x3288, "OQO Model 2", STAC_9200_OQO),
	{} /* terminator */
};

static const unsigned int ref925x_pin_configs[8] = {
	0x40c003f0, 0x424503f2, 0x01813022, 0x02a19021,
	0x90a70320, 0x02214210, 0x01019020, 0x9033032e,
};

static const unsigned int stac925xM1_pin_configs[8] = {
	0x40c003f4, 0x424503f2, 0x400000f3, 0x02a19020,
	0x40a000f0, 0x90100210, 0x400003f1, 0x9033032e,
};

static const unsigned int stac925xM1_2_pin_configs[8] = {
	0x40c003f4, 0x424503f2, 0x400000f3, 0x02a19020,
	0x40a000f0, 0x90100210, 0x400003f1, 0x9033032e,
};

static const unsigned int stac925xM2_pin_configs[8] = {
	0x40c003f4, 0x424503f2, 0x400000f3, 0x02a19020,
	0x40a000f0, 0x90100210, 0x400003f1, 0x9033032e,
};

static const unsigned int stac925xM2_2_pin_configs[8] = {
	0x40c003f4, 0x424503f2, 0x400000f3, 0x02a19020,
	0x40a000f0, 0x90100210, 0x400003f1, 0x9033032e,
};

static const unsigned int stac925xM3_pin_configs[8] = {
	0x40c003f4, 0x424503f2, 0x400000f3, 0x02a19020,
	0x40a000f0, 0x90100210, 0x400003f1, 0x503303f3,
};

static const unsigned int stac925xM5_pin_configs[8] = {
	0x40c003f4, 0x424503f2, 0x400000f3, 0x02a19020,
	0x40a000f0, 0x90100210, 0x400003f1, 0x9033032e,
};

static const unsigned int stac925xM6_pin_configs[8] = {
	0x40c003f4, 0x424503f2, 0x400000f3, 0x02a19020,
	0x40a000f0, 0x90100210, 0x400003f1, 0x90330320,
};

static const unsigned int *stac925x_brd_tbl[STAC_925x_MODELS] = {
	[STAC_REF] = ref925x_pin_configs,
	[STAC_M1] = stac925xM1_pin_configs,
	[STAC_M1_2] = stac925xM1_2_pin_configs,
	[STAC_M2] = stac925xM2_pin_configs,
	[STAC_M2_2] = stac925xM2_2_pin_configs,
	[STAC_M3] = stac925xM3_pin_configs,
	[STAC_M5] = stac925xM5_pin_configs,
	[STAC_M6] = stac925xM6_pin_configs,
};

static const char * const stac925x_models[STAC_925x_MODELS] = {
	[STAC_925x_AUTO] = "auto",
	[STAC_REF] = "ref",
	[STAC_M1] = "m1",
	[STAC_M1_2] = "m1-2",
	[STAC_M2] = "m2",
	[STAC_M2_2] = "m2-2",
	[STAC_M3] = "m3",
	[STAC_M5] = "m5",
	[STAC_M6] = "m6",
};

static const struct snd_pci_quirk stac925x_codec_id_cfg_tbl[] = {
	SND_PCI_QUIRK(0x107b, 0x0316, "Gateway M255", STAC_M2),
	SND_PCI_QUIRK(0x107b, 0x0366, "Gateway MP6954", STAC_M5),
	SND_PCI_QUIRK(0x107b, 0x0461, "Gateway NX560XL", STAC_M1),
	SND_PCI_QUIRK(0x107b, 0x0681, "Gateway NX860", STAC_M2),
	SND_PCI_QUIRK(0x107b, 0x0367, "Gateway MX6453", STAC_M1_2),
	/* Not sure about the brand name for those */
	SND_PCI_QUIRK(0x107b, 0x0281, "Gateway mobile", STAC_M1),
	SND_PCI_QUIRK(0x107b, 0x0507, "Gateway mobile", STAC_M3),
	SND_PCI_QUIRK(0x107b, 0x0281, "Gateway mobile", STAC_M6),
	SND_PCI_QUIRK(0x107b, 0x0685, "Gateway mobile", STAC_M2_2),
	{} /* terminator */
};

static const struct snd_pci_quirk stac925x_cfg_tbl[] = {
	/* SigmaTel reference board */
	SND_PCI_QUIRK(PCI_VENDOR_ID_INTEL, 0x2668, "DFI LanParty", STAC_REF),
	SND_PCI_QUIRK(PCI_VENDOR_ID_DFI, 0x3101, "DFI LanParty", STAC_REF),
	SND_PCI_QUIRK(0x8384, 0x7632, "Stac9202 Reference Board", STAC_REF),

	/* Default table for unknown ID */
	SND_PCI_QUIRK(0x1002, 0x437b, "Gateway mobile", STAC_M2_2),

	{} /* terminator */
};

static const unsigned int ref92hd73xx_pin_configs[13] = {
	0x02214030, 0x02a19040, 0x01a19020, 0x02214030,
	0x0181302e, 0x01014010, 0x01014020, 0x01014030,
	0x02319040, 0x90a000f0, 0x90a000f0, 0x01452050,
	0x01452050,
};

static const unsigned int dell_m6_pin_configs[13] = {
	0x0321101f, 0x4f00000f, 0x4f0000f0, 0x90170110,
	0x03a11020, 0x0321101f, 0x4f0000f0, 0x4f0000f0,
	0x4f0000f0, 0x90a60160, 0x4f0000f0, 0x4f0000f0,
	0x4f0000f0,
};

static const unsigned int alienware_m17x_pin_configs[13] = {
	0x0321101f, 0x0321101f, 0x03a11020, 0x03014020,
	0x90170110, 0x4f0000f0, 0x4f0000f0, 0x4f0000f0,
	0x4f0000f0, 0x90a60160, 0x4f0000f0, 0x4f0000f0,
	0x904601b0,
};

static const unsigned int intel_dg45id_pin_configs[13] = {
	0x02214230, 0x02A19240, 0x01013214, 0x01014210,
	0x01A19250, 0x01011212, 0x01016211
};

static const unsigned int *stac92hd73xx_brd_tbl[STAC_92HD73XX_MODELS] = {
	[STAC_92HD73XX_REF]	= ref92hd73xx_pin_configs,
	[STAC_DELL_M6_AMIC]	= dell_m6_pin_configs,
	[STAC_DELL_M6_DMIC]	= dell_m6_pin_configs,
	[STAC_DELL_M6_BOTH]	= dell_m6_pin_configs,
	[STAC_DELL_EQ]	= dell_m6_pin_configs,
	[STAC_ALIENWARE_M17X]	= alienware_m17x_pin_configs,
	[STAC_92HD73XX_INTEL]	= intel_dg45id_pin_configs,
};

static const char * const stac92hd73xx_models[STAC_92HD73XX_MODELS] = {
	[STAC_92HD73XX_AUTO] = "auto",
	[STAC_92HD73XX_NO_JD] = "no-jd",
	[STAC_92HD73XX_REF] = "ref",
	[STAC_92HD73XX_INTEL] = "intel",
	[STAC_DELL_M6_AMIC] = "dell-m6-amic",
	[STAC_DELL_M6_DMIC] = "dell-m6-dmic",
	[STAC_DELL_M6_BOTH] = "dell-m6",
	[STAC_DELL_EQ] = "dell-eq",
	[STAC_ALIENWARE_M17X] = "alienware",
};

static const struct snd_pci_quirk stac92hd73xx_cfg_tbl[] = {
	/* SigmaTel reference board */
	SND_PCI_QUIRK(PCI_VENDOR_ID_INTEL, 0x2668,
				"DFI LanParty", STAC_92HD73XX_REF),
	SND_PCI_QUIRK(PCI_VENDOR_ID_DFI, 0x3101,
				"DFI LanParty", STAC_92HD73XX_REF),
	SND_PCI_QUIRK(PCI_VENDOR_ID_INTEL, 0x5002,
				"Intel DG45ID", STAC_92HD73XX_INTEL),
	SND_PCI_QUIRK(PCI_VENDOR_ID_INTEL, 0x5003,
				"Intel DG45FC", STAC_92HD73XX_INTEL),
	SND_PCI_QUIRK(PCI_VENDOR_ID_DELL, 0x0254,
				"Dell Studio 1535", STAC_DELL_M6_DMIC),
	SND_PCI_QUIRK(PCI_VENDOR_ID_DELL, 0x0255,
				"unknown Dell", STAC_DELL_M6_DMIC),
	SND_PCI_QUIRK(PCI_VENDOR_ID_DELL, 0x0256,
				"unknown Dell", STAC_DELL_M6_BOTH),
	SND_PCI_QUIRK(PCI_VENDOR_ID_DELL, 0x0257,
				"unknown Dell", STAC_DELL_M6_BOTH),
	SND_PCI_QUIRK(PCI_VENDOR_ID_DELL, 0x025e,
				"unknown Dell", STAC_DELL_M6_AMIC),
	SND_PCI_QUIRK(PCI_VENDOR_ID_DELL, 0x025f,
				"unknown Dell", STAC_DELL_M6_AMIC),
	SND_PCI_QUIRK(PCI_VENDOR_ID_DELL, 0x0271,
				"unknown Dell", STAC_DELL_M6_DMIC),
	SND_PCI_QUIRK(PCI_VENDOR_ID_DELL, 0x0272,
				"unknown Dell", STAC_DELL_M6_DMIC),
	SND_PCI_QUIRK(PCI_VENDOR_ID_DELL, 0x029f,
				"Dell Studio 1537", STAC_DELL_M6_DMIC),
	SND_PCI_QUIRK(PCI_VENDOR_ID_DELL, 0x02a0,
				"Dell Studio 17", STAC_DELL_M6_DMIC),
	SND_PCI_QUIRK(PCI_VENDOR_ID_DELL, 0x02be,
				"Dell Studio 1555", STAC_DELL_M6_DMIC),
	SND_PCI_QUIRK(PCI_VENDOR_ID_DELL, 0x02bd,
				"Dell Studio 1557", STAC_DELL_M6_DMIC),
	SND_PCI_QUIRK(PCI_VENDOR_ID_DELL, 0x02fe,
				"Dell Studio XPS 1645", STAC_DELL_M6_BOTH),
	SND_PCI_QUIRK(PCI_VENDOR_ID_DELL, 0x0413,
				"Dell Studio 1558", STAC_DELL_M6_DMIC),
	{} /* terminator */
};

static const struct snd_pci_quirk stac92hd73xx_codec_id_cfg_tbl[] = {
	SND_PCI_QUIRK(PCI_VENDOR_ID_DELL, 0x02a1,
		      "Alienware M17x", STAC_ALIENWARE_M17X),
	SND_PCI_QUIRK(PCI_VENDOR_ID_DELL, 0x043a,
		      "Alienware M17x", STAC_ALIENWARE_M17X),
	SND_PCI_QUIRK(PCI_VENDOR_ID_DELL, 0x0490,
		      "Alienware M17x", STAC_ALIENWARE_M17X),
	{} /* terminator */
};

static const unsigned int ref92hd83xxx_pin_configs[10] = {
	0x02214030, 0x02211010, 0x02a19020, 0x02170130,
	0x01014050, 0x01819040, 0x01014020, 0x90a3014e,
	0x01451160, 0x98560170,
};

static const unsigned int dell_s14_pin_configs[10] = {
	0x0221403f, 0x0221101f, 0x02a19020, 0x90170110,
	0x40f000f0, 0x40f000f0, 0x40f000f0, 0x90a60160,
	0x40f000f0, 0x40f000f0,
};

static const unsigned int dell_vostro_3500_pin_configs[10] = {
	0x02a11020, 0x0221101f, 0x400000f0, 0x90170110,
	0x400000f1, 0x400000f2, 0x400000f3, 0x90a60160,
	0x400000f4, 0x400000f5,
};

static const unsigned int hp_dv7_4000_pin_configs[10] = {
	0x03a12050, 0x0321201f, 0x40f000f0, 0x90170110,
	0x40f000f0, 0x40f000f0, 0x90170110, 0xd5a30140,
	0x40f000f0, 0x40f000f0,
};

static const unsigned int hp_cNB11_intquad_pin_configs[10] = {
	0x40f000f0, 0x0221101f, 0x02a11020, 0x92170110,
	0x40f000f0, 0x92170110, 0x40f000f0, 0xd5a30130,
	0x40f000f0, 0x40f000f0,
};

static const unsigned int *stac92hd83xxx_brd_tbl[STAC_92HD83XXX_MODELS] = {
	[STAC_92HD83XXX_REF] = ref92hd83xxx_pin_configs,
	[STAC_92HD83XXX_PWR_REF] = ref92hd83xxx_pin_configs,
	[STAC_DELL_S14] = dell_s14_pin_configs,
	[STAC_DELL_VOSTRO_3500] = dell_vostro_3500_pin_configs,
	[STAC_92HD83XXX_HP_cNB11_INTQUAD] = hp_cNB11_intquad_pin_configs,
	[STAC_HP_DV7_4000] = hp_dv7_4000_pin_configs,
};

static const char * const stac92hd83xxx_models[STAC_92HD83XXX_MODELS] = {
	[STAC_92HD83XXX_AUTO] = "auto",
	[STAC_92HD83XXX_REF] = "ref",
	[STAC_92HD83XXX_PWR_REF] = "mic-ref",
	[STAC_DELL_S14] = "dell-s14",
	[STAC_DELL_VOSTRO_3500] = "dell-vostro-3500",
	[STAC_92HD83XXX_HP] = "hp",
	[STAC_92HD83XXX_HP_cNB11_INTQUAD] = "hp_cNB11_intquad",
	[STAC_HP_DV7_4000] = "hp-dv7-4000",
};

static const struct snd_pci_quirk stac92hd83xxx_cfg_tbl[] = {
	/* SigmaTel reference board */
	SND_PCI_QUIRK(PCI_VENDOR_ID_INTEL, 0x2668,
		      "DFI LanParty", STAC_92HD83XXX_REF),
	SND_PCI_QUIRK(PCI_VENDOR_ID_DFI, 0x3101,
		      "DFI LanParty", STAC_92HD83XXX_REF),
	SND_PCI_QUIRK(PCI_VENDOR_ID_DELL, 0x02ba,
		      "unknown Dell", STAC_DELL_S14),
	SND_PCI_QUIRK(PCI_VENDOR_ID_DELL, 0x1028,
		      "Dell Vostro 3500", STAC_DELL_VOSTRO_3500),
	SND_PCI_QUIRK_MASK(PCI_VENDOR_ID_HP, 0xff00, 0x3600,
			  "HP", STAC_92HD83XXX_HP),
	SND_PCI_QUIRK(PCI_VENDOR_ID_HP, 0x1656,
			  "HP", STAC_92HD83XXX_HP_cNB11_INTQUAD),
	SND_PCI_QUIRK(PCI_VENDOR_ID_HP, 0x1657,
			  "HP", STAC_92HD83XXX_HP_cNB11_INTQUAD),
	SND_PCI_QUIRK(PCI_VENDOR_ID_HP, 0x1658,
			  "HP", STAC_92HD83XXX_HP_cNB11_INTQUAD),
	SND_PCI_QUIRK(PCI_VENDOR_ID_HP, 0x1659,
			  "HP", STAC_92HD83XXX_HP_cNB11_INTQUAD),
	SND_PCI_QUIRK(PCI_VENDOR_ID_HP, 0x165A,
			  "HP", STAC_92HD83XXX_HP_cNB11_INTQUAD),
	SND_PCI_QUIRK(PCI_VENDOR_ID_HP, 0x165B,
			  "HP", STAC_92HD83XXX_HP_cNB11_INTQUAD),
	SND_PCI_QUIRK(PCI_VENDOR_ID_HP, 0x3388,
			  "HP", STAC_92HD83XXX_HP_cNB11_INTQUAD),
	SND_PCI_QUIRK(PCI_VENDOR_ID_HP, 0x3389,
			  "HP", STAC_92HD83XXX_HP_cNB11_INTQUAD),
	SND_PCI_QUIRK(PCI_VENDOR_ID_HP, 0x355B,
			  "HP", STAC_92HD83XXX_HP_cNB11_INTQUAD),
	SND_PCI_QUIRK(PCI_VENDOR_ID_HP, 0x355C,
			  "HP", STAC_92HD83XXX_HP_cNB11_INTQUAD),
	SND_PCI_QUIRK(PCI_VENDOR_ID_HP, 0x355D,
			  "HP", STAC_92HD83XXX_HP_cNB11_INTQUAD),
	SND_PCI_QUIRK(PCI_VENDOR_ID_HP, 0x355E,
			  "HP", STAC_92HD83XXX_HP_cNB11_INTQUAD),
	SND_PCI_QUIRK(PCI_VENDOR_ID_HP, 0x355F,
			  "HP", STAC_92HD83XXX_HP_cNB11_INTQUAD),
	SND_PCI_QUIRK(PCI_VENDOR_ID_HP, 0x3560,
			  "HP", STAC_92HD83XXX_HP_cNB11_INTQUAD),
	SND_PCI_QUIRK(PCI_VENDOR_ID_HP, 0x358B,
			  "HP", STAC_92HD83XXX_HP_cNB11_INTQUAD),
	SND_PCI_QUIRK(PCI_VENDOR_ID_HP, 0x358C,
			  "HP", STAC_92HD83XXX_HP_cNB11_INTQUAD),
	SND_PCI_QUIRK(PCI_VENDOR_ID_HP, 0x358D,
			  "HP", STAC_92HD83XXX_HP_cNB11_INTQUAD),
	SND_PCI_QUIRK(PCI_VENDOR_ID_HP, 0x3591,
			  "HP", STAC_92HD83XXX_HP_cNB11_INTQUAD),
	SND_PCI_QUIRK(PCI_VENDOR_ID_HP, 0x3592,
			  "HP", STAC_92HD83XXX_HP_cNB11_INTQUAD),
	SND_PCI_QUIRK(PCI_VENDOR_ID_HP, 0x3593,
			  "HP", STAC_92HD83XXX_HP_cNB11_INTQUAD),
	{} /* terminator */
};

static const unsigned int ref92hd71bxx_pin_configs[STAC92HD71BXX_NUM_PINS] = {
	0x02214030, 0x02a19040, 0x01a19020, 0x01014010,
	0x0181302e, 0x01014010, 0x01019020, 0x90a000f0,
	0x90a000f0, 0x01452050, 0x01452050, 0x00000000,
	0x00000000
};

static const unsigned int dell_m4_1_pin_configs[STAC92HD71BXX_NUM_PINS] = {
	0x0421101f, 0x04a11221, 0x40f000f0, 0x90170110,
	0x23a1902e, 0x23014250, 0x40f000f0, 0x90a000f0,
	0x40f000f0, 0x4f0000f0, 0x4f0000f0, 0x00000000,
	0x00000000
};

static const unsigned int dell_m4_2_pin_configs[STAC92HD71BXX_NUM_PINS] = {
	0x0421101f, 0x04a11221, 0x90a70330, 0x90170110,
	0x23a1902e, 0x23014250, 0x40f000f0, 0x40f000f0,
	0x40f000f0, 0x044413b0, 0x044413b0, 0x00000000,
	0x00000000
};

static const unsigned int dell_m4_3_pin_configs[STAC92HD71BXX_NUM_PINS] = {
	0x0421101f, 0x04a11221, 0x90a70330, 0x90170110,
	0x40f000f0, 0x40f000f0, 0x40f000f0, 0x90a000f0,
	0x40f000f0, 0x044413b0, 0x044413b0, 0x00000000,
	0x00000000
};

static const unsigned int *stac92hd71bxx_brd_tbl[STAC_92HD71BXX_MODELS] = {
	[STAC_92HD71BXX_REF] = ref92hd71bxx_pin_configs,
	[STAC_DELL_M4_1]	= dell_m4_1_pin_configs,
	[STAC_DELL_M4_2]	= dell_m4_2_pin_configs,
	[STAC_DELL_M4_3]	= dell_m4_3_pin_configs,
	[STAC_HP_M4]		= NULL,
	[STAC_HP_DV4]		= NULL,
	[STAC_HP_DV5]		= NULL,
	[STAC_HP_HDX]           = NULL,
	[STAC_HP_DV4_1222NR]	= NULL,
};

static const char * const stac92hd71bxx_models[STAC_92HD71BXX_MODELS] = {
	[STAC_92HD71BXX_AUTO] = "auto",
	[STAC_92HD71BXX_REF] = "ref",
	[STAC_DELL_M4_1] = "dell-m4-1",
	[STAC_DELL_M4_2] = "dell-m4-2",
	[STAC_DELL_M4_3] = "dell-m4-3",
	[STAC_HP_M4] = "hp-m4",
	[STAC_HP_DV4] = "hp-dv4",
	[STAC_HP_DV5] = "hp-dv5",
	[STAC_HP_HDX] = "hp-hdx",
	[STAC_HP_DV4_1222NR] = "hp-dv4-1222nr",
};

static const struct snd_pci_quirk stac92hd71bxx_cfg_tbl[] = {
	/* SigmaTel reference board */
	SND_PCI_QUIRK(PCI_VENDOR_ID_INTEL, 0x2668,
		      "DFI LanParty", STAC_92HD71BXX_REF),
	SND_PCI_QUIRK(PCI_VENDOR_ID_DFI, 0x3101,
		      "DFI LanParty", STAC_92HD71BXX_REF),
	SND_PCI_QUIRK(PCI_VENDOR_ID_HP, 0x30fb,
		      "HP dv4-1222nr", STAC_HP_DV4_1222NR),
	SND_PCI_QUIRK_MASK(PCI_VENDOR_ID_HP, 0xfff0, 0x1720,
			  "HP", STAC_HP_DV5),
	SND_PCI_QUIRK_MASK(PCI_VENDOR_ID_HP, 0xfff0, 0x3080,
		      "HP", STAC_HP_DV5),
	SND_PCI_QUIRK_MASK(PCI_VENDOR_ID_HP, 0xfff0, 0x30f0,
		      "HP dv4-7", STAC_HP_DV4),
	SND_PCI_QUIRK_MASK(PCI_VENDOR_ID_HP, 0xfff0, 0x3600,
		      "HP dv4-7", STAC_HP_DV5),
	SND_PCI_QUIRK(PCI_VENDOR_ID_HP, 0x3610,
		      "HP HDX", STAC_HP_HDX),  /* HDX18 */
	SND_PCI_QUIRK(PCI_VENDOR_ID_HP, 0x361a,
		      "HP mini 1000", STAC_HP_M4),
	SND_PCI_QUIRK(PCI_VENDOR_ID_HP, 0x361b,
		      "HP HDX", STAC_HP_HDX),  /* HDX16 */
	SND_PCI_QUIRK_MASK(PCI_VENDOR_ID_HP, 0xfff0, 0x3620,
		      "HP dv6", STAC_HP_DV5),
	SND_PCI_QUIRK(PCI_VENDOR_ID_HP, 0x3061,
		      "HP dv6", STAC_HP_DV5), /* HP dv6-1110ax */
	SND_PCI_QUIRK(PCI_VENDOR_ID_HP, 0x363e,
		      "HP DV6", STAC_HP_DV5),
	SND_PCI_QUIRK_MASK(PCI_VENDOR_ID_HP, 0xfff0, 0x7010,
		      "HP", STAC_HP_DV5),
	SND_PCI_QUIRK(PCI_VENDOR_ID_DELL, 0x0233,
				"unknown Dell", STAC_DELL_M4_1),
	SND_PCI_QUIRK(PCI_VENDOR_ID_DELL, 0x0234,
				"unknown Dell", STAC_DELL_M4_1),
	SND_PCI_QUIRK(PCI_VENDOR_ID_DELL, 0x0250,
				"unknown Dell", STAC_DELL_M4_1),
	SND_PCI_QUIRK(PCI_VENDOR_ID_DELL, 0x024f,
				"unknown Dell", STAC_DELL_M4_1),
	SND_PCI_QUIRK(PCI_VENDOR_ID_DELL, 0x024d,
				"unknown Dell", STAC_DELL_M4_1),
	SND_PCI_QUIRK(PCI_VENDOR_ID_DELL, 0x0251,
				"unknown Dell", STAC_DELL_M4_1),
	SND_PCI_QUIRK(PCI_VENDOR_ID_DELL, 0x0277,
				"unknown Dell", STAC_DELL_M4_1),
	SND_PCI_QUIRK(PCI_VENDOR_ID_DELL, 0x0263,
				"unknown Dell", STAC_DELL_M4_2),
	SND_PCI_QUIRK(PCI_VENDOR_ID_DELL, 0x0265,
				"unknown Dell", STAC_DELL_M4_2),
	SND_PCI_QUIRK(PCI_VENDOR_ID_DELL, 0x0262,
				"unknown Dell", STAC_DELL_M4_2),
	SND_PCI_QUIRK(PCI_VENDOR_ID_DELL, 0x0264,
				"unknown Dell", STAC_DELL_M4_2),
	SND_PCI_QUIRK(PCI_VENDOR_ID_DELL, 0x02aa,
				"unknown Dell", STAC_DELL_M4_3),
	{} /* terminator */
};

static const unsigned int ref922x_pin_configs[10] = {
	0x01014010, 0x01016011, 0x01012012, 0x0221401f,
	0x01813122, 0x01011014, 0x01441030, 0x01c41030,
	0x40000100, 0x40000100,
};

/*
    STAC 922X pin configs for
    102801A7
    102801AB
    102801A9
    102801D1
    102801D2
*/
static const unsigned int dell_922x_d81_pin_configs[10] = {
	0x02214030, 0x01a19021, 0x01111012, 0x01114010,
	0x02a19020, 0x01117011, 0x400001f0, 0x400001f1,
	0x01813122, 0x400001f2,
};

/*
    STAC 922X pin configs for
    102801AC
    102801D0
*/
static const unsigned int dell_922x_d82_pin_configs[10] = {
	0x02214030, 0x01a19021, 0x01111012, 0x01114010,
	0x02a19020, 0x01117011, 0x01451140, 0x400001f0,
	0x01813122, 0x400001f1,
};

/*
    STAC 922X pin configs for
    102801BF
*/
static const unsigned int dell_922x_m81_pin_configs[10] = {
	0x0321101f, 0x01112024, 0x01111222, 0x91174220,
	0x03a11050, 0x01116221, 0x90a70330, 0x01452340, 
	0x40C003f1, 0x405003f0,
};

/*
    STAC 9221 A1 pin configs for
    102801D7 (Dell XPS M1210)
*/
static const unsigned int dell_922x_m82_pin_configs[10] = {
	0x02211211, 0x408103ff, 0x02a1123e, 0x90100310, 
	0x408003f1, 0x0221121f, 0x03451340, 0x40c003f2, 
	0x508003f3, 0x405003f4, 
};

static const unsigned int d945gtp3_pin_configs[10] = {
	0x0221401f, 0x01a19022, 0x01813021, 0x01014010,
	0x40000100, 0x40000100, 0x40000100, 0x40000100,
	0x02a19120, 0x40000100,
};

static const unsigned int d945gtp5_pin_configs[10] = {
	0x0221401f, 0x01011012, 0x01813024, 0x01014010,
	0x01a19021, 0x01016011, 0x01452130, 0x40000100,
	0x02a19320, 0x40000100,
};

static const unsigned int intel_mac_v1_pin_configs[10] = {
	0x0121e21f, 0x400000ff, 0x9017e110, 0x400000fd,
	0x400000fe, 0x0181e020, 0x1145e030, 0x11c5e240,
	0x400000fc, 0x400000fb,
};

static const unsigned int intel_mac_v2_pin_configs[10] = {
	0x0121e21f, 0x90a7012e, 0x9017e110, 0x400000fd,
	0x400000fe, 0x0181e020, 0x1145e230, 0x500000fa,
	0x400000fc, 0x400000fb,
};

static const unsigned int intel_mac_v3_pin_configs[10] = {
	0x0121e21f, 0x90a7012e, 0x9017e110, 0x400000fd,
	0x400000fe, 0x0181e020, 0x1145e230, 0x11c5e240,
	0x400000fc, 0x400000fb,
};

static const unsigned int intel_mac_v4_pin_configs[10] = {
	0x0321e21f, 0x03a1e02e, 0x9017e110, 0x9017e11f,
	0x400000fe, 0x0381e020, 0x1345e230, 0x13c5e240,
	0x400000fc, 0x400000fb,
};

static const unsigned int intel_mac_v5_pin_configs[10] = {
	0x0321e21f, 0x03a1e02e, 0x9017e110, 0x9017e11f,
	0x400000fe, 0x0381e020, 0x1345e230, 0x13c5e240,
	0x400000fc, 0x400000fb,
};

static const unsigned int ecs202_pin_configs[10] = {
	0x0221401f, 0x02a19020, 0x01a19020, 0x01114010,
	0x408000f0, 0x01813022, 0x074510a0, 0x40c400f1,
	0x9037012e, 0x40e000f2,
};

static const unsigned int *stac922x_brd_tbl[STAC_922X_MODELS] = {
	[STAC_D945_REF] = ref922x_pin_configs,
	[STAC_D945GTP3] = d945gtp3_pin_configs,
	[STAC_D945GTP5] = d945gtp5_pin_configs,
	[STAC_INTEL_MAC_V1] = intel_mac_v1_pin_configs,
	[STAC_INTEL_MAC_V2] = intel_mac_v2_pin_configs,
	[STAC_INTEL_MAC_V3] = intel_mac_v3_pin_configs,
	[STAC_INTEL_MAC_V4] = intel_mac_v4_pin_configs,
	[STAC_INTEL_MAC_V5] = intel_mac_v5_pin_configs,
	[STAC_INTEL_MAC_AUTO] = intel_mac_v3_pin_configs,
	/* for backward compatibility */
	[STAC_MACMINI] = intel_mac_v3_pin_configs,
	[STAC_MACBOOK] = intel_mac_v5_pin_configs,
	[STAC_MACBOOK_PRO_V1] = intel_mac_v3_pin_configs,
	[STAC_MACBOOK_PRO_V2] = intel_mac_v3_pin_configs,
	[STAC_IMAC_INTEL] = intel_mac_v2_pin_configs,
	[STAC_IMAC_INTEL_20] = intel_mac_v3_pin_configs,
	[STAC_ECS_202] = ecs202_pin_configs,
	[STAC_922X_DELL_D81] = dell_922x_d81_pin_configs,
	[STAC_922X_DELL_D82] = dell_922x_d82_pin_configs,	
	[STAC_922X_DELL_M81] = dell_922x_m81_pin_configs,
	[STAC_922X_DELL_M82] = dell_922x_m82_pin_configs,	
};

static const char * const stac922x_models[STAC_922X_MODELS] = {
	[STAC_922X_AUTO] = "auto",
	[STAC_D945_REF]	= "ref",
	[STAC_D945GTP5]	= "5stack",
	[STAC_D945GTP3]	= "3stack",
	[STAC_INTEL_MAC_V1] = "intel-mac-v1",
	[STAC_INTEL_MAC_V2] = "intel-mac-v2",
	[STAC_INTEL_MAC_V3] = "intel-mac-v3",
	[STAC_INTEL_MAC_V4] = "intel-mac-v4",
	[STAC_INTEL_MAC_V5] = "intel-mac-v5",
	[STAC_INTEL_MAC_AUTO] = "intel-mac-auto",
	/* for backward compatibility */
	[STAC_MACMINI]	= "macmini",
	[STAC_MACBOOK]	= "macbook",
	[STAC_MACBOOK_PRO_V1]	= "macbook-pro-v1",
	[STAC_MACBOOK_PRO_V2]	= "macbook-pro",
	[STAC_IMAC_INTEL] = "imac-intel",
	[STAC_IMAC_INTEL_20] = "imac-intel-20",
	[STAC_ECS_202] = "ecs202",
	[STAC_922X_DELL_D81] = "dell-d81",
	[STAC_922X_DELL_D82] = "dell-d82",
	[STAC_922X_DELL_M81] = "dell-m81",
	[STAC_922X_DELL_M82] = "dell-m82",
};

static const struct snd_pci_quirk stac922x_cfg_tbl[] = {
	/* SigmaTel reference board */
	SND_PCI_QUIRK(PCI_VENDOR_ID_INTEL, 0x2668,
		      "DFI LanParty", STAC_D945_REF),
	SND_PCI_QUIRK(PCI_VENDOR_ID_DFI, 0x3101,
		      "DFI LanParty", STAC_D945_REF),
	/* Intel 945G based systems */
	SND_PCI_QUIRK(PCI_VENDOR_ID_INTEL, 0x0101,
		      "Intel D945G", STAC_D945GTP3),
	SND_PCI_QUIRK(PCI_VENDOR_ID_INTEL, 0x0202,
		      "Intel D945G", STAC_D945GTP3),
	SND_PCI_QUIRK(PCI_VENDOR_ID_INTEL, 0x0606,
		      "Intel D945G", STAC_D945GTP3),
	SND_PCI_QUIRK(PCI_VENDOR_ID_INTEL, 0x0601,
		      "Intel D945G", STAC_D945GTP3),
	SND_PCI_QUIRK(PCI_VENDOR_ID_INTEL, 0x0111,
		      "Intel D945G", STAC_D945GTP3),
	SND_PCI_QUIRK(PCI_VENDOR_ID_INTEL, 0x1115,
		      "Intel D945G", STAC_D945GTP3),
	SND_PCI_QUIRK(PCI_VENDOR_ID_INTEL, 0x1116,
		      "Intel D945G", STAC_D945GTP3),
	SND_PCI_QUIRK(PCI_VENDOR_ID_INTEL, 0x1117,
		      "Intel D945G", STAC_D945GTP3),
	SND_PCI_QUIRK(PCI_VENDOR_ID_INTEL, 0x1118,
		      "Intel D945G", STAC_D945GTP3),
	SND_PCI_QUIRK(PCI_VENDOR_ID_INTEL, 0x1119,
		      "Intel D945G", STAC_D945GTP3),
	SND_PCI_QUIRK(PCI_VENDOR_ID_INTEL, 0x8826,
		      "Intel D945G", STAC_D945GTP3),
	SND_PCI_QUIRK(PCI_VENDOR_ID_INTEL, 0x5049,
		      "Intel D945G", STAC_D945GTP3),
	SND_PCI_QUIRK(PCI_VENDOR_ID_INTEL, 0x5055,
		      "Intel D945G", STAC_D945GTP3),
	SND_PCI_QUIRK(PCI_VENDOR_ID_INTEL, 0x5048,
		      "Intel D945G", STAC_D945GTP3),
	SND_PCI_QUIRK(PCI_VENDOR_ID_INTEL, 0x0110,
		      "Intel D945G", STAC_D945GTP3),
	/* Intel D945G 5-stack systems */
	SND_PCI_QUIRK(PCI_VENDOR_ID_INTEL, 0x0404,
		      "Intel D945G", STAC_D945GTP5),
	SND_PCI_QUIRK(PCI_VENDOR_ID_INTEL, 0x0303,
		      "Intel D945G", STAC_D945GTP5),
	SND_PCI_QUIRK(PCI_VENDOR_ID_INTEL, 0x0013,
		      "Intel D945G", STAC_D945GTP5),
	SND_PCI_QUIRK(PCI_VENDOR_ID_INTEL, 0x0417,
		      "Intel D945G", STAC_D945GTP5),
	/* Intel 945P based systems */
	SND_PCI_QUIRK(PCI_VENDOR_ID_INTEL, 0x0b0b,
		      "Intel D945P", STAC_D945GTP3),
	SND_PCI_QUIRK(PCI_VENDOR_ID_INTEL, 0x0112,
		      "Intel D945P", STAC_D945GTP3),
	SND_PCI_QUIRK(PCI_VENDOR_ID_INTEL, 0x0d0d,
		      "Intel D945P", STAC_D945GTP3),
	SND_PCI_QUIRK(PCI_VENDOR_ID_INTEL, 0x0909,
		      "Intel D945P", STAC_D945GTP3),
	SND_PCI_QUIRK(PCI_VENDOR_ID_INTEL, 0x0505,
		      "Intel D945P", STAC_D945GTP3),
	SND_PCI_QUIRK(PCI_VENDOR_ID_INTEL, 0x0707,
		      "Intel D945P", STAC_D945GTP5),
	/* other intel */
	SND_PCI_QUIRK(PCI_VENDOR_ID_INTEL, 0x0204,
		      "Intel D945", STAC_D945_REF),
	/* other systems  */
	/* Apple Intel Mac (Mac Mini, MacBook, MacBook Pro...) */
	SND_PCI_QUIRK(0x8384, 0x7680,
		      "Mac", STAC_INTEL_MAC_AUTO),
	/* Dell systems  */
	SND_PCI_QUIRK(PCI_VENDOR_ID_DELL, 0x01a7,
		      "unknown Dell", STAC_922X_DELL_D81),
	SND_PCI_QUIRK(PCI_VENDOR_ID_DELL, 0x01a9,
		      "unknown Dell", STAC_922X_DELL_D81),
	SND_PCI_QUIRK(PCI_VENDOR_ID_DELL, 0x01ab,
		      "unknown Dell", STAC_922X_DELL_D81),
	SND_PCI_QUIRK(PCI_VENDOR_ID_DELL, 0x01ac,
		      "unknown Dell", STAC_922X_DELL_D82),
	SND_PCI_QUIRK(PCI_VENDOR_ID_DELL, 0x01bf,
		      "unknown Dell", STAC_922X_DELL_M81),
	SND_PCI_QUIRK(PCI_VENDOR_ID_DELL, 0x01d0,
		      "unknown Dell", STAC_922X_DELL_D82),
	SND_PCI_QUIRK(PCI_VENDOR_ID_DELL, 0x01d1,
		      "unknown Dell", STAC_922X_DELL_D81),
	SND_PCI_QUIRK(PCI_VENDOR_ID_DELL, 0x01d2,
		      "unknown Dell", STAC_922X_DELL_D81),
	SND_PCI_QUIRK(PCI_VENDOR_ID_DELL, 0x01d7,
		      "Dell XPS M1210", STAC_922X_DELL_M82),
	/* ECS/PC Chips boards */
	SND_PCI_QUIRK_MASK(0x1019, 0xf000, 0x2000,
		      "ECS/PC chips", STAC_ECS_202),
	{} /* terminator */
};

static const unsigned int ref927x_pin_configs[14] = {
	0x02214020, 0x02a19080, 0x0181304e, 0x01014010,
	0x01a19040, 0x01011012, 0x01016011, 0x0101201f, 
	0x183301f0, 0x18a001f0, 0x18a001f0, 0x01442070,
	0x01c42190, 0x40000100,
};

static const unsigned int d965_3st_pin_configs[14] = {
	0x0221401f, 0x02a19120, 0x40000100, 0x01014011,
	0x01a19021, 0x01813024, 0x40000100, 0x40000100,
	0x40000100, 0x40000100, 0x40000100, 0x40000100,
	0x40000100, 0x40000100
};

static const unsigned int d965_5st_pin_configs[14] = {
	0x02214020, 0x02a19080, 0x0181304e, 0x01014010,
	0x01a19040, 0x01011012, 0x01016011, 0x40000100,
	0x40000100, 0x40000100, 0x40000100, 0x01442070,
	0x40000100, 0x40000100
};

static const unsigned int d965_5st_no_fp_pin_configs[14] = {
	0x40000100, 0x40000100, 0x0181304e, 0x01014010,
	0x01a19040, 0x01011012, 0x01016011, 0x40000100,
	0x40000100, 0x40000100, 0x40000100, 0x01442070,
	0x40000100, 0x40000100
};

static const unsigned int dell_3st_pin_configs[14] = {
	0x02211230, 0x02a11220, 0x01a19040, 0x01114210,
	0x01111212, 0x01116211, 0x01813050, 0x01112214,
	0x403003fa, 0x90a60040, 0x90a60040, 0x404003fb,
	0x40c003fc, 0x40000100
};

static const unsigned int *stac927x_brd_tbl[STAC_927X_MODELS] = {
	[STAC_D965_REF_NO_JD] = ref927x_pin_configs,
	[STAC_D965_REF]  = ref927x_pin_configs,
	[STAC_D965_3ST]  = d965_3st_pin_configs,
	[STAC_D965_5ST]  = d965_5st_pin_configs,
	[STAC_D965_5ST_NO_FP]  = d965_5st_no_fp_pin_configs,
	[STAC_DELL_3ST]  = dell_3st_pin_configs,
	[STAC_DELL_BIOS] = NULL,
	[STAC_927X_VOLKNOB] = NULL,
};

static const char * const stac927x_models[STAC_927X_MODELS] = {
	[STAC_927X_AUTO]	= "auto",
	[STAC_D965_REF_NO_JD]	= "ref-no-jd",
	[STAC_D965_REF]		= "ref",
	[STAC_D965_3ST]		= "3stack",
	[STAC_D965_5ST]		= "5stack",
	[STAC_D965_5ST_NO_FP]	= "5stack-no-fp",
	[STAC_DELL_3ST]		= "dell-3stack",
	[STAC_DELL_BIOS]	= "dell-bios",
	[STAC_927X_VOLKNOB]	= "volknob",
};

static const struct snd_pci_quirk stac927x_cfg_tbl[] = {
	/* SigmaTel reference board */
	SND_PCI_QUIRK(PCI_VENDOR_ID_INTEL, 0x2668,
		      "DFI LanParty", STAC_D965_REF),
	SND_PCI_QUIRK(PCI_VENDOR_ID_DFI, 0x3101,
		      "DFI LanParty", STAC_D965_REF),
	 /* Intel 946 based systems */
	SND_PCI_QUIRK(PCI_VENDOR_ID_INTEL, 0x3d01, "Intel D946", STAC_D965_3ST),
	SND_PCI_QUIRK(PCI_VENDOR_ID_INTEL, 0xa301, "Intel D946", STAC_D965_3ST),
	/* 965 based 3 stack systems */
	SND_PCI_QUIRK_MASK(PCI_VENDOR_ID_INTEL, 0xff00, 0x2100,
			   "Intel D965", STAC_D965_3ST),
	SND_PCI_QUIRK_MASK(PCI_VENDOR_ID_INTEL, 0xff00, 0x2000,
			   "Intel D965", STAC_D965_3ST),
	/* Dell 3 stack systems */
	SND_PCI_QUIRK(PCI_VENDOR_ID_DELL,  0x01dd, "Dell Dimension E520", STAC_DELL_3ST),
	SND_PCI_QUIRK(PCI_VENDOR_ID_DELL,  0x01ed, "Dell     ", STAC_DELL_3ST),
	SND_PCI_QUIRK(PCI_VENDOR_ID_DELL,  0x01f4, "Dell     ", STAC_DELL_3ST),
	/* Dell 3 stack systems with verb table in BIOS */
	SND_PCI_QUIRK(PCI_VENDOR_ID_DELL,  0x01f3, "Dell Inspiron 1420", STAC_DELL_BIOS),
	SND_PCI_QUIRK(PCI_VENDOR_ID_DELL,  0x01f7, "Dell XPS M1730", STAC_DELL_BIOS),
	SND_PCI_QUIRK(PCI_VENDOR_ID_DELL,  0x0227, "Dell Vostro 1400  ", STAC_DELL_BIOS),
	SND_PCI_QUIRK(PCI_VENDOR_ID_DELL,  0x022e, "Dell     ", STAC_DELL_BIOS),
	SND_PCI_QUIRK(PCI_VENDOR_ID_DELL,  0x022f, "Dell Inspiron 1525", STAC_DELL_BIOS),
	SND_PCI_QUIRK(PCI_VENDOR_ID_DELL,  0x0242, "Dell     ", STAC_DELL_BIOS),
	SND_PCI_QUIRK(PCI_VENDOR_ID_DELL,  0x0243, "Dell     ", STAC_DELL_BIOS),
	SND_PCI_QUIRK(PCI_VENDOR_ID_DELL,  0x02ff, "Dell     ", STAC_DELL_BIOS),
	SND_PCI_QUIRK(PCI_VENDOR_ID_DELL,  0x0209, "Dell XPS 1330", STAC_DELL_BIOS),
	/* 965 based 5 stack systems */
	SND_PCI_QUIRK_MASK(PCI_VENDOR_ID_INTEL, 0xff00, 0x2300,
			   "Intel D965", STAC_D965_5ST),
	SND_PCI_QUIRK_MASK(PCI_VENDOR_ID_INTEL, 0xff00, 0x2500,
			   "Intel D965", STAC_D965_5ST),
	/* volume-knob fixes */
	SND_PCI_QUIRK_VENDOR(0x10cf, "FSC", STAC_927X_VOLKNOB),
	{} /* terminator */
};

static const unsigned int ref9205_pin_configs[12] = {
	0x40000100, 0x40000100, 0x01016011, 0x01014010,
	0x01813122, 0x01a19021, 0x01019020, 0x40000100,
	0x90a000f0, 0x90a000f0, 0x01441030, 0x01c41030
};

/*
    STAC 9205 pin configs for
    102801F1
    102801F2
    102801FC
    102801FD
    10280204
    1028021F
    10280228 (Dell Vostro 1500)
    10280229 (Dell Vostro 1700)
*/
static const unsigned int dell_9205_m42_pin_configs[12] = {
	0x0321101F, 0x03A11020, 0x400003FA, 0x90170310,
	0x400003FB, 0x400003FC, 0x400003FD, 0x40F000F9,
	0x90A60330, 0x400003FF, 0x0144131F, 0x40C003FE,
};

/*
    STAC 9205 pin configs for
    102801F9
    102801FA
    102801FE
    102801FF (Dell Precision M4300)
    10280206
    10280200
    10280201
*/
static const unsigned int dell_9205_m43_pin_configs[12] = {
	0x0321101f, 0x03a11020, 0x90a70330, 0x90170310,
	0x400000fe, 0x400000ff, 0x400000fd, 0x40f000f9,
	0x400000fa, 0x400000fc, 0x0144131f, 0x40c003f8,
};

static const unsigned int dell_9205_m44_pin_configs[12] = {
	0x0421101f, 0x04a11020, 0x400003fa, 0x90170310,
	0x400003fb, 0x400003fc, 0x400003fd, 0x400003f9,
	0x90a60330, 0x400003ff, 0x01441340, 0x40c003fe,
};

static const unsigned int *stac9205_brd_tbl[STAC_9205_MODELS] = {
	[STAC_9205_REF] = ref9205_pin_configs,
	[STAC_9205_DELL_M42] = dell_9205_m42_pin_configs,
	[STAC_9205_DELL_M43] = dell_9205_m43_pin_configs,
	[STAC_9205_DELL_M44] = dell_9205_m44_pin_configs,
	[STAC_9205_EAPD] = NULL,
};

static const char * const stac9205_models[STAC_9205_MODELS] = {
	[STAC_9205_AUTO] = "auto",
	[STAC_9205_REF] = "ref",
	[STAC_9205_DELL_M42] = "dell-m42",
	[STAC_9205_DELL_M43] = "dell-m43",
	[STAC_9205_DELL_M44] = "dell-m44",
	[STAC_9205_EAPD] = "eapd",
};

static const struct snd_pci_quirk stac9205_cfg_tbl[] = {
	/* SigmaTel reference board */
	SND_PCI_QUIRK(PCI_VENDOR_ID_INTEL, 0x2668,
		      "DFI LanParty", STAC_9205_REF),
	SND_PCI_QUIRK(PCI_VENDOR_ID_INTEL, 0xfb30,
		      "SigmaTel", STAC_9205_REF),
	SND_PCI_QUIRK(PCI_VENDOR_ID_DFI, 0x3101,
		      "DFI LanParty", STAC_9205_REF),
	/* Dell */
	SND_PCI_QUIRK(PCI_VENDOR_ID_DELL, 0x01f1,
		      "unknown Dell", STAC_9205_DELL_M42),
	SND_PCI_QUIRK(PCI_VENDOR_ID_DELL, 0x01f2,
		      "unknown Dell", STAC_9205_DELL_M42),
	SND_PCI_QUIRK(PCI_VENDOR_ID_DELL, 0x01f8,
		      "Dell Precision", STAC_9205_DELL_M43),
	SND_PCI_QUIRK(PCI_VENDOR_ID_DELL, 0x01f9,
		      "Dell Precision", STAC_9205_DELL_M43),
	SND_PCI_QUIRK(PCI_VENDOR_ID_DELL, 0x01fa,
		      "Dell Precision", STAC_9205_DELL_M43),
	SND_PCI_QUIRK(PCI_VENDOR_ID_DELL, 0x01fc,
		      "unknown Dell", STAC_9205_DELL_M42),
	SND_PCI_QUIRK(PCI_VENDOR_ID_DELL, 0x01fd,
		      "unknown Dell", STAC_9205_DELL_M42),
	SND_PCI_QUIRK(PCI_VENDOR_ID_DELL, 0x01fe,
		      "Dell Precision", STAC_9205_DELL_M43),
	SND_PCI_QUIRK(PCI_VENDOR_ID_DELL, 0x01ff,
		      "Dell Precision M4300", STAC_9205_DELL_M43),
	SND_PCI_QUIRK(PCI_VENDOR_ID_DELL, 0x0204,
		      "unknown Dell", STAC_9205_DELL_M42),
	SND_PCI_QUIRK(PCI_VENDOR_ID_DELL, 0x0206,
		      "Dell Precision", STAC_9205_DELL_M43),
	SND_PCI_QUIRK(PCI_VENDOR_ID_DELL, 0x021b,
		      "Dell Precision", STAC_9205_DELL_M43),
	SND_PCI_QUIRK(PCI_VENDOR_ID_DELL, 0x021c,
		      "Dell Precision", STAC_9205_DELL_M43),
	SND_PCI_QUIRK(PCI_VENDOR_ID_DELL, 0x021f,
		      "Dell Inspiron", STAC_9205_DELL_M44),
	SND_PCI_QUIRK(PCI_VENDOR_ID_DELL, 0x0228,
		      "Dell Vostro 1500", STAC_9205_DELL_M42),
	SND_PCI_QUIRK(PCI_VENDOR_ID_DELL, 0x0229,
		      "Dell Vostro 1700", STAC_9205_DELL_M42),
	/* Gateway */
	SND_PCI_QUIRK(0x107b, 0x0560, "Gateway T6834c", STAC_9205_EAPD),
	SND_PCI_QUIRK(0x107b, 0x0565, "Gateway T1616", STAC_9205_EAPD),
	{} /* terminator */
};

static void stac92xx_set_config_regs(struct hda_codec *codec,
				     const unsigned int *pincfgs)
{
	int i;
	struct sigmatel_spec *spec = codec->spec;

	if (!pincfgs)
		return;

	for (i = 0; i < spec->num_pins; i++)
		if (spec->pin_nids[i] && pincfgs[i])
			snd_hda_codec_set_pincfg(codec, spec->pin_nids[i],
						 pincfgs[i]);
}

/*
 * Analog playback callbacks
 */
static int stac92xx_playback_pcm_open(struct hda_pcm_stream *hinfo,
				      struct hda_codec *codec,
				      struct snd_pcm_substream *substream)
{
	struct sigmatel_spec *spec = codec->spec;
	if (spec->stream_delay)
		msleep(spec->stream_delay);
	return snd_hda_multi_out_analog_open(codec, &spec->multiout, substream,
					     hinfo);
}

static int stac92xx_playback_pcm_prepare(struct hda_pcm_stream *hinfo,
					 struct hda_codec *codec,
					 unsigned int stream_tag,
					 unsigned int format,
					 struct snd_pcm_substream *substream)
{
	struct sigmatel_spec *spec = codec->spec;
	return snd_hda_multi_out_analog_prepare(codec, &spec->multiout, stream_tag, format, substream);
}

static int stac92xx_playback_pcm_cleanup(struct hda_pcm_stream *hinfo,
					struct hda_codec *codec,
					struct snd_pcm_substream *substream)
{
	struct sigmatel_spec *spec = codec->spec;
	return snd_hda_multi_out_analog_cleanup(codec, &spec->multiout);
}

/*
 * Digital playback callbacks
 */
static int stac92xx_dig_playback_pcm_open(struct hda_pcm_stream *hinfo,
					  struct hda_codec *codec,
					  struct snd_pcm_substream *substream)
{
	struct sigmatel_spec *spec = codec->spec;
	return snd_hda_multi_out_dig_open(codec, &spec->multiout);
}

static int stac92xx_dig_playback_pcm_close(struct hda_pcm_stream *hinfo,
					   struct hda_codec *codec,
					   struct snd_pcm_substream *substream)
{
	struct sigmatel_spec *spec = codec->spec;
	return snd_hda_multi_out_dig_close(codec, &spec->multiout);
}

static int stac92xx_dig_playback_pcm_prepare(struct hda_pcm_stream *hinfo,
					 struct hda_codec *codec,
					 unsigned int stream_tag,
					 unsigned int format,
					 struct snd_pcm_substream *substream)
{
	struct sigmatel_spec *spec = codec->spec;
	return snd_hda_multi_out_dig_prepare(codec, &spec->multiout,
					     stream_tag, format, substream);
}

static int stac92xx_dig_playback_pcm_cleanup(struct hda_pcm_stream *hinfo,
					struct hda_codec *codec,
					struct snd_pcm_substream *substream)
{
	struct sigmatel_spec *spec = codec->spec;
	return snd_hda_multi_out_dig_cleanup(codec, &spec->multiout);
}


/*
 * Analog capture callbacks
 */
static int stac92xx_capture_pcm_prepare(struct hda_pcm_stream *hinfo,
					struct hda_codec *codec,
					unsigned int stream_tag,
					unsigned int format,
					struct snd_pcm_substream *substream)
{
	struct sigmatel_spec *spec = codec->spec;
	hda_nid_t nid = spec->adc_nids[substream->number];

	if (spec->powerdown_adcs) {
		msleep(40);
		snd_hda_codec_write(codec, nid, 0,
			AC_VERB_SET_POWER_STATE, AC_PWRST_D0);
	}
	snd_hda_codec_setup_stream(codec, nid, stream_tag, 0, format);
	return 0;
}

static int stac92xx_capture_pcm_cleanup(struct hda_pcm_stream *hinfo,
					struct hda_codec *codec,
					struct snd_pcm_substream *substream)
{
	struct sigmatel_spec *spec = codec->spec;
	hda_nid_t nid = spec->adc_nids[substream->number];

	snd_hda_codec_cleanup_stream(codec, nid);
	if (spec->powerdown_adcs)
		snd_hda_codec_write(codec, nid, 0,
			AC_VERB_SET_POWER_STATE, AC_PWRST_D3);
	return 0;
}

static const struct hda_pcm_stream stac92xx_pcm_digital_playback = {
	.substreams = 1,
	.channels_min = 2,
	.channels_max = 2,
	/* NID is set in stac92xx_build_pcms */
	.ops = {
		.open = stac92xx_dig_playback_pcm_open,
		.close = stac92xx_dig_playback_pcm_close,
		.prepare = stac92xx_dig_playback_pcm_prepare,
		.cleanup = stac92xx_dig_playback_pcm_cleanup
	},
};

static const struct hda_pcm_stream stac92xx_pcm_digital_capture = {
	.substreams = 1,
	.channels_min = 2,
	.channels_max = 2,
	/* NID is set in stac92xx_build_pcms */
};

static const struct hda_pcm_stream stac92xx_pcm_analog_playback = {
	.substreams = 1,
	.channels_min = 2,
	.channels_max = 8,
	.nid = 0x02, /* NID to query formats and rates */
	.ops = {
		.open = stac92xx_playback_pcm_open,
		.prepare = stac92xx_playback_pcm_prepare,
		.cleanup = stac92xx_playback_pcm_cleanup
	},
};

static const struct hda_pcm_stream stac92xx_pcm_analog_alt_playback = {
	.substreams = 1,
	.channels_min = 2,
	.channels_max = 2,
	.nid = 0x06, /* NID to query formats and rates */
	.ops = {
		.open = stac92xx_playback_pcm_open,
		.prepare = stac92xx_playback_pcm_prepare,
		.cleanup = stac92xx_playback_pcm_cleanup
	},
};

static const struct hda_pcm_stream stac92xx_pcm_analog_capture = {
	.channels_min = 2,
	.channels_max = 2,
	/* NID + .substreams is set in stac92xx_build_pcms */
	.ops = {
		.prepare = stac92xx_capture_pcm_prepare,
		.cleanup = stac92xx_capture_pcm_cleanup
	},
};

static int stac92xx_build_pcms(struct hda_codec *codec)
{
	struct sigmatel_spec *spec = codec->spec;
	struct hda_pcm *info = spec->pcm_rec;

	codec->num_pcms = 1;
	codec->pcm_info = info;

	info->name = "STAC92xx Analog";
	info->stream[SNDRV_PCM_STREAM_PLAYBACK] = stac92xx_pcm_analog_playback;
	info->stream[SNDRV_PCM_STREAM_PLAYBACK].nid =
		spec->multiout.dac_nids[0];
	info->stream[SNDRV_PCM_STREAM_CAPTURE] = stac92xx_pcm_analog_capture;
	info->stream[SNDRV_PCM_STREAM_CAPTURE].nid = spec->adc_nids[0];
	info->stream[SNDRV_PCM_STREAM_CAPTURE].substreams = spec->num_adcs;

	if (spec->alt_switch) {
		codec->num_pcms++;
		info++;
		info->name = "STAC92xx Analog Alt";
		info->stream[SNDRV_PCM_STREAM_PLAYBACK] = stac92xx_pcm_analog_alt_playback;
	}

	if (spec->multiout.dig_out_nid || spec->dig_in_nid) {
		codec->num_pcms++;
		info++;
		info->name = "STAC92xx Digital";
		info->pcm_type = spec->autocfg.dig_out_type[0];
		if (spec->multiout.dig_out_nid) {
			info->stream[SNDRV_PCM_STREAM_PLAYBACK] = stac92xx_pcm_digital_playback;
			info->stream[SNDRV_PCM_STREAM_PLAYBACK].nid = spec->multiout.dig_out_nid;
		}
		if (spec->dig_in_nid) {
			info->stream[SNDRV_PCM_STREAM_CAPTURE] = stac92xx_pcm_digital_capture;
			info->stream[SNDRV_PCM_STREAM_CAPTURE].nid = spec->dig_in_nid;
		}
	}

	return 0;
}

static unsigned int stac92xx_get_default_vref(struct hda_codec *codec,
					hda_nid_t nid)
{
	unsigned int pincap = snd_hda_query_pin_caps(codec, nid);
	pincap = (pincap & AC_PINCAP_VREF) >> AC_PINCAP_VREF_SHIFT;
	if (pincap & AC_PINCAP_VREF_100)
		return AC_PINCTL_VREF_100;
	if (pincap & AC_PINCAP_VREF_80)
		return AC_PINCTL_VREF_80;
	if (pincap & AC_PINCAP_VREF_50)
		return AC_PINCTL_VREF_50;
	if (pincap & AC_PINCAP_VREF_GRD)
		return AC_PINCTL_VREF_GRD;
	return 0;
}

static void stac92xx_auto_set_pinctl(struct hda_codec *codec, hda_nid_t nid, int pin_type)

{
	snd_hda_codec_write_cache(codec, nid, 0,
				  AC_VERB_SET_PIN_WIDGET_CONTROL, pin_type);
}

#define stac92xx_hp_switch_info		snd_ctl_boolean_mono_info

static int stac92xx_hp_switch_get(struct snd_kcontrol *kcontrol,
			struct snd_ctl_elem_value *ucontrol)
{
	struct hda_codec *codec = snd_kcontrol_chip(kcontrol);
	struct sigmatel_spec *spec = codec->spec;

	ucontrol->value.integer.value[0] = !!spec->hp_switch;
	return 0;
}

static void stac_issue_unsol_event(struct hda_codec *codec, hda_nid_t nid);

static int stac92xx_hp_switch_put(struct snd_kcontrol *kcontrol,
			struct snd_ctl_elem_value *ucontrol)
{
	struct hda_codec *codec = snd_kcontrol_chip(kcontrol);
	struct sigmatel_spec *spec = codec->spec;
	int nid = kcontrol->private_value;
 
	spec->hp_switch = ucontrol->value.integer.value[0] ? nid : 0;

	/* check to be sure that the ports are up to date with
	 * switch changes
	 */
	stac_issue_unsol_event(codec, nid);

	return 1;
}

static int stac92xx_dc_bias_info(struct snd_kcontrol *kcontrol,
				struct snd_ctl_elem_info *uinfo)
{
	int i;
	static const char * const texts[] = {
		"Mic In", "Line In", "Line Out"
	};

	struct hda_codec *codec = snd_kcontrol_chip(kcontrol);
	struct sigmatel_spec *spec = codec->spec;
	hda_nid_t nid = kcontrol->private_value;

	if (nid == spec->mic_switch || nid == spec->line_switch)
		i = 3;
	else
		i = 2;

	uinfo->type = SNDRV_CTL_ELEM_TYPE_ENUMERATED;
	uinfo->value.enumerated.items = i;
	uinfo->count = 1;
	if (uinfo->value.enumerated.item >= i)
		uinfo->value.enumerated.item = i-1;
	strcpy(uinfo->value.enumerated.name,
		texts[uinfo->value.enumerated.item]);

	return 0;
}

static int stac92xx_dc_bias_get(struct snd_kcontrol *kcontrol,
				struct snd_ctl_elem_value *ucontrol)
{
	struct hda_codec *codec = snd_kcontrol_chip(kcontrol);
	hda_nid_t nid = kcontrol->private_value;
	unsigned int vref = stac92xx_vref_get(codec, nid);

	if (vref == stac92xx_get_default_vref(codec, nid))
		ucontrol->value.enumerated.item[0] = 0;
	else if (vref == AC_PINCTL_VREF_GRD)
		ucontrol->value.enumerated.item[0] = 1;
	else if (vref == AC_PINCTL_VREF_HIZ)
		ucontrol->value.enumerated.item[0] = 2;

	return 0;
}

static int stac92xx_dc_bias_put(struct snd_kcontrol *kcontrol,
				struct snd_ctl_elem_value *ucontrol)
{
	struct hda_codec *codec = snd_kcontrol_chip(kcontrol);
	unsigned int new_vref = 0;
	int error;
	hda_nid_t nid = kcontrol->private_value;

	if (ucontrol->value.enumerated.item[0] == 0)
		new_vref = stac92xx_get_default_vref(codec, nid);
	else if (ucontrol->value.enumerated.item[0] == 1)
		new_vref = AC_PINCTL_VREF_GRD;
	else if (ucontrol->value.enumerated.item[0] == 2)
		new_vref = AC_PINCTL_VREF_HIZ;
	else
		return 0;

	if (new_vref != stac92xx_vref_get(codec, nid)) {
		error = stac92xx_vref_set(codec, nid, new_vref);
		return error;
	}

	return 0;
}

static int stac92xx_io_switch_info(struct snd_kcontrol *kcontrol,
				struct snd_ctl_elem_info *uinfo)
{
	char *texts[2];
	struct hda_codec *codec = snd_kcontrol_chip(kcontrol);
	struct sigmatel_spec *spec = codec->spec;

	if (kcontrol->private_value == spec->line_switch)
		texts[0] = "Line In";
	else
		texts[0] = "Mic In";
	texts[1] = "Line Out";
	uinfo->type = SNDRV_CTL_ELEM_TYPE_ENUMERATED;
	uinfo->value.enumerated.items = 2;
	uinfo->count = 1;

	if (uinfo->value.enumerated.item >= 2)
		uinfo->value.enumerated.item = 1;
	strcpy(uinfo->value.enumerated.name,
		texts[uinfo->value.enumerated.item]);

	return 0;
}

static int stac92xx_io_switch_get(struct snd_kcontrol *kcontrol, struct snd_ctl_elem_value *ucontrol)
{
	struct hda_codec *codec = snd_kcontrol_chip(kcontrol);
	struct sigmatel_spec *spec = codec->spec;
	hda_nid_t nid = kcontrol->private_value;
	int io_idx = (nid == spec->mic_switch) ? 1 : 0;

	ucontrol->value.enumerated.item[0] = spec->io_switch[io_idx];
	return 0;
}

static int stac92xx_io_switch_put(struct snd_kcontrol *kcontrol, struct snd_ctl_elem_value *ucontrol)
{
        struct hda_codec *codec = snd_kcontrol_chip(kcontrol);
	struct sigmatel_spec *spec = codec->spec;
	hda_nid_t nid = kcontrol->private_value;
	int io_idx = (nid == spec->mic_switch) ? 1 : 0;
	unsigned short val = !!ucontrol->value.enumerated.item[0];

	spec->io_switch[io_idx] = val;

	if (val)
		stac92xx_auto_set_pinctl(codec, nid, AC_PINCTL_OUT_EN);
	else {
		unsigned int pinctl = AC_PINCTL_IN_EN;
		if (io_idx) /* set VREF for mic */
			pinctl |= stac92xx_get_default_vref(codec, nid);
		stac92xx_auto_set_pinctl(codec, nid, pinctl);
	}

	/* check the auto-mute again: we need to mute/unmute the speaker
	 * appropriately according to the pin direction
	 */
	if (spec->hp_detect)
		stac_issue_unsol_event(codec, nid);

        return 1;
}

#define stac92xx_clfe_switch_info snd_ctl_boolean_mono_info

static int stac92xx_clfe_switch_get(struct snd_kcontrol *kcontrol,
		struct snd_ctl_elem_value *ucontrol)
{
	struct hda_codec *codec = snd_kcontrol_chip(kcontrol);
	struct sigmatel_spec *spec = codec->spec;

	ucontrol->value.integer.value[0] = spec->clfe_swap;
	return 0;
}

static int stac92xx_clfe_switch_put(struct snd_kcontrol *kcontrol,
		struct snd_ctl_elem_value *ucontrol)
{
	struct hda_codec *codec = snd_kcontrol_chip(kcontrol);
	struct sigmatel_spec *spec = codec->spec;
	hda_nid_t nid = kcontrol->private_value & 0xff;
	unsigned int val = !!ucontrol->value.integer.value[0];

	if (spec->clfe_swap == val)
		return 0;

	spec->clfe_swap = val;

	snd_hda_codec_write_cache(codec, nid, 0, AC_VERB_SET_EAPD_BTLENABLE,
		spec->clfe_swap ? 0x4 : 0x0);

	return 1;
}

#define STAC_CODEC_HP_SWITCH(xname) \
	{ .iface = SNDRV_CTL_ELEM_IFACE_MIXER, \
	  .name = xname, \
	  .index = 0, \
	  .info = stac92xx_hp_switch_info, \
	  .get = stac92xx_hp_switch_get, \
	  .put = stac92xx_hp_switch_put, \
	}

#define STAC_CODEC_IO_SWITCH(xname, xpval) \
	{ .iface = SNDRV_CTL_ELEM_IFACE_MIXER, \
	  .name = xname, \
	  .index = 0, \
          .info = stac92xx_io_switch_info, \
          .get = stac92xx_io_switch_get, \
          .put = stac92xx_io_switch_put, \
          .private_value = xpval, \
	}

#define STAC_CODEC_CLFE_SWITCH(xname, xpval) \
	{ .iface = SNDRV_CTL_ELEM_IFACE_MIXER, \
	  .name = xname, \
	  .index = 0, \
	  .info = stac92xx_clfe_switch_info, \
	  .get = stac92xx_clfe_switch_get, \
	  .put = stac92xx_clfe_switch_put, \
	  .private_value = xpval, \
	}

enum {
	STAC_CTL_WIDGET_VOL,
	STAC_CTL_WIDGET_MUTE,
	STAC_CTL_WIDGET_MUTE_BEEP,
	STAC_CTL_WIDGET_MONO_MUX,
	STAC_CTL_WIDGET_HP_SWITCH,
	STAC_CTL_WIDGET_IO_SWITCH,
	STAC_CTL_WIDGET_CLFE_SWITCH,
	STAC_CTL_WIDGET_DC_BIAS
};

static const struct snd_kcontrol_new stac92xx_control_templates[] = {
	HDA_CODEC_VOLUME(NULL, 0, 0, 0),
	HDA_CODEC_MUTE(NULL, 0, 0, 0),
	HDA_CODEC_MUTE_BEEP(NULL, 0, 0, 0),
	STAC_MONO_MUX,
	STAC_CODEC_HP_SWITCH(NULL),
	STAC_CODEC_IO_SWITCH(NULL, 0),
	STAC_CODEC_CLFE_SWITCH(NULL, 0),
	DC_BIAS(NULL, 0, 0),
};

/* add dynamic controls */
static struct snd_kcontrol_new *
stac_control_new(struct sigmatel_spec *spec,
		 const struct snd_kcontrol_new *ktemp,
		 const char *name,
		 unsigned int subdev)
{
	struct snd_kcontrol_new *knew;

	snd_array_init(&spec->kctls, sizeof(*knew), 32);
	knew = snd_array_new(&spec->kctls);
	if (!knew)
		return NULL;
	*knew = *ktemp;
	knew->name = kstrdup(name, GFP_KERNEL);
	if (!knew->name) {
		/* roolback */
		memset(knew, 0, sizeof(*knew));
		spec->kctls.alloced--;
		return NULL;
	}
	knew->subdevice = subdev;
	return knew;
}

static int stac92xx_add_control_temp(struct sigmatel_spec *spec,
				     const struct snd_kcontrol_new *ktemp,
				     int idx, const char *name,
				     unsigned long val)
{
	struct snd_kcontrol_new *knew = stac_control_new(spec, ktemp, name,
							 HDA_SUBDEV_AMP_FLAG);
	if (!knew)
		return -ENOMEM;
	knew->index = idx;
	knew->private_value = val;
	return 0;
}

static inline int stac92xx_add_control_idx(struct sigmatel_spec *spec,
					   int type, int idx, const char *name,
					   unsigned long val)
{
	return stac92xx_add_control_temp(spec,
					 &stac92xx_control_templates[type],
					 idx, name, val);
}


/* add dynamic controls */
static inline int stac92xx_add_control(struct sigmatel_spec *spec, int type,
				       const char *name, unsigned long val)
{
	return stac92xx_add_control_idx(spec, type, 0, name, val);
}

static const struct snd_kcontrol_new stac_input_src_temp = {
	.iface = SNDRV_CTL_ELEM_IFACE_MIXER,
	.name = "Input Source",
	.info = stac92xx_mux_enum_info,
	.get = stac92xx_mux_enum_get,
	.put = stac92xx_mux_enum_put,
};

static inline int stac92xx_add_jack_mode_control(struct hda_codec *codec,
						hda_nid_t nid, int idx)
{
	int def_conf = snd_hda_codec_get_pincfg(codec, nid);
	int control = 0;
	struct sigmatel_spec *spec = codec->spec;
	char name[22];

	if (snd_hda_get_input_pin_attr(def_conf) != INPUT_PIN_ATTR_INT) {
		if (stac92xx_get_default_vref(codec, nid) == AC_PINCTL_VREF_GRD
			&& nid == spec->line_switch)
			control = STAC_CTL_WIDGET_IO_SWITCH;
		else if (snd_hda_query_pin_caps(codec, nid)
			& (AC_PINCAP_VREF_GRD << AC_PINCAP_VREF_SHIFT))
			control = STAC_CTL_WIDGET_DC_BIAS;
		else if (nid == spec->mic_switch)
			control = STAC_CTL_WIDGET_IO_SWITCH;
	}

	if (control) {
		strcpy(name, hda_get_input_pin_label(codec, nid, 1));
		return stac92xx_add_control(codec->spec, control,
					strcat(name, " Jack Mode"), nid);
	}

	return 0;
}

static int stac92xx_add_input_source(struct sigmatel_spec *spec)
{
	struct snd_kcontrol_new *knew;
	struct hda_input_mux *imux = &spec->private_imux;

	if (spec->auto_mic)
		return 0; /* no need for input source */
	if (!spec->num_adcs || imux->num_items <= 1)
		return 0; /* no need for input source control */
	knew = stac_control_new(spec, &stac_input_src_temp,
				stac_input_src_temp.name, 0);
	if (!knew)
		return -ENOMEM;
	knew->count = spec->num_adcs;
	return 0;
}

/* check whether the line-input can be used as line-out */
static hda_nid_t check_line_out_switch(struct hda_codec *codec)
{
	struct sigmatel_spec *spec = codec->spec;
	struct auto_pin_cfg *cfg = &spec->autocfg;
	hda_nid_t nid;
	unsigned int pincap;
	int i;

	if (cfg->line_out_type != AUTO_PIN_LINE_OUT)
		return 0;
	for (i = 0; i < cfg->num_inputs; i++) {
		if (cfg->inputs[i].type == AUTO_PIN_LINE_IN) {
			nid = cfg->inputs[i].pin;
			pincap = snd_hda_query_pin_caps(codec, nid);
			if (pincap & AC_PINCAP_OUT)
				return nid;
		}
	}
	return 0;
}

static hda_nid_t get_unassigned_dac(struct hda_codec *codec, hda_nid_t nid);

/* check whether the mic-input can be used as line-out */
static hda_nid_t check_mic_out_switch(struct hda_codec *codec, hda_nid_t *dac)
{
	struct sigmatel_spec *spec = codec->spec;
	struct auto_pin_cfg *cfg = &spec->autocfg;
	unsigned int def_conf, pincap;
	int i;

	*dac = 0;
	if (cfg->line_out_type != AUTO_PIN_LINE_OUT)
		return 0;
	for (i = 0; i < cfg->num_inputs; i++) {
		hda_nid_t nid = cfg->inputs[i].pin;
		if (cfg->inputs[i].type != AUTO_PIN_MIC)
			continue;
		def_conf = snd_hda_codec_get_pincfg(codec, nid);
		/* some laptops have an internal analog microphone
		 * which can't be used as a output */
		if (snd_hda_get_input_pin_attr(def_conf) != INPUT_PIN_ATTR_INT) {
			pincap = snd_hda_query_pin_caps(codec, nid);
			if (pincap & AC_PINCAP_OUT) {
				*dac = get_unassigned_dac(codec, nid);
				if (*dac)
					return nid;
			}
		}
	}
	return 0;
}

static int is_in_dac_nids(struct sigmatel_spec *spec, hda_nid_t nid)
{
	int i;
	
	for (i = 0; i < spec->multiout.num_dacs; i++) {
		if (spec->multiout.dac_nids[i] == nid)
			return 1;
	}

	return 0;
}

static int check_all_dac_nids(struct sigmatel_spec *spec, hda_nid_t nid)
{
	int i;
	if (is_in_dac_nids(spec, nid))
		return 1;
	for (i = 0; i < spec->autocfg.hp_outs; i++)
		if (spec->hp_dacs[i] == nid)
			return 1;
	for (i = 0; i < spec->autocfg.speaker_outs; i++)
		if (spec->speaker_dacs[i] == nid)
			return 1;
	return 0;
}

static hda_nid_t get_unassigned_dac(struct hda_codec *codec, hda_nid_t nid)
{
	struct sigmatel_spec *spec = codec->spec;
	struct auto_pin_cfg *cfg = &spec->autocfg;
	int j, conn_len;
	hda_nid_t conn[HDA_MAX_CONNECTIONS], fallback_dac;
	unsigned int wcaps, wtype;

	conn_len = snd_hda_get_connections(codec, nid, conn,
					   HDA_MAX_CONNECTIONS);
	/* 92HD88: trace back up the link of nids to find the DAC */
	while (conn_len == 1 && (get_wcaps_type(get_wcaps(codec, conn[0]))
					!= AC_WID_AUD_OUT)) {
		nid = conn[0];
		conn_len = snd_hda_get_connections(codec, nid, conn,
			HDA_MAX_CONNECTIONS);
	}
	for (j = 0; j < conn_len; j++) {
		wcaps = get_wcaps(codec, conn[j]);
		wtype = get_wcaps_type(wcaps);
		/* we check only analog outputs */
		if (wtype != AC_WID_AUD_OUT || (wcaps & AC_WCAP_DIGITAL))
			continue;
		/* if this route has a free DAC, assign it */
		if (!check_all_dac_nids(spec, conn[j])) {
			if (conn_len > 1) {
				/* select this DAC in the pin's input mux */
				snd_hda_codec_write_cache(codec, nid, 0,
						  AC_VERB_SET_CONNECT_SEL, j);
			}
			return conn[j];
		}
	}

	/* if all DACs are already assigned, connect to the primary DAC,
	   unless we're assigning a secondary headphone */
	fallback_dac = spec->multiout.dac_nids[0];
	if (spec->multiout.hp_nid) {
		for (j = 0; j < cfg->hp_outs; j++)
			if (cfg->hp_pins[j] == nid) {
				fallback_dac = spec->multiout.hp_nid;
				break;
			}
	}

	if (conn_len > 1) {
		for (j = 0; j < conn_len; j++) {
			if (conn[j] == fallback_dac) {
				snd_hda_codec_write_cache(codec, nid, 0,
						  AC_VERB_SET_CONNECT_SEL, j);
				break;
			}
		}
	}
	return 0;
}

static int add_spec_dacs(struct sigmatel_spec *spec, hda_nid_t nid);
static int add_spec_extra_dacs(struct sigmatel_spec *spec, hda_nid_t nid);

/*
 * Fill in the dac_nids table from the parsed pin configuration
 * This function only works when every pin in line_out_pins[]
 * contains atleast one DAC in its connection list. Some 92xx
 * codecs are not connected directly to a DAC, such as the 9200
 * and 9202/925x. For those, dac_nids[] must be hard-coded.
 */
static int stac92xx_auto_fill_dac_nids(struct hda_codec *codec)
{
	struct sigmatel_spec *spec = codec->spec;
	struct auto_pin_cfg *cfg = &spec->autocfg;
	int i;
	hda_nid_t nid, dac;
	
	for (i = 0; i < cfg->line_outs; i++) {
		nid = cfg->line_out_pins[i];
		dac = get_unassigned_dac(codec, nid);
		if (!dac) {
			if (spec->multiout.num_dacs > 0) {
				/* we have already working output pins,
				 * so let's drop the broken ones again
				 */
				cfg->line_outs = spec->multiout.num_dacs;
				break;
			}
			/* error out, no available DAC found */
			snd_printk(KERN_ERR
				   "%s: No available DAC for pin 0x%x\n",
				   __func__, nid);
			return -ENODEV;
		}
		add_spec_dacs(spec, dac);
	}

	for (i = 0; i < cfg->hp_outs; i++) {
		nid = cfg->hp_pins[i];
		dac = get_unassigned_dac(codec, nid);
		if (dac) {
			if (!spec->multiout.hp_nid)
				spec->multiout.hp_nid = dac;
			else
				add_spec_extra_dacs(spec, dac);
		}
		spec->hp_dacs[i] = dac;
	}

	for (i = 0; i < cfg->speaker_outs; i++) {
		nid = cfg->speaker_pins[i];
		dac = get_unassigned_dac(codec, nid);
		if (dac)
			add_spec_extra_dacs(spec, dac);
		spec->speaker_dacs[i] = dac;
	}

	/* add line-in as output */
	nid = check_line_out_switch(codec);
	if (nid) {
		dac = get_unassigned_dac(codec, nid);
		if (dac) {
			snd_printdd("STAC: Add line-in 0x%x as output %d\n",
				    nid, cfg->line_outs);
			cfg->line_out_pins[cfg->line_outs] = nid;
			cfg->line_outs++;
			spec->line_switch = nid;
			add_spec_dacs(spec, dac);
		}
	}
	/* add mic as output */
	nid = check_mic_out_switch(codec, &dac);
	if (nid && dac) {
		snd_printdd("STAC: Add mic-in 0x%x as output %d\n",
			    nid, cfg->line_outs);
		cfg->line_out_pins[cfg->line_outs] = nid;
		cfg->line_outs++;
		spec->mic_switch = nid;
		add_spec_dacs(spec, dac);
	}

	snd_printd("stac92xx: dac_nids=%d (0x%x/0x%x/0x%x/0x%x/0x%x)\n",
		   spec->multiout.num_dacs,
		   spec->multiout.dac_nids[0],
		   spec->multiout.dac_nids[1],
		   spec->multiout.dac_nids[2],
		   spec->multiout.dac_nids[3],
		   spec->multiout.dac_nids[4]);

	return 0;
}

/* create volume control/switch for the given prefx type */
static int create_controls_idx(struct hda_codec *codec, const char *pfx,
			       int idx, hda_nid_t nid, int chs)
{
	struct sigmatel_spec *spec = codec->spec;
	char name[32];
	int err;

	if (!spec->check_volume_offset) {
		unsigned int caps, step, nums, db_scale;
		caps = query_amp_caps(codec, nid, HDA_OUTPUT);
		step = (caps & AC_AMPCAP_STEP_SIZE) >>
			AC_AMPCAP_STEP_SIZE_SHIFT;
		step = (step + 1) * 25; /* in .01dB unit */
		nums = (caps & AC_AMPCAP_NUM_STEPS) >>
			AC_AMPCAP_NUM_STEPS_SHIFT;
		db_scale = nums * step;
		/* if dB scale is over -64dB, and finer enough,
		 * let's reduce it to half
		 */
		if (db_scale > 6400 && nums >= 0x1f)
			spec->volume_offset = nums / 2;
		spec->check_volume_offset = 1;
	}

	sprintf(name, "%s Playback Volume", pfx);
	err = stac92xx_add_control_idx(spec, STAC_CTL_WIDGET_VOL, idx, name,
		HDA_COMPOSE_AMP_VAL_OFS(nid, chs, 0, HDA_OUTPUT,
					spec->volume_offset));
	if (err < 0)
		return err;
	sprintf(name, "%s Playback Switch", pfx);
	err = stac92xx_add_control_idx(spec, STAC_CTL_WIDGET_MUTE, idx, name,
				   HDA_COMPOSE_AMP_VAL(nid, chs, 0, HDA_OUTPUT));
	if (err < 0)
		return err;
	return 0;
}

#define create_controls(codec, pfx, nid, chs) \
	create_controls_idx(codec, pfx, 0, nid, chs)

static int add_spec_dacs(struct sigmatel_spec *spec, hda_nid_t nid)
{
	if (spec->multiout.num_dacs > 4) {
		printk(KERN_WARNING "stac92xx: No space for DAC 0x%x\n", nid);
		return 1;
	} else {
		snd_BUG_ON(spec->multiout.dac_nids != spec->dac_nids);
		spec->dac_nids[spec->multiout.num_dacs] = nid;
		spec->multiout.num_dacs++;
	}
	return 0;
}

static int add_spec_extra_dacs(struct sigmatel_spec *spec, hda_nid_t nid)
{
	int i;
	for (i = 0; i < ARRAY_SIZE(spec->multiout.extra_out_nid); i++) {
		if (!spec->multiout.extra_out_nid[i]) {
			spec->multiout.extra_out_nid[i] = nid;
			return 0;
		}
	}
	printk(KERN_WARNING "stac92xx: No space for extra DAC 0x%x\n", nid);
	return 1;
}

/* Create output controls
 * The mixer elements are named depending on the given type (AUTO_PIN_XXX_OUT)
 */
static int create_multi_out_ctls(struct hda_codec *codec, int num_outs,
				 const hda_nid_t *pins,
				 const hda_nid_t *dac_nids,
				 int type)
{
	struct sigmatel_spec *spec = codec->spec;
	static const char * const chname[4] = {
		"Front", "Surround", NULL /*CLFE*/, "Side"
	};
	hda_nid_t nid;
	int i, err;
	unsigned int wid_caps;

	for (i = 0; i < num_outs && i < ARRAY_SIZE(chname); i++) {
		if (type == AUTO_PIN_HP_OUT && !spec->hp_detect) {
			if (is_jack_detectable(codec, pins[i]))
				spec->hp_detect = 1;
		}
		nid = dac_nids[i];
		if (!nid)
			continue;
		if (type != AUTO_PIN_HP_OUT && i == 2) {
			/* Center/LFE */
			err = create_controls(codec, "Center", nid, 1);
			if (err < 0)
				return err;
			err = create_controls(codec, "LFE", nid, 2);
			if (err < 0)
				return err;

			wid_caps = get_wcaps(codec, nid);

			if (wid_caps & AC_WCAP_LR_SWAP) {
				err = stac92xx_add_control(spec,
					STAC_CTL_WIDGET_CLFE_SWITCH,
					"Swap Center/LFE Playback Switch", nid);

				if (err < 0)
					return err;
			}

		} else {
			const char *name;
			int idx;
			switch (type) {
			case AUTO_PIN_HP_OUT:
				name = "Headphone";
				idx = i;
				break;
			case AUTO_PIN_SPEAKER_OUT:
				name = "Speaker";
				idx = i;
				break;
			default:
				name = chname[i];
				idx = 0;
				break;
			}
			err = create_controls_idx(codec, name, idx, nid, 3);
			if (err < 0)
				return err;
		}
	}
	return 0;
}

static int stac92xx_add_capvol_ctls(struct hda_codec *codec, unsigned long vol,
				    unsigned long sw, int idx)
{
	int err;
	err = stac92xx_add_control_idx(codec->spec, STAC_CTL_WIDGET_VOL, idx,
				       "Capture Volume", vol);
	if (err < 0)
		return err;
	err = stac92xx_add_control_idx(codec->spec, STAC_CTL_WIDGET_MUTE, idx,
				       "Capture Switch", sw);
	if (err < 0)
		return err;
	return 0;
}

/* add playback controls from the parsed DAC table */
static int stac92xx_auto_create_multi_out_ctls(struct hda_codec *codec,
					       const struct auto_pin_cfg *cfg)
{
	struct sigmatel_spec *spec = codec->spec;
	hda_nid_t nid;
	int err;
	int idx;

	err = create_multi_out_ctls(codec, cfg->line_outs, cfg->line_out_pins,
				    spec->multiout.dac_nids,
				    cfg->line_out_type);
	if (err < 0)
		return err;

	if (cfg->hp_outs > 1 && cfg->line_out_type == AUTO_PIN_LINE_OUT) {
		err = stac92xx_add_control(spec,
			STAC_CTL_WIDGET_HP_SWITCH,
			"Headphone as Line Out Switch",
			cfg->hp_pins[cfg->hp_outs - 1]);
		if (err < 0)
			return err;
	}

	for (idx = 0; idx < cfg->num_inputs; idx++) {
		if (cfg->inputs[idx].type > AUTO_PIN_LINE_IN)
			break;
		nid = cfg->inputs[idx].pin;
		err = stac92xx_add_jack_mode_control(codec, nid, idx);
		if (err < 0)
			return err;
	}

	return 0;
}

/* add playback controls for Speaker and HP outputs */
static int stac92xx_auto_create_hp_ctls(struct hda_codec *codec,
					struct auto_pin_cfg *cfg)
{
	struct sigmatel_spec *spec = codec->spec;
	int err;

	err = create_multi_out_ctls(codec, cfg->hp_outs, cfg->hp_pins,
				    spec->hp_dacs, AUTO_PIN_HP_OUT);
	if (err < 0)
		return err;

	err = create_multi_out_ctls(codec, cfg->speaker_outs, cfg->speaker_pins,
				    spec->speaker_dacs, AUTO_PIN_SPEAKER_OUT);
	if (err < 0)
		return err;

	return 0;
}

/* labels for mono mux outputs */
static const char * const stac92xx_mono_labels[4] = {
	"DAC0", "DAC1", "Mixer", "DAC2"
};

/* create mono mux for mono out on capable codecs */
static int stac92xx_auto_create_mono_output_ctls(struct hda_codec *codec)
{
	struct sigmatel_spec *spec = codec->spec;
	struct hda_input_mux *mono_mux = &spec->private_mono_mux;
	int i, num_cons;
	hda_nid_t con_lst[ARRAY_SIZE(stac92xx_mono_labels)];

	num_cons = snd_hda_get_connections(codec,
				spec->mono_nid,
				con_lst,
				HDA_MAX_NUM_INPUTS);
	if (num_cons <= 0 || num_cons > ARRAY_SIZE(stac92xx_mono_labels))
		return -EINVAL;

	for (i = 0; i < num_cons; i++)
		snd_hda_add_imux_item(mono_mux, stac92xx_mono_labels[i], i,
				      NULL);

	return stac92xx_add_control(spec, STAC_CTL_WIDGET_MONO_MUX,
				"Mono Mux", spec->mono_nid);
}

/* create PC beep volume controls */
static int stac92xx_auto_create_beep_ctls(struct hda_codec *codec,
						hda_nid_t nid)
{
	struct sigmatel_spec *spec = codec->spec;
	u32 caps = query_amp_caps(codec, nid, HDA_OUTPUT);
	int err, type = STAC_CTL_WIDGET_MUTE_BEEP;

	if (spec->anabeep_nid == nid)
		type = STAC_CTL_WIDGET_MUTE;

	/* check for mute support for the the amp */
	if ((caps & AC_AMPCAP_MUTE) >> AC_AMPCAP_MUTE_SHIFT) {
		err = stac92xx_add_control(spec, type,
			"Beep Playback Switch",
			HDA_COMPOSE_AMP_VAL(nid, 1, 0, HDA_OUTPUT));
			if (err < 0)
				return err;
	}

	/* check to see if there is volume support for the amp */
	if ((caps & AC_AMPCAP_NUM_STEPS) >> AC_AMPCAP_NUM_STEPS_SHIFT) {
		err = stac92xx_add_control(spec, STAC_CTL_WIDGET_VOL,
			"Beep Playback Volume",
			HDA_COMPOSE_AMP_VAL(nid, 1, 0, HDA_OUTPUT));
			if (err < 0)
				return err;
	}
	return 0;
}

#ifdef CONFIG_SND_HDA_INPUT_BEEP
#define stac92xx_dig_beep_switch_info snd_ctl_boolean_mono_info

static int stac92xx_dig_beep_switch_get(struct snd_kcontrol *kcontrol,
					struct snd_ctl_elem_value *ucontrol)
{
	struct hda_codec *codec = snd_kcontrol_chip(kcontrol);
	ucontrol->value.integer.value[0] = codec->beep->enabled;
	return 0;
}

static int stac92xx_dig_beep_switch_put(struct snd_kcontrol *kcontrol,
					struct snd_ctl_elem_value *ucontrol)
{
	struct hda_codec *codec = snd_kcontrol_chip(kcontrol);
	return snd_hda_enable_beep_device(codec, ucontrol->value.integer.value[0]);
}

static const struct snd_kcontrol_new stac92xx_dig_beep_ctrl = {
	.iface = SNDRV_CTL_ELEM_IFACE_MIXER,
	.info = stac92xx_dig_beep_switch_info,
	.get = stac92xx_dig_beep_switch_get,
	.put = stac92xx_dig_beep_switch_put,
};

static int stac92xx_beep_switch_ctl(struct hda_codec *codec)
{
	return stac92xx_add_control_temp(codec->spec, &stac92xx_dig_beep_ctrl,
					 0, "Beep Playback Switch", 0);
}
#endif

static int stac92xx_auto_create_mux_input_ctls(struct hda_codec *codec)
{
	struct sigmatel_spec *spec = codec->spec;
	int i, j, err = 0;

	for (i = 0; i < spec->num_muxes; i++) {
		hda_nid_t nid;
		unsigned int wcaps;
		unsigned long val;

		nid = spec->mux_nids[i];
		wcaps = get_wcaps(codec, nid);
		if (!(wcaps & AC_WCAP_OUT_AMP))
			continue;

		/* check whether already the same control was created as
		 * normal Capture Volume.
		 */
		val = HDA_COMPOSE_AMP_VAL(nid, 3, 0, HDA_OUTPUT);
		for (j = 0; j < spec->num_caps; j++) {
			if (spec->capvols[j] == val)
				break;
		}
		if (j < spec->num_caps)
			continue;

		err = stac92xx_add_control_idx(spec, STAC_CTL_WIDGET_VOL, i,
					       "Mux Capture Volume", val);
		if (err < 0)
			return err;
	}
	return 0;
};

static const char * const stac92xx_spdif_labels[3] = {
	"Digital Playback", "Analog Mux 1", "Analog Mux 2",
};

static int stac92xx_auto_create_spdif_mux_ctls(struct hda_codec *codec)
{
	struct sigmatel_spec *spec = codec->spec;
	struct hda_input_mux *spdif_mux = &spec->private_smux;
	const char * const *labels = spec->spdif_labels;
	int i, num_cons;
	hda_nid_t con_lst[HDA_MAX_NUM_INPUTS];

	num_cons = snd_hda_get_connections(codec,
				spec->smux_nids[0],
				con_lst,
				HDA_MAX_NUM_INPUTS);
	if (num_cons <= 0)
		return -EINVAL;

	if (!labels)
		labels = stac92xx_spdif_labels;

	for (i = 0; i < num_cons; i++)
		snd_hda_add_imux_item(spdif_mux, labels[i], i, NULL);

	return 0;
}

/* labels for dmic mux inputs */
static const char * const stac92xx_dmic_labels[5] = {
	"Analog Inputs", "Digital Mic 1", "Digital Mic 2",
	"Digital Mic 3", "Digital Mic 4"
};

static hda_nid_t get_connected_node(struct hda_codec *codec, hda_nid_t mux,
				    int idx)
{
	hda_nid_t conn[HDA_MAX_NUM_INPUTS];
	int nums;
	nums = snd_hda_get_connections(codec, mux, conn, ARRAY_SIZE(conn));
	if (idx >= 0 && idx < nums)
		return conn[idx];
	return 0;
}

/* look for NID recursively */
#define get_connection_index(codec, mux, nid) \
	snd_hda_get_conn_index(codec, mux, nid, 1)

/* create a volume assigned to the given pin (only if supported) */
/* return 1 if the volume control is created */
static int create_elem_capture_vol(struct hda_codec *codec, hda_nid_t nid,
				   const char *label, int idx, int direction)
{
	unsigned int caps, nums;
	char name[32];
	int err;

	if (direction == HDA_OUTPUT)
		caps = AC_WCAP_OUT_AMP;
	else
		caps = AC_WCAP_IN_AMP;
	if (!(get_wcaps(codec, nid) & caps))
		return 0;
	caps = query_amp_caps(codec, nid, direction);
	nums = (caps & AC_AMPCAP_NUM_STEPS) >> AC_AMPCAP_NUM_STEPS_SHIFT;
	if (!nums)
		return 0;
	snprintf(name, sizeof(name), "%s Capture Volume", label);
	err = stac92xx_add_control_idx(codec->spec, STAC_CTL_WIDGET_VOL, idx, name,
				       HDA_COMPOSE_AMP_VAL(nid, 3, 0, direction));
	if (err < 0)
		return err;
	return 1;
}

/* create playback/capture controls for input pins on dmic capable codecs */
static int stac92xx_auto_create_dmic_input_ctls(struct hda_codec *codec,
						const struct auto_pin_cfg *cfg)
{
	struct sigmatel_spec *spec = codec->spec;
	struct hda_input_mux *imux = &spec->private_imux;
	struct hda_input_mux *dimux = &spec->private_dimux;
	int err, i;
	unsigned int def_conf;

	snd_hda_add_imux_item(dimux, stac92xx_dmic_labels[0], 0, NULL);

	for (i = 0; i < spec->num_dmics; i++) {
		hda_nid_t nid;
		int index, type_idx;
		const char *label;

		nid = spec->dmic_nids[i];
		if (get_wcaps_type(get_wcaps(codec, nid)) != AC_WID_PIN)
			continue;
		def_conf = snd_hda_codec_get_pincfg(codec, nid);
		if (get_defcfg_connect(def_conf) == AC_JACK_PORT_NONE)
			continue;

		index = get_connection_index(codec, spec->dmux_nids[0], nid);
		if (index < 0)
			continue;

		label = hda_get_input_pin_label(codec, nid, 1);
		snd_hda_add_imux_item(dimux, label, index, &type_idx);
		if (snd_hda_get_bool_hint(codec, "separate_dmux") != 1)
			snd_hda_add_imux_item(imux, label, index, &type_idx);

		err = create_elem_capture_vol(codec, nid, label, type_idx,
					      HDA_INPUT);
		if (err < 0)
			return err;
		if (!err) {
			err = create_elem_capture_vol(codec, nid, label,
						      type_idx, HDA_OUTPUT);
			if (err < 0)
				return err;
			if (!err) {
				nid = get_connected_node(codec,
						spec->dmux_nids[0], index);
				if (nid)
					err = create_elem_capture_vol(codec,
							nid, label,
							type_idx, HDA_INPUT);
				if (err < 0)
					return err;
			}
		}
	}

	return 0;
}

static int check_mic_pin(struct hda_codec *codec, hda_nid_t nid,
			 hda_nid_t *fixed, hda_nid_t *ext, hda_nid_t *dock)
{
	unsigned int cfg;
	unsigned int type;

	if (!nid)
		return 0;
	cfg = snd_hda_codec_get_pincfg(codec, nid);
	type = get_defcfg_device(cfg);
	switch (snd_hda_get_input_pin_attr(cfg)) {
	case INPUT_PIN_ATTR_INT:
		if (*fixed)
			return 1; /* already occupied */
		if (type != AC_JACK_MIC_IN)
			return 1; /* invalid type */
		*fixed = nid;
		break;
	case INPUT_PIN_ATTR_UNUSED:
		break;
	case INPUT_PIN_ATTR_DOCK:
		if (*dock)
			return 1; /* already occupied */
		if (type != AC_JACK_MIC_IN && type != AC_JACK_LINE_IN)
			return 1; /* invalid type */
		*dock = nid;
		break;
	default:
		if (*ext)
			return 1; /* already occupied */
		if (type != AC_JACK_MIC_IN)
			return 1; /* invalid type */
		*ext = nid;
		break;
	}
	return 0;
}

static int set_mic_route(struct hda_codec *codec,
			 struct sigmatel_mic_route *mic,
			 hda_nid_t pin)
{
	struct sigmatel_spec *spec = codec->spec;
	struct auto_pin_cfg *cfg = &spec->autocfg;
	int i;

	mic->pin = pin;
	if (pin == 0)
		return 0;
	for (i = 0; i < cfg->num_inputs; i++) {
		if (pin == cfg->inputs[i].pin)
			break;
	}
	if (i < cfg->num_inputs && cfg->inputs[i].type == AUTO_PIN_MIC) {
		/* analog pin */
		i = get_connection_index(codec, spec->mux_nids[0], pin);
		if (i < 0)
			return -1;
		mic->mux_idx = i;
		mic->dmux_idx = -1;
		if (spec->dmux_nids)
			mic->dmux_idx = get_connection_index(codec,
							     spec->dmux_nids[0],
							     spec->mux_nids[0]);
	}  else if (spec->dmux_nids) {
		/* digital pin */
		i = get_connection_index(codec, spec->dmux_nids[0], pin);
		if (i < 0)
			return -1;
		mic->dmux_idx = i;
		mic->mux_idx = -1;
		if (spec->mux_nids)
			mic->mux_idx = get_connection_index(codec,
							    spec->mux_nids[0],
							    spec->dmux_nids[0]);
	}
	return 0;
}

/* return non-zero if the device is for automatic mic switch */
static int stac_check_auto_mic(struct hda_codec *codec)
{
	struct sigmatel_spec *spec = codec->spec;
	struct auto_pin_cfg *cfg = &spec->autocfg;
	hda_nid_t fixed, ext, dock;
	int i;

	fixed = ext = dock = 0;
	for (i = 0; i < cfg->num_inputs; i++)
		if (check_mic_pin(codec, cfg->inputs[i].pin,
		    &fixed, &ext, &dock))
			return 0;
	for (i = 0; i < spec->num_dmics; i++)
		if (check_mic_pin(codec, spec->dmic_nids[i],
		    &fixed, &ext, &dock))
			return 0;
	if (!fixed || (!ext && !dock))
		return 0; /* no input to switch */
	if (!is_jack_detectable(codec, ext))
		return 0; /* no unsol support */
	if (set_mic_route(codec, &spec->ext_mic, ext) ||
	    set_mic_route(codec, &spec->int_mic, fixed) ||
	    set_mic_route(codec, &spec->dock_mic, dock))
		return 0; /* something is wrong */
	return 1;
}

/* create playback/capture controls for input pins */
static int stac92xx_auto_create_analog_input_ctls(struct hda_codec *codec, const struct auto_pin_cfg *cfg)
{
	struct sigmatel_spec *spec = codec->spec;
	struct hda_input_mux *imux = &spec->private_imux;
	int i, j;
	const char *label;

	for (i = 0; i < cfg->num_inputs; i++) {
		hda_nid_t nid = cfg->inputs[i].pin;
		int index, err, type_idx;

		index = -1;
		for (j = 0; j < spec->num_muxes; j++) {
			index = get_connection_index(codec, spec->mux_nids[j],
						     nid);
			if (index >= 0)
				break;
		}
		if (index < 0)
			continue;

		label = hda_get_autocfg_input_label(codec, cfg, i);
		snd_hda_add_imux_item(imux, label, index, &type_idx);

		err = create_elem_capture_vol(codec, nid,
					      label, type_idx,
					      HDA_INPUT);
		if (err < 0)
			return err;
	}
	spec->num_analog_muxes = imux->num_items;

	if (imux->num_items) {
		/*
		 * Set the current input for the muxes.
		 * The STAC9221 has two input muxes with identical source
		 * NID lists.  Hopefully this won't get confused.
		 */
		for (i = 0; i < spec->num_muxes; i++) {
			snd_hda_codec_write_cache(codec, spec->mux_nids[i], 0,
						  AC_VERB_SET_CONNECT_SEL,
						  imux->items[0].index);
		}
	}

	return 0;
}

static void stac92xx_auto_init_multi_out(struct hda_codec *codec)
{
	struct sigmatel_spec *spec = codec->spec;
	int i;

	for (i = 0; i < spec->autocfg.line_outs; i++) {
		hda_nid_t nid = spec->autocfg.line_out_pins[i];
		stac92xx_auto_set_pinctl(codec, nid, AC_PINCTL_OUT_EN);
	}
}

static void stac92xx_auto_init_hp_out(struct hda_codec *codec)
{
	struct sigmatel_spec *spec = codec->spec;
	int i;

	for (i = 0; i < spec->autocfg.hp_outs; i++) {
		hda_nid_t pin;
		pin = spec->autocfg.hp_pins[i];
		if (pin) /* connect to front */
			stac92xx_auto_set_pinctl(codec, pin, AC_PINCTL_OUT_EN | AC_PINCTL_HP_EN);
	}
	for (i = 0; i < spec->autocfg.speaker_outs; i++) {
		hda_nid_t pin;
		pin = spec->autocfg.speaker_pins[i];
		if (pin) /* connect to front */
			stac92xx_auto_set_pinctl(codec, pin, AC_PINCTL_OUT_EN);
	}
}

static int is_dual_headphones(struct hda_codec *codec)
{
	struct sigmatel_spec *spec = codec->spec;
	int i, valid_hps;

	if (spec->autocfg.line_out_type != AUTO_PIN_SPEAKER_OUT ||
	    spec->autocfg.hp_outs <= 1)
		return 0;
	valid_hps = 0;
	for (i = 0; i < spec->autocfg.hp_outs; i++) {
		hda_nid_t nid = spec->autocfg.hp_pins[i];
		unsigned int cfg = snd_hda_codec_get_pincfg(codec, nid);
		if (get_defcfg_location(cfg) & AC_JACK_LOC_SEPARATE)
			continue;
		valid_hps++;
	}
	return (valid_hps > 1);
}


static int stac92xx_parse_auto_config(struct hda_codec *codec)
{
	struct sigmatel_spec *spec = codec->spec;
	hda_nid_t dig_out = 0, dig_in = 0;
	int hp_swap = 0;
	int i, err;

	if ((err = snd_hda_parse_pin_def_config(codec,
						&spec->autocfg,
						spec->dmic_nids)) < 0)
		return err;
	if (! spec->autocfg.line_outs)
		return 0; /* can't find valid pin config */

	/* If we have no real line-out pin and multiple hp-outs, HPs should
	 * be set up as multi-channel outputs.
	 */
	if (is_dual_headphones(codec)) {
		/* Copy hp_outs to line_outs, backup line_outs in
		 * speaker_outs so that the following routines can handle
		 * HP pins as primary outputs.
		 */
		snd_printdd("stac92xx: Enabling multi-HPs workaround\n");
		memcpy(spec->autocfg.speaker_pins, spec->autocfg.line_out_pins,
		       sizeof(spec->autocfg.line_out_pins));
		spec->autocfg.speaker_outs = spec->autocfg.line_outs;
		memcpy(spec->autocfg.line_out_pins, spec->autocfg.hp_pins,
		       sizeof(spec->autocfg.hp_pins));
		spec->autocfg.line_outs = spec->autocfg.hp_outs;
		spec->autocfg.line_out_type = AUTO_PIN_HP_OUT;
		spec->autocfg.hp_outs = 0;
		hp_swap = 1;
	}
	if (spec->autocfg.mono_out_pin) {
		int dir = get_wcaps(codec, spec->autocfg.mono_out_pin) &
			(AC_WCAP_OUT_AMP | AC_WCAP_IN_AMP);
		u32 caps = query_amp_caps(codec,
				spec->autocfg.mono_out_pin, dir);
		hda_nid_t conn_list[1];

		/* get the mixer node and then the mono mux if it exists */
		if (snd_hda_get_connections(codec,
				spec->autocfg.mono_out_pin, conn_list, 1) &&
				snd_hda_get_connections(codec, conn_list[0],
				conn_list, 1) > 0) {

				int wcaps = get_wcaps(codec, conn_list[0]);
				int wid_type = get_wcaps_type(wcaps);
				/* LR swap check, some stac925x have a mux that
 				 * changes the DACs output path instead of the
 				 * mono-mux path.
 				 */
				if (wid_type == AC_WID_AUD_SEL &&
						!(wcaps & AC_WCAP_LR_SWAP))
					spec->mono_nid = conn_list[0];
		}
		if (dir) {
			hda_nid_t nid = spec->autocfg.mono_out_pin;

			/* most mono outs have a least a mute/unmute switch */
			dir = (dir & AC_WCAP_OUT_AMP) ? HDA_OUTPUT : HDA_INPUT;
			err = stac92xx_add_control(spec, STAC_CTL_WIDGET_MUTE,
				"Mono Playback Switch",
				HDA_COMPOSE_AMP_VAL(nid, 1, 0, dir));
			if (err < 0)
				return err;
			/* check for volume support for the amp */
			if ((caps & AC_AMPCAP_NUM_STEPS)
					>> AC_AMPCAP_NUM_STEPS_SHIFT) {
				err = stac92xx_add_control(spec,
					STAC_CTL_WIDGET_VOL,
					"Mono Playback Volume",
				HDA_COMPOSE_AMP_VAL(nid, 1, 0, dir));
				if (err < 0)
					return err;
			}
		}

		stac92xx_auto_set_pinctl(codec, spec->autocfg.mono_out_pin,
					 AC_PINCTL_OUT_EN);
	}

	if (!spec->multiout.num_dacs) {
		err = stac92xx_auto_fill_dac_nids(codec);
		if (err < 0)
			return err;
		err = stac92xx_auto_create_multi_out_ctls(codec,
							  &spec->autocfg);
		if (err < 0)
			return err;
	}

	/* setup analog beep controls */
	if (spec->anabeep_nid > 0) {
		err = stac92xx_auto_create_beep_ctls(codec,
			spec->anabeep_nid);
		if (err < 0)
			return err;
	}

	/* setup digital beep controls and input device */
#ifdef CONFIG_SND_HDA_INPUT_BEEP
	if (spec->digbeep_nid > 0) {
		hda_nid_t nid = spec->digbeep_nid;
		unsigned int caps;

		err = stac92xx_auto_create_beep_ctls(codec, nid);
		if (err < 0)
			return err;
		err = snd_hda_attach_beep_device(codec, nid);
		if (err < 0)
			return err;
		if (codec->beep) {
			/* IDT/STAC codecs have linear beep tone parameter */
			codec->beep->linear_tone = spec->linear_tone_beep;
			/* if no beep switch is available, make its own one */
			caps = query_amp_caps(codec, nid, HDA_OUTPUT);
			if (!(caps & AC_AMPCAP_MUTE)) {
				err = stac92xx_beep_switch_ctl(codec);
				if (err < 0)
					return err;
			}
		}
	}
#endif

	err = stac92xx_auto_create_hp_ctls(codec, &spec->autocfg);
	if (err < 0)
		return err;

	/* All output parsing done, now restore the swapped hp pins */
	if (hp_swap) {
		memcpy(spec->autocfg.hp_pins, spec->autocfg.line_out_pins,
		       sizeof(spec->autocfg.hp_pins));
		spec->autocfg.hp_outs = spec->autocfg.line_outs;
		spec->autocfg.line_out_type = AUTO_PIN_HP_OUT;
		spec->autocfg.line_outs = 0;
	}

	if (stac_check_auto_mic(codec)) {
		spec->auto_mic = 1;
		/* only one capture for auto-mic */
		spec->num_adcs = 1;
		spec->num_caps = 1;
		spec->num_muxes = 1;
	}

	for (i = 0; i < spec->num_caps; i++) {
		err = stac92xx_add_capvol_ctls(codec, spec->capvols[i],
					       spec->capsws[i], i);
		if (err < 0)
			return err;
	}

	err = stac92xx_auto_create_analog_input_ctls(codec, &spec->autocfg);
	if (err < 0)
		return err;

	if (spec->mono_nid > 0) {
		err = stac92xx_auto_create_mono_output_ctls(codec);
		if (err < 0)
			return err;
	}
	if (spec->num_dmics > 0 && !spec->dinput_mux)
		if ((err = stac92xx_auto_create_dmic_input_ctls(codec,
						&spec->autocfg)) < 0)
			return err;
	if (spec->num_muxes > 0) {
		err = stac92xx_auto_create_mux_input_ctls(codec);
		if (err < 0)
			return err;
	}
	if (spec->num_smuxes > 0) {
		err = stac92xx_auto_create_spdif_mux_ctls(codec);
		if (err < 0)
			return err;
	}

	err = stac92xx_add_input_source(spec);
	if (err < 0)
		return err;

	spec->multiout.max_channels = spec->multiout.num_dacs * 2;
	if (spec->multiout.max_channels > 2)
		spec->surr_switch = 1;

	/* find digital out and in converters */
	for (i = codec->start_nid; i < codec->start_nid + codec->num_nodes; i++) {
		unsigned int wid_caps = get_wcaps(codec, i);
		if (wid_caps & AC_WCAP_DIGITAL) {
			switch (get_wcaps_type(wid_caps)) {
			case AC_WID_AUD_OUT:
				if (!dig_out)
					dig_out = i;
				break;
			case AC_WID_AUD_IN:
				if (!dig_in)
					dig_in = i;
				break;
			}
		}
	}
	if (spec->autocfg.dig_outs)
		spec->multiout.dig_out_nid = dig_out;
	if (dig_in && spec->autocfg.dig_in_pin)
		spec->dig_in_nid = dig_in;

	if (spec->kctls.list)
		spec->mixers[spec->num_mixers++] = spec->kctls.list;

	spec->input_mux = &spec->private_imux;
	if (!spec->dinput_mux)
		spec->dinput_mux = &spec->private_dimux;
	spec->sinput_mux = &spec->private_smux;
	spec->mono_mux = &spec->private_mono_mux;
	return 1;
}

/* add playback controls for HP output */
static int stac9200_auto_create_hp_ctls(struct hda_codec *codec,
					struct auto_pin_cfg *cfg)
{
	struct sigmatel_spec *spec = codec->spec;
	hda_nid_t pin = cfg->hp_pins[0];

	if (! pin)
		return 0;

	if (is_jack_detectable(codec, pin))
		spec->hp_detect = 1;

	return 0;
}

/* add playback controls for LFE output */
static int stac9200_auto_create_lfe_ctls(struct hda_codec *codec,
					struct auto_pin_cfg *cfg)
{
	struct sigmatel_spec *spec = codec->spec;
	int err;
	hda_nid_t lfe_pin = 0x0;
	int i;

	/*
	 * search speaker outs and line outs for a mono speaker pin
	 * with an amp.  If one is found, add LFE controls
	 * for it.
	 */
	for (i = 0; i < spec->autocfg.speaker_outs && lfe_pin == 0x0; i++) {
		hda_nid_t pin = spec->autocfg.speaker_pins[i];
		unsigned int wcaps = get_wcaps(codec, pin);
		wcaps &= (AC_WCAP_STEREO | AC_WCAP_OUT_AMP);
		if (wcaps == AC_WCAP_OUT_AMP)
			/* found a mono speaker with an amp, must be lfe */
			lfe_pin = pin;
	}

	/* if speaker_outs is 0, then speakers may be in line_outs */
	if (lfe_pin == 0 && spec->autocfg.speaker_outs == 0) {
		for (i = 0; i < spec->autocfg.line_outs && lfe_pin == 0x0; i++) {
			hda_nid_t pin = spec->autocfg.line_out_pins[i];
			unsigned int defcfg;
			defcfg = snd_hda_codec_get_pincfg(codec, pin);
			if (get_defcfg_device(defcfg) == AC_JACK_SPEAKER) {
				unsigned int wcaps = get_wcaps(codec, pin);
				wcaps &= (AC_WCAP_STEREO | AC_WCAP_OUT_AMP);
				if (wcaps == AC_WCAP_OUT_AMP)
					/* found a mono speaker with an amp,
					   must be lfe */
					lfe_pin = pin;
			}
		}
	}

	if (lfe_pin) {
		err = create_controls(codec, "LFE", lfe_pin, 1);
		if (err < 0)
			return err;
	}

	return 0;
}

static int stac9200_parse_auto_config(struct hda_codec *codec)
{
	struct sigmatel_spec *spec = codec->spec;
	int err;

	if ((err = snd_hda_parse_pin_def_config(codec, &spec->autocfg, NULL)) < 0)
		return err;

	if ((err = stac92xx_auto_create_analog_input_ctls(codec, &spec->autocfg)) < 0)
		return err;

	if ((err = stac9200_auto_create_hp_ctls(codec, &spec->autocfg)) < 0)
		return err;

	if ((err = stac9200_auto_create_lfe_ctls(codec, &spec->autocfg)) < 0)
		return err;

	if (spec->num_muxes > 0) {
		err = stac92xx_auto_create_mux_input_ctls(codec);
		if (err < 0)
			return err;
	}

	err = stac92xx_add_input_source(spec);
	if (err < 0)
		return err;

	if (spec->autocfg.dig_outs)
		spec->multiout.dig_out_nid = 0x05;
	if (spec->autocfg.dig_in_pin)
		spec->dig_in_nid = 0x04;

	if (spec->kctls.list)
		spec->mixers[spec->num_mixers++] = spec->kctls.list;

	spec->input_mux = &spec->private_imux;
	spec->dinput_mux = &spec->private_dimux;

	return 1;
}

/*
 * Early 2006 Intel Macintoshes with STAC9220X5 codecs seem to have a
 * funky external mute control using GPIO pins.
 */

static void stac_gpio_set(struct hda_codec *codec, unsigned int mask,
			  unsigned int dir_mask, unsigned int data)
{
	unsigned int gpiostate, gpiomask, gpiodir;

	snd_printdd("%s msk %x dir %x gpio %x\n", __func__, mask, dir_mask, data);

	gpiostate = snd_hda_codec_read(codec, codec->afg, 0,
				       AC_VERB_GET_GPIO_DATA, 0);
	gpiostate = (gpiostate & ~dir_mask) | (data & dir_mask);

	gpiomask = snd_hda_codec_read(codec, codec->afg, 0,
				      AC_VERB_GET_GPIO_MASK, 0);
	gpiomask |= mask;

	gpiodir = snd_hda_codec_read(codec, codec->afg, 0,
				     AC_VERB_GET_GPIO_DIRECTION, 0);
	gpiodir |= dir_mask;

	/* Configure GPIOx as CMOS */
	snd_hda_codec_write(codec, codec->afg, 0, 0x7e7, 0);

	snd_hda_codec_write(codec, codec->afg, 0,
			    AC_VERB_SET_GPIO_MASK, gpiomask);
	snd_hda_codec_read(codec, codec->afg, 0,
			   AC_VERB_SET_GPIO_DIRECTION, gpiodir); /* sync */

	msleep(1);

	snd_hda_codec_read(codec, codec->afg, 0,
			   AC_VERB_SET_GPIO_DATA, gpiostate); /* sync */
}

static int stac92xx_add_jack(struct hda_codec *codec,
		hda_nid_t nid, int type)
{
#ifdef CONFIG_SND_HDA_INPUT_JACK
	int def_conf = snd_hda_codec_get_pincfg(codec, nid);
	int connectivity = get_defcfg_connect(def_conf);

	if (connectivity && connectivity != AC_JACK_PORT_FIXED)
		return 0;

	return snd_hda_input_jack_add(codec, nid, type, NULL);
#else
	return 0;
#endif /* CONFIG_SND_HDA_INPUT_JACK */
}

static int stac_add_event(struct sigmatel_spec *spec, hda_nid_t nid,
			  unsigned char type, int data)
{
	struct sigmatel_event *event;

	snd_array_init(&spec->events, sizeof(*event), 32);
	event = snd_array_new(&spec->events);
	if (!event)
		return -ENOMEM;
	event->nid = nid;
	event->type = type;
	event->tag = spec->events.used;
	event->data = data;

	return event->tag;
}

static struct sigmatel_event *stac_get_event(struct hda_codec *codec,
					     hda_nid_t nid)
{
	struct sigmatel_spec *spec = codec->spec;
	struct sigmatel_event *event = spec->events.list;
	int i;

	for (i = 0; i < spec->events.used; i++, event++) {
		if (event->nid == nid)
			return event;
	}
	return NULL;
}

static struct sigmatel_event *stac_get_event_from_tag(struct hda_codec *codec,
						      unsigned char tag)
{
	struct sigmatel_spec *spec = codec->spec;
	struct sigmatel_event *event = spec->events.list;
	int i;

	for (i = 0; i < spec->events.used; i++, event++) {
		if (event->tag == tag)
			return event;
	}
	return NULL;
}

/* check if given nid is a valid pin and no other events are assigned
 * to it.  If OK, assign the event, set the unsol flag, and returns 1.
 * Otherwise, returns zero.
 */
static int enable_pin_detect(struct hda_codec *codec, hda_nid_t nid,
			     unsigned int type)
{
	struct sigmatel_event *event;
	int tag;

	if (!is_jack_detectable(codec, nid))
		return 0;
	event = stac_get_event(codec, nid);
	if (event) {
		if (event->type != type)
			return 0;
		tag = event->tag;
	} else {
		tag = stac_add_event(codec->spec, nid, type, 0);
		if (tag < 0)
			return 0;
	}
	snd_hda_codec_write_cache(codec, nid, 0,
				  AC_VERB_SET_UNSOLICITED_ENABLE,
				  AC_USRSP_EN | tag);
	return 1;
}

static int is_nid_hp_pin(struct auto_pin_cfg *cfg, hda_nid_t nid)
{
	int i;
	for (i = 0; i < cfg->hp_outs; i++)
		if (cfg->hp_pins[i] == nid)
			return 1; /* nid is a HP-Out */

	return 0; /* nid is not a HP-Out */
};

static void stac92xx_power_down(struct hda_codec *codec)
{
	struct sigmatel_spec *spec = codec->spec;

	/* power down inactive DACs */
	const hda_nid_t *dac;
	for (dac = spec->dac_list; *dac; dac++)
		if (!check_all_dac_nids(spec, *dac))
			snd_hda_codec_write(codec, *dac, 0,
					AC_VERB_SET_POWER_STATE, AC_PWRST_D3);
}

static void stac_toggle_power_map(struct hda_codec *codec, hda_nid_t nid,
				  int enable);

static inline int get_int_hint(struct hda_codec *codec, const char *key,
			       int *valp)
{
	const char *p;
	p = snd_hda_get_hint(codec, key);
	if (p) {
		unsigned long val;
		if (!strict_strtoul(p, 0, &val)) {
			*valp = val;
			return 1;
		}
	}
	return 0;
}

/* override some hints from the hwdep entry */
static void stac_store_hints(struct hda_codec *codec)
{
	struct sigmatel_spec *spec = codec->spec;
	int val;

	val = snd_hda_get_bool_hint(codec, "hp_detect");
	if (val >= 0)
		spec->hp_detect = val;
	if (get_int_hint(codec, "gpio_mask", &spec->gpio_mask)) {
		spec->eapd_mask = spec->gpio_dir = spec->gpio_data =
			spec->gpio_mask;
	}
	if (get_int_hint(codec, "gpio_dir", &spec->gpio_dir))
		spec->gpio_mask &= spec->gpio_mask;
	if (get_int_hint(codec, "gpio_data", &spec->gpio_data))
		spec->gpio_dir &= spec->gpio_mask;
	if (get_int_hint(codec, "eapd_mask", &spec->eapd_mask))
		spec->eapd_mask &= spec->gpio_mask;
	if (get_int_hint(codec, "gpio_mute", &spec->gpio_mute))
		spec->gpio_mute &= spec->gpio_mask;
	val = snd_hda_get_bool_hint(codec, "eapd_switch");
	if (val >= 0)
		spec->eapd_switch = val;
	get_int_hint(codec, "gpio_led_polarity", &spec->gpio_led_polarity);
	if (get_int_hint(codec, "gpio_led", &spec->gpio_led)) {
		if (spec->gpio_led <= 8) {
			spec->gpio_mask |= spec->gpio_led;
			spec->gpio_dir |= spec->gpio_led;
			if (spec->gpio_led_polarity)
				spec->gpio_data |= spec->gpio_led;
		}
	}
}

static int stac92xx_init(struct hda_codec *codec)
{
	struct sigmatel_spec *spec = codec->spec;
	struct auto_pin_cfg *cfg = &spec->autocfg;
	unsigned int gpio;
	int i;

	snd_hda_sequence_write(codec, spec->init);

	/* power down adcs initially */
	if (spec->powerdown_adcs)
		for (i = 0; i < spec->num_adcs; i++)
			snd_hda_codec_write(codec,
				spec->adc_nids[i], 0,
				AC_VERB_SET_POWER_STATE, AC_PWRST_D3);

	/* override some hints */
	stac_store_hints(codec);

	/* set up GPIO */
	gpio = spec->gpio_data;
	/* turn on EAPD statically when spec->eapd_switch isn't set.
	 * otherwise, unsol event will turn it on/off dynamically
	 */
	if (!spec->eapd_switch)
		gpio |= spec->eapd_mask;
	stac_gpio_set(codec, spec->gpio_mask, spec->gpio_dir, gpio);

	/* set up pins */
	if (spec->hp_detect) {
		/* Enable unsolicited responses on the HP widget */
		for (i = 0; i < cfg->hp_outs; i++) {
			hda_nid_t nid = cfg->hp_pins[i];
			enable_pin_detect(codec, nid, STAC_HP_EVENT);
		}
		if (cfg->line_out_type == AUTO_PIN_LINE_OUT &&
		    cfg->speaker_outs > 0) {
			/* enable pin-detect for line-outs as well */
			for (i = 0; i < cfg->line_outs; i++) {
				hda_nid_t nid = cfg->line_out_pins[i];
				enable_pin_detect(codec, nid, STAC_LO_EVENT);
			}
		}

		/* force to enable the first line-out; the others are set up
		 * in unsol_event
		 */
		stac92xx_auto_set_pinctl(codec, spec->autocfg.line_out_pins[0],
				AC_PINCTL_OUT_EN);
		/* fake event to set up pins */
		if (cfg->hp_pins[0])
			stac_issue_unsol_event(codec, cfg->hp_pins[0]);
		else if (cfg->line_out_pins[0])
			stac_issue_unsol_event(codec, cfg->line_out_pins[0]);
	} else {
		stac92xx_auto_init_multi_out(codec);
		stac92xx_auto_init_hp_out(codec);
		for (i = 0; i < cfg->hp_outs; i++)
			stac_toggle_power_map(codec, cfg->hp_pins[i], 1);
	}
	if (spec->auto_mic) {
		/* initialize connection to analog input */
		if (spec->dmux_nids)
			snd_hda_codec_write_cache(codec, spec->dmux_nids[0], 0,
					  AC_VERB_SET_CONNECT_SEL, 0);
		if (enable_pin_detect(codec, spec->ext_mic.pin, STAC_MIC_EVENT))
			stac_issue_unsol_event(codec, spec->ext_mic.pin);
		if (enable_pin_detect(codec, spec->dock_mic.pin,
		    STAC_MIC_EVENT))
			stac_issue_unsol_event(codec, spec->dock_mic.pin);
	}
	for (i = 0; i < cfg->num_inputs; i++) {
		hda_nid_t nid = cfg->inputs[i].pin;
		int type = cfg->inputs[i].type;
		unsigned int pinctl, conf;
		if (type == AUTO_PIN_MIC) {
			/* for mic pins, force to initialize */
			pinctl = stac92xx_get_default_vref(codec, nid);
			pinctl |= AC_PINCTL_IN_EN;
			stac92xx_auto_set_pinctl(codec, nid, pinctl);
		} else {
			pinctl = snd_hda_codec_read(codec, nid, 0,
					AC_VERB_GET_PIN_WIDGET_CONTROL, 0);
			/* if PINCTL already set then skip */
			/* Also, if both INPUT and OUTPUT are set,
			 * it must be a BIOS bug; need to override, too
			 */
			if (!(pinctl & AC_PINCTL_IN_EN) ||
			    (pinctl & AC_PINCTL_OUT_EN)) {
				pinctl &= ~AC_PINCTL_OUT_EN;
				pinctl |= AC_PINCTL_IN_EN;
				stac92xx_auto_set_pinctl(codec, nid, pinctl);
			}
		}
		conf = snd_hda_codec_get_pincfg(codec, nid);
		if (get_defcfg_connect(conf) != AC_JACK_PORT_FIXED) {
			if (enable_pin_detect(codec, nid, STAC_INSERT_EVENT))
				stac_issue_unsol_event(codec, nid);
		}
	}
	for (i = 0; i < spec->num_dmics; i++)
		stac92xx_auto_set_pinctl(codec, spec->dmic_nids[i],
					AC_PINCTL_IN_EN);
	if (cfg->dig_out_pins[0])
		stac92xx_auto_set_pinctl(codec, cfg->dig_out_pins[0],
					 AC_PINCTL_OUT_EN);
	if (cfg->dig_in_pin)
		stac92xx_auto_set_pinctl(codec, cfg->dig_in_pin,
					 AC_PINCTL_IN_EN);
	for (i = 0; i < spec->num_pwrs; i++)  {
		hda_nid_t nid = spec->pwr_nids[i];
		int pinctl, def_conf;

		/* power on when no jack detection is available */
		/* or when the VREF is used for controlling LED */
		if (!spec->hp_detect ||
		    (spec->gpio_led > 8 && spec->gpio_led == nid)) {
			stac_toggle_power_map(codec, nid, 1);
			continue;
		}

		if (is_nid_hp_pin(cfg, nid))
			continue; /* already has an unsol event */

		pinctl = snd_hda_codec_read(codec, nid, 0,
					    AC_VERB_GET_PIN_WIDGET_CONTROL, 0);
		/* outputs are only ports capable of power management
		 * any attempts on powering down a input port cause the
		 * referenced VREF to act quirky.
		 */
		if (pinctl & AC_PINCTL_IN_EN) {
			stac_toggle_power_map(codec, nid, 1);
			continue;
		}
		def_conf = snd_hda_codec_get_pincfg(codec, nid);
		def_conf = get_defcfg_connect(def_conf);
		/* skip any ports that don't have jacks since presence
 		 * detection is useless */
		if (def_conf != AC_JACK_PORT_COMPLEX) {
			if (def_conf != AC_JACK_PORT_NONE)
				stac_toggle_power_map(codec, nid, 1);
			continue;
		}
		if (enable_pin_detect(codec, nid, STAC_PWR_EVENT)) {
			stac_issue_unsol_event(codec, nid);
			continue;
		}
		/* none of the above, turn the port OFF */
		stac_toggle_power_map(codec, nid, 0);
	}

	/* sync mute LED */
	if (spec->gpio_led)
		hda_call_check_power_status(codec, 0x01);
	if (spec->dac_list)
		stac92xx_power_down(codec);
	return 0;
}

static void stac92xx_free_kctls(struct hda_codec *codec)
{
	struct sigmatel_spec *spec = codec->spec;

	if (spec->kctls.list) {
		struct snd_kcontrol_new *kctl = spec->kctls.list;
		int i;
		for (i = 0; i < spec->kctls.used; i++)
			kfree(kctl[i].name);
	}
	snd_array_free(&spec->kctls);
}

static void stac92xx_shutup_pins(struct hda_codec *codec)
{
	unsigned int i, def_conf;

	if (codec->bus->shutdown)
		return;
	for (i = 0; i < codec->init_pins.used; i++) {
		struct hda_pincfg *pin = snd_array_elem(&codec->init_pins, i);
		def_conf = snd_hda_codec_get_pincfg(codec, pin->nid);
		if (get_defcfg_connect(def_conf) != AC_JACK_PORT_NONE)
			snd_hda_codec_write(codec, pin->nid, 0,
				    AC_VERB_SET_PIN_WIDGET_CONTROL, 0);
	}
}

static void stac92xx_shutup(struct hda_codec *codec)
{
	struct sigmatel_spec *spec = codec->spec;

	stac92xx_shutup_pins(codec);

	if (spec->eapd_mask)
		stac_gpio_set(codec, spec->gpio_mask,
				spec->gpio_dir, spec->gpio_data &
				~spec->eapd_mask);
}

static void stac92xx_free(struct hda_codec *codec)
{
	struct sigmatel_spec *spec = codec->spec;

	if (! spec)
		return;

	stac92xx_shutup(codec);
	snd_hda_input_jack_free(codec);
	snd_array_free(&spec->events);

	kfree(spec);
	snd_hda_detach_beep_device(codec);
}

static void stac92xx_set_pinctl(struct hda_codec *codec, hda_nid_t nid,
				unsigned int flag)
{
	unsigned int old_ctl, pin_ctl;

	pin_ctl = snd_hda_codec_read(codec, nid,
			0, AC_VERB_GET_PIN_WIDGET_CONTROL, 0x00);

	if (pin_ctl & AC_PINCTL_IN_EN) {
		/*
		 * we need to check the current set-up direction of
		 * shared input pins since they can be switched via
		 * "xxx as Output" mixer switch
		 */
		struct sigmatel_spec *spec = codec->spec;
		if (nid == spec->line_switch || nid == spec->mic_switch)
			return;
	}

	old_ctl = pin_ctl;
	/* if setting pin direction bits, clear the current
	   direction bits first */
	if (flag & (AC_PINCTL_IN_EN | AC_PINCTL_OUT_EN))
		pin_ctl &= ~(AC_PINCTL_IN_EN | AC_PINCTL_OUT_EN);
	
	pin_ctl |= flag;
	if (old_ctl != pin_ctl)
		snd_hda_codec_write_cache(codec, nid, 0,
					  AC_VERB_SET_PIN_WIDGET_CONTROL,
					  pin_ctl);
}

static void stac92xx_reset_pinctl(struct hda_codec *codec, hda_nid_t nid,
				  unsigned int flag)
{
	unsigned int pin_ctl = snd_hda_codec_read(codec, nid,
			0, AC_VERB_GET_PIN_WIDGET_CONTROL, 0x00);
	if (pin_ctl & flag)
		snd_hda_codec_write_cache(codec, nid, 0,
					  AC_VERB_SET_PIN_WIDGET_CONTROL,
					  pin_ctl & ~flag);
}

static inline int get_pin_presence(struct hda_codec *codec, hda_nid_t nid)
{
	if (!nid)
		return 0;
	return snd_hda_jack_detect(codec, nid);
}

static void stac92xx_line_out_detect(struct hda_codec *codec,
				     int presence)
{
	struct sigmatel_spec *spec = codec->spec;
	struct auto_pin_cfg *cfg = &spec->autocfg;
	int i;

	for (i = 0; i < cfg->line_outs; i++) {
		if (presence)
			break;
		presence = get_pin_presence(codec, cfg->line_out_pins[i]);
		if (presence) {
			unsigned int pinctl;
			pinctl = snd_hda_codec_read(codec,
						    cfg->line_out_pins[i], 0,
					    AC_VERB_GET_PIN_WIDGET_CONTROL, 0);
			if (pinctl & AC_PINCTL_IN_EN)
				presence = 0; /* mic- or line-input */
		}
	}

	if (presence) {
		/* disable speakers */
		for (i = 0; i < cfg->speaker_outs; i++)
			stac92xx_reset_pinctl(codec, cfg->speaker_pins[i],
						AC_PINCTL_OUT_EN);
		if (spec->eapd_mask && spec->eapd_switch)
			stac_gpio_set(codec, spec->gpio_mask,
				spec->gpio_dir, spec->gpio_data &
				~spec->eapd_mask);
	} else {
		/* enable speakers */
		for (i = 0; i < cfg->speaker_outs; i++)
			stac92xx_set_pinctl(codec, cfg->speaker_pins[i],
						AC_PINCTL_OUT_EN);
		if (spec->eapd_mask && spec->eapd_switch)
			stac_gpio_set(codec, spec->gpio_mask,
				spec->gpio_dir, spec->gpio_data |
				spec->eapd_mask);
	}
} 

/* return non-zero if the hp-pin of the given array index isn't
 * a jack-detection target
 */
static int no_hp_sensing(struct sigmatel_spec *spec, int i)
{
	struct auto_pin_cfg *cfg = &spec->autocfg;

	/* ignore sensing of shared line and mic jacks */
	if (cfg->hp_pins[i] == spec->line_switch)
		return 1;
	if (cfg->hp_pins[i] == spec->mic_switch)
		return 1;
	/* ignore if the pin is set as line-out */
	if (cfg->hp_pins[i] == spec->hp_switch)
		return 1;
	return 0;
}

static void stac92xx_hp_detect(struct hda_codec *codec)
{
	struct sigmatel_spec *spec = codec->spec;
	struct auto_pin_cfg *cfg = &spec->autocfg;
	int i, presence;

	presence = 0;
	if (spec->gpio_mute)
		presence = !(snd_hda_codec_read(codec, codec->afg, 0,
			AC_VERB_GET_GPIO_DATA, 0) & spec->gpio_mute);

	for (i = 0; i < cfg->hp_outs; i++) {
		if (presence)
			break;
		if (no_hp_sensing(spec, i))
			continue;
		presence = get_pin_presence(codec, cfg->hp_pins[i]);
		if (presence) {
			unsigned int pinctl;
			pinctl = snd_hda_codec_read(codec, cfg->hp_pins[i], 0,
					    AC_VERB_GET_PIN_WIDGET_CONTROL, 0);
			if (pinctl & AC_PINCTL_IN_EN)
				presence = 0; /* mic- or line-input */
		}
	}

	if (presence) {
		/* disable lineouts */
		if (spec->hp_switch)
			stac92xx_reset_pinctl(codec, spec->hp_switch,
					      AC_PINCTL_OUT_EN);
		for (i = 0; i < cfg->line_outs; i++)
			stac92xx_reset_pinctl(codec, cfg->line_out_pins[i],
						AC_PINCTL_OUT_EN);
	} else {
		/* enable lineouts */
		if (spec->hp_switch)
			stac92xx_set_pinctl(codec, spec->hp_switch,
					    AC_PINCTL_OUT_EN);
		for (i = 0; i < cfg->line_outs; i++)
			stac92xx_set_pinctl(codec, cfg->line_out_pins[i],
						AC_PINCTL_OUT_EN);
	}
	stac92xx_line_out_detect(codec, presence);
	/* toggle hp outs */
	for (i = 0; i < cfg->hp_outs; i++) {
		unsigned int val = AC_PINCTL_OUT_EN | AC_PINCTL_HP_EN;
		if (no_hp_sensing(spec, i))
			continue;
		if (presence)
			stac92xx_set_pinctl(codec, cfg->hp_pins[i], val);
#if 0 /* FIXME */
/* Resetting the pinctl like below may lead to (a sort of) regressions
 * on some devices since they use the HP pin actually for line/speaker
 * outs although the default pin config shows a different pin (that is
 * wrong and useless).
 *
 * So, it's basically a problem of default pin configs, likely a BIOS issue.
 * But, disabling the code below just works around it, and I'm too tired of
 * bug reports with such devices... 
 */
		else
			stac92xx_reset_pinctl(codec, cfg->hp_pins[i], val);
#endif /* FIXME */
	}
} 

static void stac_toggle_power_map(struct hda_codec *codec, hda_nid_t nid,
				  int enable)
{
	struct sigmatel_spec *spec = codec->spec;
	unsigned int idx, val;

	for (idx = 0; idx < spec->num_pwrs; idx++) {
		if (spec->pwr_nids[idx] == nid)
			break;
	}
	if (idx >= spec->num_pwrs)
		return;

	idx = 1 << idx;

	val = snd_hda_codec_read(codec, codec->afg, 0, 0x0fec, 0x0) & 0xff;
	if (enable)
		val &= ~idx;
	else
		val |= idx;

	/* power down unused output ports */
	snd_hda_codec_write(codec, codec->afg, 0, 0x7ec, val);
}

static void stac92xx_pin_sense(struct hda_codec *codec, hda_nid_t nid)
{
	stac_toggle_power_map(codec, nid, get_pin_presence(codec, nid));
}

/* get the pin connection (fixed, none, etc) */
static unsigned int stac_get_defcfg_connect(struct hda_codec *codec, int idx)
{
	struct sigmatel_spec *spec = codec->spec;
	unsigned int cfg;

	cfg = snd_hda_codec_get_pincfg(codec, spec->pin_nids[idx]);
	return get_defcfg_connect(cfg);
}

static int stac92xx_connected_ports(struct hda_codec *codec,
				    const hda_nid_t *nids, int num_nids)
{
	struct sigmatel_spec *spec = codec->spec;
	int idx, num;
	unsigned int def_conf;

	for (num = 0; num < num_nids; num++) {
		for (idx = 0; idx < spec->num_pins; idx++)
			if (spec->pin_nids[idx] == nids[num])
				break;
		if (idx >= spec->num_pins)
			break;
		def_conf = stac_get_defcfg_connect(codec, idx);
		if (def_conf == AC_JACK_PORT_NONE)
			break;
	}
	return num;
}

static void stac92xx_mic_detect(struct hda_codec *codec)
{
	struct sigmatel_spec *spec = codec->spec;
	struct sigmatel_mic_route *mic;

	if (get_pin_presence(codec, spec->ext_mic.pin))
		mic = &spec->ext_mic;
	else if (get_pin_presence(codec, spec->dock_mic.pin))
		mic = &spec->dock_mic;
	else
		mic = &spec->int_mic;
	if (mic->dmux_idx >= 0)
		snd_hda_codec_write_cache(codec, spec->dmux_nids[0], 0,
					  AC_VERB_SET_CONNECT_SEL,
					  mic->dmux_idx);
	if (mic->mux_idx >= 0)
		snd_hda_codec_write_cache(codec, spec->mux_nids[0], 0,
					  AC_VERB_SET_CONNECT_SEL,
					  mic->mux_idx);
}

static void stac_issue_unsol_event(struct hda_codec *codec, hda_nid_t nid)
{
	struct sigmatel_event *event = stac_get_event(codec, nid);
	if (!event)
		return;
	codec->patch_ops.unsol_event(codec, (unsigned)event->tag << 26);
}

static void stac92xx_unsol_event(struct hda_codec *codec, unsigned int res)
{
	struct sigmatel_spec *spec = codec->spec;
	struct sigmatel_event *event;
	int tag, data;

	tag = (res >> 26) & 0x7f;
	event = stac_get_event_from_tag(codec, tag);
	if (!event)
		return;

	switch (event->type) {
	case STAC_HP_EVENT:
	case STAC_LO_EVENT:
		stac92xx_hp_detect(codec);
		break;
	case STAC_MIC_EVENT:
		stac92xx_mic_detect(codec);
		break;
	}

	switch (event->type) {
	case STAC_HP_EVENT:
	case STAC_LO_EVENT:
	case STAC_MIC_EVENT:
	case STAC_INSERT_EVENT:
	case STAC_PWR_EVENT:
		if (spec->num_pwrs > 0)
			stac92xx_pin_sense(codec, event->nid);
		snd_hda_input_jack_report(codec, event->nid);

		switch (codec->subsystem_id) {
		case 0x103c308f:
			if (event->nid == 0xb) {
				int pin = AC_PINCTL_IN_EN;

				if (get_pin_presence(codec, 0xa)
						&& get_pin_presence(codec, 0xb))
					pin |= AC_PINCTL_VREF_80;
				if (!get_pin_presence(codec, 0xb))
					pin |= AC_PINCTL_VREF_80;

				/* toggle VREF state based on mic + hp pin
				 * status
				 */
				stac92xx_auto_set_pinctl(codec, 0x0a, pin);
			}
		}
		break;
	case STAC_VREF_EVENT:
		data = snd_hda_codec_read(codec, codec->afg, 0,
					  AC_VERB_GET_GPIO_DATA, 0);
		/* toggle VREF state based on GPIOx status */
		snd_hda_codec_write(codec, codec->afg, 0, 0x7e0,
				    !!(data & (1 << event->data)));
		break;
	}
}

static int hp_blike_system(u32 subsystem_id);

static void set_hp_led_gpio(struct hda_codec *codec)
{
	struct sigmatel_spec *spec = codec->spec;
	unsigned int gpio;

	if (spec->gpio_led)
		return;

	gpio = snd_hda_param_read(codec, codec->afg, AC_PAR_GPIO_CAP);
	gpio &= AC_GPIO_IO_COUNT;
	if (gpio > 3)
		spec->gpio_led = 0x08; /* GPIO 3 */
	else
		spec->gpio_led = 0x01; /* GPIO 0 */
}

/*
 * This method searches for the mute LED GPIO configuration
 * provided as OEM string in SMBIOS. The format of that string
 * is HP_Mute_LED_P_G or HP_Mute_LED_P
 * where P can be 0 or 1 and defines mute LED GPIO control state (low/high)
 * that corresponds to the NOT muted state of the master volume
 * and G is the index of the GPIO to use as the mute LED control (0..9)
 * If _G portion is missing it is assigned based on the codec ID
 *
 * So, HP B-series like systems may have HP_Mute_LED_0 (current models)
 * or  HP_Mute_LED_0_3 (future models) OEM SMBIOS strings
 *
 *
 * The dv-series laptops don't seem to have the HP_Mute_LED* strings in
 * SMBIOS - at least the ones I have seen do not have them - which include
 * my own system (HP Pavilion dv6-1110ax) and my cousin's
 * HP Pavilion dv9500t CTO.
 * Need more information on whether it is true across the entire series.
 * -- kunal
 */
static int find_mute_led_gpio(struct hda_codec *codec, int default_polarity)
{
	struct sigmatel_spec *spec = codec->spec;
	const struct dmi_device *dev = NULL;

	if ((codec->subsystem_id >> 16) == PCI_VENDOR_ID_HP) {
		while ((dev = dmi_find_device(DMI_DEV_TYPE_OEM_STRING,
								NULL, dev))) {
			if (sscanf(dev->name, "HP_Mute_LED_%d_%x",
				  &spec->gpio_led_polarity,
				  &spec->gpio_led) == 2) {
				if (spec->gpio_led < 4)
					spec->gpio_led = 1 << spec->gpio_led;
				return 1;
			}
			if (sscanf(dev->name, "HP_Mute_LED_%d",
				  &spec->gpio_led_polarity) == 1) {
				set_hp_led_gpio(codec);
				return 1;
			}
		}

		/*
		 * Fallback case - if we don't find the DMI strings,
		 * we statically set the GPIO - if not a B-series system.
		 */
		if (!hp_blike_system(codec->subsystem_id)) {
			set_hp_led_gpio(codec);
			spec->gpio_led_polarity = default_polarity;
			return 1;
		}
	}
	return 0;
}

static int hp_blike_system(u32 subsystem_id)
{
	switch (subsystem_id) {
	case 0x103c1520:
	case 0x103c1521:
	case 0x103c1523:
	case 0x103c1524:
	case 0x103c1525:
	case 0x103c1722:
	case 0x103c1723:
	case 0x103c1724:
	case 0x103c1725:
	case 0x103c1726:
	case 0x103c1727:
	case 0x103c1728:
	case 0x103c1729:
	case 0x103c172a:
	case 0x103c172b:
	case 0x103c307e:
	case 0x103c307f:
	case 0x103c3080:
	case 0x103c3081:
	case 0x103c7007:
	case 0x103c7008:
		return 1;
	}
	return 0;
}

#ifdef CONFIG_PROC_FS
static void stac92hd_proc_hook(struct snd_info_buffer *buffer,
			       struct hda_codec *codec, hda_nid_t nid)
{
	if (nid == codec->afg)
		snd_iprintf(buffer, "Power-Map: 0x%02x\n", 
			    snd_hda_codec_read(codec, nid, 0, 0x0fec, 0x0));
}

static void analog_loop_proc_hook(struct snd_info_buffer *buffer,
				  struct hda_codec *codec,
				  unsigned int verb)
{
	snd_iprintf(buffer, "Analog Loopback: 0x%02x\n",
		    snd_hda_codec_read(codec, codec->afg, 0, verb, 0));
}

/* stac92hd71bxx, stac92hd73xx */
static void stac92hd7x_proc_hook(struct snd_info_buffer *buffer,
				 struct hda_codec *codec, hda_nid_t nid)
{
	stac92hd_proc_hook(buffer, codec, nid);
	if (nid == codec->afg)
		analog_loop_proc_hook(buffer, codec, 0xfa0);
}

static void stac9205_proc_hook(struct snd_info_buffer *buffer,
			       struct hda_codec *codec, hda_nid_t nid)
{
	if (nid == codec->afg)
		analog_loop_proc_hook(buffer, codec, 0xfe0);
}

static void stac927x_proc_hook(struct snd_info_buffer *buffer,
			       struct hda_codec *codec, hda_nid_t nid)
{
	if (nid == codec->afg)
		analog_loop_proc_hook(buffer, codec, 0xfeb);
}
#else
#define stac92hd_proc_hook	NULL
#define stac92hd7x_proc_hook	NULL
#define stac9205_proc_hook	NULL
#define stac927x_proc_hook	NULL
#endif

#ifdef CONFIG_PM
static int stac92xx_resume(struct hda_codec *codec)
{
	struct sigmatel_spec *spec = codec->spec;

	stac92xx_init(codec);
	snd_hda_codec_resume_amp(codec);
	snd_hda_codec_resume_cache(codec);
	/* fake event to set up pins again to override cached values */
	if (spec->hp_detect) {
		if (spec->autocfg.hp_pins[0])
			stac_issue_unsol_event(codec, spec->autocfg.hp_pins[0]);
		else if (spec->autocfg.line_out_pins[0])
			stac_issue_unsol_event(codec,
					       spec->autocfg.line_out_pins[0]);
	}
	return 0;
}

static int stac92xx_suspend(struct hda_codec *codec, pm_message_t state)
{
	stac92xx_shutup(codec);
	return 0;
}

#ifdef CONFIG_SND_HDA_POWER_SAVE
static int stac92xx_pre_resume(struct hda_codec *codec)
{
	struct sigmatel_spec *spec = codec->spec;

	/* sync mute LED */
	if (spec->gpio_led) {
		if (spec->gpio_led <= 8) {
			stac_gpio_set(codec, spec->gpio_mask,
					spec->gpio_dir, spec->gpio_data);
		} else {
			stac_vrefout_set(codec,
					spec->gpio_led, spec->vref_led);
		}
	}
	return 0;
}

static void stac92xx_set_power_state(struct hda_codec *codec, hda_nid_t fg,
				unsigned int power_state)
{
	unsigned int afg_power_state = power_state;
	struct sigmatel_spec *spec = codec->spec;

	if (power_state == AC_PWRST_D3) {
		if (spec->gpio_led > 8) {
			/* with vref-out pin used for mute led control
			 * codec AFG is prevented from D3 state
			 */
			afg_power_state = AC_PWRST_D1;
		}
		/* this delay seems necessary to avoid click noise at power-down */
		msleep(100);
	}
	snd_hda_codec_read(codec, fg, 0, AC_VERB_SET_POWER_STATE,
			afg_power_state);
	snd_hda_codec_set_power_to_all(codec, fg, power_state, true);
}

/*
 * For this feature CONFIG_SND_HDA_POWER_SAVE is needed
 * as mute LED state is updated in check_power_status hook
 */
static int stac92xx_update_led_status(struct hda_codec *codec)
{
	struct sigmatel_spec *spec = codec->spec;
	int i, num_ext_dacs, muted = 1;
	unsigned int muted_lvl, notmtd_lvl;
	hda_nid_t nid;

	if (!spec->gpio_led)
		return 0;

	for (i = 0; i < spec->multiout.num_dacs; i++) {
		nid = spec->multiout.dac_nids[i];
		if (!(snd_hda_codec_amp_read(codec, nid, 0, HDA_OUTPUT, 0) &
		      HDA_AMP_MUTE)) {
			muted = 0; /* something heard */
			break;
		}
	}
	if (muted && spec->multiout.hp_nid)
		if (!(snd_hda_codec_amp_read(codec,
				spec->multiout.hp_nid, 0, HDA_OUTPUT, 0) &
					HDA_AMP_MUTE)) {
			muted = 0; /* HP is not muted */
		}
	num_ext_dacs = ARRAY_SIZE(spec->multiout.extra_out_nid);
	for (i = 0; muted && i < num_ext_dacs; i++) {
		nid = spec->multiout.extra_out_nid[i];
		if (nid == 0)
			break;
		if (!(snd_hda_codec_amp_read(codec, nid, 0, HDA_OUTPUT, 0) &
		      HDA_AMP_MUTE)) {
			muted = 0; /* extra output is not muted */
		}
	}
	/*polarity defines *not* muted state level*/
	if (spec->gpio_led <= 8) {
		if (muted)
			spec->gpio_data &= ~spec->gpio_led; /* orange */
		else
			spec->gpio_data |= spec->gpio_led; /* white */

		if (!spec->gpio_led_polarity) {
			/* LED state is inverted on these systems */
			spec->gpio_data ^= spec->gpio_led;
		}
		stac_gpio_set(codec, spec->gpio_mask,
				spec->gpio_dir, spec->gpio_data);
	} else {
		notmtd_lvl = spec->gpio_led_polarity ?
				AC_PINCTL_VREF_HIZ : AC_PINCTL_VREF_GRD;
		muted_lvl = spec->gpio_led_polarity ?
				AC_PINCTL_VREF_GRD : AC_PINCTL_VREF_HIZ;
		spec->vref_led = muted ? muted_lvl : notmtd_lvl;
		stac_vrefout_set(codec,	spec->gpio_led, spec->vref_led);
	}
	return 0;
}

/*
 * use power check for controlling mute led of HP notebooks
 */
static int stac92xx_check_power_status(struct hda_codec *codec,
					      hda_nid_t nid)
{
	stac92xx_update_led_status(codec);

	return 0;
}
#endif /* CONFIG_SND_HDA_POWER_SAVE */
#endif /* CONFIG_PM */

static const struct hda_codec_ops stac92xx_patch_ops = {
	.build_controls = stac92xx_build_controls,
	.build_pcms = stac92xx_build_pcms,
	.init = stac92xx_init,
	.free = stac92xx_free,
	.unsol_event = stac92xx_unsol_event,
#ifdef CONFIG_PM
	.suspend = stac92xx_suspend,
	.resume = stac92xx_resume,
#endif
	.reboot_notify = stac92xx_shutup,
};

static int patch_stac9200(struct hda_codec *codec)
{
	struct sigmatel_spec *spec;
	int err;

	spec  = kzalloc(sizeof(*spec), GFP_KERNEL);
	if (spec == NULL)
		return -ENOMEM;

	codec->no_trigger_sense = 1;
	codec->spec = spec;
	spec->linear_tone_beep = 1;
	spec->num_pins = ARRAY_SIZE(stac9200_pin_nids);
	spec->pin_nids = stac9200_pin_nids;
	spec->board_config = snd_hda_check_board_config(codec, STAC_9200_MODELS,
							stac9200_models,
							stac9200_cfg_tbl);
	if (spec->board_config < 0)
		snd_printdd(KERN_INFO "hda_codec: %s: BIOS auto-probing.\n",
			    codec->chip_name);
	else
		stac92xx_set_config_regs(codec,
					 stac9200_brd_tbl[spec->board_config]);

	spec->multiout.max_channels = 2;
	spec->multiout.num_dacs = 1;
	spec->multiout.dac_nids = stac9200_dac_nids;
	spec->adc_nids = stac9200_adc_nids;
	spec->mux_nids = stac9200_mux_nids;
	spec->num_muxes = 1;
	spec->num_dmics = 0;
	spec->num_adcs = 1;
	spec->num_pwrs = 0;

	if (spec->board_config == STAC_9200_M4 ||
	    spec->board_config == STAC_9200_M4_2 ||
	    spec->board_config == STAC_9200_OQO)
		spec->init = stac9200_eapd_init;
	else
		spec->init = stac9200_core_init;
	spec->mixer = stac9200_mixer;

	if (spec->board_config == STAC_9200_PANASONIC) {
		spec->gpio_mask = spec->gpio_dir = 0x09;
		spec->gpio_data = 0x00;
	}

	err = stac9200_parse_auto_config(codec);
	if (err < 0) {
		stac92xx_free(codec);
		return err;
	}

	/* CF-74 has no headphone detection, and the driver should *NOT*
	 * do detection and HP/speaker toggle because the hardware does it.
	 */
	if (spec->board_config == STAC_9200_PANASONIC)
		spec->hp_detect = 0;

	codec->patch_ops = stac92xx_patch_ops;

	return 0;
}

static int patch_stac925x(struct hda_codec *codec)
{
	struct sigmatel_spec *spec;
	int err;

	spec  = kzalloc(sizeof(*spec), GFP_KERNEL);
	if (spec == NULL)
		return -ENOMEM;

	codec->no_trigger_sense = 1;
	codec->spec = spec;
	spec->linear_tone_beep = 1;
	spec->num_pins = ARRAY_SIZE(stac925x_pin_nids);
	spec->pin_nids = stac925x_pin_nids;

	/* Check first for codec ID */
	spec->board_config = snd_hda_check_board_codec_sid_config(codec,
							STAC_925x_MODELS,
							stac925x_models,
							stac925x_codec_id_cfg_tbl);

	/* Now checks for PCI ID, if codec ID is not found */
	if (spec->board_config < 0)
		spec->board_config = snd_hda_check_board_config(codec,
							STAC_925x_MODELS,
							stac925x_models,
							stac925x_cfg_tbl);
 again:
	if (spec->board_config < 0)
		snd_printdd(KERN_INFO "hda_codec: %s: BIOS auto-probing.\n",
			    codec->chip_name);
	else
		stac92xx_set_config_regs(codec,
					 stac925x_brd_tbl[spec->board_config]);

	spec->multiout.max_channels = 2;
	spec->multiout.num_dacs = 1;
	spec->multiout.dac_nids = stac925x_dac_nids;
	spec->adc_nids = stac925x_adc_nids;
	spec->mux_nids = stac925x_mux_nids;
	spec->num_muxes = 1;
	spec->num_adcs = 1;
	spec->num_pwrs = 0;
	switch (codec->vendor_id) {
	case 0x83847632: /* STAC9202  */
	case 0x83847633: /* STAC9202D */
	case 0x83847636: /* STAC9251  */
	case 0x83847637: /* STAC9251D */
		spec->num_dmics = STAC925X_NUM_DMICS;
		spec->dmic_nids = stac925x_dmic_nids;
		spec->num_dmuxes = ARRAY_SIZE(stac925x_dmux_nids);
		spec->dmux_nids = stac925x_dmux_nids;
		break;
	default:
		spec->num_dmics = 0;
		break;
	}

	spec->init = stac925x_core_init;
	spec->mixer = stac925x_mixer;
	spec->num_caps = 1;
	spec->capvols = stac925x_capvols;
	spec->capsws = stac925x_capsws;

	err = stac92xx_parse_auto_config(codec);
	if (!err) {
		if (spec->board_config < 0) {
			printk(KERN_WARNING "hda_codec: No auto-config is "
			       "available, default to model=ref\n");
			spec->board_config = STAC_925x_REF;
			goto again;
		}
		err = -EINVAL;
	}
	if (err < 0) {
		stac92xx_free(codec);
		return err;
	}

	codec->patch_ops = stac92xx_patch_ops;

	return 0;
}

static int patch_stac92hd73xx(struct hda_codec *codec)
{
	struct sigmatel_spec *spec;
	hda_nid_t conn[STAC92HD73_DAC_COUNT + 2];
	int err = 0;
	int num_dacs;

	spec  = kzalloc(sizeof(*spec), GFP_KERNEL);
	if (spec == NULL)
		return -ENOMEM;

	codec->no_trigger_sense = 1;
	codec->spec = spec;
	spec->linear_tone_beep = 0;
	codec->slave_dig_outs = stac92hd73xx_slave_dig_outs;
	spec->num_pins = ARRAY_SIZE(stac92hd73xx_pin_nids);
	spec->pin_nids = stac92hd73xx_pin_nids;
	spec->board_config = snd_hda_check_board_config(codec,
							STAC_92HD73XX_MODELS,
							stac92hd73xx_models,
							stac92hd73xx_cfg_tbl);
	/* check codec subsystem id if not found */
	if (spec->board_config < 0)
		spec->board_config =
			snd_hda_check_board_codec_sid_config(codec,
				STAC_92HD73XX_MODELS, stac92hd73xx_models,
				stac92hd73xx_codec_id_cfg_tbl);
again:
	if (spec->board_config < 0)
		snd_printdd(KERN_INFO "hda_codec: %s: BIOS auto-probing.\n",
			    codec->chip_name);
	else
		stac92xx_set_config_regs(codec,
				stac92hd73xx_brd_tbl[spec->board_config]);

	num_dacs = snd_hda_get_connections(codec, 0x0a,
			conn, STAC92HD73_DAC_COUNT + 2) - 1;

	if (num_dacs < 3 || num_dacs > 5) {
		printk(KERN_WARNING "hda_codec: Could not determine "
		       "number of channels defaulting to DAC count\n");
		num_dacs = STAC92HD73_DAC_COUNT;
	}
	spec->init = stac92hd73xx_core_init;
	switch (num_dacs) {
	case 0x3: /* 6 Channel */
		spec->aloopback_ctl = stac92hd73xx_6ch_loopback;
		break;
	case 0x4: /* 8 Channel */
		spec->aloopback_ctl = stac92hd73xx_8ch_loopback;
		break;
	case 0x5: /* 10 Channel */
		spec->aloopback_ctl = stac92hd73xx_10ch_loopback;
		break;
	}
	spec->multiout.dac_nids = spec->dac_nids;

	spec->aloopback_mask = 0x01;
	spec->aloopback_shift = 8;

	spec->digbeep_nid = 0x1c;
	spec->mux_nids = stac92hd73xx_mux_nids;
	spec->adc_nids = stac92hd73xx_adc_nids;
	spec->dmic_nids = stac92hd73xx_dmic_nids;
	spec->dmux_nids = stac92hd73xx_dmux_nids;
	spec->smux_nids = stac92hd73xx_smux_nids;

	spec->num_muxes = ARRAY_SIZE(stac92hd73xx_mux_nids);
	spec->num_adcs = ARRAY_SIZE(stac92hd73xx_adc_nids);
	spec->num_dmuxes = ARRAY_SIZE(stac92hd73xx_dmux_nids);

	spec->num_caps = STAC92HD73XX_NUM_CAPS;
	spec->capvols = stac92hd73xx_capvols;
	spec->capsws = stac92hd73xx_capsws;

	switch (spec->board_config) {
	case STAC_DELL_EQ:
		spec->init = dell_eq_core_init;
		/* fallthru */
	case STAC_DELL_M6_AMIC:
	case STAC_DELL_M6_DMIC:
	case STAC_DELL_M6_BOTH:
		spec->num_smuxes = 0;
		spec->eapd_switch = 0;

		switch (spec->board_config) {
		case STAC_DELL_M6_AMIC: /* Analog Mics */
			snd_hda_codec_set_pincfg(codec, 0x0b, 0x90A70170);
			spec->num_dmics = 0;
			break;
		case STAC_DELL_M6_DMIC: /* Digital Mics */
			snd_hda_codec_set_pincfg(codec, 0x13, 0x90A60160);
			spec->num_dmics = 1;
			break;
		case STAC_DELL_M6_BOTH: /* Both */
			snd_hda_codec_set_pincfg(codec, 0x0b, 0x90A70170);
			snd_hda_codec_set_pincfg(codec, 0x13, 0x90A60160);
			spec->num_dmics = 1;
			break;
		}
		break;
	case STAC_ALIENWARE_M17X:
		spec->num_dmics = STAC92HD73XX_NUM_DMICS;
		spec->num_smuxes = ARRAY_SIZE(stac92hd73xx_smux_nids);
		spec->eapd_switch = 0;
		break;
	default:
		spec->num_dmics = STAC92HD73XX_NUM_DMICS;
		spec->num_smuxes = ARRAY_SIZE(stac92hd73xx_smux_nids);
		spec->eapd_switch = 1;
		break;
	}
	if (spec->board_config != STAC_92HD73XX_REF) {
		/* GPIO0 High = Enable EAPD */
		spec->eapd_mask = spec->gpio_mask = spec->gpio_dir = 0x1;
		spec->gpio_data = 0x01;
	}

	spec->num_pwrs = ARRAY_SIZE(stac92hd73xx_pwr_nids);
	spec->pwr_nids = stac92hd73xx_pwr_nids;

	err = stac92xx_parse_auto_config(codec);

	if (!err) {
		if (spec->board_config < 0) {
			printk(KERN_WARNING "hda_codec: No auto-config is "
			       "available, default to model=ref\n");
			spec->board_config = STAC_92HD73XX_REF;
			goto again;
		}
		err = -EINVAL;
	}

	if (err < 0) {
		stac92xx_free(codec);
		return err;
	}

	if (spec->board_config == STAC_92HD73XX_NO_JD)
		spec->hp_detect = 0;

	codec->patch_ops = stac92xx_patch_ops;

	codec->proc_widget_hook = stac92hd7x_proc_hook;

	return 0;
}

static int hp_bnb2011_with_dock(struct hda_codec *codec)
{
	if (codec->vendor_id != 0x111d7605 &&
	    codec->vendor_id != 0x111d76d1)
		return 0;

	switch (codec->subsystem_id) {
	case 0x103c1618:
	case 0x103c1619:
	case 0x103c161a:
	case 0x103c161b:
	case 0x103c161c:
	case 0x103c161d:
	case 0x103c161e:
	case 0x103c161f:

	case 0x103c162a:
	case 0x103c162b:

	case 0x103c1630:
	case 0x103c1631:

	case 0x103c1633:
	case 0x103c1634:
	case 0x103c1635:

	case 0x103c3587:
	case 0x103c3588:
	case 0x103c3589:
	case 0x103c358a:

	case 0x103c3667:
	case 0x103c3668:
	case 0x103c3669:

		return 1;
	}
	return 0;
}

static void stac92hd8x_add_pin(struct hda_codec *codec, hda_nid_t nid)
{
	struct sigmatel_spec *spec = codec->spec;
	unsigned int def_conf = snd_hda_codec_get_pincfg(codec, nid);
	int i;

	spec->auto_pin_nids[spec->auto_pin_cnt] = nid;
	spec->auto_pin_cnt++;

	if (get_defcfg_device(def_conf) == AC_JACK_MIC_IN &&
	    get_defcfg_connect(def_conf) != AC_JACK_PORT_NONE) {
		for (i = 0; i < ARRAY_SIZE(stac92hd83xxx_dmic_nids); i++) {
			if (nid == stac92hd83xxx_dmic_nids[i]) {
				spec->auto_dmic_nids[spec->auto_dmic_cnt] = nid;
				spec->auto_dmic_cnt++;
			}
		}
	}
}

static void stac92hd8x_add_adc(struct hda_codec *codec, hda_nid_t nid)
{
	struct sigmatel_spec *spec = codec->spec;

	spec->auto_adc_nids[spec->auto_adc_cnt] = nid;
	spec->auto_adc_cnt++;
}

static void stac92hd8x_add_mux(struct hda_codec *codec, hda_nid_t nid)
{
	int i, j;
	struct sigmatel_spec *spec = codec->spec;

	for (i = 0; i < spec->auto_adc_cnt; i++) {
		if (get_connection_index(codec,
				spec->auto_adc_nids[i], nid) >= 0) {
			/* mux and volume for adc_nids[i] */
			if (!spec->auto_mux_nids[i]) {
				spec->auto_mux_nids[i] = nid;
				/* 92hd codecs capture volume is in mux */
				spec->auto_capvols[i] = HDA_COMPOSE_AMP_VAL(nid,
							3, 0, HDA_OUTPUT);
			}
			for (j = 0; j < spec->auto_dmic_cnt; j++) {
				if (get_connection_index(codec, nid,
						spec->auto_dmic_nids[j]) >= 0) {
					/* dmux for adc_nids[i] */
					if (!spec->auto_dmux_nids[i])
						spec->auto_dmux_nids[i] = nid;
					break;
				}
			}
			break;
		}
	}
}

static void stac92hd8x_fill_auto_spec(struct hda_codec *codec)
{
	hda_nid_t nid, end_nid;
	unsigned int wid_caps, wid_type;
	struct sigmatel_spec *spec = codec->spec;

	end_nid = codec->start_nid + codec->num_nodes;

	for (nid = codec->start_nid; nid < end_nid; nid++) {
		wid_caps = get_wcaps(codec, nid);
		wid_type = get_wcaps_type(wid_caps);

		if (wid_type == AC_WID_PIN)
			stac92hd8x_add_pin(codec, nid);

		if (wid_type == AC_WID_AUD_IN && !(wid_caps & AC_WCAP_DIGITAL))
			stac92hd8x_add_adc(codec, nid);
	}

	for (nid = codec->start_nid; nid < end_nid; nid++) {
		wid_caps = get_wcaps(codec, nid);
		wid_type = get_wcaps_type(wid_caps);

		if (wid_type == AC_WID_AUD_SEL)
			stac92hd8x_add_mux(codec, nid);
	}

	spec->pin_nids = spec->auto_pin_nids;
	spec->num_pins = spec->auto_pin_cnt;
	spec->adc_nids = spec->auto_adc_nids;
	spec->num_adcs = spec->auto_adc_cnt;
	spec->capvols = spec->auto_capvols;
	spec->capsws = spec->auto_capvols;
	spec->num_caps = spec->auto_adc_cnt;
	spec->mux_nids = spec->auto_mux_nids;
	spec->num_muxes = spec->auto_adc_cnt;
	spec->dmux_nids = spec->auto_dmux_nids;
	spec->num_dmuxes = spec->auto_adc_cnt;
	spec->dmic_nids = spec->auto_dmic_nids;
	spec->num_dmics = spec->auto_dmic_cnt;
}

static int patch_stac92hd83xxx(struct hda_codec *codec)
{
	struct sigmatel_spec *spec;
	int err;

	spec  = kzalloc(sizeof(*spec), GFP_KERNEL);
	if (spec == NULL)
		return -ENOMEM;

	if (hp_bnb2011_with_dock(codec)) {
		snd_hda_codec_set_pincfg(codec, 0xa, 0x2101201f);
		snd_hda_codec_set_pincfg(codec, 0xf, 0x2181205e);
	}

	codec->no_trigger_sense = 1;
	codec->spec = spec;

	stac92hd8x_fill_auto_spec(codec);

	spec->linear_tone_beep = 0;
	codec->slave_dig_outs = stac92hd83xxx_slave_dig_outs;
	spec->digbeep_nid = 0x21;
	spec->pwr_nids = stac92hd83xxx_pwr_nids;
	spec->num_pwrs = ARRAY_SIZE(stac92hd83xxx_pwr_nids);
	spec->multiout.dac_nids = spec->dac_nids;
	spec->init = stac92hd83xxx_core_init;

	spec->board_config = snd_hda_check_board_config(codec,
							STAC_92HD83XXX_MODELS,
							stac92hd83xxx_models,
							stac92hd83xxx_cfg_tbl);
again:
	if (spec->board_config < 0)
		snd_printdd(KERN_INFO "hda_codec: %s: BIOS auto-probing.\n",
			    codec->chip_name);
	else
		stac92xx_set_config_regs(codec,
				stac92hd83xxx_brd_tbl[spec->board_config]);

<<<<<<< HEAD
	switch (codec->vendor_id) {
	case 0x111d76d1:
	case 0x111d76d9:
	case 0x111d76df:
	case 0x111d76e5:
	case 0x111d7666:
	case 0x111d7667:
	case 0x111d7668:
	case 0x111d7669:
	case 0x111d76e3:
	case 0x111d7604:
	case 0x111d76d4:
	case 0x111d7605:
	case 0x111d76d5:
	case 0x111d76e7:
		if (spec->board_config == STAC_92HD83XXX_PWR_REF)
			break;
		spec->num_pwrs = 0;
		break;
	}

=======
>>>>>>> b835c0f4
	codec->patch_ops = stac92xx_patch_ops;

	if (find_mute_led_gpio(codec, 0))
		snd_printd("mute LED gpio %d polarity %d\n",
				spec->gpio_led,
				spec->gpio_led_polarity);

#ifdef CONFIG_SND_HDA_POWER_SAVE
	if (spec->gpio_led) {
		if (spec->gpio_led <= 8) {
			spec->gpio_mask |= spec->gpio_led;
			spec->gpio_dir |= spec->gpio_led;
			spec->gpio_data |= spec->gpio_led;
		} else {
			codec->patch_ops.set_power_state =
					stac92xx_set_power_state;
		}
		codec->patch_ops.pre_resume = stac92xx_pre_resume;
		codec->patch_ops.check_power_status =
			stac92xx_check_power_status;
	}
#endif	

	err = stac92xx_parse_auto_config(codec);
	if (!err) {
		if (spec->board_config < 0) {
			printk(KERN_WARNING "hda_codec: No auto-config is "
			       "available, default to model=ref\n");
			spec->board_config = STAC_92HD83XXX_REF;
			goto again;
		}
		err = -EINVAL;
	}

	if (err < 0) {
		stac92xx_free(codec);
		return err;
	}

	codec->proc_widget_hook = stac92hd_proc_hook;

	return 0;
}

static int stac92hd71bxx_connected_smuxes(struct hda_codec *codec,
					  hda_nid_t dig0pin)
{
	struct sigmatel_spec *spec = codec->spec;
	int idx;

	for (idx = 0; idx < spec->num_pins; idx++)
		if (spec->pin_nids[idx] == dig0pin)
			break;
	if ((idx + 2) >= spec->num_pins)
		return 0;

	/* dig1pin case */
	if (stac_get_defcfg_connect(codec, idx + 1) != AC_JACK_PORT_NONE)
		return 2;

	/* dig0pin + dig2pin case */
	if (stac_get_defcfg_connect(codec, idx + 2) != AC_JACK_PORT_NONE)
		return 2;
	if (stac_get_defcfg_connect(codec, idx) != AC_JACK_PORT_NONE)
		return 1;
	else
		return 0;
}

/* HP dv7 bass switch - GPIO5 */
#define stac_hp_bass_gpio_info	snd_ctl_boolean_mono_info
static int stac_hp_bass_gpio_get(struct snd_kcontrol *kcontrol,
				 struct snd_ctl_elem_value *ucontrol)
{
	struct hda_codec *codec = snd_kcontrol_chip(kcontrol);
	struct sigmatel_spec *spec = codec->spec;
	ucontrol->value.integer.value[0] = !!(spec->gpio_data & 0x20);
	return 0;
}

static int stac_hp_bass_gpio_put(struct snd_kcontrol *kcontrol,
				 struct snd_ctl_elem_value *ucontrol)
{
	struct hda_codec *codec = snd_kcontrol_chip(kcontrol);
	struct sigmatel_spec *spec = codec->spec;
	unsigned int gpio_data;

	gpio_data = (spec->gpio_data & ~0x20) |
		(ucontrol->value.integer.value[0] ? 0x20 : 0);
	if (gpio_data == spec->gpio_data)
		return 0;
	spec->gpio_data = gpio_data;
	stac_gpio_set(codec, spec->gpio_mask, spec->gpio_dir, spec->gpio_data);
	return 1;
}

static const struct snd_kcontrol_new stac_hp_bass_sw_ctrl = {
	.iface = SNDRV_CTL_ELEM_IFACE_MIXER,
	.info = stac_hp_bass_gpio_info,
	.get = stac_hp_bass_gpio_get,
	.put = stac_hp_bass_gpio_put,
};

static int stac_add_hp_bass_switch(struct hda_codec *codec)
{
	struct sigmatel_spec *spec = codec->spec;

	if (!stac_control_new(spec, &stac_hp_bass_sw_ctrl,
			      "Bass Speaker Playback Switch", 0))
		return -ENOMEM;

	spec->gpio_mask |= 0x20;
	spec->gpio_dir |= 0x20;
	spec->gpio_data |= 0x20;
	return 0;
}

static int patch_stac92hd71bxx(struct hda_codec *codec)
{
	struct sigmatel_spec *spec;
	const struct hda_verb *unmute_init = stac92hd71bxx_unmute_core_init;
	unsigned int pin_cfg;
	int err = 0;

	spec  = kzalloc(sizeof(*spec), GFP_KERNEL);
	if (spec == NULL)
		return -ENOMEM;

	codec->no_trigger_sense = 1;
	codec->spec = spec;
	spec->linear_tone_beep = 0;
	codec->patch_ops = stac92xx_patch_ops;
	spec->num_pins = STAC92HD71BXX_NUM_PINS;
	switch (codec->vendor_id) {
	case 0x111d76b6:
	case 0x111d76b7:
		spec->pin_nids = stac92hd71bxx_pin_nids_4port;
		break;
	case 0x111d7603:
	case 0x111d7608:
		/* On 92HD75Bx 0x27 isn't a pin nid */
		spec->num_pins--;
		/* fallthrough */
	default:
		spec->pin_nids = stac92hd71bxx_pin_nids_6port;
	}
	spec->num_pwrs = ARRAY_SIZE(stac92hd71bxx_pwr_nids);
	spec->board_config = snd_hda_check_board_config(codec,
							STAC_92HD71BXX_MODELS,
							stac92hd71bxx_models,
							stac92hd71bxx_cfg_tbl);
again:
	if (spec->board_config < 0)
		snd_printdd(KERN_INFO "hda_codec: %s: BIOS auto-probing.\n",
			    codec->chip_name);
	else
		stac92xx_set_config_regs(codec,
				stac92hd71bxx_brd_tbl[spec->board_config]);

	if (spec->board_config != STAC_92HD71BXX_REF) {
		/* GPIO0 = EAPD */
		spec->gpio_mask = 0x01;
		spec->gpio_dir = 0x01;
		spec->gpio_data = 0x01;
	}

	spec->dmic_nids = stac92hd71bxx_dmic_nids;
	spec->dmux_nids = stac92hd71bxx_dmux_nids;

	spec->num_caps = STAC92HD71BXX_NUM_CAPS;
	spec->capvols = stac92hd71bxx_capvols;
	spec->capsws = stac92hd71bxx_capsws;

	switch (codec->vendor_id) {
	case 0x111d76b6: /* 4 Port without Analog Mixer */
	case 0x111d76b7:
		unmute_init++;
		/* fallthru */
	case 0x111d76b4: /* 6 Port without Analog Mixer */
	case 0x111d76b5:
		spec->init = stac92hd71bxx_core_init;
		codec->slave_dig_outs = stac92hd71bxx_slave_dig_outs;
		spec->num_dmics = stac92xx_connected_ports(codec,
					stac92hd71bxx_dmic_nids,
					STAC92HD71BXX_NUM_DMICS);
		break;
	case 0x111d7608: /* 5 Port with Analog Mixer */
		switch (spec->board_config) {
		case STAC_HP_M4:
			/* Enable VREF power saving on GPIO1 detect */
			err = stac_add_event(spec, codec->afg,
					     STAC_VREF_EVENT, 0x02);
			if (err < 0)
				return err;
			snd_hda_codec_write_cache(codec, codec->afg, 0,
				AC_VERB_SET_GPIO_UNSOLICITED_RSP_MASK, 0x02);
			snd_hda_codec_write_cache(codec, codec->afg, 0,
				AC_VERB_SET_UNSOLICITED_ENABLE,
				AC_USRSP_EN | err);
			spec->gpio_mask |= 0x02;
			break;
		}
		if ((codec->revision_id & 0xf) == 0 ||
		    (codec->revision_id & 0xf) == 1)
			spec->stream_delay = 40; /* 40 milliseconds */

		/* disable VSW */
		spec->init = stac92hd71bxx_core_init;
		unmute_init++;
		snd_hda_codec_set_pincfg(codec, 0x0f, 0x40f000f0);
		snd_hda_codec_set_pincfg(codec, 0x19, 0x40f000f3);
		spec->dmic_nids = stac92hd71bxx_dmic_5port_nids;
		spec->num_dmics = stac92xx_connected_ports(codec,
					stac92hd71bxx_dmic_5port_nids,
					STAC92HD71BXX_NUM_DMICS - 1);
		break;
	case 0x111d7603: /* 6 Port with Analog Mixer */
		if ((codec->revision_id & 0xf) == 1)
			spec->stream_delay = 40; /* 40 milliseconds */

		/* fallthru */
	default:
		spec->init = stac92hd71bxx_core_init;
		codec->slave_dig_outs = stac92hd71bxx_slave_dig_outs;
		spec->num_dmics = stac92xx_connected_ports(codec,
					stac92hd71bxx_dmic_nids,
					STAC92HD71BXX_NUM_DMICS);
		break;
	}

	if (get_wcaps(codec, 0xa) & AC_WCAP_IN_AMP)
		snd_hda_sequence_write_cache(codec, unmute_init);

	spec->aloopback_ctl = stac92hd71bxx_loopback;
	spec->aloopback_mask = 0x50;
	spec->aloopback_shift = 0;

	spec->powerdown_adcs = 1;
	spec->digbeep_nid = 0x26;
	spec->mux_nids = stac92hd71bxx_mux_nids;
	spec->adc_nids = stac92hd71bxx_adc_nids;
	spec->smux_nids = stac92hd71bxx_smux_nids;
	spec->pwr_nids = stac92hd71bxx_pwr_nids;

	spec->num_muxes = ARRAY_SIZE(stac92hd71bxx_mux_nids);
	spec->num_adcs = ARRAY_SIZE(stac92hd71bxx_adc_nids);
	spec->num_dmuxes = ARRAY_SIZE(stac92hd71bxx_dmux_nids);
	spec->num_smuxes = stac92hd71bxx_connected_smuxes(codec, 0x1e);

	snd_printdd("Found board config: %d\n", spec->board_config);

	switch (spec->board_config) {
	case STAC_HP_M4:
		/* enable internal microphone */
		snd_hda_codec_set_pincfg(codec, 0x0e, 0x01813040);
		stac92xx_auto_set_pinctl(codec, 0x0e,
			AC_PINCTL_IN_EN | AC_PINCTL_VREF_80);
		/* fallthru */
	case STAC_DELL_M4_2:
		spec->num_dmics = 0;
		spec->num_smuxes = 0;
		spec->num_dmuxes = 0;
		break;
	case STAC_DELL_M4_1:
	case STAC_DELL_M4_3:
		spec->num_dmics = 1;
		spec->num_smuxes = 0;
		spec->num_dmuxes = 1;
		break;
	case STAC_HP_DV4_1222NR:
		spec->num_dmics = 1;
		/* I don't know if it needs 1 or 2 smuxes - will wait for
		 * bug reports to fix if needed
		 */
		spec->num_smuxes = 1;
		spec->num_dmuxes = 1;
		/* fallthrough */
	case STAC_HP_DV4:
		spec->gpio_led = 0x01;
		/* fallthrough */
	case STAC_HP_DV5:
		snd_hda_codec_set_pincfg(codec, 0x0d, 0x90170010);
		stac92xx_auto_set_pinctl(codec, 0x0d, AC_PINCTL_OUT_EN);
		/* HP dv6 gives the headphone pin as a line-out.  Thus we
		 * need to set hp_detect flag here to force to enable HP
		 * detection.
		 */
		spec->hp_detect = 1;
		break;
	case STAC_HP_HDX:
		spec->num_dmics = 1;
		spec->num_dmuxes = 1;
		spec->num_smuxes = 1;
		spec->gpio_led = 0x08;
		break;
	}

	if (hp_blike_system(codec->subsystem_id)) {
		pin_cfg = snd_hda_codec_get_pincfg(codec, 0x0f);
		if (get_defcfg_device(pin_cfg) == AC_JACK_LINE_OUT ||
			get_defcfg_device(pin_cfg) == AC_JACK_SPEAKER  ||
			get_defcfg_device(pin_cfg) == AC_JACK_HP_OUT) {
			/* It was changed in the BIOS to just satisfy MS DTM.
			 * Lets turn it back into slaved HP
			 */
			pin_cfg = (pin_cfg & (~AC_DEFCFG_DEVICE))
					| (AC_JACK_HP_OUT <<
						AC_DEFCFG_DEVICE_SHIFT);
			pin_cfg = (pin_cfg & (~(AC_DEFCFG_DEF_ASSOC
							| AC_DEFCFG_SEQUENCE)))
								| 0x1f;
			snd_hda_codec_set_pincfg(codec, 0x0f, pin_cfg);
		}
	}

	if (find_mute_led_gpio(codec, 1))
		snd_printd("mute LED gpio %d polarity %d\n",
				spec->gpio_led,
				spec->gpio_led_polarity);

#ifdef CONFIG_SND_HDA_POWER_SAVE
	if (spec->gpio_led) {
		if (spec->gpio_led <= 8) {
			spec->gpio_mask |= spec->gpio_led;
			spec->gpio_dir |= spec->gpio_led;
			spec->gpio_data |= spec->gpio_led;
		} else {
			codec->patch_ops.set_power_state =
					stac92xx_set_power_state;
		}
		codec->patch_ops.pre_resume = stac92xx_pre_resume;
		codec->patch_ops.check_power_status =
			stac92xx_check_power_status;
	}
#endif	

	spec->multiout.dac_nids = spec->dac_nids;

	err = stac92xx_parse_auto_config(codec);
	if (!err) {
		if (spec->board_config < 0) {
			printk(KERN_WARNING "hda_codec: No auto-config is "
			       "available, default to model=ref\n");
			spec->board_config = STAC_92HD71BXX_REF;
			goto again;
		}
		err = -EINVAL;
	}

	if (err < 0) {
		stac92xx_free(codec);
		return err;
	}

	/* enable bass on HP dv7 */
	if (spec->board_config == STAC_HP_DV4 ||
	    spec->board_config == STAC_HP_DV5) {
		unsigned int cap;
		cap = snd_hda_param_read(codec, 0x1, AC_PAR_GPIO_CAP);
		cap &= AC_GPIO_IO_COUNT;
		if (cap >= 6)
			stac_add_hp_bass_switch(codec);
	}

	codec->proc_widget_hook = stac92hd7x_proc_hook;

	return 0;
}

static int patch_stac922x(struct hda_codec *codec)
{
	struct sigmatel_spec *spec;
	int err;

	spec  = kzalloc(sizeof(*spec), GFP_KERNEL);
	if (spec == NULL)
		return -ENOMEM;

	codec->no_trigger_sense = 1;
	codec->spec = spec;
	spec->linear_tone_beep = 1;
	spec->num_pins = ARRAY_SIZE(stac922x_pin_nids);
	spec->pin_nids = stac922x_pin_nids;
	spec->board_config = snd_hda_check_board_config(codec, STAC_922X_MODELS,
							stac922x_models,
							stac922x_cfg_tbl);
	if (spec->board_config == STAC_INTEL_MAC_AUTO) {
		spec->gpio_mask = spec->gpio_dir = 0x03;
		spec->gpio_data = 0x03;
		/* Intel Macs have all same PCI SSID, so we need to check
		 * codec SSID to distinguish the exact models
		 */
		printk(KERN_INFO "hda_codec: STAC922x, Apple subsys_id=%x\n", codec->subsystem_id);
		switch (codec->subsystem_id) {

		case 0x106b0800:
			spec->board_config = STAC_INTEL_MAC_V1;
			break;
		case 0x106b0600:
		case 0x106b0700:
			spec->board_config = STAC_INTEL_MAC_V2;
			break;
		case 0x106b0e00:
		case 0x106b0f00:
		case 0x106b1600:
		case 0x106b1700:
		case 0x106b0200:
		case 0x106b1e00:
			spec->board_config = STAC_INTEL_MAC_V3;
			break;
		case 0x106b1a00:
		case 0x00000100:
			spec->board_config = STAC_INTEL_MAC_V4;
			break;
		case 0x106b0a00:
		case 0x106b2200:
			spec->board_config = STAC_INTEL_MAC_V5;
			break;
		default:
			spec->board_config = STAC_INTEL_MAC_V3;
			break;
		}
	}

 again:
	if (spec->board_config < 0)
		snd_printdd(KERN_INFO "hda_codec: %s: BIOS auto-probing.\n",
			    codec->chip_name);
	else
		stac92xx_set_config_regs(codec,
				stac922x_brd_tbl[spec->board_config]);

	spec->adc_nids = stac922x_adc_nids;
	spec->mux_nids = stac922x_mux_nids;
	spec->num_muxes = ARRAY_SIZE(stac922x_mux_nids);
	spec->num_adcs = ARRAY_SIZE(stac922x_adc_nids);
	spec->num_dmics = 0;
	spec->num_pwrs = 0;

	spec->init = stac922x_core_init;

	spec->num_caps = STAC922X_NUM_CAPS;
	spec->capvols = stac922x_capvols;
	spec->capsws = stac922x_capsws;

	spec->multiout.dac_nids = spec->dac_nids;
	
	err = stac92xx_parse_auto_config(codec);
	if (!err) {
		if (spec->board_config < 0) {
			printk(KERN_WARNING "hda_codec: No auto-config is "
			       "available, default to model=ref\n");
			spec->board_config = STAC_D945_REF;
			goto again;
		}
		err = -EINVAL;
	}
	if (err < 0) {
		stac92xx_free(codec);
		return err;
	}

	codec->patch_ops = stac92xx_patch_ops;

	/* Fix Mux capture level; max to 2 */
	snd_hda_override_amp_caps(codec, 0x12, HDA_OUTPUT,
				  (0 << AC_AMPCAP_OFFSET_SHIFT) |
				  (2 << AC_AMPCAP_NUM_STEPS_SHIFT) |
				  (0x27 << AC_AMPCAP_STEP_SIZE_SHIFT) |
				  (0 << AC_AMPCAP_MUTE_SHIFT));

	return 0;
}

static int patch_stac927x(struct hda_codec *codec)
{
	struct sigmatel_spec *spec;
	int err;

	spec  = kzalloc(sizeof(*spec), GFP_KERNEL);
	if (spec == NULL)
		return -ENOMEM;

	codec->no_trigger_sense = 1;
	codec->spec = spec;
	spec->linear_tone_beep = 1;
	codec->slave_dig_outs = stac927x_slave_dig_outs;
	spec->num_pins = ARRAY_SIZE(stac927x_pin_nids);
	spec->pin_nids = stac927x_pin_nids;
	spec->board_config = snd_hda_check_board_config(codec, STAC_927X_MODELS,
							stac927x_models,
							stac927x_cfg_tbl);
 again:
	if (spec->board_config < 0)
		snd_printdd(KERN_INFO "hda_codec: %s: BIOS auto-probing.\n",
			    codec->chip_name);
	else
		stac92xx_set_config_regs(codec,
				stac927x_brd_tbl[spec->board_config]);

	spec->digbeep_nid = 0x23;
	spec->adc_nids = stac927x_adc_nids;
	spec->num_adcs = ARRAY_SIZE(stac927x_adc_nids);
	spec->mux_nids = stac927x_mux_nids;
	spec->num_muxes = ARRAY_SIZE(stac927x_mux_nids);
	spec->smux_nids = stac927x_smux_nids;
	spec->num_smuxes = ARRAY_SIZE(stac927x_smux_nids);
	spec->spdif_labels = stac927x_spdif_labels;
	spec->dac_list = stac927x_dac_nids;
	spec->multiout.dac_nids = spec->dac_nids;

	if (spec->board_config != STAC_D965_REF) {
		/* GPIO0 High = Enable EAPD */
		spec->eapd_mask = spec->gpio_mask = 0x01;
		spec->gpio_dir = spec->gpio_data = 0x01;
	}

	switch (spec->board_config) {
	case STAC_D965_3ST:
	case STAC_D965_5ST:
		/* GPIO0 High = Enable EAPD */
		spec->num_dmics = 0;
		spec->init = d965_core_init;
		break;
	case STAC_DELL_BIOS:
		switch (codec->subsystem_id) {
		case 0x10280209:
		case 0x1028022e:
			/* correct the device field to SPDIF out */
			snd_hda_codec_set_pincfg(codec, 0x21, 0x01442070);
			break;
		}
		/* configure the analog microphone on some laptops */
		snd_hda_codec_set_pincfg(codec, 0x0c, 0x90a79130);
		/* correct the front output jack as a hp out */
		snd_hda_codec_set_pincfg(codec, 0x0f, 0x0227011f);
		/* correct the front input jack as a mic */
		snd_hda_codec_set_pincfg(codec, 0x0e, 0x02a79130);
		/* fallthru */
	case STAC_DELL_3ST:
		if (codec->subsystem_id != 0x1028022f) {
			/* GPIO2 High = Enable EAPD */
			spec->eapd_mask = spec->gpio_mask = 0x04;
			spec->gpio_dir = spec->gpio_data = 0x04;
		}
		spec->dmic_nids = stac927x_dmic_nids;
		spec->num_dmics = STAC927X_NUM_DMICS;

		spec->init = dell_3st_core_init;
		spec->dmux_nids = stac927x_dmux_nids;
		spec->num_dmuxes = ARRAY_SIZE(stac927x_dmux_nids);
		break;
	case STAC_927X_VOLKNOB:
		spec->num_dmics = 0;
		spec->init = stac927x_volknob_core_init;
		break;
	default:
		spec->num_dmics = 0;
		spec->init = stac927x_core_init;
		break;
	}

	spec->num_caps = STAC927X_NUM_CAPS;
	spec->capvols = stac927x_capvols;
	spec->capsws = stac927x_capsws;

	spec->num_pwrs = 0;
	spec->aloopback_ctl = stac927x_loopback;
	spec->aloopback_mask = 0x40;
	spec->aloopback_shift = 0;
	spec->eapd_switch = 1;

	err = stac92xx_parse_auto_config(codec);
	if (!err) {
		if (spec->board_config < 0) {
			printk(KERN_WARNING "hda_codec: No auto-config is "
			       "available, default to model=ref\n");
			spec->board_config = STAC_D965_REF;
			goto again;
		}
		err = -EINVAL;
	}
	if (err < 0) {
		stac92xx_free(codec);
		return err;
	}

	codec->patch_ops = stac92xx_patch_ops;

	codec->proc_widget_hook = stac927x_proc_hook;

	/*
	 * !!FIXME!!
	 * The STAC927x seem to require fairly long delays for certain
	 * command sequences.  With too short delays (even if the answer
	 * is set to RIRB properly), it results in the silence output
	 * on some hardwares like Dell.
	 *
	 * The below flag enables the longer delay (see get_response
	 * in hda_intel.c).
	 */
	codec->bus->needs_damn_long_delay = 1;

	/* no jack detecion for ref-no-jd model */
	if (spec->board_config == STAC_D965_REF_NO_JD)
		spec->hp_detect = 0;

	return 0;
}

static int patch_stac9205(struct hda_codec *codec)
{
	struct sigmatel_spec *spec;
	int err;

	spec  = kzalloc(sizeof(*spec), GFP_KERNEL);
	if (spec == NULL)
		return -ENOMEM;

	codec->no_trigger_sense = 1;
	codec->spec = spec;
	spec->linear_tone_beep = 1;
	spec->num_pins = ARRAY_SIZE(stac9205_pin_nids);
	spec->pin_nids = stac9205_pin_nids;
	spec->board_config = snd_hda_check_board_config(codec, STAC_9205_MODELS,
							stac9205_models,
							stac9205_cfg_tbl);
 again:
	if (spec->board_config < 0)
		snd_printdd(KERN_INFO "hda_codec: %s: BIOS auto-probing.\n",
			    codec->chip_name);
	else
		stac92xx_set_config_regs(codec,
					 stac9205_brd_tbl[spec->board_config]);

	spec->digbeep_nid = 0x23;
	spec->adc_nids = stac9205_adc_nids;
	spec->num_adcs = ARRAY_SIZE(stac9205_adc_nids);
	spec->mux_nids = stac9205_mux_nids;
	spec->num_muxes = ARRAY_SIZE(stac9205_mux_nids);
	spec->smux_nids = stac9205_smux_nids;
	spec->num_smuxes = ARRAY_SIZE(stac9205_smux_nids);
	spec->dmic_nids = stac9205_dmic_nids;
	spec->num_dmics = STAC9205_NUM_DMICS;
	spec->dmux_nids = stac9205_dmux_nids;
	spec->num_dmuxes = ARRAY_SIZE(stac9205_dmux_nids);
	spec->num_pwrs = 0;

	spec->init = stac9205_core_init;
	spec->aloopback_ctl = stac9205_loopback;

	spec->num_caps = STAC9205_NUM_CAPS;
	spec->capvols = stac9205_capvols;
	spec->capsws = stac9205_capsws;

	spec->aloopback_mask = 0x40;
	spec->aloopback_shift = 0;
	/* Turn on/off EAPD per HP plugging */
	if (spec->board_config != STAC_9205_EAPD)
		spec->eapd_switch = 1;
	spec->multiout.dac_nids = spec->dac_nids;
	
	switch (spec->board_config){
	case STAC_9205_DELL_M43:
		/* Enable SPDIF in/out */
		snd_hda_codec_set_pincfg(codec, 0x1f, 0x01441030);
		snd_hda_codec_set_pincfg(codec, 0x20, 0x1c410030);

		/* Enable unsol response for GPIO4/Dock HP connection */
		err = stac_add_event(spec, codec->afg, STAC_VREF_EVENT, 0x01);
		if (err < 0)
			return err;
		snd_hda_codec_write_cache(codec, codec->afg, 0,
			AC_VERB_SET_GPIO_UNSOLICITED_RSP_MASK, 0x10);
		snd_hda_codec_write_cache(codec, codec->afg, 0,
					  AC_VERB_SET_UNSOLICITED_ENABLE,
					  AC_USRSP_EN | err);

		spec->gpio_dir = 0x0b;
		spec->eapd_mask = 0x01;
		spec->gpio_mask = 0x1b;
		spec->gpio_mute = 0x10;
		/* GPIO0 High = EAPD, GPIO1 Low = Headphone Mute,
		 * GPIO3 Low = DRM
		 */
		spec->gpio_data = 0x01;
		break;
	case STAC_9205_REF:
		/* SPDIF-In enabled */
		break;
	default:
		/* GPIO0 High = EAPD */
		spec->eapd_mask = spec->gpio_mask = spec->gpio_dir = 0x1;
		spec->gpio_data = 0x01;
		break;
	}

	err = stac92xx_parse_auto_config(codec);
	if (!err) {
		if (spec->board_config < 0) {
			printk(KERN_WARNING "hda_codec: No auto-config is "
			       "available, default to model=ref\n");
			spec->board_config = STAC_9205_REF;
			goto again;
		}
		err = -EINVAL;
	}
	if (err < 0) {
		stac92xx_free(codec);
		return err;
	}

	codec->patch_ops = stac92xx_patch_ops;

	codec->proc_widget_hook = stac9205_proc_hook;

	return 0;
}

/*
 * STAC9872 hack
 */

static const struct hda_verb stac9872_core_init[] = {
	{0x15, AC_VERB_SET_CONNECT_SEL, 0x1}, /* mic-sel: 0a,0d,14,02 */
	{0x15, AC_VERB_SET_AMP_GAIN_MUTE, AMP_OUT_UNMUTE}, /* Mic-in -> 0x9 */
	{}
};

static const hda_nid_t stac9872_pin_nids[] = {
	0x0a, 0x0b, 0x0c, 0x0d, 0x0e, 0x0f,
	0x11, 0x13, 0x14,
};

static const hda_nid_t stac9872_adc_nids[] = {
	0x8 /*,0x6*/
};

static const hda_nid_t stac9872_mux_nids[] = {
	0x15
};

static const unsigned long stac9872_capvols[] = {
	HDA_COMPOSE_AMP_VAL(0x09, 3, 0, HDA_INPUT),
};
#define stac9872_capsws		stac9872_capvols

static const unsigned int stac9872_vaio_pin_configs[9] = {
	0x03211020, 0x411111f0, 0x411111f0, 0x03a15030,
	0x411111f0, 0x90170110, 0x411111f0, 0x411111f0,
	0x90a7013e
};

static const char * const stac9872_models[STAC_9872_MODELS] = {
	[STAC_9872_AUTO] = "auto",
	[STAC_9872_VAIO] = "vaio",
};

static const unsigned int *stac9872_brd_tbl[STAC_9872_MODELS] = {
	[STAC_9872_VAIO] = stac9872_vaio_pin_configs,
};

static const struct snd_pci_quirk stac9872_cfg_tbl[] = {
	SND_PCI_QUIRK_MASK(0x104d, 0xfff0, 0x81e0,
			   "Sony VAIO F/S", STAC_9872_VAIO),
	{} /* terminator */
};

static int patch_stac9872(struct hda_codec *codec)
{
	struct sigmatel_spec *spec;
	int err;

	spec  = kzalloc(sizeof(*spec), GFP_KERNEL);
	if (spec == NULL)
		return -ENOMEM;
	codec->no_trigger_sense = 1;
	codec->spec = spec;
	spec->linear_tone_beep = 1;
	spec->num_pins = ARRAY_SIZE(stac9872_pin_nids);
	spec->pin_nids = stac9872_pin_nids;

	spec->board_config = snd_hda_check_board_config(codec, STAC_9872_MODELS,
							stac9872_models,
							stac9872_cfg_tbl);
	if (spec->board_config < 0)
		snd_printdd(KERN_INFO "hda_codec: %s: BIOS auto-probing.\n",
			    codec->chip_name);
	else
		stac92xx_set_config_regs(codec,
					 stac9872_brd_tbl[spec->board_config]);

	spec->multiout.dac_nids = spec->dac_nids;
	spec->num_adcs = ARRAY_SIZE(stac9872_adc_nids);
	spec->adc_nids = stac9872_adc_nids;
	spec->num_muxes = ARRAY_SIZE(stac9872_mux_nids);
	spec->mux_nids = stac9872_mux_nids;
	spec->init = stac9872_core_init;
	spec->num_caps = 1;
	spec->capvols = stac9872_capvols;
	spec->capsws = stac9872_capsws;

	err = stac92xx_parse_auto_config(codec);
	if (err < 0) {
		stac92xx_free(codec);
		return -EINVAL;
	}
	spec->input_mux = &spec->private_imux;
	codec->patch_ops = stac92xx_patch_ops;
	return 0;
}


/*
 * patch entries
 */
static const struct hda_codec_preset snd_hda_preset_sigmatel[] = {
 	{ .id = 0x83847690, .name = "STAC9200", .patch = patch_stac9200 },
 	{ .id = 0x83847882, .name = "STAC9220 A1", .patch = patch_stac922x },
 	{ .id = 0x83847680, .name = "STAC9221 A1", .patch = patch_stac922x },
 	{ .id = 0x83847880, .name = "STAC9220 A2", .patch = patch_stac922x },
 	{ .id = 0x83847681, .name = "STAC9220D/9223D A2", .patch = patch_stac922x },
 	{ .id = 0x83847682, .name = "STAC9221 A2", .patch = patch_stac922x },
 	{ .id = 0x83847683, .name = "STAC9221D A2", .patch = patch_stac922x },
 	{ .id = 0x83847618, .name = "STAC9227", .patch = patch_stac927x },
 	{ .id = 0x83847619, .name = "STAC9227", .patch = patch_stac927x },
 	{ .id = 0x83847616, .name = "STAC9228", .patch = patch_stac927x },
 	{ .id = 0x83847617, .name = "STAC9228", .patch = patch_stac927x },
 	{ .id = 0x83847614, .name = "STAC9229", .patch = patch_stac927x },
 	{ .id = 0x83847615, .name = "STAC9229", .patch = patch_stac927x },
 	{ .id = 0x83847620, .name = "STAC9274", .patch = patch_stac927x },
 	{ .id = 0x83847621, .name = "STAC9274D", .patch = patch_stac927x },
 	{ .id = 0x83847622, .name = "STAC9273X", .patch = patch_stac927x },
 	{ .id = 0x83847623, .name = "STAC9273D", .patch = patch_stac927x },
 	{ .id = 0x83847624, .name = "STAC9272X", .patch = patch_stac927x },
 	{ .id = 0x83847625, .name = "STAC9272D", .patch = patch_stac927x },
 	{ .id = 0x83847626, .name = "STAC9271X", .patch = patch_stac927x },
 	{ .id = 0x83847627, .name = "STAC9271D", .patch = patch_stac927x },
 	{ .id = 0x83847628, .name = "STAC9274X5NH", .patch = patch_stac927x },
 	{ .id = 0x83847629, .name = "STAC9274D5NH", .patch = patch_stac927x },
	{ .id = 0x83847632, .name = "STAC9202",  .patch = patch_stac925x },
	{ .id = 0x83847633, .name = "STAC9202D", .patch = patch_stac925x },
	{ .id = 0x83847634, .name = "STAC9250", .patch = patch_stac925x },
	{ .id = 0x83847635, .name = "STAC9250D", .patch = patch_stac925x },
	{ .id = 0x83847636, .name = "STAC9251", .patch = patch_stac925x },
	{ .id = 0x83847637, .name = "STAC9250D", .patch = patch_stac925x },
	{ .id = 0x83847645, .name = "92HD206X", .patch = patch_stac927x },
	{ .id = 0x83847646, .name = "92HD206D", .patch = patch_stac927x },
 	/* The following does not take into account .id=0x83847661 when subsys =
 	 * 104D0C00 which is STAC9225s. Because of this, some SZ Notebooks are
 	 * currently not fully supported.
 	 */
 	{ .id = 0x83847661, .name = "CXD9872RD/K", .patch = patch_stac9872 },
 	{ .id = 0x83847662, .name = "STAC9872AK", .patch = patch_stac9872 },
 	{ .id = 0x83847664, .name = "CXD9872AKD", .patch = patch_stac9872 },
	{ .id = 0x83847698, .name = "STAC9205", .patch = patch_stac9205 },
 	{ .id = 0x838476a0, .name = "STAC9205", .patch = patch_stac9205 },
 	{ .id = 0x838476a1, .name = "STAC9205D", .patch = patch_stac9205 },
 	{ .id = 0x838476a2, .name = "STAC9204", .patch = patch_stac9205 },
 	{ .id = 0x838476a3, .name = "STAC9204D", .patch = patch_stac9205 },
 	{ .id = 0x838476a4, .name = "STAC9255", .patch = patch_stac9205 },
 	{ .id = 0x838476a5, .name = "STAC9255D", .patch = patch_stac9205 },
 	{ .id = 0x838476a6, .name = "STAC9254", .patch = patch_stac9205 },
 	{ .id = 0x838476a7, .name = "STAC9254D", .patch = patch_stac9205 },
	{ .id = 0x111d7603, .name = "92HD75B3X5", .patch = patch_stac92hd71bxx},
	{ .id = 0x111d7604, .name = "92HD83C1X5", .patch = patch_stac92hd83xxx},
	{ .id = 0x111d76d4, .name = "92HD83C1C5", .patch = patch_stac92hd83xxx},
	{ .id = 0x111d7605, .name = "92HD81B1X5", .patch = patch_stac92hd83xxx},
	{ .id = 0x111d76d5, .name = "92HD81B1C5", .patch = patch_stac92hd83xxx},
	{ .id = 0x111d76d1, .name = "92HD87B1/3", .patch = patch_stac92hd83xxx},
	{ .id = 0x111d76d9, .name = "92HD87B2/4", .patch = patch_stac92hd83xxx},
	{ .id = 0x111d7666, .name = "92HD88B3", .patch = patch_stac92hd83xxx},
	{ .id = 0x111d7667, .name = "92HD88B1", .patch = patch_stac92hd83xxx},
	{ .id = 0x111d7668, .name = "92HD88B2", .patch = patch_stac92hd83xxx},
	{ .id = 0x111d7669, .name = "92HD88B4", .patch = patch_stac92hd83xxx},
	{ .id = 0x111d7608, .name = "92HD75B2X5", .patch = patch_stac92hd71bxx},
	{ .id = 0x111d7674, .name = "92HD73D1X5", .patch = patch_stac92hd73xx },
	{ .id = 0x111d7675, .name = "92HD73C1X5", .patch = patch_stac92hd73xx },
	{ .id = 0x111d7676, .name = "92HD73E1X5", .patch = patch_stac92hd73xx },
	{ .id = 0x111d76b0, .name = "92HD71B8X", .patch = patch_stac92hd71bxx },
	{ .id = 0x111d76b1, .name = "92HD71B8X", .patch = patch_stac92hd71bxx },
	{ .id = 0x111d76b2, .name = "92HD71B7X", .patch = patch_stac92hd71bxx },
	{ .id = 0x111d76b3, .name = "92HD71B7X", .patch = patch_stac92hd71bxx },
	{ .id = 0x111d76b4, .name = "92HD71B6X", .patch = patch_stac92hd71bxx },
	{ .id = 0x111d76b5, .name = "92HD71B6X", .patch = patch_stac92hd71bxx },
	{ .id = 0x111d76b6, .name = "92HD71B5X", .patch = patch_stac92hd71bxx },
	{ .id = 0x111d76b7, .name = "92HD71B5X", .patch = patch_stac92hd71bxx },
	{ .id = 0x111d76c0, .name = "92HD89C3", .patch = patch_stac92hd73xx },
	{ .id = 0x111d76c1, .name = "92HD89C2", .patch = patch_stac92hd73xx },
	{ .id = 0x111d76c2, .name = "92HD89C1", .patch = patch_stac92hd73xx },
	{ .id = 0x111d76c3, .name = "92HD89B3", .patch = patch_stac92hd73xx },
	{ .id = 0x111d76c4, .name = "92HD89B2", .patch = patch_stac92hd73xx },
	{ .id = 0x111d76c5, .name = "92HD89B1", .patch = patch_stac92hd73xx },
	{ .id = 0x111d76c6, .name = "92HD89E3", .patch = patch_stac92hd73xx },
	{ .id = 0x111d76c7, .name = "92HD89E2", .patch = patch_stac92hd73xx },
	{ .id = 0x111d76c8, .name = "92HD89E1", .patch = patch_stac92hd73xx },
	{ .id = 0x111d76c9, .name = "92HD89D3", .patch = patch_stac92hd73xx },
	{ .id = 0x111d76ca, .name = "92HD89D2", .patch = patch_stac92hd73xx },
	{ .id = 0x111d76cb, .name = "92HD89D1", .patch = patch_stac92hd73xx },
	{ .id = 0x111d76cc, .name = "92HD89F3", .patch = patch_stac92hd73xx },
	{ .id = 0x111d76cd, .name = "92HD89F2", .patch = patch_stac92hd73xx },
	{ .id = 0x111d76ce, .name = "92HD89F1", .patch = patch_stac92hd73xx },
	{ .id = 0x111d76df, .name = "92HD93BXX", .patch = patch_stac92hd83xxx},
	{ .id = 0x111d76e0, .name = "92HD91BXX", .patch = patch_stac92hd83xxx},
	{ .id = 0x111d76e3, .name = "92HD98BXX", .patch = patch_stac92hd83xxx},
	{ .id = 0x111d76e5, .name = "92HD99BXX", .patch = patch_stac92hd83xxx},
	{ .id = 0x111d76e7, .name = "92HD90BXX", .patch = patch_stac92hd83xxx},
	{ .id = 0x111d76e8, .name = "92HD66B1X5", .patch = patch_stac92hd83xxx},
	{ .id = 0x111d76e9, .name = "92HD66B2X5", .patch = patch_stac92hd83xxx},
	{ .id = 0x111d76ea, .name = "92HD66B3X5", .patch = patch_stac92hd83xxx},
	{ .id = 0x111d76eb, .name = "92HD66C1X5", .patch = patch_stac92hd83xxx},
	{ .id = 0x111d76ec, .name = "92HD66C2X5", .patch = patch_stac92hd83xxx},
	{ .id = 0x111d76ed, .name = "92HD66C3X5", .patch = patch_stac92hd83xxx},
	{ .id = 0x111d76ee, .name = "92HD66B1X3", .patch = patch_stac92hd83xxx},
	{ .id = 0x111d76ef, .name = "92HD66B2X3", .patch = patch_stac92hd83xxx},
	{ .id = 0x111d76f0, .name = "92HD66B3X3", .patch = patch_stac92hd83xxx},
	{ .id = 0x111d76f1, .name = "92HD66C1X3", .patch = patch_stac92hd83xxx},
	{ .id = 0x111d76f2, .name = "92HD66C2X3", .patch = patch_stac92hd83xxx},
	{ .id = 0x111d76f3, .name = "92HD66C3/65", .patch = patch_stac92hd83xxx},
	{} /* terminator */
};

MODULE_ALIAS("snd-hda-codec-id:8384*");
MODULE_ALIAS("snd-hda-codec-id:111d*");

MODULE_LICENSE("GPL");
MODULE_DESCRIPTION("IDT/Sigmatel HD-audio codec");

static struct hda_codec_preset_list sigmatel_list = {
	.preset = snd_hda_preset_sigmatel,
	.owner = THIS_MODULE,
};

static int __init patch_sigmatel_init(void)
{
	return snd_hda_add_codec_preset(&sigmatel_list);
}

static void __exit patch_sigmatel_exit(void)
{
	snd_hda_delete_codec_preset(&sigmatel_list);
}

module_init(patch_sigmatel_init)
module_exit(patch_sigmatel_exit)<|MERGE_RESOLUTION|>--- conflicted
+++ resolved
@@ -5640,30 +5640,6 @@
 		stac92xx_set_config_regs(codec,
 				stac92hd83xxx_brd_tbl[spec->board_config]);
 
-<<<<<<< HEAD
-	switch (codec->vendor_id) {
-	case 0x111d76d1:
-	case 0x111d76d9:
-	case 0x111d76df:
-	case 0x111d76e5:
-	case 0x111d7666:
-	case 0x111d7667:
-	case 0x111d7668:
-	case 0x111d7669:
-	case 0x111d76e3:
-	case 0x111d7604:
-	case 0x111d76d4:
-	case 0x111d7605:
-	case 0x111d76d5:
-	case 0x111d76e7:
-		if (spec->board_config == STAC_92HD83XXX_PWR_REF)
-			break;
-		spec->num_pwrs = 0;
-		break;
-	}
-
-=======
->>>>>>> b835c0f4
 	codec->patch_ops = stac92xx_patch_ops;
 
 	if (find_mute_led_gpio(codec, 0))
