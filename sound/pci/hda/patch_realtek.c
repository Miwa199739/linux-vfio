/*
 * Universal Interface for Intel High Definition Audio Codec
 *
 * HD audio interface patch for Realtek ALC codecs
 *
 * Copyright (c) 2004 Kailang Yang <kailang@realtek.com.tw>
 *                    PeiSen Hou <pshou@realtek.com.tw>
 *                    Takashi Iwai <tiwai@suse.de>
 *                    Jonathan Woithe <jwoithe@physics.adelaide.edu.au>
 *
 *  This driver is free software; you can redistribute it and/or modify
 *  it under the terms of the GNU General Public License as published by
 *  the Free Software Foundation; either version 2 of the License, or
 *  (at your option) any later version.
 *
 *  This driver is distributed in the hope that it will be useful,
 *  but WITHOUT ANY WARRANTY; without even the implied warranty of
 *  MERCHANTABILITY or FITNESS FOR A PARTICULAR PURPOSE.  See the
 *  GNU General Public License for more details.
 *
 *  You should have received a copy of the GNU General Public License
 *  along with this program; if not, write to the Free Software
 *  Foundation, Inc., 59 Temple Place, Suite 330, Boston, MA  02111-1307 USA
 */

#include <linux/init.h>
#include <linux/delay.h>
#include <linux/slab.h>
#include <linux/pci.h>
#include <sound/core.h>
#include <sound/jack.h>
#include "hda_codec.h"
#include "hda_local.h"
#include "hda_beep.h"

/* unsol event tags */
#define ALC_FRONT_EVENT		0x01
#define ALC_DCVOL_EVENT		0x02
#define ALC_HP_EVENT		0x04
#define ALC_MIC_EVENT		0x08

/* for GPIO Poll */
#define GPIO_MASK	0x03

/* extra amp-initialization sequence types */
enum {
	ALC_INIT_NONE,
	ALC_INIT_DEFAULT,
	ALC_INIT_GPIO1,
	ALC_INIT_GPIO2,
	ALC_INIT_GPIO3,
};

struct alc_customize_define {
	unsigned int  sku_cfg;
	unsigned char port_connectivity;
	unsigned char check_sum;
	unsigned char customization;
	unsigned char external_amp;
	unsigned int  enable_pcbeep:1;
	unsigned int  platform_type:1;
	unsigned int  swap:1;
	unsigned int  override:1;
	unsigned int  fixup:1; /* Means that this sku is set by driver, not read from hw */
};

struct alc_fixup;

struct alc_multi_io {
	hda_nid_t pin;		/* multi-io widget pin NID */
	hda_nid_t dac;		/* DAC to be connected */
	unsigned int ctl_in;	/* cached input-pin control value */
};

enum {
	ALC_AUTOMUTE_PIN,	/* change the pin control */
	ALC_AUTOMUTE_AMP,	/* mute/unmute the pin AMP */
	ALC_AUTOMUTE_MIXER,	/* mute/unmute mixer widget AMP */
};

struct alc_spec {
	/* codec parameterization */
	const struct snd_kcontrol_new *mixers[5];	/* mixer arrays */
	unsigned int num_mixers;
	const struct snd_kcontrol_new *cap_mixer;	/* capture mixer */
	unsigned int beep_amp;	/* beep amp value, set via set_beep_amp() */

	const struct hda_verb *init_verbs[10];	/* initialization verbs
						 * don't forget NULL
						 * termination!
						 */
	unsigned int num_init_verbs;

	char stream_name_analog[32];	/* analog PCM stream */
	const struct hda_pcm_stream *stream_analog_playback;
	const struct hda_pcm_stream *stream_analog_capture;
	const struct hda_pcm_stream *stream_analog_alt_playback;
	const struct hda_pcm_stream *stream_analog_alt_capture;

	char stream_name_digital[32];	/* digital PCM stream */
	const struct hda_pcm_stream *stream_digital_playback;
	const struct hda_pcm_stream *stream_digital_capture;

	/* playback */
	struct hda_multi_out multiout;	/* playback set-up
					 * max_channels, dacs must be set
					 * dig_out_nid and hp_nid are optional
					 */
	hda_nid_t alt_dac_nid;
	hda_nid_t slave_dig_outs[3];	/* optional - for auto-parsing */
	int dig_out_type;

	/* capture */
	unsigned int num_adc_nids;
	const hda_nid_t *adc_nids;
	const hda_nid_t *capsrc_nids;
	hda_nid_t dig_in_nid;		/* digital-in NID; optional */
	hda_nid_t mixer_nid;		/* analog-mixer NID */

	/* capture setup for dynamic dual-adc switch */
	hda_nid_t cur_adc;
	unsigned int cur_adc_stream_tag;
	unsigned int cur_adc_format;

	/* capture source */
	unsigned int num_mux_defs;
	const struct hda_input_mux *input_mux;
	unsigned int cur_mux[3];
	hda_nid_t ext_mic_pin;
	hda_nid_t dock_mic_pin;
	hda_nid_t int_mic_pin;

	/* channel model */
	const struct hda_channel_mode *channel_mode;
	int num_channel_mode;
	int need_dac_fix;
	int const_channel_count;
	int ext_channel_count;

	/* PCM information */
	struct hda_pcm pcm_rec[3];	/* used in alc_build_pcms() */

	/* dynamic controls, init_verbs and input_mux */
	struct auto_pin_cfg autocfg;
	struct alc_customize_define cdefine;
	struct snd_array kctls;
	struct hda_input_mux private_imux[3];
	hda_nid_t private_dac_nids[AUTO_CFG_MAX_OUTS];
	hda_nid_t private_adc_nids[AUTO_CFG_MAX_OUTS];
	hda_nid_t private_capsrc_nids[AUTO_CFG_MAX_OUTS];
	hda_nid_t imux_pins[HDA_MAX_NUM_INPUTS];
	unsigned int dyn_adc_idx[HDA_MAX_NUM_INPUTS];
	int int_mic_idx, ext_mic_idx, dock_mic_idx; /* for auto-mic */

	/* hooks */
	void (*init_hook)(struct hda_codec *codec);
	void (*unsol_event)(struct hda_codec *codec, unsigned int res);
#ifdef CONFIG_SND_HDA_POWER_SAVE
	void (*power_hook)(struct hda_codec *codec);
#endif
	void (*shutup)(struct hda_codec *codec);
	void (*automute_hook)(struct hda_codec *codec);

	/* for pin sensing */
	unsigned int jack_present: 1;
	unsigned int line_jack_present:1;
	unsigned int master_mute:1;
	unsigned int auto_mic:1;
	unsigned int auto_mic_valid_imux:1;	/* valid imux for auto-mic */
	unsigned int automute:1;	/* HP automute enabled */
	unsigned int detect_line:1;	/* Line-out detection enabled */
	unsigned int automute_lines:1;	/* automute line-out as well */
	unsigned int automute_hp_lo:1;	/* both HP and LO available */

	/* other flags */
	unsigned int no_analog :1; /* digital I/O only */
	unsigned int dyn_adc_switch:1; /* switch ADCs (for ALC275) */
	unsigned int single_input_src:1;
	unsigned int vol_in_capsrc:1; /* use capsrc volume (ADC has no vol) */

	/* auto-mute control */
	int automute_mode;
	hda_nid_t automute_mixer_nid[AUTO_CFG_MAX_OUTS];

	int init_amp;
	int codec_variant;	/* flag for other variants */

	/* for virtual master */
	hda_nid_t vmaster_nid;
#ifdef CONFIG_SND_HDA_POWER_SAVE
	struct hda_loopback_check loopback;
#endif

	/* for PLL fix */
	hda_nid_t pll_nid;
	unsigned int pll_coef_idx, pll_coef_bit;

	/* fix-up list */
	int fixup_id;
	const struct alc_fixup *fixup_list;
	const char *fixup_name;

	/* multi-io */
	int multi_ios;
	struct alc_multi_io multi_io[4];

	/* bind volumes */
	struct snd_array bind_ctls;
};

#define ALC_MODEL_AUTO		0	/* common for all chips */

static bool check_amp_caps(struct hda_codec *codec, hda_nid_t nid,
			   int dir, unsigned int bits)
{
	if (!nid)
		return false;
	if (get_wcaps(codec, nid) & (1 << (dir + 1)))
		if (query_amp_caps(codec, nid, dir) & bits)
			return true;
	return false;
}

#define nid_has_mute(codec, nid, dir) \
	check_amp_caps(codec, nid, dir, AC_AMPCAP_MUTE)
#define nid_has_volume(codec, nid, dir) \
	check_amp_caps(codec, nid, dir, AC_AMPCAP_NUM_STEPS)

/*
 * input MUX handling
 */
static int alc_mux_enum_info(struct snd_kcontrol *kcontrol,
			     struct snd_ctl_elem_info *uinfo)
{
	struct hda_codec *codec = snd_kcontrol_chip(kcontrol);
	struct alc_spec *spec = codec->spec;
	unsigned int mux_idx = snd_ctl_get_ioffidx(kcontrol, &uinfo->id);
	if (mux_idx >= spec->num_mux_defs)
		mux_idx = 0;
	if (!spec->input_mux[mux_idx].num_items && mux_idx > 0)
		mux_idx = 0;
	return snd_hda_input_mux_info(&spec->input_mux[mux_idx], uinfo);
}

static int alc_mux_enum_get(struct snd_kcontrol *kcontrol,
			    struct snd_ctl_elem_value *ucontrol)
{
	struct hda_codec *codec = snd_kcontrol_chip(kcontrol);
	struct alc_spec *spec = codec->spec;
	unsigned int adc_idx = snd_ctl_get_ioffidx(kcontrol, &ucontrol->id);

	ucontrol->value.enumerated.item[0] = spec->cur_mux[adc_idx];
	return 0;
}

static bool alc_dyn_adc_pcm_resetup(struct hda_codec *codec, int cur)
{
	struct alc_spec *spec = codec->spec;
	hda_nid_t new_adc = spec->adc_nids[spec->dyn_adc_idx[cur]];

	if (spec->cur_adc && spec->cur_adc != new_adc) {
		/* stream is running, let's swap the current ADC */
		__snd_hda_codec_cleanup_stream(codec, spec->cur_adc, 1);
		spec->cur_adc = new_adc;
		snd_hda_codec_setup_stream(codec, new_adc,
					   spec->cur_adc_stream_tag, 0,
					   spec->cur_adc_format);
		return true;
	}
	return false;
}

/* select the given imux item; either unmute exclusively or select the route */
static int alc_mux_select(struct hda_codec *codec, unsigned int adc_idx,
			  unsigned int idx, bool force)
{
	struct alc_spec *spec = codec->spec;
	const struct hda_input_mux *imux;
	unsigned int mux_idx;
	int i, type;
	hda_nid_t nid;

	mux_idx = adc_idx >= spec->num_mux_defs ? 0 : adc_idx;
	imux = &spec->input_mux[mux_idx];
	if (!imux->num_items && mux_idx > 0)
		imux = &spec->input_mux[0];

	if (idx >= imux->num_items)
		idx = imux->num_items - 1;
	if (spec->cur_mux[adc_idx] == idx && !force)
		return 0;
	spec->cur_mux[adc_idx] = idx;

	if (spec->dyn_adc_switch) {
		alc_dyn_adc_pcm_resetup(codec, idx);
		adc_idx = spec->dyn_adc_idx[idx];
	}

	nid = spec->capsrc_nids ?
		spec->capsrc_nids[adc_idx] : spec->adc_nids[adc_idx];

	/* no selection? */
	if (snd_hda_get_conn_list(codec, nid, NULL) <= 1)
		return 1;

	type = get_wcaps_type(get_wcaps(codec, nid));
	if (type == AC_WID_AUD_MIX) {
		/* Matrix-mixer style (e.g. ALC882) */
		for (i = 0; i < imux->num_items; i++) {
			unsigned int v = (i == idx) ? 0 : HDA_AMP_MUTE;
			snd_hda_codec_amp_stereo(codec, nid, HDA_INPUT,
						 imux->items[i].index,
						 HDA_AMP_MUTE, v);
		}
	} else {
		/* MUX style (e.g. ALC880) */
		snd_hda_codec_write_cache(codec, nid, 0,
					  AC_VERB_SET_CONNECT_SEL,
					  imux->items[idx].index);
	}
	return 1;
}

static int alc_mux_enum_put(struct snd_kcontrol *kcontrol,
			    struct snd_ctl_elem_value *ucontrol)
{
	struct hda_codec *codec = snd_kcontrol_chip(kcontrol);
	unsigned int adc_idx = snd_ctl_get_ioffidx(kcontrol, &ucontrol->id);
	return alc_mux_select(codec, adc_idx,
			      ucontrol->value.enumerated.item[0], false);
}

/*
 * set up the input pin config (depending on the given auto-pin type)
 */
static void alc_set_input_pin(struct hda_codec *codec, hda_nid_t nid,
			      int auto_pin_type)
{
	unsigned int val = PIN_IN;

	if (auto_pin_type == AUTO_PIN_MIC) {
		unsigned int pincap;
		unsigned int oldval;
		oldval = snd_hda_codec_read(codec, nid, 0,
					    AC_VERB_GET_PIN_WIDGET_CONTROL, 0);
		pincap = snd_hda_query_pin_caps(codec, nid);
		pincap = (pincap & AC_PINCAP_VREF) >> AC_PINCAP_VREF_SHIFT;
		/* if the default pin setup is vref50, we give it priority */
		if ((pincap & AC_PINCAP_VREF_80) && oldval != PIN_VREF50)
			val = PIN_VREF80;
		else if (pincap & AC_PINCAP_VREF_50)
			val = PIN_VREF50;
		else if (pincap & AC_PINCAP_VREF_100)
			val = PIN_VREF100;
		else if (pincap & AC_PINCAP_VREF_GRD)
			val = PIN_VREFGRD;
	}
	snd_hda_codec_write(codec, nid, 0, AC_VERB_SET_PIN_WIDGET_CONTROL, val);
}

/*
 * Append the given mixer and verb elements for the later use
 * The mixer array is referred in build_controls(), and init_verbs are
 * called in init().
 */
static void add_mixer(struct alc_spec *spec, const struct snd_kcontrol_new *mix)
{
	if (snd_BUG_ON(spec->num_mixers >= ARRAY_SIZE(spec->mixers)))
		return;
	spec->mixers[spec->num_mixers++] = mix;
}

static void add_verb(struct alc_spec *spec, const struct hda_verb *verb)
{
	if (snd_BUG_ON(spec->num_init_verbs >= ARRAY_SIZE(spec->init_verbs)))
		return;
	spec->init_verbs[spec->num_init_verbs++] = verb;
}

/*
 * GPIO setup tables, used in initialization
 */
/* Enable GPIO mask and set output */
static const struct hda_verb alc_gpio1_init_verbs[] = {
	{0x01, AC_VERB_SET_GPIO_MASK, 0x01},
	{0x01, AC_VERB_SET_GPIO_DIRECTION, 0x01},
	{0x01, AC_VERB_SET_GPIO_DATA, 0x01},
	{ }
};

static const struct hda_verb alc_gpio2_init_verbs[] = {
	{0x01, AC_VERB_SET_GPIO_MASK, 0x02},
	{0x01, AC_VERB_SET_GPIO_DIRECTION, 0x02},
	{0x01, AC_VERB_SET_GPIO_DATA, 0x02},
	{ }
};

static const struct hda_verb alc_gpio3_init_verbs[] = {
	{0x01, AC_VERB_SET_GPIO_MASK, 0x03},
	{0x01, AC_VERB_SET_GPIO_DIRECTION, 0x03},
	{0x01, AC_VERB_SET_GPIO_DATA, 0x03},
	{ }
};

/*
 * Fix hardware PLL issue
 * On some codecs, the analog PLL gating control must be off while
 * the default value is 1.
 */
static void alc_fix_pll(struct hda_codec *codec)
{
	struct alc_spec *spec = codec->spec;
	unsigned int val;

	if (!spec->pll_nid)
		return;
	snd_hda_codec_write(codec, spec->pll_nid, 0, AC_VERB_SET_COEF_INDEX,
			    spec->pll_coef_idx);
	val = snd_hda_codec_read(codec, spec->pll_nid, 0,
				 AC_VERB_GET_PROC_COEF, 0);
	snd_hda_codec_write(codec, spec->pll_nid, 0, AC_VERB_SET_COEF_INDEX,
			    spec->pll_coef_idx);
	snd_hda_codec_write(codec, spec->pll_nid, 0, AC_VERB_SET_PROC_COEF,
			    val & ~(1 << spec->pll_coef_bit));
}

static void alc_fix_pll_init(struct hda_codec *codec, hda_nid_t nid,
			     unsigned int coef_idx, unsigned int coef_bit)
{
	struct alc_spec *spec = codec->spec;
	spec->pll_nid = nid;
	spec->pll_coef_idx = coef_idx;
	spec->pll_coef_bit = coef_bit;
	alc_fix_pll(codec);
}

/*
 * Jack-reporting via input-jack layer
 */

/* initialization of jacks; currently checks only a few known pins */
static int alc_init_jacks(struct hda_codec *codec)
{
#ifdef CONFIG_SND_HDA_INPUT_JACK
	struct alc_spec *spec = codec->spec;
	int err;
	unsigned int hp_nid = spec->autocfg.hp_pins[0];
	unsigned int mic_nid = spec->ext_mic_pin;
	unsigned int dock_nid = spec->dock_mic_pin;

	if (hp_nid) {
		err = snd_hda_input_jack_add(codec, hp_nid,
					     SND_JACK_HEADPHONE, NULL);
		if (err < 0)
			return err;
		snd_hda_input_jack_report(codec, hp_nid);
	}

	if (mic_nid) {
		err = snd_hda_input_jack_add(codec, mic_nid,
					     SND_JACK_MICROPHONE, NULL);
		if (err < 0)
			return err;
		snd_hda_input_jack_report(codec, mic_nid);
	}
	if (dock_nid) {
		err = snd_hda_input_jack_add(codec, dock_nid,
					     SND_JACK_MICROPHONE, NULL);
		if (err < 0)
			return err;
		snd_hda_input_jack_report(codec, dock_nid);
	}
#endif /* CONFIG_SND_HDA_INPUT_JACK */
	return 0;
}

/*
 * Jack detections for HP auto-mute and mic-switch
 */

/* check each pin in the given array; returns true if any of them is plugged */
static bool detect_jacks(struct hda_codec *codec, int num_pins, hda_nid_t *pins)
{
	int i, present = 0;

	for (i = 0; i < num_pins; i++) {
		hda_nid_t nid = pins[i];
		if (!nid)
			break;
		snd_hda_input_jack_report(codec, nid);
		present |= snd_hda_jack_detect(codec, nid);
	}
	return present;
}

/* standard HP/line-out auto-mute helper */
static void do_automute(struct hda_codec *codec, int num_pins, hda_nid_t *pins,
			bool mute, bool hp_out)
{
	struct alc_spec *spec = codec->spec;
	unsigned int mute_bits = mute ? HDA_AMP_MUTE : 0;
	unsigned int pin_bits = mute ? 0 : (hp_out ? PIN_HP : PIN_OUT);
	int i;

	for (i = 0; i < num_pins; i++) {
		hda_nid_t nid = pins[i];
		if (!nid)
			break;
		switch (spec->automute_mode) {
		case ALC_AUTOMUTE_PIN:
			snd_hda_codec_write(codec, nid, 0,
					    AC_VERB_SET_PIN_WIDGET_CONTROL,
					    pin_bits);
			break;
		case ALC_AUTOMUTE_AMP:
			snd_hda_codec_amp_stereo(codec, nid, HDA_OUTPUT, 0,
						 HDA_AMP_MUTE, mute_bits);
			break;
		case ALC_AUTOMUTE_MIXER:
			nid = spec->automute_mixer_nid[i];
			if (!nid)
				break;
			snd_hda_codec_amp_stereo(codec, nid, HDA_INPUT, 0,
						 HDA_AMP_MUTE, mute_bits);
			snd_hda_codec_amp_stereo(codec, nid, HDA_INPUT, 1,
						 HDA_AMP_MUTE, mute_bits);
			break;
		}
	}
}

/* Toggle internal speakers muting */
static void update_speakers(struct hda_codec *codec)
{
	struct alc_spec *spec = codec->spec;
	int on;

	/* Control HP pins/amps depending on master_mute state;
	 * in general, HP pins/amps control should be enabled in all cases,
	 * but currently set only for master_mute, just to be safe
	 */
	do_automute(codec, ARRAY_SIZE(spec->autocfg.hp_pins),
		    spec->autocfg.hp_pins, spec->master_mute, true);

	if (!spec->automute)
		on = 0;
	else
		on = spec->jack_present | spec->line_jack_present;
	on |= spec->master_mute;
	do_automute(codec, ARRAY_SIZE(spec->autocfg.speaker_pins),
		    spec->autocfg.speaker_pins, on, false);

	/* toggle line-out mutes if needed, too */
	/* if LO is a copy of either HP or Speaker, don't need to handle it */
	if (spec->autocfg.line_out_pins[0] == spec->autocfg.hp_pins[0] ||
	    spec->autocfg.line_out_pins[0] == spec->autocfg.speaker_pins[0])
		return;
	if (!spec->automute_lines || !spec->automute)
		on = 0;
	else
		on = spec->jack_present;
	on |= spec->master_mute;
	do_automute(codec, ARRAY_SIZE(spec->autocfg.line_out_pins),
		    spec->autocfg.line_out_pins, on, false);
}

static void call_update_speakers(struct hda_codec *codec)
{
	struct alc_spec *spec = codec->spec;
	if (spec->automute_hook)
		spec->automute_hook(codec);
	else
		update_speakers(codec);
}

/* standard HP-automute helper */
static void alc_hp_automute(struct hda_codec *codec)
{
	struct alc_spec *spec = codec->spec;

	spec->jack_present =
		detect_jacks(codec, ARRAY_SIZE(spec->autocfg.hp_pins),
			     spec->autocfg.hp_pins);
<<<<<<< HEAD
=======
	if (!spec->automute)
		return;
>>>>>>> 5fa9b151
	call_update_speakers(codec);
}

/* standard line-out-automute helper */
static void alc_line_automute(struct hda_codec *codec)
{
	struct alc_spec *spec = codec->spec;

	spec->line_jack_present =
		detect_jacks(codec, ARRAY_SIZE(spec->autocfg.line_out_pins),
			     spec->autocfg.line_out_pins);
<<<<<<< HEAD
=======
	if (!spec->automute || !spec->detect_line)
		return;
>>>>>>> 5fa9b151
	call_update_speakers(codec);
}

#define get_connection_index(codec, mux, nid) \
	snd_hda_get_conn_index(codec, mux, nid, 0)

/* standard mic auto-switch helper */
static void alc_mic_automute(struct hda_codec *codec)
{
	struct alc_spec *spec = codec->spec;
	hda_nid_t *pins = spec->imux_pins;

	if (!spec->auto_mic || !spec->auto_mic_valid_imux)
		return;
	if (snd_BUG_ON(!spec->adc_nids))
		return;
	if (snd_BUG_ON(spec->int_mic_idx < 0 || spec->ext_mic_idx < 0))
		return;

	if (snd_hda_jack_detect(codec, pins[spec->ext_mic_idx]))
		alc_mux_select(codec, 0, spec->ext_mic_idx, false);
	else if (spec->dock_mic_idx >= 0 &&
		   snd_hda_jack_detect(codec, pins[spec->dock_mic_idx]))
		alc_mux_select(codec, 0, spec->dock_mic_idx, false);
	else
		alc_mux_select(codec, 0, spec->int_mic_idx, false);

	snd_hda_input_jack_report(codec, pins[spec->ext_mic_idx]);
	if (spec->dock_mic_idx >= 0)
		snd_hda_input_jack_report(codec, pins[spec->dock_mic_idx]);
}

/* unsolicited event for HP jack sensing */
static void alc_sku_unsol_event(struct hda_codec *codec, unsigned int res)
{
	if (codec->vendor_id == 0x10ec0880)
		res >>= 28;
	else
		res >>= 26;
	switch (res) {
	case ALC_HP_EVENT:
		alc_hp_automute(codec);
		break;
	case ALC_FRONT_EVENT:
		alc_line_automute(codec);
		break;
	case ALC_MIC_EVENT:
		alc_mic_automute(codec);
		break;
	}
}

/* call init functions of standard auto-mute helpers */
static void alc_inithook(struct hda_codec *codec)
{
	alc_hp_automute(codec);
	alc_line_automute(codec);
	alc_mic_automute(codec);
}

/* additional initialization for ALC888 variants */
static void alc888_coef_init(struct hda_codec *codec)
{
	unsigned int tmp;

	snd_hda_codec_write(codec, 0x20, 0, AC_VERB_SET_COEF_INDEX, 0);
	tmp = snd_hda_codec_read(codec, 0x20, 0, AC_VERB_GET_PROC_COEF, 0);
	snd_hda_codec_write(codec, 0x20, 0, AC_VERB_SET_COEF_INDEX, 7);
	if ((tmp & 0xf0) == 0x20)
		/* alc888S-VC */
		snd_hda_codec_read(codec, 0x20, 0,
				   AC_VERB_SET_PROC_COEF, 0x830);
	 else
		 /* alc888-VB */
		 snd_hda_codec_read(codec, 0x20, 0,
				    AC_VERB_SET_PROC_COEF, 0x3030);
}

/* additional initialization for ALC889 variants */
static void alc889_coef_init(struct hda_codec *codec)
{
	unsigned int tmp;

	snd_hda_codec_write(codec, 0x20, 0, AC_VERB_SET_COEF_INDEX, 7);
	tmp = snd_hda_codec_read(codec, 0x20, 0, AC_VERB_GET_PROC_COEF, 0);
	snd_hda_codec_write(codec, 0x20, 0, AC_VERB_SET_COEF_INDEX, 7);
	snd_hda_codec_write(codec, 0x20, 0, AC_VERB_SET_PROC_COEF, tmp|0x2010);
}

/* turn on/off EAPD control (only if available) */
static void set_eapd(struct hda_codec *codec, hda_nid_t nid, int on)
{
	if (get_wcaps_type(get_wcaps(codec, nid)) != AC_WID_PIN)
		return;
	if (snd_hda_query_pin_caps(codec, nid) & AC_PINCAP_EAPD)
		snd_hda_codec_write(codec, nid, 0, AC_VERB_SET_EAPD_BTLENABLE,
				    on ? 2 : 0);
}

/* turn on/off EAPD controls of the codec */
static void alc_auto_setup_eapd(struct hda_codec *codec, bool on)
{
	/* We currently only handle front, HP */
	static hda_nid_t pins[] = {
		0x0f, 0x10, 0x14, 0x15, 0
	};
	hda_nid_t *p;
	for (p = pins; *p; p++)
		set_eapd(codec, *p, on);
}

/* generic shutup callback;
 * just turning off EPAD and a little pause for avoiding pop-noise
 */
static void alc_eapd_shutup(struct hda_codec *codec)
{
	alc_auto_setup_eapd(codec, false);
	msleep(200);
}

/* generic EAPD initialization */
static void alc_auto_init_amp(struct hda_codec *codec, int type)
{
	unsigned int tmp;

	alc_auto_setup_eapd(codec, true);
	switch (type) {
	case ALC_INIT_GPIO1:
		snd_hda_sequence_write(codec, alc_gpio1_init_verbs);
		break;
	case ALC_INIT_GPIO2:
		snd_hda_sequence_write(codec, alc_gpio2_init_verbs);
		break;
	case ALC_INIT_GPIO3:
		snd_hda_sequence_write(codec, alc_gpio3_init_verbs);
		break;
	case ALC_INIT_DEFAULT:
		switch (codec->vendor_id) {
		case 0x10ec0260:
			snd_hda_codec_write(codec, 0x1a, 0,
					    AC_VERB_SET_COEF_INDEX, 7);
			tmp = snd_hda_codec_read(codec, 0x1a, 0,
						 AC_VERB_GET_PROC_COEF, 0);
			snd_hda_codec_write(codec, 0x1a, 0,
					    AC_VERB_SET_COEF_INDEX, 7);
			snd_hda_codec_write(codec, 0x1a, 0,
					    AC_VERB_SET_PROC_COEF,
					    tmp | 0x2010);
			break;
		case 0x10ec0262:
		case 0x10ec0880:
		case 0x10ec0882:
		case 0x10ec0883:
		case 0x10ec0885:
		case 0x10ec0887:
		/*case 0x10ec0889:*/ /* this causes an SPDIF problem */
			alc889_coef_init(codec);
			break;
		case 0x10ec0888:
			alc888_coef_init(codec);
			break;
#if 0 /* XXX: This may cause the silent output on speaker on some machines */
		case 0x10ec0267:
		case 0x10ec0268:
			snd_hda_codec_write(codec, 0x20, 0,
					    AC_VERB_SET_COEF_INDEX, 7);
			tmp = snd_hda_codec_read(codec, 0x20, 0,
						 AC_VERB_GET_PROC_COEF, 0);
			snd_hda_codec_write(codec, 0x20, 0,
					    AC_VERB_SET_COEF_INDEX, 7);
			snd_hda_codec_write(codec, 0x20, 0,
					    AC_VERB_SET_PROC_COEF,
					    tmp | 0x3000);
			break;
#endif /* XXX */
		}
		break;
	}
}

/*
 * Auto-Mute mode mixer enum support
 */
static int alc_automute_mode_info(struct snd_kcontrol *kcontrol,
				  struct snd_ctl_elem_info *uinfo)
{
	struct hda_codec *codec = snd_kcontrol_chip(kcontrol);
	struct alc_spec *spec = codec->spec;
	static const char * const texts2[] = {
		"Disabled", "Enabled"
	};
	static const char * const texts3[] = {
		"Disabled", "Speaker Only", "Line-Out+Speaker"
	};
	const char * const *texts;

	uinfo->type = SNDRV_CTL_ELEM_TYPE_ENUMERATED;
	uinfo->count = 1;
	if (spec->automute_hp_lo) {
		uinfo->value.enumerated.items = 3;
		texts = texts3;
	} else {
		uinfo->value.enumerated.items = 2;
		texts = texts2;
	}
	if (uinfo->value.enumerated.item >= uinfo->value.enumerated.items)
		uinfo->value.enumerated.item = uinfo->value.enumerated.items - 1;
	strcpy(uinfo->value.enumerated.name,
	       texts[uinfo->value.enumerated.item]);
	return 0;
}

static int alc_automute_mode_get(struct snd_kcontrol *kcontrol,
				 struct snd_ctl_elem_value *ucontrol)
{
	struct hda_codec *codec = snd_kcontrol_chip(kcontrol);
	struct alc_spec *spec = codec->spec;
	unsigned int val;
	if (!spec->automute)
		val = 0;
	else if (!spec->automute_lines)
		val = 1;
	else
		val = 2;
	ucontrol->value.enumerated.item[0] = val;
	return 0;
}

static int alc_automute_mode_put(struct snd_kcontrol *kcontrol,
				 struct snd_ctl_elem_value *ucontrol)
{
	struct hda_codec *codec = snd_kcontrol_chip(kcontrol);
	struct alc_spec *spec = codec->spec;

	switch (ucontrol->value.enumerated.item[0]) {
	case 0:
		if (!spec->automute)
			return 0;
		spec->automute = 0;
		break;
	case 1:
		if (spec->automute && !spec->automute_lines)
			return 0;
		spec->automute = 1;
		spec->automute_lines = 0;
		break;
	case 2:
		if (!spec->automute_hp_lo)
			return -EINVAL;
		if (spec->automute && spec->automute_lines)
			return 0;
		spec->automute = 1;
		spec->automute_lines = 1;
		break;
	default:
		return -EINVAL;
	}
	call_update_speakers(codec);
	return 1;
}

static const struct snd_kcontrol_new alc_automute_mode_enum = {
	.iface = SNDRV_CTL_ELEM_IFACE_MIXER,
	.name = "Auto-Mute Mode",
	.info = alc_automute_mode_info,
	.get = alc_automute_mode_get,
	.put = alc_automute_mode_put,
};

static struct snd_kcontrol_new *alc_kcontrol_new(struct alc_spec *spec)
{
	snd_array_init(&spec->kctls, sizeof(struct snd_kcontrol_new), 32);
	return snd_array_new(&spec->kctls);
}

static int alc_add_automute_mode_enum(struct hda_codec *codec)
{
	struct alc_spec *spec = codec->spec;
	struct snd_kcontrol_new *knew;

	knew = alc_kcontrol_new(spec);
	if (!knew)
		return -ENOMEM;
	*knew = alc_automute_mode_enum;
	knew->name = kstrdup("Auto-Mute Mode", GFP_KERNEL);
	if (!knew->name)
		return -ENOMEM;
	return 0;
}

/*
 * Check the availability of HP/line-out auto-mute;
 * Set up appropriately if really supported
 */
static void alc_init_auto_hp(struct hda_codec *codec)
{
	struct alc_spec *spec = codec->spec;
	struct auto_pin_cfg *cfg = &spec->autocfg;
	int present = 0;
	int i;

	if (cfg->hp_pins[0])
		present++;
	if (cfg->line_out_pins[0])
		present++;
	if (cfg->speaker_pins[0])
		present++;
	if (present < 2) /* need two different output types */
		return;
	if (present == 3)
		spec->automute_hp_lo = 1; /* both HP and LO automute */

	if (!cfg->speaker_pins[0] &&
	    cfg->line_out_type == AUTO_PIN_SPEAKER_OUT) {
		memcpy(cfg->speaker_pins, cfg->line_out_pins,
		       sizeof(cfg->speaker_pins));
		cfg->speaker_outs = cfg->line_outs;
	}

	if (!cfg->hp_pins[0] &&
	    cfg->line_out_type == AUTO_PIN_HP_OUT) {
		memcpy(cfg->hp_pins, cfg->line_out_pins,
		       sizeof(cfg->hp_pins));
		cfg->hp_outs = cfg->line_outs;
	}

	for (i = 0; i < cfg->hp_outs; i++) {
		hda_nid_t nid = cfg->hp_pins[i];
		if (!is_jack_detectable(codec, nid))
			continue;
		snd_printdd("realtek: Enable HP auto-muting on NID 0x%x\n",
			    nid);
		snd_hda_codec_write_cache(codec, nid, 0,
				  AC_VERB_SET_UNSOLICITED_ENABLE,
				  AC_USRSP_EN | ALC_HP_EVENT);
		spec->automute = 1;
		spec->automute_mode = ALC_AUTOMUTE_PIN;
	}
	if (spec->automute && cfg->line_out_pins[0] &&
	    cfg->speaker_pins[0] &&
	    cfg->line_out_pins[0] != cfg->hp_pins[0] &&
	    cfg->line_out_pins[0] != cfg->speaker_pins[0]) {
		for (i = 0; i < cfg->line_outs; i++) {
			hda_nid_t nid = cfg->line_out_pins[i];
			if (!is_jack_detectable(codec, nid))
				continue;
			snd_printdd("realtek: Enable Line-Out auto-muting "
				    "on NID 0x%x\n", nid);
			snd_hda_codec_write_cache(codec, nid, 0,
					AC_VERB_SET_UNSOLICITED_ENABLE,
					AC_USRSP_EN | ALC_FRONT_EVENT);
			spec->detect_line = 1;
		}
		spec->automute_lines = spec->detect_line;
	}

	if (spec->automute) {
		/* create a control for automute mode */
		alc_add_automute_mode_enum(codec);
		spec->unsol_event = alc_sku_unsol_event;
	}
}

/* return the position of NID in the list, or -1 if not found */
static int find_idx_in_nid_list(hda_nid_t nid, const hda_nid_t *list, int nums)
{
	int i;
	for (i = 0; i < nums; i++)
		if (list[i] == nid)
			return i;
	return -1;
}

/* check whether dynamic ADC-switching is available */
static bool alc_check_dyn_adc_switch(struct hda_codec *codec)
{
	struct alc_spec *spec = codec->spec;
	struct hda_input_mux *imux = &spec->private_imux[0];
	int i, n, idx;
	hda_nid_t cap, pin;

	if (imux != spec->input_mux) /* no dynamic imux? */
		return false;

	for (n = 0; n < spec->num_adc_nids; n++) {
		cap = spec->private_capsrc_nids[n];
		for (i = 0; i < imux->num_items; i++) {
			pin = spec->imux_pins[i];
			if (!pin)
				return false;
			if (get_connection_index(codec, cap, pin) < 0)
				break;
		}
		if (i >= imux->num_items)
			return true; /* no ADC-switch is needed */
	}

	for (i = 0; i < imux->num_items; i++) {
		pin = spec->imux_pins[i];
		for (n = 0; n < spec->num_adc_nids; n++) {
			cap = spec->private_capsrc_nids[n];
			idx = get_connection_index(codec, cap, pin);
			if (idx >= 0) {
				imux->items[i].index = idx;
				spec->dyn_adc_idx[i] = n;
				break;
			}
		}
	}

	snd_printdd("realtek: enabling ADC switching\n");
	spec->dyn_adc_switch = 1;
	return true;
}

/* rebuild imux for matching with the given auto-mic pins (if not yet) */
static bool alc_rebuild_imux_for_auto_mic(struct hda_codec *codec)
{
	struct alc_spec *spec = codec->spec;
	struct hda_input_mux *imux;
	static char * const texts[3] = {
		"Mic", "Internal Mic", "Dock Mic"
	};
	int i;

	if (!spec->auto_mic)
		return false;
	imux = &spec->private_imux[0];
	if (spec->input_mux == imux)
		return true;
	spec->imux_pins[0] = spec->ext_mic_pin;
	spec->imux_pins[1] = spec->int_mic_pin;
	spec->imux_pins[2] = spec->dock_mic_pin;
	for (i = 0; i < 3; i++) {
		strcpy(imux->items[i].label, texts[i]);
		if (spec->imux_pins[i])
			imux->num_items = i + 1;
	}
	spec->num_mux_defs = 1;
	spec->input_mux = imux;
	return true;
}

/* check whether all auto-mic pins are valid; setup indices if OK */
static bool alc_auto_mic_check_imux(struct hda_codec *codec)
{
	struct alc_spec *spec = codec->spec;
	const struct hda_input_mux *imux;

	if (!spec->auto_mic)
		return false;
	if (spec->auto_mic_valid_imux)
		return true; /* already checked */

	/* fill up imux indices */
	if (!alc_check_dyn_adc_switch(codec)) {
		spec->auto_mic = 0;
		return false;
	}

	imux = spec->input_mux;
	spec->ext_mic_idx = find_idx_in_nid_list(spec->ext_mic_pin,
					spec->imux_pins, imux->num_items);
	spec->int_mic_idx = find_idx_in_nid_list(spec->int_mic_pin,
					spec->imux_pins, imux->num_items);
	spec->dock_mic_idx = find_idx_in_nid_list(spec->dock_mic_pin,
					spec->imux_pins, imux->num_items);
	if (spec->ext_mic_idx < 0 || spec->int_mic_idx < 0) {
		spec->auto_mic = 0;
		return false; /* no corresponding imux */
	}

	snd_hda_codec_write_cache(codec, spec->ext_mic_pin, 0,
				  AC_VERB_SET_UNSOLICITED_ENABLE,
				  AC_USRSP_EN | ALC_MIC_EVENT);
	if (spec->dock_mic_pin)
		snd_hda_codec_write_cache(codec, spec->dock_mic_pin, 0,
				  AC_VERB_SET_UNSOLICITED_ENABLE,
				  AC_USRSP_EN | ALC_MIC_EVENT);

	spec->auto_mic_valid_imux = 1;
	spec->auto_mic = 1;
	return true;
}

/*
 * Check the availability of auto-mic switch;
 * Set up if really supported
 */
static void alc_init_auto_mic(struct hda_codec *codec)
{
	struct alc_spec *spec = codec->spec;
	struct auto_pin_cfg *cfg = &spec->autocfg;
	hda_nid_t fixed, ext, dock;
	int i;

	spec->ext_mic_idx = spec->int_mic_idx = spec->dock_mic_idx = -1;

	fixed = ext = dock = 0;
	for (i = 0; i < cfg->num_inputs; i++) {
		hda_nid_t nid = cfg->inputs[i].pin;
		unsigned int defcfg;
		defcfg = snd_hda_codec_get_pincfg(codec, nid);
		switch (snd_hda_get_input_pin_attr(defcfg)) {
		case INPUT_PIN_ATTR_INT:
			if (fixed)
				return; /* already occupied */
			if (cfg->inputs[i].type != AUTO_PIN_MIC)
				return; /* invalid type */
			fixed = nid;
			break;
		case INPUT_PIN_ATTR_UNUSED:
			return; /* invalid entry */
		case INPUT_PIN_ATTR_DOCK:
			if (dock)
				return; /* already occupied */
			if (cfg->inputs[i].type > AUTO_PIN_LINE_IN)
				return; /* invalid type */
			dock = nid;
			break;
		default:
			if (ext)
				return; /* already occupied */
			if (cfg->inputs[i].type != AUTO_PIN_MIC)
				return; /* invalid type */
			ext = nid;
			break;
		}
	}
	if (!ext && dock) {
		ext = dock;
		dock = 0;
	}
	if (!ext || !fixed)
		return;
	if (!is_jack_detectable(codec, ext))
		return; /* no unsol support */
	if (dock && !is_jack_detectable(codec, dock))
		return; /* no unsol support */

	/* check imux indices */
	spec->ext_mic_pin = ext;
	spec->int_mic_pin = fixed;
	spec->dock_mic_pin = dock;

	spec->auto_mic = 1;
	if (!alc_auto_mic_check_imux(codec))
		return;

	snd_printdd("realtek: Enable auto-mic switch on NID 0x%x/0x%x/0x%x\n",
		    ext, fixed, dock);
	spec->unsol_event = alc_sku_unsol_event;
}

/* check the availabilities of auto-mute and auto-mic switches */
static void alc_auto_check_switches(struct hda_codec *codec)
{
	alc_init_auto_hp(codec);
	alc_init_auto_mic(codec);
}

/*
 * Realtek SSID verification
 */

/* Could be any non-zero and even value. When used as fixup, tells
 * the driver to ignore any present sku defines.
 */
#define ALC_FIXUP_SKU_IGNORE (2)

static int alc_auto_parse_customize_define(struct hda_codec *codec)
{
	unsigned int ass, tmp, i;
	unsigned nid = 0;
	struct alc_spec *spec = codec->spec;

	spec->cdefine.enable_pcbeep = 1; /* assume always enabled */

	if (spec->cdefine.fixup) {
		ass = spec->cdefine.sku_cfg;
		if (ass == ALC_FIXUP_SKU_IGNORE)
			return -1;
		goto do_sku;
	}

	ass = codec->subsystem_id & 0xffff;
	if (ass != codec->bus->pci->subsystem_device && (ass & 1))
		goto do_sku;

	nid = 0x1d;
	if (codec->vendor_id == 0x10ec0260)
		nid = 0x17;
	ass = snd_hda_codec_get_pincfg(codec, nid);

	if (!(ass & 1)) {
		printk(KERN_INFO "hda_codec: %s: SKU not ready 0x%08x\n",
		       codec->chip_name, ass);
		return -1;
	}

	/* check sum */
	tmp = 0;
	for (i = 1; i < 16; i++) {
		if ((ass >> i) & 1)
			tmp++;
	}
	if (((ass >> 16) & 0xf) != tmp)
		return -1;

	spec->cdefine.port_connectivity = ass >> 30;
	spec->cdefine.enable_pcbeep = (ass & 0x100000) >> 20;
	spec->cdefine.check_sum = (ass >> 16) & 0xf;
	spec->cdefine.customization = ass >> 8;
do_sku:
	spec->cdefine.sku_cfg = ass;
	spec->cdefine.external_amp = (ass & 0x38) >> 3;
	spec->cdefine.platform_type = (ass & 0x4) >> 2;
	spec->cdefine.swap = (ass & 0x2) >> 1;
	spec->cdefine.override = ass & 0x1;

	snd_printd("SKU: Nid=0x%x sku_cfg=0x%08x\n",
		   nid, spec->cdefine.sku_cfg);
	snd_printd("SKU: port_connectivity=0x%x\n",
		   spec->cdefine.port_connectivity);
	snd_printd("SKU: enable_pcbeep=0x%x\n", spec->cdefine.enable_pcbeep);
	snd_printd("SKU: check_sum=0x%08x\n", spec->cdefine.check_sum);
	snd_printd("SKU: customization=0x%08x\n", spec->cdefine.customization);
	snd_printd("SKU: external_amp=0x%x\n", spec->cdefine.external_amp);
	snd_printd("SKU: platform_type=0x%x\n", spec->cdefine.platform_type);
	snd_printd("SKU: swap=0x%x\n", spec->cdefine.swap);
	snd_printd("SKU: override=0x%x\n", spec->cdefine.override);

	return 0;
}

/* return true if the given NID is found in the list */
static bool found_in_nid_list(hda_nid_t nid, const hda_nid_t *list, int nums)
{
	return find_idx_in_nid_list(nid, list, nums) >= 0;
}

/* check subsystem ID and set up device-specific initialization;
 * return 1 if initialized, 0 if invalid SSID
 */
/* 32-bit subsystem ID for BIOS loading in HD Audio codec.
 *	31 ~ 16 :	Manufacture ID
 *	15 ~ 8	:	SKU ID
 *	7  ~ 0	:	Assembly ID
 *	port-A --> pin 39/41, port-E --> pin 14/15, port-D --> pin 35/36
 */
static int alc_subsystem_id(struct hda_codec *codec,
			    hda_nid_t porta, hda_nid_t porte,
			    hda_nid_t portd, hda_nid_t porti)
{
	unsigned int ass, tmp, i;
	unsigned nid;
	struct alc_spec *spec = codec->spec;

	if (spec->cdefine.fixup) {
		ass = spec->cdefine.sku_cfg;
		if (ass == ALC_FIXUP_SKU_IGNORE)
			return 0;
		goto do_sku;
	}

	ass = codec->subsystem_id & 0xffff;
	if ((ass != codec->bus->pci->subsystem_device) && (ass & 1))
		goto do_sku;

	/* invalid SSID, check the special NID pin defcfg instead */
	/*
	 * 31~30	: port connectivity
	 * 29~21	: reserve
	 * 20		: PCBEEP input
	 * 19~16	: Check sum (15:1)
	 * 15~1		: Custom
	 * 0		: override
	*/
	nid = 0x1d;
	if (codec->vendor_id == 0x10ec0260)
		nid = 0x17;
	ass = snd_hda_codec_get_pincfg(codec, nid);
	snd_printd("realtek: No valid SSID, "
		   "checking pincfg 0x%08x for NID 0x%x\n",
		   ass, nid);
	if (!(ass & 1))
		return 0;
	if ((ass >> 30) != 1)	/* no physical connection */
		return 0;

	/* check sum */
	tmp = 0;
	for (i = 1; i < 16; i++) {
		if ((ass >> i) & 1)
			tmp++;
	}
	if (((ass >> 16) & 0xf) != tmp)
		return 0;
do_sku:
	snd_printd("realtek: Enabling init ASM_ID=0x%04x CODEC_ID=%08x\n",
		   ass & 0xffff, codec->vendor_id);
	/*
	 * 0 : override
	 * 1 :	Swap Jack
	 * 2 : 0 --> Desktop, 1 --> Laptop
	 * 3~5 : External Amplifier control
	 * 7~6 : Reserved
	*/
	tmp = (ass & 0x38) >> 3;	/* external Amp control */
	switch (tmp) {
	case 1:
		spec->init_amp = ALC_INIT_GPIO1;
		break;
	case 3:
		spec->init_amp = ALC_INIT_GPIO2;
		break;
	case 7:
		spec->init_amp = ALC_INIT_GPIO3;
		break;
	case 5:
	default:
		spec->init_amp = ALC_INIT_DEFAULT;
		break;
	}

	/* is laptop or Desktop and enable the function "Mute internal speaker
	 * when the external headphone out jack is plugged"
	 */
	if (!(ass & 0x8000))
		return 1;
	/*
	 * 10~8 : Jack location
	 * 12~11: Headphone out -> 00: PortA, 01: PortE, 02: PortD, 03: Resvered
	 * 14~13: Resvered
	 * 15   : 1 --> enable the function "Mute internal speaker
	 *	        when the external headphone out jack is plugged"
	 */
	if (!spec->autocfg.hp_pins[0]) {
		hda_nid_t nid;
		tmp = (ass >> 11) & 0x3;	/* HP to chassis */
		if (tmp == 0)
			nid = porta;
		else if (tmp == 1)
			nid = porte;
		else if (tmp == 2)
			nid = portd;
		else if (tmp == 3)
			nid = porti;
		else
			return 1;
		if (found_in_nid_list(nid, spec->autocfg.line_out_pins,
				      spec->autocfg.line_outs))
			return 1;
		spec->autocfg.hp_pins[0] = nid;
	}
	return 1;
}

/* Check the validity of ALC subsystem-id
 * ports contains an array of 4 pin NIDs for port-A, E, D and I */
static void alc_ssid_check(struct hda_codec *codec, const hda_nid_t *ports)
{
	if (!alc_subsystem_id(codec, ports[0], ports[1], ports[2], ports[3])) {
		struct alc_spec *spec = codec->spec;
		snd_printd("realtek: "
			   "Enable default setup for auto mode as fallback\n");
		spec->init_amp = ALC_INIT_DEFAULT;
	}
}

/*
 * Fix-up pin default configurations and add default verbs
 */

struct alc_pincfg {
	hda_nid_t nid;
	u32 val;
};

struct alc_model_fixup {
	const int id;
	const char *name;
};

struct alc_fixup {
	int type;
	bool chained;
	int chain_id;
	union {
		unsigned int sku;
		const struct alc_pincfg *pins;
		const struct hda_verb *verbs;
		void (*func)(struct hda_codec *codec,
			     const struct alc_fixup *fix,
			     int action);
	} v;
};

enum {
	ALC_FIXUP_INVALID,
	ALC_FIXUP_SKU,
	ALC_FIXUP_PINS,
	ALC_FIXUP_VERBS,
	ALC_FIXUP_FUNC,
};

enum {
	ALC_FIXUP_ACT_PRE_PROBE,
	ALC_FIXUP_ACT_PROBE,
	ALC_FIXUP_ACT_INIT,
};

static void alc_apply_fixup(struct hda_codec *codec, int action)
{
	struct alc_spec *spec = codec->spec;
	int id = spec->fixup_id;
#ifdef CONFIG_SND_DEBUG_VERBOSE
	const char *modelname = spec->fixup_name;
#endif
	int depth = 0;

	if (!spec->fixup_list)
		return;

	while (id >= 0) {
		const struct alc_fixup *fix = spec->fixup_list + id;
		const struct alc_pincfg *cfg;

		switch (fix->type) {
		case ALC_FIXUP_SKU:
			if (action != ALC_FIXUP_ACT_PRE_PROBE || !fix->v.sku)
				break;;
			snd_printdd(KERN_INFO "hda_codec: %s: "
				    "Apply sku override for %s\n",
				    codec->chip_name, modelname);
			spec->cdefine.sku_cfg = fix->v.sku;
			spec->cdefine.fixup = 1;
			break;
		case ALC_FIXUP_PINS:
			cfg = fix->v.pins;
			if (action != ALC_FIXUP_ACT_PRE_PROBE || !cfg)
				break;
			snd_printdd(KERN_INFO "hda_codec: %s: "
				    "Apply pincfg for %s\n",
				    codec->chip_name, modelname);
			for (; cfg->nid; cfg++)
				snd_hda_codec_set_pincfg(codec, cfg->nid,
							 cfg->val);
			break;
		case ALC_FIXUP_VERBS:
			if (action != ALC_FIXUP_ACT_PROBE || !fix->v.verbs)
				break;
			snd_printdd(KERN_INFO "hda_codec: %s: "
				    "Apply fix-verbs for %s\n",
				    codec->chip_name, modelname);
			add_verb(codec->spec, fix->v.verbs);
			break;
		case ALC_FIXUP_FUNC:
			if (!fix->v.func)
				break;
			snd_printdd(KERN_INFO "hda_codec: %s: "
				    "Apply fix-func for %s\n",
				    codec->chip_name, modelname);
			fix->v.func(codec, fix, action);
			break;
		default:
			snd_printk(KERN_ERR "hda_codec: %s: "
				   "Invalid fixup type %d\n",
				   codec->chip_name, fix->type);
			break;
		}
		if (!fix->chained)
			break;
		if (++depth > 10)
			break;
		id = fix->chain_id;
	}
}

static void alc_pick_fixup(struct hda_codec *codec,
			   const struct alc_model_fixup *models,
			   const struct snd_pci_quirk *quirk,
			   const struct alc_fixup *fixlist)
{
	struct alc_spec *spec = codec->spec;
	int id = -1;
	const char *name = NULL;

	if (codec->modelname && models) {
		while (models->name) {
			if (!strcmp(codec->modelname, models->name)) {
				id = models->id;
				name = models->name;
				break;
			}
			models++;
		}
	}
	if (id < 0) {
		quirk = snd_pci_quirk_lookup(codec->bus->pci, quirk);
		if (quirk) {
			id = quirk->value;
#ifdef CONFIG_SND_DEBUG_VERBOSE
			name = quirk->name;
#endif
		}
	}

	spec->fixup_id = id;
	if (id >= 0) {
		spec->fixup_list = fixlist;
		spec->fixup_name = name;
	}
}

/*
 * COEF access helper functions
 */
static int alc_read_coef_idx(struct hda_codec *codec,
			unsigned int coef_idx)
{
	unsigned int val;
	snd_hda_codec_write(codec, 0x20, 0, AC_VERB_SET_COEF_INDEX,
		    		coef_idx);
	val = snd_hda_codec_read(codec, 0x20, 0,
			 	AC_VERB_GET_PROC_COEF, 0);
	return val;
}

static void alc_write_coef_idx(struct hda_codec *codec, unsigned int coef_idx,
							unsigned int coef_val)
{
	snd_hda_codec_write(codec, 0x20, 0, AC_VERB_SET_COEF_INDEX,
			    coef_idx);
	snd_hda_codec_write(codec, 0x20, 0, AC_VERB_SET_PROC_COEF,
			    coef_val);
}

/*
 * Digital I/O handling
 */

/* set right pin controls for digital I/O */
static void alc_auto_init_digital(struct hda_codec *codec)
{
	struct alc_spec *spec = codec->spec;
	int i;
	hda_nid_t pin, dac;

	for (i = 0; i < spec->autocfg.dig_outs; i++) {
		pin = spec->autocfg.dig_out_pins[i];
		if (!pin)
			continue;
		snd_hda_codec_write(codec, pin, 0,
				    AC_VERB_SET_PIN_WIDGET_CONTROL, PIN_OUT);
		if (!i)
			dac = spec->multiout.dig_out_nid;
		else
			dac = spec->slave_dig_outs[i - 1];
		if (!dac || !(get_wcaps(codec, dac) & AC_WCAP_OUT_AMP))
			continue;
		snd_hda_codec_write(codec, dac, 0,
				    AC_VERB_SET_AMP_GAIN_MUTE,
				    AMP_OUT_UNMUTE);
	}
	pin = spec->autocfg.dig_in_pin;
	if (pin)
		snd_hda_codec_write(codec, pin, 0,
				    AC_VERB_SET_PIN_WIDGET_CONTROL,
				    PIN_IN);
}

/* parse digital I/Os and set up NIDs in BIOS auto-parse mode */
static void alc_auto_parse_digital(struct hda_codec *codec)
{
	struct alc_spec *spec = codec->spec;
	int i, err;
	hda_nid_t dig_nid;

	/* support multiple SPDIFs; the secondary is set up as a slave */
	for (i = 0; i < spec->autocfg.dig_outs; i++) {
		hda_nid_t conn[4];
		err = snd_hda_get_connections(codec,
					      spec->autocfg.dig_out_pins[i],
					      conn, ARRAY_SIZE(conn));
		if (err < 0)
			continue;
		dig_nid = conn[0]; /* assume the first element is audio-out */
		if (!i) {
			spec->multiout.dig_out_nid = dig_nid;
			spec->dig_out_type = spec->autocfg.dig_out_type[0];
		} else {
			spec->multiout.slave_dig_outs = spec->slave_dig_outs;
			if (i >= ARRAY_SIZE(spec->slave_dig_outs) - 1)
				break;
			spec->slave_dig_outs[i - 1] = dig_nid;
		}
	}

	if (spec->autocfg.dig_in_pin) {
		dig_nid = codec->start_nid;
		for (i = 0; i < codec->num_nodes; i++, dig_nid++) {
			unsigned int wcaps = get_wcaps(codec, dig_nid);
			if (get_wcaps_type(wcaps) != AC_WID_AUD_IN)
				continue;
			if (!(wcaps & AC_WCAP_DIGITAL))
				continue;
			if (!(wcaps & AC_WCAP_CONN_LIST))
				continue;
			err = get_connection_index(codec, dig_nid,
						   spec->autocfg.dig_in_pin);
			if (err >= 0) {
				spec->dig_in_nid = dig_nid;
				break;
			}
		}
	}
}

/*
 * capture mixer elements
 */
static int alc_cap_vol_info(struct snd_kcontrol *kcontrol,
			    struct snd_ctl_elem_info *uinfo)
{
	struct hda_codec *codec = snd_kcontrol_chip(kcontrol);
	struct alc_spec *spec = codec->spec;
	unsigned long val;
	int err;

	mutex_lock(&codec->control_mutex);
	if (spec->vol_in_capsrc)
		val = HDA_COMPOSE_AMP_VAL(spec->capsrc_nids[0], 3, 0, HDA_OUTPUT);
	else
		val = HDA_COMPOSE_AMP_VAL(spec->adc_nids[0], 3, 0, HDA_INPUT);
	kcontrol->private_value = val;
	err = snd_hda_mixer_amp_volume_info(kcontrol, uinfo);
	mutex_unlock(&codec->control_mutex);
	return err;
}

static int alc_cap_vol_tlv(struct snd_kcontrol *kcontrol, int op_flag,
			   unsigned int size, unsigned int __user *tlv)
{
	struct hda_codec *codec = snd_kcontrol_chip(kcontrol);
	struct alc_spec *spec = codec->spec;
	unsigned long val;
	int err;

	mutex_lock(&codec->control_mutex);
	if (spec->vol_in_capsrc)
		val = HDA_COMPOSE_AMP_VAL(spec->capsrc_nids[0], 3, 0, HDA_OUTPUT);
	else
		val = HDA_COMPOSE_AMP_VAL(spec->adc_nids[0], 3, 0, HDA_INPUT);
	kcontrol->private_value = val;
	err = snd_hda_mixer_amp_tlv(kcontrol, op_flag, size, tlv);
	mutex_unlock(&codec->control_mutex);
	return err;
}

typedef int (*getput_call_t)(struct snd_kcontrol *kcontrol,
			     struct snd_ctl_elem_value *ucontrol);

static int alc_cap_getput_caller(struct snd_kcontrol *kcontrol,
				 struct snd_ctl_elem_value *ucontrol,
				 getput_call_t func, bool check_adc_switch)
{
	struct hda_codec *codec = snd_kcontrol_chip(kcontrol);
	struct alc_spec *spec = codec->spec;
	int i, err = 0;

	mutex_lock(&codec->control_mutex);
	if (check_adc_switch && spec->dyn_adc_switch) {
		for (i = 0; i < spec->num_adc_nids; i++) {
			kcontrol->private_value =
				HDA_COMPOSE_AMP_VAL(spec->adc_nids[i],
						    3, 0, HDA_INPUT);
			err = func(kcontrol, ucontrol);
			if (err < 0)
				goto error;
		}
	} else {
		i = snd_ctl_get_ioffidx(kcontrol, &ucontrol->id);
		if (spec->vol_in_capsrc)
			kcontrol->private_value =
				HDA_COMPOSE_AMP_VAL(spec->capsrc_nids[i],
						    3, 0, HDA_OUTPUT);
		else
			kcontrol->private_value =
				HDA_COMPOSE_AMP_VAL(spec->adc_nids[i],
						    3, 0, HDA_INPUT);
		err = func(kcontrol, ucontrol);
	}
 error:
	mutex_unlock(&codec->control_mutex);
	return err;
}

static int alc_cap_vol_get(struct snd_kcontrol *kcontrol,
			   struct snd_ctl_elem_value *ucontrol)
{
	return alc_cap_getput_caller(kcontrol, ucontrol,
				     snd_hda_mixer_amp_volume_get, false);
}

static int alc_cap_vol_put(struct snd_kcontrol *kcontrol,
			   struct snd_ctl_elem_value *ucontrol)
{
	return alc_cap_getput_caller(kcontrol, ucontrol,
				     snd_hda_mixer_amp_volume_put, true);
}

/* capture mixer elements */
#define alc_cap_sw_info		snd_ctl_boolean_stereo_info

static int alc_cap_sw_get(struct snd_kcontrol *kcontrol,
			  struct snd_ctl_elem_value *ucontrol)
{
	return alc_cap_getput_caller(kcontrol, ucontrol,
				     snd_hda_mixer_amp_switch_get, false);
}

static int alc_cap_sw_put(struct snd_kcontrol *kcontrol,
			  struct snd_ctl_elem_value *ucontrol)
{
	return alc_cap_getput_caller(kcontrol, ucontrol,
				     snd_hda_mixer_amp_switch_put, true);
}

#define _DEFINE_CAPMIX(num) \
	{ \
		.iface = SNDRV_CTL_ELEM_IFACE_MIXER, \
		.name = "Capture Switch", \
		.access = SNDRV_CTL_ELEM_ACCESS_READWRITE, \
		.count = num, \
		.info = alc_cap_sw_info, \
		.get = alc_cap_sw_get, \
		.put = alc_cap_sw_put, \
	}, \
	{ \
		.iface = SNDRV_CTL_ELEM_IFACE_MIXER, \
		.name = "Capture Volume", \
		.access = (SNDRV_CTL_ELEM_ACCESS_READWRITE | \
			   SNDRV_CTL_ELEM_ACCESS_TLV_READ | \
			   SNDRV_CTL_ELEM_ACCESS_TLV_CALLBACK), \
		.count = num, \
		.info = alc_cap_vol_info, \
		.get = alc_cap_vol_get, \
		.put = alc_cap_vol_put, \
		.tlv = { .c = alc_cap_vol_tlv }, \
	}

#define _DEFINE_CAPSRC(num) \
	{ \
		.iface = SNDRV_CTL_ELEM_IFACE_MIXER, \
		/* .name = "Capture Source", */ \
		.name = "Input Source", \
		.count = num, \
		.info = alc_mux_enum_info, \
		.get = alc_mux_enum_get, \
		.put = alc_mux_enum_put, \
	}

#define DEFINE_CAPMIX(num) \
static const struct snd_kcontrol_new alc_capture_mixer ## num[] = { \
	_DEFINE_CAPMIX(num),				      \
	_DEFINE_CAPSRC(num),				      \
	{ } /* end */					      \
}

#define DEFINE_CAPMIX_NOSRC(num) \
static const struct snd_kcontrol_new alc_capture_mixer_nosrc ## num[] = { \
	_DEFINE_CAPMIX(num),					    \
	{ } /* end */						    \
}

/* up to three ADCs */
DEFINE_CAPMIX(1);
DEFINE_CAPMIX(2);
DEFINE_CAPMIX(3);
DEFINE_CAPMIX_NOSRC(1);
DEFINE_CAPMIX_NOSRC(2);
DEFINE_CAPMIX_NOSRC(3);

/*
 * virtual master controls
 */

/*
 * slave controls for virtual master
 */
static const char * const alc_slave_vols[] = {
	"Front Playback Volume",
	"Surround Playback Volume",
	"Center Playback Volume",
	"LFE Playback Volume",
	"Side Playback Volume",
	"Headphone Playback Volume",
	"Speaker Playback Volume",
	"Mono Playback Volume",
	"Line-Out Playback Volume",
	"PCM Playback Volume",
	NULL,
};

static const char * const alc_slave_sws[] = {
	"Front Playback Switch",
	"Surround Playback Switch",
	"Center Playback Switch",
	"LFE Playback Switch",
	"Side Playback Switch",
	"Headphone Playback Switch",
	"Speaker Playback Switch",
	"Mono Playback Switch",
	"IEC958 Playback Switch",
	"Line-Out Playback Switch",
	"PCM Playback Switch",
	NULL,
};

/*
 * build control elements
 */

#define NID_MAPPING		(-1)

#define SUBDEV_SPEAKER_		(0 << 6)
#define SUBDEV_HP_		(1 << 6)
#define SUBDEV_LINE_		(2 << 6)
#define SUBDEV_SPEAKER(x)	(SUBDEV_SPEAKER_ | ((x) & 0x3f))
#define SUBDEV_HP(x)		(SUBDEV_HP_ | ((x) & 0x3f))
#define SUBDEV_LINE(x)		(SUBDEV_LINE_ | ((x) & 0x3f))

static void alc_free_kctls(struct hda_codec *codec);

#ifdef CONFIG_SND_HDA_INPUT_BEEP
/* additional beep mixers; the actual parameters are overwritten at build */
static const struct snd_kcontrol_new alc_beep_mixer[] = {
	HDA_CODEC_VOLUME("Beep Playback Volume", 0, 0, HDA_INPUT),
	HDA_CODEC_MUTE_BEEP("Beep Playback Switch", 0, 0, HDA_INPUT),
	{ } /* end */
};
#endif

static int alc_build_controls(struct hda_codec *codec)
{
	struct alc_spec *spec = codec->spec;
	struct snd_kcontrol *kctl = NULL;
	const struct snd_kcontrol_new *knew;
	int i, j, err;
	unsigned int u;
	hda_nid_t nid;

	for (i = 0; i < spec->num_mixers; i++) {
		err = snd_hda_add_new_ctls(codec, spec->mixers[i]);
		if (err < 0)
			return err;
	}
	if (spec->cap_mixer) {
		err = snd_hda_add_new_ctls(codec, spec->cap_mixer);
		if (err < 0)
			return err;
	}
	if (spec->multiout.dig_out_nid) {
		err = snd_hda_create_spdif_out_ctls(codec,
						    spec->multiout.dig_out_nid,
						    spec->multiout.dig_out_nid);
		if (err < 0)
			return err;
		if (!spec->no_analog) {
			err = snd_hda_create_spdif_share_sw(codec,
							    &spec->multiout);
			if (err < 0)
				return err;
			spec->multiout.share_spdif = 1;
		}
	}
	if (spec->dig_in_nid) {
		err = snd_hda_create_spdif_in_ctls(codec, spec->dig_in_nid);
		if (err < 0)
			return err;
	}

#ifdef CONFIG_SND_HDA_INPUT_BEEP
	/* create beep controls if needed */
	if (spec->beep_amp) {
		const struct snd_kcontrol_new *knew;
		for (knew = alc_beep_mixer; knew->name; knew++) {
			struct snd_kcontrol *kctl;
			kctl = snd_ctl_new1(knew, codec);
			if (!kctl)
				return -ENOMEM;
			kctl->private_value = spec->beep_amp;
			err = snd_hda_ctl_add(codec, 0, kctl);
			if (err < 0)
				return err;
		}
	}
#endif

	/* if we have no master control, let's create it */
	if (!spec->no_analog &&
	    !snd_hda_find_mixer_ctl(codec, "Master Playback Volume")) {
		unsigned int vmaster_tlv[4];
		snd_hda_set_vmaster_tlv(codec, spec->vmaster_nid,
					HDA_OUTPUT, vmaster_tlv);
		err = snd_hda_add_vmaster(codec, "Master Playback Volume",
					  vmaster_tlv, alc_slave_vols);
		if (err < 0)
			return err;
	}
	if (!spec->no_analog &&
	    !snd_hda_find_mixer_ctl(codec, "Master Playback Switch")) {
		err = snd_hda_add_vmaster(codec, "Master Playback Switch",
					  NULL, alc_slave_sws);
		if (err < 0)
			return err;
	}

	/* assign Capture Source enums to NID */
	if (spec->capsrc_nids || spec->adc_nids) {
		kctl = snd_hda_find_mixer_ctl(codec, "Capture Source");
		if (!kctl)
			kctl = snd_hda_find_mixer_ctl(codec, "Input Source");
		for (i = 0; kctl && i < kctl->count; i++) {
			const hda_nid_t *nids = spec->capsrc_nids;
			if (!nids)
				nids = spec->adc_nids;
			err = snd_hda_add_nid(codec, kctl, i, nids[i]);
			if (err < 0)
				return err;
		}
	}
	if (spec->cap_mixer && spec->adc_nids) {
		const char *kname = kctl ? kctl->id.name : NULL;
		for (knew = spec->cap_mixer; knew->name; knew++) {
			if (kname && strcmp(knew->name, kname) == 0)
				continue;
			kctl = snd_hda_find_mixer_ctl(codec, knew->name);
			for (i = 0; kctl && i < kctl->count; i++) {
				err = snd_hda_add_nid(codec, kctl, i,
						      spec->adc_nids[i]);
				if (err < 0)
					return err;
			}
		}
	}

	/* other nid->control mapping */
	for (i = 0; i < spec->num_mixers; i++) {
		for (knew = spec->mixers[i]; knew->name; knew++) {
			if (knew->iface != NID_MAPPING)
				continue;
			kctl = snd_hda_find_mixer_ctl(codec, knew->name);
			if (kctl == NULL)
				continue;
			u = knew->subdevice;
			for (j = 0; j < 4; j++, u >>= 8) {
				nid = u & 0x3f;
				if (nid == 0)
					continue;
				switch (u & 0xc0) {
				case SUBDEV_SPEAKER_:
					nid = spec->autocfg.speaker_pins[nid];
					break;
				case SUBDEV_LINE_:
					nid = spec->autocfg.line_out_pins[nid];
					break;
				case SUBDEV_HP_:
					nid = spec->autocfg.hp_pins[nid];
					break;
				default:
					continue;
				}
				err = snd_hda_add_nid(codec, kctl, 0, nid);
				if (err < 0)
					return err;
			}
			u = knew->private_value;
			for (j = 0; j < 4; j++, u >>= 8) {
				nid = u & 0xff;
				if (nid == 0)
					continue;
				err = snd_hda_add_nid(codec, kctl, 0, nid);
				if (err < 0)
					return err;
			}
		}
	}

	alc_free_kctls(codec); /* no longer needed */

	return 0;
}


/*
 * Common callbacks
 */

static void alc_init_special_input_src(struct hda_codec *codec);

static int alc_init(struct hda_codec *codec)
{
	struct alc_spec *spec = codec->spec;
	unsigned int i;

	alc_fix_pll(codec);
	alc_auto_init_amp(codec, spec->init_amp);

	for (i = 0; i < spec->num_init_verbs; i++)
		snd_hda_sequence_write(codec, spec->init_verbs[i]);
	alc_init_special_input_src(codec);

	if (spec->init_hook)
		spec->init_hook(codec);

	alc_apply_fixup(codec, ALC_FIXUP_ACT_INIT);

	hda_call_check_power_status(codec, 0x01);
	return 0;
}

static void alc_unsol_event(struct hda_codec *codec, unsigned int res)
{
	struct alc_spec *spec = codec->spec;

	if (spec->unsol_event)
		spec->unsol_event(codec, res);
}

#ifdef CONFIG_SND_HDA_POWER_SAVE
static int alc_check_power_status(struct hda_codec *codec, hda_nid_t nid)
{
	struct alc_spec *spec = codec->spec;
	return snd_hda_check_amp_list_power(codec, &spec->loopback, nid);
}
#endif

/*
 * Analog playback callbacks
 */
static int alc_playback_pcm_open(struct hda_pcm_stream *hinfo,
				    struct hda_codec *codec,
				    struct snd_pcm_substream *substream)
{
	struct alc_spec *spec = codec->spec;
	return snd_hda_multi_out_analog_open(codec, &spec->multiout, substream,
					     hinfo);
}

static int alc_playback_pcm_prepare(struct hda_pcm_stream *hinfo,
				       struct hda_codec *codec,
				       unsigned int stream_tag,
				       unsigned int format,
				       struct snd_pcm_substream *substream)
{
	struct alc_spec *spec = codec->spec;
	return snd_hda_multi_out_analog_prepare(codec, &spec->multiout,
						stream_tag, format, substream);
}

static int alc_playback_pcm_cleanup(struct hda_pcm_stream *hinfo,
				       struct hda_codec *codec,
				       struct snd_pcm_substream *substream)
{
	struct alc_spec *spec = codec->spec;
	return snd_hda_multi_out_analog_cleanup(codec, &spec->multiout);
}

/*
 * Digital out
 */
static int alc_dig_playback_pcm_open(struct hda_pcm_stream *hinfo,
					struct hda_codec *codec,
					struct snd_pcm_substream *substream)
{
	struct alc_spec *spec = codec->spec;
	return snd_hda_multi_out_dig_open(codec, &spec->multiout);
}

static int alc_dig_playback_pcm_prepare(struct hda_pcm_stream *hinfo,
					   struct hda_codec *codec,
					   unsigned int stream_tag,
					   unsigned int format,
					   struct snd_pcm_substream *substream)
{
	struct alc_spec *spec = codec->spec;
	return snd_hda_multi_out_dig_prepare(codec, &spec->multiout,
					     stream_tag, format, substream);
}

static int alc_dig_playback_pcm_cleanup(struct hda_pcm_stream *hinfo,
					   struct hda_codec *codec,
					   struct snd_pcm_substream *substream)
{
	struct alc_spec *spec = codec->spec;
	return snd_hda_multi_out_dig_cleanup(codec, &spec->multiout);
}

static int alc_dig_playback_pcm_close(struct hda_pcm_stream *hinfo,
					 struct hda_codec *codec,
					 struct snd_pcm_substream *substream)
{
	struct alc_spec *spec = codec->spec;
	return snd_hda_multi_out_dig_close(codec, &spec->multiout);
}

/*
 * Analog capture
 */
static int alc_alt_capture_pcm_prepare(struct hda_pcm_stream *hinfo,
				      struct hda_codec *codec,
				      unsigned int stream_tag,
				      unsigned int format,
				      struct snd_pcm_substream *substream)
{
	struct alc_spec *spec = codec->spec;

	snd_hda_codec_setup_stream(codec, spec->adc_nids[substream->number + 1],
				   stream_tag, 0, format);
	return 0;
}

static int alc_alt_capture_pcm_cleanup(struct hda_pcm_stream *hinfo,
				      struct hda_codec *codec,
				      struct snd_pcm_substream *substream)
{
	struct alc_spec *spec = codec->spec;

	snd_hda_codec_cleanup_stream(codec,
				     spec->adc_nids[substream->number + 1]);
	return 0;
}

/* analog capture with dynamic dual-adc changes */
static int dyn_adc_capture_pcm_prepare(struct hda_pcm_stream *hinfo,
				       struct hda_codec *codec,
				       unsigned int stream_tag,
				       unsigned int format,
				       struct snd_pcm_substream *substream)
{
	struct alc_spec *spec = codec->spec;
	spec->cur_adc = spec->adc_nids[spec->dyn_adc_idx[spec->cur_mux[0]]];
	spec->cur_adc_stream_tag = stream_tag;
	spec->cur_adc_format = format;
	snd_hda_codec_setup_stream(codec, spec->cur_adc, stream_tag, 0, format);
	return 0;
}

static int dyn_adc_capture_pcm_cleanup(struct hda_pcm_stream *hinfo,
				       struct hda_codec *codec,
				       struct snd_pcm_substream *substream)
{
	struct alc_spec *spec = codec->spec;
	snd_hda_codec_cleanup_stream(codec, spec->cur_adc);
	spec->cur_adc = 0;
	return 0;
}

static const struct hda_pcm_stream dyn_adc_pcm_analog_capture = {
	.substreams = 1,
	.channels_min = 2,
	.channels_max = 2,
	.nid = 0, /* fill later */
	.ops = {
		.prepare = dyn_adc_capture_pcm_prepare,
		.cleanup = dyn_adc_capture_pcm_cleanup
	},
};

/*
 */
static const struct hda_pcm_stream alc_pcm_analog_playback = {
	.substreams = 1,
	.channels_min = 2,
	.channels_max = 8,
	/* NID is set in alc_build_pcms */
	.ops = {
		.open = alc_playback_pcm_open,
		.prepare = alc_playback_pcm_prepare,
		.cleanup = alc_playback_pcm_cleanup
	},
};

static const struct hda_pcm_stream alc_pcm_analog_capture = {
	.substreams = 1,
	.channels_min = 2,
	.channels_max = 2,
	/* NID is set in alc_build_pcms */
};

static const struct hda_pcm_stream alc_pcm_analog_alt_playback = {
	.substreams = 1,
	.channels_min = 2,
	.channels_max = 2,
	/* NID is set in alc_build_pcms */
};

static const struct hda_pcm_stream alc_pcm_analog_alt_capture = {
	.substreams = 2, /* can be overridden */
	.channels_min = 2,
	.channels_max = 2,
	/* NID is set in alc_build_pcms */
	.ops = {
		.prepare = alc_alt_capture_pcm_prepare,
		.cleanup = alc_alt_capture_pcm_cleanup
	},
};

static const struct hda_pcm_stream alc_pcm_digital_playback = {
	.substreams = 1,
	.channels_min = 2,
	.channels_max = 2,
	/* NID is set in alc_build_pcms */
	.ops = {
		.open = alc_dig_playback_pcm_open,
		.close = alc_dig_playback_pcm_close,
		.prepare = alc_dig_playback_pcm_prepare,
		.cleanup = alc_dig_playback_pcm_cleanup
	},
};

static const struct hda_pcm_stream alc_pcm_digital_capture = {
	.substreams = 1,
	.channels_min = 2,
	.channels_max = 2,
	/* NID is set in alc_build_pcms */
};

/* Used by alc_build_pcms to flag that a PCM has no playback stream */
static const struct hda_pcm_stream alc_pcm_null_stream = {
	.substreams = 0,
	.channels_min = 0,
	.channels_max = 0,
};

static int alc_build_pcms(struct hda_codec *codec)
{
	struct alc_spec *spec = codec->spec;
	struct hda_pcm *info = spec->pcm_rec;
	const struct hda_pcm_stream *p;
	int i;

	codec->num_pcms = 1;
	codec->pcm_info = info;

	if (spec->no_analog)
		goto skip_analog;

	snprintf(spec->stream_name_analog, sizeof(spec->stream_name_analog),
		 "%s Analog", codec->chip_name);
	info->name = spec->stream_name_analog;

	if (spec->multiout.dac_nids > 0) {
		p = spec->stream_analog_playback;
		if (!p)
			p = &alc_pcm_analog_playback;
		info->stream[SNDRV_PCM_STREAM_PLAYBACK] = *p;
		info->stream[SNDRV_PCM_STREAM_PLAYBACK].nid = spec->multiout.dac_nids[0];
	}
	if (spec->adc_nids) {
		p = spec->stream_analog_capture;
		if (!p) {
			if (spec->dyn_adc_switch)
				p = &dyn_adc_pcm_analog_capture;
			else
				p = &alc_pcm_analog_capture;
		}
		info->stream[SNDRV_PCM_STREAM_CAPTURE] = *p;
		info->stream[SNDRV_PCM_STREAM_CAPTURE].nid = spec->adc_nids[0];
	}

	if (spec->channel_mode) {
		info->stream[SNDRV_PCM_STREAM_PLAYBACK].channels_max = 0;
		for (i = 0; i < spec->num_channel_mode; i++) {
			if (spec->channel_mode[i].channels > info->stream[SNDRV_PCM_STREAM_PLAYBACK].channels_max) {
				info->stream[SNDRV_PCM_STREAM_PLAYBACK].channels_max = spec->channel_mode[i].channels;
			}
		}
	}

 skip_analog:
	/* SPDIF for stream index #1 */
	if (spec->multiout.dig_out_nid || spec->dig_in_nid) {
		snprintf(spec->stream_name_digital,
			 sizeof(spec->stream_name_digital),
			 "%s Digital", codec->chip_name);
		codec->num_pcms = 2;
	        codec->slave_dig_outs = spec->multiout.slave_dig_outs;
		info = spec->pcm_rec + 1;
		info->name = spec->stream_name_digital;
		if (spec->dig_out_type)
			info->pcm_type = spec->dig_out_type;
		else
			info->pcm_type = HDA_PCM_TYPE_SPDIF;
		if (spec->multiout.dig_out_nid) {
			p = spec->stream_digital_playback;
			if (!p)
				p = &alc_pcm_digital_playback;
			info->stream[SNDRV_PCM_STREAM_PLAYBACK] = *p;
			info->stream[SNDRV_PCM_STREAM_PLAYBACK].nid = spec->multiout.dig_out_nid;
		}
		if (spec->dig_in_nid) {
			p = spec->stream_digital_capture;
			if (!p)
				p = &alc_pcm_digital_capture;
			info->stream[SNDRV_PCM_STREAM_CAPTURE] = *p;
			info->stream[SNDRV_PCM_STREAM_CAPTURE].nid = spec->dig_in_nid;
		}
		/* FIXME: do we need this for all Realtek codec models? */
		codec->spdif_status_reset = 1;
	}

	if (spec->no_analog)
		return 0;

	/* If the use of more than one ADC is requested for the current
	 * model, configure a second analog capture-only PCM.
	 */
	/* Additional Analaog capture for index #2 */
	if (spec->alt_dac_nid || spec->num_adc_nids > 1) {
		codec->num_pcms = 3;
		info = spec->pcm_rec + 2;
		info->name = spec->stream_name_analog;
		if (spec->alt_dac_nid) {
			p = spec->stream_analog_alt_playback;
			if (!p)
				p = &alc_pcm_analog_alt_playback;
			info->stream[SNDRV_PCM_STREAM_PLAYBACK] = *p;
			info->stream[SNDRV_PCM_STREAM_PLAYBACK].nid =
				spec->alt_dac_nid;
		} else {
			info->stream[SNDRV_PCM_STREAM_PLAYBACK] =
				alc_pcm_null_stream;
			info->stream[SNDRV_PCM_STREAM_PLAYBACK].nid = 0;
		}
		if (spec->num_adc_nids > 1) {
			p = spec->stream_analog_alt_capture;
			if (!p)
				p = &alc_pcm_analog_alt_capture;
			info->stream[SNDRV_PCM_STREAM_CAPTURE] = *p;
			info->stream[SNDRV_PCM_STREAM_CAPTURE].nid =
				spec->adc_nids[1];
			info->stream[SNDRV_PCM_STREAM_CAPTURE].substreams =
				spec->num_adc_nids - 1;
		} else {
			info->stream[SNDRV_PCM_STREAM_CAPTURE] =
				alc_pcm_null_stream;
			info->stream[SNDRV_PCM_STREAM_CAPTURE].nid = 0;
		}
	}

	return 0;
}

static inline void alc_shutup(struct hda_codec *codec)
{
	struct alc_spec *spec = codec->spec;

	if (spec && spec->shutup)
		spec->shutup(codec);
	snd_hda_shutup_pins(codec);
}

static void alc_free_kctls(struct hda_codec *codec)
{
	struct alc_spec *spec = codec->spec;

	if (spec->kctls.list) {
		struct snd_kcontrol_new *kctl = spec->kctls.list;
		int i;
		for (i = 0; i < spec->kctls.used; i++)
			kfree(kctl[i].name);
	}
	snd_array_free(&spec->kctls);
}

static void alc_free_bind_ctls(struct hda_codec *codec)
{
	struct alc_spec *spec = codec->spec;
	if (spec->bind_ctls.list) {
		struct hda_bind_ctls **ctl = spec->bind_ctls.list;
		int i;
		for (i = 0; i < spec->bind_ctls.used; i++)
			kfree(ctl[i]);
	}
	snd_array_free(&spec->bind_ctls);
}

static void alc_free(struct hda_codec *codec)
{
	struct alc_spec *spec = codec->spec;

	if (!spec)
		return;

	alc_shutup(codec);
	snd_hda_input_jack_free(codec);
	alc_free_kctls(codec);
	alc_free_bind_ctls(codec);
	kfree(spec);
	snd_hda_detach_beep_device(codec);
}

#ifdef CONFIG_SND_HDA_POWER_SAVE
static void alc_power_eapd(struct hda_codec *codec)
{
	alc_auto_setup_eapd(codec, false);
}

static int alc_suspend(struct hda_codec *codec, pm_message_t state)
{
	struct alc_spec *spec = codec->spec;
	alc_shutup(codec);
	if (spec && spec->power_hook)
		spec->power_hook(codec);
	return 0;
}
#endif

#ifdef CONFIG_PM
static int alc_resume(struct hda_codec *codec)
{
	msleep(150); /* to avoid pop noise */
	codec->patch_ops.init(codec);
	snd_hda_codec_resume_amp(codec);
	snd_hda_codec_resume_cache(codec);
	hda_call_check_power_status(codec, 0x01);
	return 0;
}
#endif

/*
 */
static const struct hda_codec_ops alc_patch_ops = {
	.build_controls = alc_build_controls,
	.build_pcms = alc_build_pcms,
	.init = alc_init,
	.free = alc_free,
	.unsol_event = alc_unsol_event,
#ifdef CONFIG_PM
	.resume = alc_resume,
#endif
#ifdef CONFIG_SND_HDA_POWER_SAVE
	.suspend = alc_suspend,
	.check_power_status = alc_check_power_status,
#endif
	.reboot_notify = alc_shutup,
};

/* replace the codec chip_name with the given string */
static int alc_codec_rename(struct hda_codec *codec, const char *name)
{
	kfree(codec->chip_name);
	codec->chip_name = kstrdup(name, GFP_KERNEL);
	if (!codec->chip_name) {
		alc_free(codec);
		return -ENOMEM;
	}
	return 0;
}

/*
 * Automatic parse of I/O pins from the BIOS configuration
 */

enum {
	ALC_CTL_WIDGET_VOL,
	ALC_CTL_WIDGET_MUTE,
	ALC_CTL_BIND_MUTE,
	ALC_CTL_BIND_VOL,
	ALC_CTL_BIND_SW,
};
static const struct snd_kcontrol_new alc_control_templates[] = {
	HDA_CODEC_VOLUME(NULL, 0, 0, 0),
	HDA_CODEC_MUTE(NULL, 0, 0, 0),
	HDA_BIND_MUTE(NULL, 0, 0, 0),
	HDA_BIND_VOL(NULL, 0),
	HDA_BIND_SW(NULL, 0),
};

/* add dynamic controls */
static int add_control(struct alc_spec *spec, int type, const char *name,
		       int cidx, unsigned long val)
{
	struct snd_kcontrol_new *knew;

	knew = alc_kcontrol_new(spec);
	if (!knew)
		return -ENOMEM;
	*knew = alc_control_templates[type];
	knew->name = kstrdup(name, GFP_KERNEL);
	if (!knew->name)
		return -ENOMEM;
	knew->index = cidx;
	if (get_amp_nid_(val))
		knew->subdevice = HDA_SUBDEV_AMP_FLAG;
	knew->private_value = val;
	return 0;
}

static int add_control_with_pfx(struct alc_spec *spec, int type,
				const char *pfx, const char *dir,
				const char *sfx, int cidx, unsigned long val)
{
	char name[32];
	snprintf(name, sizeof(name), "%s %s %s", pfx, dir, sfx);
	return add_control(spec, type, name, cidx, val);
}

#define add_pb_vol_ctrl(spec, type, pfx, val)			\
	add_control_with_pfx(spec, type, pfx, "Playback", "Volume", 0, val)
#define add_pb_sw_ctrl(spec, type, pfx, val)			\
	add_control_with_pfx(spec, type, pfx, "Playback", "Switch", 0, val)
#define __add_pb_vol_ctrl(spec, type, pfx, cidx, val)			\
	add_control_with_pfx(spec, type, pfx, "Playback", "Volume", cidx, val)
#define __add_pb_sw_ctrl(spec, type, pfx, cidx, val)			\
	add_control_with_pfx(spec, type, pfx, "Playback", "Switch", cidx, val)

static const char * const channel_name[4] = {
	"Front", "Surround", "CLFE", "Side"
};

static const char *alc_get_line_out_pfx(struct alc_spec *spec, int ch,
					bool can_be_master, int *index)
{
	struct auto_pin_cfg *cfg = &spec->autocfg;

	*index = 0;
	if (cfg->line_outs == 1 && !spec->multi_ios &&
	    !cfg->hp_outs && !cfg->speaker_outs && can_be_master)
		return "Master";

	switch (cfg->line_out_type) {
	case AUTO_PIN_SPEAKER_OUT:
		if (cfg->line_outs == 1)
			return "Speaker";
		break;
	case AUTO_PIN_HP_OUT:
		/* for multi-io case, only the primary out */
		if (ch && spec->multi_ios)
			break;
		*index = ch;
		return "Headphone";
	default:
		if (cfg->line_outs == 1 && !spec->multi_ios)
			return "PCM";
		break;
	}
	if (snd_BUG_ON(ch >= ARRAY_SIZE(channel_name)))
		return "PCM";

	return channel_name[ch];
}

/* create input playback/capture controls for the given pin */
static int new_analog_input(struct alc_spec *spec, hda_nid_t pin,
			    const char *ctlname, int ctlidx,
			    int idx, hda_nid_t mix_nid)
{
	int err;

	err = __add_pb_vol_ctrl(spec, ALC_CTL_WIDGET_VOL, ctlname, ctlidx,
			  HDA_COMPOSE_AMP_VAL(mix_nid, 3, idx, HDA_INPUT));
	if (err < 0)
		return err;
	err = __add_pb_sw_ctrl(spec, ALC_CTL_WIDGET_MUTE, ctlname, ctlidx,
			  HDA_COMPOSE_AMP_VAL(mix_nid, 3, idx, HDA_INPUT));
	if (err < 0)
		return err;
	return 0;
}

static int alc_is_input_pin(struct hda_codec *codec, hda_nid_t nid)
{
	unsigned int pincap = snd_hda_query_pin_caps(codec, nid);
	return (pincap & AC_PINCAP_IN) != 0;
}

/* Parse the codec tree and retrieve ADCs and corresponding capsrc MUXs */
static int alc_auto_fill_adc_caps(struct hda_codec *codec)
{
	struct alc_spec *spec = codec->spec;
	hda_nid_t nid;
	hda_nid_t *adc_nids = spec->private_adc_nids;
	hda_nid_t *cap_nids = spec->private_capsrc_nids;
	int max_nums = ARRAY_SIZE(spec->private_adc_nids);
	bool indep_capsrc = false;
	int i, nums = 0;

	nid = codec->start_nid;
	for (i = 0; i < codec->num_nodes; i++, nid++) {
		hda_nid_t src;
		const hda_nid_t *list;
		unsigned int caps = get_wcaps(codec, nid);
		int type = get_wcaps_type(caps);

		if (type != AC_WID_AUD_IN || (caps & AC_WCAP_DIGITAL))
			continue;
		adc_nids[nums] = nid;
		cap_nids[nums] = nid;
		src = nid;
		for (;;) {
			int n;
			type = get_wcaps_type(get_wcaps(codec, src));
			if (type == AC_WID_PIN)
				break;
			if (type == AC_WID_AUD_SEL) {
				cap_nids[nums] = src;
				indep_capsrc = true;
				break;
			}
			n = snd_hda_get_conn_list(codec, src, &list);
			if (n > 1) {
				cap_nids[nums] = src;
				indep_capsrc = true;
				break;
			} else if (n != 1)
				break;
			src = *list;
		}
		if (++nums >= max_nums)
			break;
	}
	spec->adc_nids = spec->private_adc_nids;
	spec->capsrc_nids = spec->private_capsrc_nids;
	spec->num_adc_nids = nums;
	return nums;
}

/* create playback/capture controls for input pins */
static int alc_auto_create_input_ctls(struct hda_codec *codec)
{
	struct alc_spec *spec = codec->spec;
	const struct auto_pin_cfg *cfg = &spec->autocfg;
	hda_nid_t mixer = spec->mixer_nid;
	struct hda_input_mux *imux = &spec->private_imux[0];
	int num_adcs;
	int i, c, err, idx, type_idx = 0;
	const char *prev_label = NULL;

	num_adcs = alc_auto_fill_adc_caps(codec);
	if (num_adcs < 0)
		return 0;

	for (i = 0; i < cfg->num_inputs; i++) {
		hda_nid_t pin;
		const char *label;

		pin = cfg->inputs[i].pin;
		if (!alc_is_input_pin(codec, pin))
			continue;

		label = hda_get_autocfg_input_label(codec, cfg, i);
		if (prev_label && !strcmp(label, prev_label))
			type_idx++;
		else
			type_idx = 0;
		prev_label = label;

		if (mixer) {
			idx = get_connection_index(codec, mixer, pin);
			if (idx >= 0) {
				err = new_analog_input(spec, pin,
						       label, type_idx,
						       idx, mixer);
				if (err < 0)
					return err;
			}
		}

		for (c = 0; c < num_adcs; c++) {
			hda_nid_t cap = spec->capsrc_nids ?
				spec->capsrc_nids[c] : spec->adc_nids[c];
			idx = get_connection_index(codec, cap, pin);
			if (idx >= 0) {
				spec->imux_pins[imux->num_items] = pin;
				snd_hda_add_imux_item(imux, label, idx, NULL);
				break;
			}
		}
	}

	spec->num_mux_defs = 1;
	spec->input_mux = imux;

	return 0;
}

static void alc_set_pin_output(struct hda_codec *codec, hda_nid_t nid,
			       unsigned int pin_type)
{
	snd_hda_codec_write(codec, nid, 0, AC_VERB_SET_PIN_WIDGET_CONTROL,
			    pin_type);
	/* unmute pin */
	if (nid_has_mute(codec, nid, HDA_OUTPUT))
		snd_hda_codec_write(codec, nid, 0, AC_VERB_SET_AMP_GAIN_MUTE,
			    AMP_OUT_UNMUTE);
}

static int get_pin_type(int line_out_type)
{
	if (line_out_type == AUTO_PIN_HP_OUT)
		return PIN_HP;
	else
		return PIN_OUT;
}

static void alc_auto_init_analog_input(struct hda_codec *codec)
{
	struct alc_spec *spec = codec->spec;
	struct auto_pin_cfg *cfg = &spec->autocfg;
	int i;

	for (i = 0; i < cfg->num_inputs; i++) {
		hda_nid_t nid = cfg->inputs[i].pin;
		if (alc_is_input_pin(codec, nid)) {
			alc_set_input_pin(codec, nid, cfg->inputs[i].type);
			if (get_wcaps(codec, nid) & AC_WCAP_OUT_AMP)
				snd_hda_codec_write(codec, nid, 0,
						    AC_VERB_SET_AMP_GAIN_MUTE,
						    AMP_OUT_MUTE);
		}
	}

	/* mute all loopback inputs */
	if (spec->mixer_nid) {
		int nums = snd_hda_get_conn_list(codec, spec->mixer_nid, NULL);
		for (i = 0; i < nums; i++)
			snd_hda_codec_write(codec, spec->mixer_nid, 0,
					    AC_VERB_SET_AMP_GAIN_MUTE,
					    AMP_IN_MUTE(i));
	}
}

/* convert from MIX nid to DAC */
static hda_nid_t alc_auto_mix_to_dac(struct hda_codec *codec, hda_nid_t nid)
{
	hda_nid_t list[5];
	int i, num;

	if (get_wcaps_type(get_wcaps(codec, nid)) == AC_WID_AUD_OUT)
		return nid;
	num = snd_hda_get_connections(codec, nid, list, ARRAY_SIZE(list));
	for (i = 0; i < num; i++) {
		if (get_wcaps_type(get_wcaps(codec, list[i])) == AC_WID_AUD_OUT)
			return list[i];
	}
	return 0;
}

/* go down to the selector widget before the mixer */
static hda_nid_t alc_go_down_to_selector(struct hda_codec *codec, hda_nid_t pin)
{
	hda_nid_t srcs[5];
	int num = snd_hda_get_connections(codec, pin, srcs,
					  ARRAY_SIZE(srcs));
	if (num != 1 ||
	    get_wcaps_type(get_wcaps(codec, srcs[0])) != AC_WID_AUD_SEL)
		return pin;
	return srcs[0];
}

/* get MIX nid connected to the given pin targeted to DAC */
static hda_nid_t alc_auto_dac_to_mix(struct hda_codec *codec, hda_nid_t pin,
				   hda_nid_t dac)
{
	hda_nid_t mix[5];
	int i, num;

	pin = alc_go_down_to_selector(codec, pin);
	num = snd_hda_get_connections(codec, pin, mix, ARRAY_SIZE(mix));
	for (i = 0; i < num; i++) {
		if (alc_auto_mix_to_dac(codec, mix[i]) == dac)
			return mix[i];
	}
	return 0;
}

/* select the connection from pin to DAC if needed */
static int alc_auto_select_dac(struct hda_codec *codec, hda_nid_t pin,
			       hda_nid_t dac)
{
	hda_nid_t mix[5];
	int i, num;

	pin = alc_go_down_to_selector(codec, pin);
	num = snd_hda_get_connections(codec, pin, mix, ARRAY_SIZE(mix));
	if (num < 2)
		return 0;
	for (i = 0; i < num; i++) {
		if (alc_auto_mix_to_dac(codec, mix[i]) == dac) {
			snd_hda_codec_update_cache(codec, pin, 0,
						   AC_VERB_SET_CONNECT_SEL, i);
			return 0;
		}
	}
	return 0;
}

/* look for an empty DAC slot */
static hda_nid_t alc_auto_look_for_dac(struct hda_codec *codec, hda_nid_t pin)
{
	struct alc_spec *spec = codec->spec;
	hda_nid_t srcs[5];
	int i, num;

	pin = alc_go_down_to_selector(codec, pin);
	num = snd_hda_get_connections(codec, pin, srcs, ARRAY_SIZE(srcs));
	for (i = 0; i < num; i++) {
		hda_nid_t nid = alc_auto_mix_to_dac(codec, srcs[i]);
		if (!nid)
			continue;
		if (found_in_nid_list(nid, spec->multiout.dac_nids,
				      spec->multiout.num_dacs))
			continue;
		if (spec->multiout.hp_nid == nid)
			continue;
		if (found_in_nid_list(nid, spec->multiout.extra_out_nid,
				      ARRAY_SIZE(spec->multiout.extra_out_nid)))
		    continue;
		return nid;
	}
	return 0;
}

static hda_nid_t get_dac_if_single(struct hda_codec *codec, hda_nid_t pin)
{
	hda_nid_t sel = alc_go_down_to_selector(codec, pin);
	if (snd_hda_get_conn_list(codec, sel, NULL) == 1)
		return alc_auto_look_for_dac(codec, pin);
	return 0;
}

/* fill in the dac_nids table from the parsed pin configuration */
static int alc_auto_fill_dac_nids(struct hda_codec *codec)
{
	struct alc_spec *spec = codec->spec;
	const struct auto_pin_cfg *cfg = &spec->autocfg;
	bool redone = false;
	int i;

 again:
	/* set num_dacs once to full for alc_auto_look_for_dac() */
	spec->multiout.num_dacs = cfg->line_outs;
	spec->multiout.hp_nid = 0;
	spec->multiout.extra_out_nid[0] = 0;
	memset(spec->private_dac_nids, 0, sizeof(spec->private_dac_nids));
	spec->multiout.dac_nids = spec->private_dac_nids;

	/* fill hard-wired DACs first */
	if (!redone) {
		for (i = 0; i < cfg->line_outs; i++)
			spec->private_dac_nids[i] =
				get_dac_if_single(codec, cfg->line_out_pins[i]);
		if (cfg->hp_outs)
			spec->multiout.hp_nid =
				get_dac_if_single(codec, cfg->hp_pins[0]);
		if (cfg->speaker_outs)
			spec->multiout.extra_out_nid[0] =
				get_dac_if_single(codec, cfg->speaker_pins[0]);
	}

	for (i = 0; i < cfg->line_outs; i++) {
		hda_nid_t pin = cfg->line_out_pins[i];
		if (spec->private_dac_nids[i])
			continue;
		spec->private_dac_nids[i] = alc_auto_look_for_dac(codec, pin);
		if (!spec->private_dac_nids[i] && !redone) {
			/* if we can't find primary DACs, re-probe without
			 * checking the hard-wired DACs
			 */
			redone = true;
			goto again;
		}
	}

	/* re-count num_dacs and squash invalid entries */
	spec->multiout.num_dacs = 0;
	for (i = 0; i < cfg->line_outs; i++) {
		if (spec->private_dac_nids[i])
			spec->multiout.num_dacs++;
		else
			memmove(spec->private_dac_nids + i,
				spec->private_dac_nids + i + 1,
				sizeof(hda_nid_t) * (cfg->line_outs - i - 1));
	}

	if (cfg->hp_outs && !spec->multiout.hp_nid)
		spec->multiout.hp_nid =
			alc_auto_look_for_dac(codec, cfg->hp_pins[0]);
	if (cfg->speaker_outs && !spec->multiout.extra_out_nid[0])
		spec->multiout.extra_out_nid[0] =
			alc_auto_look_for_dac(codec, cfg->speaker_pins[0]);

	return 0;
}

/* fill in the dac_nids table for surround speakers, etc */
static int alc_auto_fill_extra_dacs(struct hda_codec *codec)
{
	struct alc_spec *spec = codec->spec;
	const struct auto_pin_cfg *cfg = &spec->autocfg;
	int i;

	if (cfg->speaker_outs < 2 || !spec->multiout.extra_out_nid[0])
		return 0;

	for (i = 1; i < cfg->speaker_outs; i++)
		spec->multiout.extra_out_nid[i] =
			get_dac_if_single(codec, cfg->speaker_pins[i]);
	for (i = 1; i < cfg->speaker_outs; i++) {
		if (spec->multiout.extra_out_nid[i])
			continue;
		spec->multiout.extra_out_nid[i] =
			alc_auto_look_for_dac(codec, cfg->speaker_pins[0]);
	}
	return 0;
}

static int alc_auto_add_vol_ctl(struct hda_codec *codec,
			      const char *pfx, int cidx,
			      hda_nid_t nid, unsigned int chs)
{
	if (!nid)
		return 0;
	return __add_pb_vol_ctrl(codec->spec, ALC_CTL_WIDGET_VOL, pfx, cidx,
				 HDA_COMPOSE_AMP_VAL(nid, chs, 0, HDA_OUTPUT));
}

#define alc_auto_add_stereo_vol(codec, pfx, cidx, nid)	\
	alc_auto_add_vol_ctl(codec, pfx, cidx, nid, 3)

/* create a mute-switch for the given mixer widget;
 * if it has multiple sources (e.g. DAC and loopback), create a bind-mute
 */
static int alc_auto_add_sw_ctl(struct hda_codec *codec,
			     const char *pfx, int cidx,
			     hda_nid_t nid, unsigned int chs)
{
	int wid_type;
	int type;
	unsigned long val;
	if (!nid)
		return 0;
	wid_type = get_wcaps_type(get_wcaps(codec, nid));
	if (wid_type == AC_WID_PIN || wid_type == AC_WID_AUD_OUT) {
		type = ALC_CTL_WIDGET_MUTE;
		val = HDA_COMPOSE_AMP_VAL(nid, chs, 0, HDA_OUTPUT);
	} else if (snd_hda_get_conn_list(codec, nid, NULL) == 1) {
		type = ALC_CTL_WIDGET_MUTE;
		val = HDA_COMPOSE_AMP_VAL(nid, chs, 0, HDA_INPUT);
	} else {
		type = ALC_CTL_BIND_MUTE;
		val = HDA_COMPOSE_AMP_VAL(nid, chs, 2, HDA_INPUT);
	}
	return __add_pb_sw_ctrl(codec->spec, type, pfx, cidx, val);
}

#define alc_auto_add_stereo_sw(codec, pfx, cidx, nid)	\
	alc_auto_add_sw_ctl(codec, pfx, cidx, nid, 3)

static hda_nid_t alc_look_for_out_mute_nid(struct hda_codec *codec,
					   hda_nid_t pin, hda_nid_t dac)
{
	hda_nid_t mix = alc_auto_dac_to_mix(codec, pin, dac);
	if (nid_has_mute(codec, pin, HDA_OUTPUT))
		return pin;
	else if (mix && nid_has_mute(codec, mix, HDA_INPUT))
		return mix;
	else if (nid_has_mute(codec, dac, HDA_OUTPUT))
		return dac;
	return 0;
}

static hda_nid_t alc_look_for_out_vol_nid(struct hda_codec *codec,
					  hda_nid_t pin, hda_nid_t dac)
{
	hda_nid_t mix = alc_auto_dac_to_mix(codec, pin, dac);
	if (nid_has_volume(codec, dac, HDA_OUTPUT))
		return dac;
	else if (nid_has_volume(codec, mix, HDA_OUTPUT))
		return mix;
	else if (nid_has_volume(codec, pin, HDA_OUTPUT))
		return pin;
	return 0;
}

/* add playback controls from the parsed DAC table */
static int alc_auto_create_multi_out_ctls(struct hda_codec *codec,
					     const struct auto_pin_cfg *cfg)
{
	struct alc_spec *spec = codec->spec;
	int i, err, noutputs;

	noutputs = cfg->line_outs;
	if (spec->multi_ios > 0)
		noutputs += spec->multi_ios;

	for (i = 0; i < noutputs; i++) {
		const char *name;
		int index;
		hda_nid_t dac, pin;
		hda_nid_t sw, vol;

		dac = spec->multiout.dac_nids[i];
		if (!dac)
			continue;
		if (i >= cfg->line_outs)
			pin = spec->multi_io[i - 1].pin;
		else
			pin = cfg->line_out_pins[i];

		sw = alc_look_for_out_mute_nid(codec, pin, dac);
		vol = alc_look_for_out_vol_nid(codec, pin, dac);
		name = alc_get_line_out_pfx(spec, i, true, &index);
		if (!name) {
			/* Center/LFE */
			err = alc_auto_add_vol_ctl(codec, "Center", 0, vol, 1);
			if (err < 0)
				return err;
			err = alc_auto_add_vol_ctl(codec, "LFE", 0, vol, 2);
			if (err < 0)
				return err;
			err = alc_auto_add_sw_ctl(codec, "Center", 0, sw, 1);
			if (err < 0)
				return err;
			err = alc_auto_add_sw_ctl(codec, "LFE", 0, sw, 2);
			if (err < 0)
				return err;
		} else {
			err = alc_auto_add_stereo_vol(codec, name, index, vol);
			if (err < 0)
				return err;
			err = alc_auto_add_stereo_sw(codec, name, index, sw);
			if (err < 0)
				return err;
		}
	}
	return 0;
}

static int alc_auto_create_extra_out(struct hda_codec *codec, hda_nid_t pin,
				     hda_nid_t dac, const char *pfx)
{
	struct alc_spec *spec = codec->spec;
	hda_nid_t sw, vol;
	int err;

	if (!dac) {
		/* the corresponding DAC is already occupied */
		if (!(get_wcaps(codec, pin) & AC_WCAP_OUT_AMP))
			return 0; /* no way */
		/* create a switch only */
		return add_pb_sw_ctrl(spec, ALC_CTL_WIDGET_MUTE, pfx,
				   HDA_COMPOSE_AMP_VAL(pin, 3, 0, HDA_OUTPUT));
	}

	sw = alc_look_for_out_mute_nid(codec, pin, dac);
	vol = alc_look_for_out_vol_nid(codec, pin, dac);
	err = alc_auto_add_stereo_vol(codec, pfx, 0, vol);
	if (err < 0)
		return err;
	err = alc_auto_add_stereo_sw(codec, pfx, 0, sw);
	if (err < 0)
		return err;
	return 0;
}

static struct hda_bind_ctls *new_bind_ctl(struct hda_codec *codec,
					  unsigned int nums,
					  struct hda_ctl_ops *ops)
{
	struct alc_spec *spec = codec->spec;
	struct hda_bind_ctls **ctlp, *ctl;
	snd_array_init(&spec->bind_ctls, sizeof(ctl), 8);
	ctlp = snd_array_new(&spec->bind_ctls);
	if (!ctlp)
		return NULL;
	ctl = kzalloc(sizeof(*ctl) + sizeof(long) * (nums + 1), GFP_KERNEL);
	*ctlp = ctl;
	if (ctl)
		ctl->ops = ops;
	return ctl;
}

/* add playback controls for speaker and HP outputs */
static int alc_auto_create_extra_outs(struct hda_codec *codec, int num_pins,
				      const hda_nid_t *pins,
				      const hda_nid_t *dacs,
				      const char *pfx)
{
	struct alc_spec *spec = codec->spec;
	struct hda_bind_ctls *ctl;
	char name[32];
	int i, n, err;

	if (!num_pins || !pins[0])
		return 0;

	if (num_pins == 1)
		return alc_auto_create_extra_out(codec, *pins, *dacs, pfx);

	if (dacs[num_pins - 1]) {
		/* OK, we have a multi-output system with individual volumes */
		for (i = 0; i < num_pins; i++) {
			snprintf(name, sizeof(name), "%s %s",
				 pfx, channel_name[i]);
			err = alc_auto_create_extra_out(codec, pins[i], dacs[i],
							name);
			if (err < 0)
				return err;
		}
		return 0;
	}

	/* Let's create a bind-controls */
	ctl = new_bind_ctl(codec, num_pins, &snd_hda_bind_sw);
	if (!ctl)
		return -ENOMEM;
	n = 0;
	for (i = 0; i < num_pins; i++) {
		if (get_wcaps(codec, pins[i]) & AC_WCAP_OUT_AMP)
			ctl->values[n++] =
				HDA_COMPOSE_AMP_VAL(pins[i], 3, 0, HDA_OUTPUT);
	}
	if (n) {
		snprintf(name, sizeof(name), "%s Playback Switch", pfx);
		err = add_control(spec, ALC_CTL_BIND_SW, name, 0, (long)ctl);
		if (err < 0)
			return err;
	}

	ctl = new_bind_ctl(codec, num_pins, &snd_hda_bind_vol);
	if (!ctl)
		return -ENOMEM;
	n = 0;
	for (i = 0; i < num_pins; i++) {
		hda_nid_t vol;
		if (!pins[i] || !dacs[i])
			continue;
		vol = alc_look_for_out_vol_nid(codec, pins[i], dacs[i]);
		if (vol)
			ctl->values[n++] =
				HDA_COMPOSE_AMP_VAL(vol, 3, 0, HDA_OUTPUT);
	}
	if (n) {
		snprintf(name, sizeof(name), "%s Playback Volume", pfx);
		err = add_control(spec, ALC_CTL_BIND_VOL, name, 0, (long)ctl);
		if (err < 0)
			return err;
	}
	return 0;
}

static int alc_auto_create_hp_out(struct hda_codec *codec)
{
	struct alc_spec *spec = codec->spec;
	return alc_auto_create_extra_out(codec, spec->autocfg.hp_pins[0],
					 spec->multiout.hp_nid,
					 "Headphone");
}

static int alc_auto_create_speaker_out(struct hda_codec *codec)
{
	struct alc_spec *spec = codec->spec;
	return alc_auto_create_extra_outs(codec, spec->autocfg.speaker_outs,
					  spec->autocfg.speaker_pins,
					  spec->multiout.extra_out_nid,
					  "Speaker");
}

static void alc_auto_set_output_and_unmute(struct hda_codec *codec,
					      hda_nid_t pin, int pin_type,
					      hda_nid_t dac)
{
	int i, num;
	hda_nid_t nid, mix = 0;
	hda_nid_t srcs[HDA_MAX_CONNECTIONS];

	alc_set_pin_output(codec, pin, pin_type);
	nid = alc_go_down_to_selector(codec, pin);
	num = snd_hda_get_connections(codec, nid, srcs, ARRAY_SIZE(srcs));
	for (i = 0; i < num; i++) {
		if (alc_auto_mix_to_dac(codec, srcs[i]) != dac)
			continue;
		mix = srcs[i];
		break;
	}
	if (!mix)
		return;

	/* need the manual connection? */
	if (num > 1)
		snd_hda_codec_write(codec, nid, 0, AC_VERB_SET_CONNECT_SEL, i);
	/* unmute mixer widget inputs */
	if (nid_has_mute(codec, mix, HDA_INPUT)) {
		snd_hda_codec_write(codec, mix, 0, AC_VERB_SET_AMP_GAIN_MUTE,
			    AMP_IN_UNMUTE(0));
		snd_hda_codec_write(codec, mix, 0, AC_VERB_SET_AMP_GAIN_MUTE,
			    AMP_IN_UNMUTE(1));
	}
	/* initialize volume */
	nid = alc_look_for_out_vol_nid(codec, pin, dac);
	if (nid)
		snd_hda_codec_write(codec, nid, 0, AC_VERB_SET_AMP_GAIN_MUTE,
				    AMP_OUT_ZERO);
}

static void alc_auto_init_multi_out(struct hda_codec *codec)
{
	struct alc_spec *spec = codec->spec;
	int pin_type = get_pin_type(spec->autocfg.line_out_type);
	int i;

	for (i = 0; i <= HDA_SIDE; i++) {
		hda_nid_t nid = spec->autocfg.line_out_pins[i];
		if (nid)
			alc_auto_set_output_and_unmute(codec, nid, pin_type,
					spec->multiout.dac_nids[i]);
	}
}

static void alc_auto_init_extra_out(struct hda_codec *codec)
{
	struct alc_spec *spec = codec->spec;
	hda_nid_t pin, dac;

	pin = spec->autocfg.hp_pins[0];
	if (pin) {
		dac = spec->multiout.hp_nid;
		if (!dac)
			dac = spec->multiout.dac_nids[0];
		alc_auto_set_output_and_unmute(codec, pin, PIN_HP, dac);
	}
	pin = spec->autocfg.speaker_pins[0];
	if (pin) {
		dac = spec->multiout.extra_out_nid[0];
		if (!dac)
			dac = spec->multiout.dac_nids[0];
		alc_auto_set_output_and_unmute(codec, pin, PIN_OUT, dac);
	}
}

/*
 * multi-io helper
 */
static int alc_auto_fill_multi_ios(struct hda_codec *codec,
				   unsigned int location)
{
	struct alc_spec *spec = codec->spec;
	struct auto_pin_cfg *cfg = &spec->autocfg;
	int type, i, num_pins = 0;

	for (type = AUTO_PIN_LINE_IN; type >= AUTO_PIN_MIC; type--) {
		for (i = 0; i < cfg->num_inputs; i++) {
			hda_nid_t nid = cfg->inputs[i].pin;
			hda_nid_t dac;
			unsigned int defcfg, caps;
			if (cfg->inputs[i].type != type)
				continue;
			defcfg = snd_hda_codec_get_pincfg(codec, nid);
			if (get_defcfg_connect(defcfg) != AC_JACK_PORT_COMPLEX)
				continue;
			if (location && get_defcfg_location(defcfg) != location)
				continue;
			caps = snd_hda_query_pin_caps(codec, nid);
			if (!(caps & AC_PINCAP_OUT))
				continue;
			dac = alc_auto_look_for_dac(codec, nid);
			if (!dac)
				continue;
			spec->multi_io[num_pins].pin = nid;
			spec->multi_io[num_pins].dac = dac;
			num_pins++;
			spec->private_dac_nids[spec->multiout.num_dacs++] = dac;
		}
	}
	spec->multiout.num_dacs = 1;
	if (num_pins < 2)
		return 0;
	return num_pins;
}

static int alc_auto_ch_mode_info(struct snd_kcontrol *kcontrol,
				 struct snd_ctl_elem_info *uinfo)
{
	struct hda_codec *codec = snd_kcontrol_chip(kcontrol);
	struct alc_spec *spec = codec->spec;

	uinfo->type = SNDRV_CTL_ELEM_TYPE_ENUMERATED;
	uinfo->count = 1;
	uinfo->value.enumerated.items = spec->multi_ios + 1;
	if (uinfo->value.enumerated.item > spec->multi_ios)
		uinfo->value.enumerated.item = spec->multi_ios;
	sprintf(uinfo->value.enumerated.name, "%dch",
		(uinfo->value.enumerated.item + 1) * 2);
	return 0;
}

static int alc_auto_ch_mode_get(struct snd_kcontrol *kcontrol,
				struct snd_ctl_elem_value *ucontrol)
{
	struct hda_codec *codec = snd_kcontrol_chip(kcontrol);
	struct alc_spec *spec = codec->spec;
	ucontrol->value.enumerated.item[0] = (spec->ext_channel_count - 1) / 2;
	return 0;
}

static int alc_set_multi_io(struct hda_codec *codec, int idx, bool output)
{
	struct alc_spec *spec = codec->spec;
	hda_nid_t nid = spec->multi_io[idx].pin;

	if (!spec->multi_io[idx].ctl_in)
		spec->multi_io[idx].ctl_in =
			snd_hda_codec_read(codec, nid, 0,
					   AC_VERB_GET_PIN_WIDGET_CONTROL, 0);
	if (output) {
		snd_hda_codec_update_cache(codec, nid, 0,
					   AC_VERB_SET_PIN_WIDGET_CONTROL,
					   PIN_OUT);
		if (get_wcaps(codec, nid) & AC_WCAP_OUT_AMP)
			snd_hda_codec_amp_stereo(codec, nid, HDA_OUTPUT, 0,
						 HDA_AMP_MUTE, 0);
		alc_auto_select_dac(codec, nid, spec->multi_io[idx].dac);
	} else {
		if (get_wcaps(codec, nid) & AC_WCAP_OUT_AMP)
			snd_hda_codec_amp_stereo(codec, nid, HDA_OUTPUT, 0,
						 HDA_AMP_MUTE, HDA_AMP_MUTE);
		snd_hda_codec_update_cache(codec, nid, 0,
					   AC_VERB_SET_PIN_WIDGET_CONTROL,
					   spec->multi_io[idx].ctl_in);
	}
	return 0;
}

static int alc_auto_ch_mode_put(struct snd_kcontrol *kcontrol,
				struct snd_ctl_elem_value *ucontrol)
{
	struct hda_codec *codec = snd_kcontrol_chip(kcontrol);
	struct alc_spec *spec = codec->spec;
	int i, ch;

	ch = ucontrol->value.enumerated.item[0];
	if (ch < 0 || ch > spec->multi_ios)
		return -EINVAL;
	if (ch == (spec->ext_channel_count - 1) / 2)
		return 0;
	spec->ext_channel_count = (ch + 1) * 2;
	for (i = 0; i < spec->multi_ios; i++)
		alc_set_multi_io(codec, i, i < ch);
	spec->multiout.max_channels = spec->ext_channel_count;
	if (spec->need_dac_fix && !spec->const_channel_count)
		spec->multiout.num_dacs = spec->multiout.max_channels / 2;
	return 1;
}

static const struct snd_kcontrol_new alc_auto_channel_mode_enum = {
	.iface = SNDRV_CTL_ELEM_IFACE_MIXER,
	.name = "Channel Mode",
	.info = alc_auto_ch_mode_info,
	.get = alc_auto_ch_mode_get,
	.put = alc_auto_ch_mode_put,
};

static int alc_auto_add_multi_channel_mode(struct hda_codec *codec)
{
	struct alc_spec *spec = codec->spec;
	struct auto_pin_cfg *cfg = &spec->autocfg;
	unsigned int location, defcfg;
	int num_pins;

	if (cfg->line_outs != 1 ||
	    cfg->line_out_type == AUTO_PIN_SPEAKER_OUT)
		return 0;

	defcfg = snd_hda_codec_get_pincfg(codec, cfg->line_out_pins[0]);
	location = get_defcfg_location(defcfg);

	num_pins = alc_auto_fill_multi_ios(codec, location);
	if (num_pins > 0) {
		struct snd_kcontrol_new *knew;

		knew = alc_kcontrol_new(spec);
		if (!knew)
			return -ENOMEM;
		*knew = alc_auto_channel_mode_enum;
		knew->name = kstrdup("Channel Mode", GFP_KERNEL);
		if (!knew->name)
			return -ENOMEM;

		spec->multi_ios = num_pins;
		spec->ext_channel_count = 2;
		spec->multiout.num_dacs = num_pins + 1;
	}
	return 0;
}

/* filter out invalid adc_nids (and capsrc_nids) that don't give all
 * active input pins
 */
static void alc_remove_invalid_adc_nids(struct hda_codec *codec)
{
	struct alc_spec *spec = codec->spec;
	const struct hda_input_mux *imux;
	hda_nid_t adc_nids[ARRAY_SIZE(spec->private_adc_nids)];
	hda_nid_t capsrc_nids[ARRAY_SIZE(spec->private_adc_nids)];
	int i, n, nums;

	imux = spec->input_mux;
	if (!imux)
		return;
	if (spec->dyn_adc_switch)
		return;

	nums = 0;
	for (n = 0; n < spec->num_adc_nids; n++) {
		hda_nid_t cap = spec->private_capsrc_nids[n];
		int num_conns = snd_hda_get_conn_list(codec, cap, NULL);
		for (i = 0; i < imux->num_items; i++) {
			hda_nid_t pin = spec->imux_pins[i];
			if (pin) {
				if (get_connection_index(codec, cap, pin) < 0)
					break;
			} else if (num_conns <= imux->items[i].index)
				break;
		}
		if (i >= imux->num_items) {
			adc_nids[nums] = spec->private_adc_nids[n];
			capsrc_nids[nums++] = cap;
		}
	}
	if (!nums) {
		/* check whether ADC-switch is possible */
		if (!alc_check_dyn_adc_switch(codec)) {
			printk(KERN_WARNING "hda_codec: %s: no valid ADC found;"
			       " using fallback 0x%x\n",
			       codec->chip_name, spec->private_adc_nids[0]);
			spec->num_adc_nids = 1;
			spec->auto_mic = 0;
			return;
		}
	} else if (nums != spec->num_adc_nids) {
		memcpy(spec->private_adc_nids, adc_nids,
		       nums * sizeof(hda_nid_t));
		memcpy(spec->private_capsrc_nids, capsrc_nids,
		       nums * sizeof(hda_nid_t));
		spec->num_adc_nids = nums;
	}

	if (spec->auto_mic)
		alc_auto_mic_check_imux(codec); /* check auto-mic setups */
	else if (spec->input_mux->num_items == 1)
		spec->num_adc_nids = 1; /* reduce to a single ADC */
}

/*
 * initialize ADC paths
 */
static void alc_auto_init_adc(struct hda_codec *codec, int adc_idx)
{
	struct alc_spec *spec = codec->spec;
	hda_nid_t nid;

	nid = spec->adc_nids[adc_idx];
	/* mute ADC */
	if (nid_has_mute(codec, nid, HDA_INPUT)) {
		snd_hda_codec_write(codec, nid, 0,
				    AC_VERB_SET_AMP_GAIN_MUTE,
				    AMP_IN_MUTE(0));
		return;
	}
	if (!spec->capsrc_nids)
		return;
	nid = spec->capsrc_nids[adc_idx];
	if (nid_has_mute(codec, nid, HDA_OUTPUT))
		snd_hda_codec_write(codec, nid, 0,
				    AC_VERB_SET_AMP_GAIN_MUTE,
				    AMP_OUT_MUTE);
}

static void alc_auto_init_input_src(struct hda_codec *codec)
{
	struct alc_spec *spec = codec->spec;
	int c, nums;

	for (c = 0; c < spec->num_adc_nids; c++)
		alc_auto_init_adc(codec, c);
	if (spec->dyn_adc_switch)
		nums = 1;
	else
		nums = spec->num_adc_nids;
	for (c = 0; c < nums; c++)
		alc_mux_select(codec, 0, spec->cur_mux[c], true);
}

/* add mic boosts if needed */
static int alc_auto_add_mic_boost(struct hda_codec *codec)
{
	struct alc_spec *spec = codec->spec;
	struct auto_pin_cfg *cfg = &spec->autocfg;
	int i, err;
	int type_idx = 0;
	hda_nid_t nid;
	const char *prev_label = NULL;

	for (i = 0; i < cfg->num_inputs; i++) {
		if (cfg->inputs[i].type > AUTO_PIN_MIC)
			break;
		nid = cfg->inputs[i].pin;
		if (get_wcaps(codec, nid) & AC_WCAP_IN_AMP) {
			const char *label;
			char boost_label[32];

			label = hda_get_autocfg_input_label(codec, cfg, i);
			if (prev_label && !strcmp(label, prev_label))
				type_idx++;
			else
				type_idx = 0;
			prev_label = label;

			snprintf(boost_label, sizeof(boost_label),
				 "%s Boost Volume", label);
			err = add_control(spec, ALC_CTL_WIDGET_VOL,
					  boost_label, type_idx,
				  HDA_COMPOSE_AMP_VAL(nid, 3, 0, HDA_INPUT));
			if (err < 0)
				return err;
		}
	}
	return 0;
}

/* select or unmute the given capsrc route */
static void select_or_unmute_capsrc(struct hda_codec *codec, hda_nid_t cap,
				    int idx)
{
	if (get_wcaps_type(get_wcaps(codec, cap)) == AC_WID_AUD_MIX) {
		snd_hda_codec_amp_stereo(codec, cap, HDA_INPUT, idx,
					 HDA_AMP_MUTE, 0);
	} else if (snd_hda_get_conn_list(codec, cap, NULL) > 1) {
		snd_hda_codec_write_cache(codec, cap, 0,
					  AC_VERB_SET_CONNECT_SEL, idx);
	}
}

/* set the default connection to that pin */
static int init_capsrc_for_pin(struct hda_codec *codec, hda_nid_t pin)
{
	struct alc_spec *spec = codec->spec;
	int i;

	if (!pin)
		return 0;
	for (i = 0; i < spec->num_adc_nids; i++) {
		hda_nid_t cap = spec->capsrc_nids ?
			spec->capsrc_nids[i] : spec->adc_nids[i];
		int idx;

		idx = get_connection_index(codec, cap, pin);
		if (idx < 0)
			continue;
		select_or_unmute_capsrc(codec, cap, idx);
		return i; /* return the found index */
	}
	return -1; /* not found */
}

/* initialize some special cases for input sources */
static void alc_init_special_input_src(struct hda_codec *codec)
{
	struct alc_spec *spec = codec->spec;
	int i;

	for (i = 0; i < spec->autocfg.num_inputs; i++)
		init_capsrc_for_pin(codec, spec->autocfg.inputs[i].pin);
}

/* assign appropriate capture mixers */
static void set_capture_mixer(struct hda_codec *codec)
{
	struct alc_spec *spec = codec->spec;
	static const struct snd_kcontrol_new *caps[2][3] = {
		{ alc_capture_mixer_nosrc1,
		  alc_capture_mixer_nosrc2,
		  alc_capture_mixer_nosrc3 },
		{ alc_capture_mixer1,
		  alc_capture_mixer2,
		  alc_capture_mixer3 },
	};

	/* check whether either of ADC or MUX has a volume control */
	if (!nid_has_volume(codec, spec->adc_nids[0], HDA_INPUT)) {
		if (!spec->capsrc_nids)
			return; /* no volume */
		if (!nid_has_volume(codec, spec->capsrc_nids[0], HDA_OUTPUT))
			return; /* no volume in capsrc, too */
		spec->vol_in_capsrc = 1;
	}

	if (spec->num_adc_nids > 0) {
		int mux = 0;
		int num_adcs = 0;

		if (spec->input_mux && spec->input_mux->num_items > 1)
			mux = 1;
		if (spec->auto_mic) {
			num_adcs = 1;
			mux = 0;
		} else if (spec->dyn_adc_switch)
			num_adcs = 1;
		if (!num_adcs) {
			if (spec->num_adc_nids > 3)
				spec->num_adc_nids = 3;
			else if (!spec->num_adc_nids)
				return;
			num_adcs = spec->num_adc_nids;
		}
		spec->cap_mixer = caps[mux][num_adcs - 1];
	}
}

/*
 * standard auto-parser initializations
 */
static void alc_auto_init_std(struct hda_codec *codec)
{
	struct alc_spec *spec = codec->spec;
	alc_auto_init_multi_out(codec);
	alc_auto_init_extra_out(codec);
	alc_auto_init_analog_input(codec);
	alc_auto_init_input_src(codec);
	alc_auto_init_digital(codec);
	if (spec->unsol_event)
		alc_inithook(codec);
}

/*
 * Digital-beep handlers
 */
#ifdef CONFIG_SND_HDA_INPUT_BEEP
#define set_beep_amp(spec, nid, idx, dir) \
	((spec)->beep_amp = HDA_COMPOSE_AMP_VAL(nid, 3, idx, dir))

static const struct snd_pci_quirk beep_white_list[] = {
	SND_PCI_QUIRK(0x1043, 0x829f, "ASUS", 1),
	SND_PCI_QUIRK(0x1043, 0x83ce, "EeePC", 1),
	SND_PCI_QUIRK(0x1043, 0x831a, "EeePC", 1),
	SND_PCI_QUIRK(0x1043, 0x834a, "EeePC", 1),
	SND_PCI_QUIRK(0x8086, 0xd613, "Intel", 1),
	{}
};

static inline int has_cdefine_beep(struct hda_codec *codec)
{
	struct alc_spec *spec = codec->spec;
	const struct snd_pci_quirk *q;
	q = snd_pci_quirk_lookup(codec->bus->pci, beep_white_list);
	if (q)
		return q->value;
	return spec->cdefine.enable_pcbeep;
}
#else
#define set_beep_amp(spec, nid, idx, dir) /* NOP */
#define has_cdefine_beep(codec)		0
#endif

/* parse the BIOS configuration and set up the alc_spec */
/* return 1 if successful, 0 if the proper config is not found,
 * or a negative error code
 */
static int alc_parse_auto_config(struct hda_codec *codec,
				 const hda_nid_t *ignore_nids,
				 const hda_nid_t *ssid_nids)
{
	struct alc_spec *spec = codec->spec;
	struct auto_pin_cfg *cfg = &spec->autocfg;
	int err;

	err = snd_hda_parse_pin_def_config(codec, cfg, ignore_nids);
	if (err < 0)
		return err;
	if (!cfg->line_outs) {
		if (cfg->dig_outs || cfg->dig_in_pin) {
			spec->multiout.max_channels = 2;
			spec->no_analog = 1;
			goto dig_only;
		}
		return 0; /* can't find valid BIOS pin config */
	}

	if (cfg->line_out_type == AUTO_PIN_SPEAKER_OUT && cfg->hp_outs == 1) {
		/* use HP as primary out */
		cfg->speaker_outs = cfg->line_outs;
		memcpy(cfg->speaker_pins, cfg->line_out_pins,
		       sizeof(cfg->speaker_pins));
		cfg->line_outs = cfg->hp_outs;
		memcpy(cfg->line_out_pins, cfg->hp_pins, sizeof(cfg->hp_pins));
		cfg->hp_outs = 0;
		memset(cfg->hp_pins, 0, sizeof(cfg->hp_pins));
		cfg->line_out_type = AUTO_PIN_HP_OUT;
	}

	err = alc_auto_fill_dac_nids(codec);
	if (err < 0)
		return err;
	err = alc_auto_add_multi_channel_mode(codec);
	if (err < 0)
		return err;
	err = alc_auto_fill_extra_dacs(codec);
	if (err < 0)
		return err;
	err = alc_auto_create_multi_out_ctls(codec, cfg);
	if (err < 0)
		return err;
	err = alc_auto_create_hp_out(codec);
	if (err < 0)
		return err;
	err = alc_auto_create_speaker_out(codec);
	if (err < 0)
		return err;
	err = alc_auto_create_input_ctls(codec);
	if (err < 0)
		return err;

	spec->multiout.max_channels = spec->multiout.num_dacs * 2;

 dig_only:
	alc_auto_parse_digital(codec);

	if (!spec->no_analog)
		alc_remove_invalid_adc_nids(codec);

	if (ssid_nids)
		alc_ssid_check(codec, ssid_nids);

	if (!spec->no_analog) {
		alc_auto_check_switches(codec);
		err = alc_auto_add_mic_boost(codec);
		if (err < 0)
			return err;
	}

	if (spec->kctls.list)
		add_mixer(spec, spec->kctls.list);

	return 1;
}

static int alc880_parse_auto_config(struct hda_codec *codec)
{
	static const hda_nid_t alc880_ignore[] = { 0x1d, 0 };
	static const hda_nid_t alc880_ssids[] = { 0x15, 0x1b, 0x14, 0 }; 
	return alc_parse_auto_config(codec, alc880_ignore, alc880_ssids);
}

#ifdef CONFIG_SND_HDA_POWER_SAVE
static const struct hda_amp_list alc880_loopbacks[] = {
	{ 0x0b, HDA_INPUT, 0 },
	{ 0x0b, HDA_INPUT, 1 },
	{ 0x0b, HDA_INPUT, 2 },
	{ 0x0b, HDA_INPUT, 3 },
	{ 0x0b, HDA_INPUT, 4 },
	{ } /* end */
};
#endif

/*
 * board setups
 */
#ifdef CONFIG_SND_HDA_ENABLE_REALTEK_QUIRKS
#define alc_board_config \
	snd_hda_check_board_config
#define alc_board_codec_sid_config \
	snd_hda_check_board_codec_sid_config
#include "alc_quirks.c"
#else
#define alc_board_config(codec, nums, models, tbl)	-1
#define alc_board_codec_sid_config(codec, nums, models, tbl)	-1
#define setup_preset(codec, x)	/* NOP */
#endif

/*
 * OK, here we have finally the patch for ALC880
 */
#ifdef CONFIG_SND_HDA_ENABLE_REALTEK_QUIRKS
#include "alc880_quirks.c"
#endif

static int patch_alc880(struct hda_codec *codec)
{
	struct alc_spec *spec;
	int board_config;
	int err;

	spec = kzalloc(sizeof(*spec), GFP_KERNEL);
	if (spec == NULL)
		return -ENOMEM;

	codec->spec = spec;

	spec->mixer_nid = 0x0b;
	spec->need_dac_fix = 1;

	board_config = alc_board_config(codec, ALC880_MODEL_LAST,
					alc880_models, alc880_cfg_tbl);
	if (board_config < 0) {
		printk(KERN_INFO "hda_codec: %s: BIOS auto-probing.\n",
		       codec->chip_name);
		board_config = ALC_MODEL_AUTO;
	}

	if (board_config == ALC_MODEL_AUTO) {
		/* automatic parse from the BIOS config */
		err = alc880_parse_auto_config(codec);
		if (err < 0) {
			alc_free(codec);
			return err;
		}
#ifdef CONFIG_SND_HDA_ENABLE_REALTEK_QUIRKS
		else if (!err) {
			printk(KERN_INFO
			       "hda_codec: Cannot set up configuration "
			       "from BIOS.  Using 3-stack mode...\n");
			board_config = ALC880_3ST;
		}
#endif
	}

	if (board_config != ALC_MODEL_AUTO)
		setup_preset(codec, &alc880_presets[board_config]);

	if (!spec->no_analog && !spec->adc_nids) {
		alc_auto_fill_adc_caps(codec);
		alc_rebuild_imux_for_auto_mic(codec);
		alc_remove_invalid_adc_nids(codec);
	}

	if (!spec->no_analog && !spec->cap_mixer)
		set_capture_mixer(codec);

	if (!spec->no_analog) {
		err = snd_hda_attach_beep_device(codec, 0x1);
		if (err < 0) {
			alc_free(codec);
			return err;
		}
		set_beep_amp(spec, 0x0b, 0x05, HDA_INPUT);
	}

	spec->vmaster_nid = 0x0c;

	codec->patch_ops = alc_patch_ops;
	if (board_config == ALC_MODEL_AUTO)
		spec->init_hook = alc_auto_init_std;
#ifdef CONFIG_SND_HDA_POWER_SAVE
	if (!spec->loopback.amplist)
		spec->loopback.amplist = alc880_loopbacks;
#endif

	return 0;
}


/*
 * ALC260 support
 */
static int alc260_parse_auto_config(struct hda_codec *codec)
{
	static const hda_nid_t alc260_ignore[] = { 0x17, 0 };
	static const hda_nid_t alc260_ssids[] = { 0x10, 0x15, 0x0f, 0 };
	return alc_parse_auto_config(codec, alc260_ignore, alc260_ssids);
}

#ifdef CONFIG_SND_HDA_POWER_SAVE
static const struct hda_amp_list alc260_loopbacks[] = {
	{ 0x07, HDA_INPUT, 0 },
	{ 0x07, HDA_INPUT, 1 },
	{ 0x07, HDA_INPUT, 2 },
	{ 0x07, HDA_INPUT, 3 },
	{ 0x07, HDA_INPUT, 4 },
	{ } /* end */
};
#endif

/*
 * Pin config fixes
 */
enum {
	PINFIX_HP_DC5750,
};

static const struct alc_fixup alc260_fixups[] = {
	[PINFIX_HP_DC5750] = {
		.type = ALC_FIXUP_PINS,
		.v.pins = (const struct alc_pincfg[]) {
			{ 0x11, 0x90130110 }, /* speaker */
			{ }
		}
	},
};

static const struct snd_pci_quirk alc260_fixup_tbl[] = {
	SND_PCI_QUIRK(0x103c, 0x280a, "HP dc5750", PINFIX_HP_DC5750),
	{}
};

/*
 */
#ifdef CONFIG_SND_HDA_ENABLE_REALTEK_QUIRKS
#include "alc260_quirks.c"
#endif

static int patch_alc260(struct hda_codec *codec)
{
	struct alc_spec *spec;
	int err, board_config;

	spec = kzalloc(sizeof(*spec), GFP_KERNEL);
	if (spec == NULL)
		return -ENOMEM;

	codec->spec = spec;

	spec->mixer_nid = 0x07;

	board_config = alc_board_config(codec, ALC260_MODEL_LAST,
					alc260_models, alc260_cfg_tbl);
	if (board_config < 0) {
		snd_printd(KERN_INFO "hda_codec: %s: BIOS auto-probing.\n",
			   codec->chip_name);
		board_config = ALC_MODEL_AUTO;
	}

	if (board_config == ALC_MODEL_AUTO) {
		alc_pick_fixup(codec, NULL, alc260_fixup_tbl, alc260_fixups);
		alc_apply_fixup(codec, ALC_FIXUP_ACT_PRE_PROBE);
	}

	if (board_config == ALC_MODEL_AUTO) {
		/* automatic parse from the BIOS config */
		err = alc260_parse_auto_config(codec);
		if (err < 0) {
			alc_free(codec);
			return err;
		}
#ifdef CONFIG_SND_HDA_ENABLE_REALTEK_QUIRKS
		else if (!err) {
			printk(KERN_INFO
			       "hda_codec: Cannot set up configuration "
			       "from BIOS.  Using base mode...\n");
			board_config = ALC260_BASIC;
		}
#endif
	}

	if (board_config != ALC_MODEL_AUTO)
		setup_preset(codec, &alc260_presets[board_config]);

	if (!spec->no_analog && !spec->adc_nids) {
		alc_auto_fill_adc_caps(codec);
		alc_rebuild_imux_for_auto_mic(codec);
		alc_remove_invalid_adc_nids(codec);
	}

	if (!spec->no_analog && !spec->cap_mixer)
		set_capture_mixer(codec);

	if (!spec->no_analog) {
		err = snd_hda_attach_beep_device(codec, 0x1);
		if (err < 0) {
			alc_free(codec);
			return err;
		}
		set_beep_amp(spec, 0x07, 0x05, HDA_INPUT);
	}

	alc_apply_fixup(codec, ALC_FIXUP_ACT_PROBE);

	spec->vmaster_nid = 0x08;

	codec->patch_ops = alc_patch_ops;
	if (board_config == ALC_MODEL_AUTO)
		spec->init_hook = alc_auto_init_std;
	spec->shutup = alc_eapd_shutup;
#ifdef CONFIG_SND_HDA_POWER_SAVE
	if (!spec->loopback.amplist)
		spec->loopback.amplist = alc260_loopbacks;
#endif

	return 0;
}


/*
 * ALC882/883/885/888/889 support
 *
 * ALC882 is almost identical with ALC880 but has cleaner and more flexible
 * configuration.  Each pin widget can choose any input DACs and a mixer.
 * Each ADC is connected from a mixer of all inputs.  This makes possible
 * 6-channel independent captures.
 *
 * In addition, an independent DAC for the multi-playback (not used in this
 * driver yet).
 */
#ifdef CONFIG_SND_HDA_POWER_SAVE
#define alc882_loopbacks	alc880_loopbacks
#endif

/*
 * Pin config fixes
 */
enum {
	PINFIX_ABIT_AW9D_MAX,
	PINFIX_LENOVO_Y530,
	PINFIX_PB_M5210,
	PINFIX_ACER_ASPIRE_7736,
};

static const struct alc_fixup alc882_fixups[] = {
	[PINFIX_ABIT_AW9D_MAX] = {
		.type = ALC_FIXUP_PINS,
		.v.pins = (const struct alc_pincfg[]) {
			{ 0x15, 0x01080104 }, /* side */
			{ 0x16, 0x01011012 }, /* rear */
			{ 0x17, 0x01016011 }, /* clfe */
			{ }
		}
	},
	[PINFIX_LENOVO_Y530] = {
		.type = ALC_FIXUP_PINS,
		.v.pins = (const struct alc_pincfg[]) {
			{ 0x15, 0x99130112 }, /* rear int speakers */
			{ 0x16, 0x99130111 }, /* subwoofer */
			{ }
		}
	},
	[PINFIX_PB_M5210] = {
		.type = ALC_FIXUP_VERBS,
		.v.verbs = (const struct hda_verb[]) {
			{ 0x19, AC_VERB_SET_PIN_WIDGET_CONTROL, PIN_VREF50 },
			{}
		}
	},
	[PINFIX_ACER_ASPIRE_7736] = {
		.type = ALC_FIXUP_SKU,
		.v.sku = ALC_FIXUP_SKU_IGNORE,
	},
};

static const struct snd_pci_quirk alc882_fixup_tbl[] = {
	SND_PCI_QUIRK(0x1025, 0x0155, "Packard-Bell M5120", PINFIX_PB_M5210),
	SND_PCI_QUIRK(0x17aa, 0x3a0d, "Lenovo Y530", PINFIX_LENOVO_Y530),
	SND_PCI_QUIRK(0x147b, 0x107a, "Abit AW9D-MAX", PINFIX_ABIT_AW9D_MAX),
	SND_PCI_QUIRK(0x1025, 0x0296, "Acer Aspire 7736z", PINFIX_ACER_ASPIRE_7736),
	{}
};

/*
 * BIOS auto configuration
 */
/* almost identical with ALC880 parser... */
static int alc882_parse_auto_config(struct hda_codec *codec)
{
	static const hda_nid_t alc882_ignore[] = { 0x1d, 0 };
	static const hda_nid_t alc882_ssids[] = { 0x15, 0x1b, 0x14, 0 };
	return alc_parse_auto_config(codec, alc882_ignore, alc882_ssids);
}

/*
 */
#ifdef CONFIG_SND_HDA_ENABLE_REALTEK_QUIRKS
#include "alc882_quirks.c"
#endif

static int patch_alc882(struct hda_codec *codec)
{
	struct alc_spec *spec;
	int err, board_config;

	spec = kzalloc(sizeof(*spec), GFP_KERNEL);
	if (spec == NULL)
		return -ENOMEM;

	codec->spec = spec;

	spec->mixer_nid = 0x0b;

	switch (codec->vendor_id) {
	case 0x10ec0882:
	case 0x10ec0885:
		break;
	default:
		/* ALC883 and variants */
		alc_fix_pll_init(codec, 0x20, 0x0a, 10);
		break;
	}

	board_config = alc_board_config(codec, ALC882_MODEL_LAST,
					alc882_models, alc882_cfg_tbl);

	if (board_config < 0)
		board_config = alc_board_codec_sid_config(codec,
			ALC882_MODEL_LAST, alc882_models, alc882_ssid_cfg_tbl);

	if (board_config < 0) {
		printk(KERN_INFO "hda_codec: %s: BIOS auto-probing.\n",
		       codec->chip_name);
		board_config = ALC_MODEL_AUTO;
	}

	if (board_config == ALC_MODEL_AUTO) {
		alc_pick_fixup(codec, NULL, alc882_fixup_tbl, alc882_fixups);
		alc_apply_fixup(codec, ALC_FIXUP_ACT_PRE_PROBE);
	}

	alc_auto_parse_customize_define(codec);

	if (board_config == ALC_MODEL_AUTO) {
		/* automatic parse from the BIOS config */
		err = alc882_parse_auto_config(codec);
		if (err < 0) {
			alc_free(codec);
			return err;
		}
#ifdef CONFIG_SND_HDA_ENABLE_REALTEK_QUIRKS
		else if (!err) {
			printk(KERN_INFO
			       "hda_codec: Cannot set up configuration "
			       "from BIOS.  Using base mode...\n");
			board_config = ALC882_3ST_DIG;
		}
#endif
	}

	if (board_config != ALC_MODEL_AUTO)
		setup_preset(codec, &alc882_presets[board_config]);

	if (!spec->no_analog && !spec->adc_nids) {
		alc_auto_fill_adc_caps(codec);
		alc_rebuild_imux_for_auto_mic(codec);
		alc_remove_invalid_adc_nids(codec);
	}

	if (!spec->no_analog && !spec->cap_mixer)
		set_capture_mixer(codec);

	if (!spec->no_analog && has_cdefine_beep(codec)) {
		err = snd_hda_attach_beep_device(codec, 0x1);
		if (err < 0) {
			alc_free(codec);
			return err;
		}
		set_beep_amp(spec, 0x0b, 0x05, HDA_INPUT);
	}

	alc_apply_fixup(codec, ALC_FIXUP_ACT_PROBE);

	spec->vmaster_nid = 0x0c;

	codec->patch_ops = alc_patch_ops;
	if (board_config == ALC_MODEL_AUTO)
		spec->init_hook = alc_auto_init_std;

	alc_init_jacks(codec);
#ifdef CONFIG_SND_HDA_POWER_SAVE
	if (!spec->loopback.amplist)
		spec->loopback.amplist = alc882_loopbacks;
#endif

	return 0;
}


/*
 * ALC262 support
 */
static int alc262_parse_auto_config(struct hda_codec *codec)
{
	static const hda_nid_t alc262_ignore[] = { 0x1d, 0 };
	static const hda_nid_t alc262_ssids[] = { 0x15, 0x1b, 0x14, 0 };
	return alc_parse_auto_config(codec, alc262_ignore, alc262_ssids);
}

/*
 * Pin config fixes
 */
enum {
	PINFIX_FSC_H270,
	PINFIX_HP_Z200,
};

static const struct alc_fixup alc262_fixups[] = {
	[PINFIX_FSC_H270] = {
		.type = ALC_FIXUP_PINS,
		.v.pins = (const struct alc_pincfg[]) {
			{ 0x14, 0x99130110 }, /* speaker */
			{ 0x15, 0x0221142f }, /* front HP */
			{ 0x1b, 0x0121141f }, /* rear HP */
			{ }
		}
	},
	[PINFIX_HP_Z200] = {
		.type = ALC_FIXUP_PINS,
		.v.pins = (const struct alc_pincfg[]) {
			{ 0x16, 0x99130120 }, /* internal speaker */
			{ }
		}
	},
};

static const struct snd_pci_quirk alc262_fixup_tbl[] = {
	SND_PCI_QUIRK(0x103c, 0x170b, "HP Z200", PINFIX_HP_Z200),
	SND_PCI_QUIRK(0x1734, 0x1147, "FSC Celsius H270", PINFIX_FSC_H270),
	{}
};


#ifdef CONFIG_SND_HDA_POWER_SAVE
#define alc262_loopbacks	alc880_loopbacks
#endif

/*
 */
#ifdef CONFIG_SND_HDA_ENABLE_REALTEK_QUIRKS
#include "alc262_quirks.c"
#endif

static int patch_alc262(struct hda_codec *codec)
{
	struct alc_spec *spec;
	int board_config;
	int err;

	spec = kzalloc(sizeof(*spec), GFP_KERNEL);
	if (spec == NULL)
		return -ENOMEM;

	codec->spec = spec;

	spec->mixer_nid = 0x0b;

#if 0
	/* pshou 07/11/05  set a zero PCM sample to DAC when FIFO is
	 * under-run
	 */
	{
	int tmp;
	snd_hda_codec_write(codec, 0x1a, 0, AC_VERB_SET_COEF_INDEX, 7);
	tmp = snd_hda_codec_read(codec, 0x20, 0, AC_VERB_GET_PROC_COEF, 0);
	snd_hda_codec_write(codec, 0x1a, 0, AC_VERB_SET_COEF_INDEX, 7);
	snd_hda_codec_write(codec, 0x1a, 0, AC_VERB_SET_PROC_COEF, tmp | 0x80);
	}
#endif
	alc_auto_parse_customize_define(codec);

	alc_fix_pll_init(codec, 0x20, 0x0a, 10);

	board_config = alc_board_config(codec, ALC262_MODEL_LAST,
					alc262_models, alc262_cfg_tbl);

	if (board_config < 0) {
		printk(KERN_INFO "hda_codec: %s: BIOS auto-probing.\n",
		       codec->chip_name);
		board_config = ALC_MODEL_AUTO;
	}

	if (board_config == ALC_MODEL_AUTO) {
		alc_pick_fixup(codec, NULL, alc262_fixup_tbl, alc262_fixups);
		alc_apply_fixup(codec, ALC_FIXUP_ACT_PRE_PROBE);
	}

	if (board_config == ALC_MODEL_AUTO) {
		/* automatic parse from the BIOS config */
		err = alc262_parse_auto_config(codec);
		if (err < 0) {
			alc_free(codec);
			return err;
		}
#ifdef CONFIG_SND_HDA_ENABLE_REALTEK_QUIRKS
		else if (!err) {
			printk(KERN_INFO
			       "hda_codec: Cannot set up configuration "
			       "from BIOS.  Using base mode...\n");
			board_config = ALC262_BASIC;
		}
#endif
	}

	if (board_config != ALC_MODEL_AUTO)
		setup_preset(codec, &alc262_presets[board_config]);

	if (!spec->no_analog && !spec->adc_nids) {
		alc_auto_fill_adc_caps(codec);
		alc_rebuild_imux_for_auto_mic(codec);
		alc_remove_invalid_adc_nids(codec);
	}

	if (!spec->no_analog && !spec->cap_mixer)
		set_capture_mixer(codec);

	if (!spec->no_analog && has_cdefine_beep(codec)) {
		err = snd_hda_attach_beep_device(codec, 0x1);
		if (err < 0) {
			alc_free(codec);
			return err;
		}
		set_beep_amp(spec, 0x0b, 0x05, HDA_INPUT);
	}

	alc_apply_fixup(codec, ALC_FIXUP_ACT_PROBE);

	spec->vmaster_nid = 0x0c;

	codec->patch_ops = alc_patch_ops;
	if (board_config == ALC_MODEL_AUTO)
		spec->init_hook = alc_auto_init_std;
	spec->shutup = alc_eapd_shutup;

	alc_init_jacks(codec);
#ifdef CONFIG_SND_HDA_POWER_SAVE
	if (!spec->loopback.amplist)
		spec->loopback.amplist = alc262_loopbacks;
#endif

	return 0;
}

/*
 *  ALC268
 */
/* bind Beep switches of both NID 0x0f and 0x10 */
static const struct hda_bind_ctls alc268_bind_beep_sw = {
	.ops = &snd_hda_bind_sw,
	.values = {
		HDA_COMPOSE_AMP_VAL(0x0f, 3, 1, HDA_INPUT),
		HDA_COMPOSE_AMP_VAL(0x10, 3, 1, HDA_INPUT),
		0
	},
};

static const struct snd_kcontrol_new alc268_beep_mixer[] = {
	HDA_CODEC_VOLUME("Beep Playback Volume", 0x1d, 0x0, HDA_INPUT),
	HDA_BIND_SW("Beep Playback Switch", &alc268_bind_beep_sw),
	{ }
};

/* set PCBEEP vol = 0, mute connections */
static const struct hda_verb alc268_beep_init_verbs[] = {
	{0x1d, AC_VERB_SET_AMP_GAIN_MUTE, AMP_IN_UNMUTE(0)},
	{0x0f, AC_VERB_SET_AMP_GAIN_MUTE, AMP_IN_MUTE(1)},
	{0x10, AC_VERB_SET_AMP_GAIN_MUTE, AMP_IN_MUTE(1)},
	{ }
};

/*
 * BIOS auto configuration
 */
static int alc268_parse_auto_config(struct hda_codec *codec)
{
	static const hda_nid_t alc268_ssids[] = { 0x15, 0x1b, 0x14, 0 };
	struct alc_spec *spec = codec->spec;
	int err = alc_parse_auto_config(codec, NULL, alc268_ssids);
	if (err > 0) {
		if (!spec->no_analog && spec->autocfg.speaker_pins[0] != 0x1d) {
			add_mixer(spec, alc268_beep_mixer);
			add_verb(spec, alc268_beep_init_verbs);
		}
	}
	return err;
}

/*
 */
static int patch_alc268(struct hda_codec *codec)
{
	struct alc_spec *spec;
	int i, has_beep, err;

	spec = kzalloc(sizeof(*spec), GFP_KERNEL);
	if (spec == NULL)
		return -ENOMEM;

	codec->spec = spec;

	/* ALC268 has no aa-loopback mixer */

	/* automatic parse from the BIOS config */
	err = alc268_parse_auto_config(codec);
	if (err < 0) {
		alc_free(codec);
		return err;
	}

	has_beep = 0;
	for (i = 0; i < spec->num_mixers; i++) {
		if (spec->mixers[i] == alc268_beep_mixer) {
			has_beep = 1;
			break;
		}
	}

	if (has_beep) {
		err = snd_hda_attach_beep_device(codec, 0x1);
		if (err < 0) {
			alc_free(codec);
			return err;
		}
		if (!query_amp_caps(codec, 0x1d, HDA_INPUT))
			/* override the amp caps for beep generator */
			snd_hda_override_amp_caps(codec, 0x1d, HDA_INPUT,
					  (0x0c << AC_AMPCAP_OFFSET_SHIFT) |
					  (0x0c << AC_AMPCAP_NUM_STEPS_SHIFT) |
					  (0x07 << AC_AMPCAP_STEP_SIZE_SHIFT) |
					  (0 << AC_AMPCAP_MUTE_SHIFT));
	}

	if (!spec->no_analog && !spec->adc_nids) {
		alc_auto_fill_adc_caps(codec);
		alc_rebuild_imux_for_auto_mic(codec);
		alc_remove_invalid_adc_nids(codec);
	}

	if (!spec->no_analog && !spec->cap_mixer)
		set_capture_mixer(codec);

	spec->vmaster_nid = 0x02;

	codec->patch_ops = alc_patch_ops;
	spec->init_hook = alc_auto_init_std;
	spec->shutup = alc_eapd_shutup;

	alc_init_jacks(codec);

	return 0;
}

/*
 * ALC269
 */
#ifdef CONFIG_SND_HDA_POWER_SAVE
#define alc269_loopbacks	alc880_loopbacks
#endif

static const struct hda_pcm_stream alc269_44k_pcm_analog_playback = {
	.substreams = 1,
	.channels_min = 2,
	.channels_max = 8,
	.rates = SNDRV_PCM_RATE_44100, /* fixed rate */
	/* NID is set in alc_build_pcms */
	.ops = {
		.open = alc_playback_pcm_open,
		.prepare = alc_playback_pcm_prepare,
		.cleanup = alc_playback_pcm_cleanup
	},
};

static const struct hda_pcm_stream alc269_44k_pcm_analog_capture = {
	.substreams = 1,
	.channels_min = 2,
	.channels_max = 2,
	.rates = SNDRV_PCM_RATE_44100, /* fixed rate */
	/* NID is set in alc_build_pcms */
};

#ifdef CONFIG_SND_HDA_POWER_SAVE
static int alc269_mic2_for_mute_led(struct hda_codec *codec)
{
	switch (codec->subsystem_id) {
	case 0x103c1586:
		return 1;
	}
	return 0;
}

static int alc269_mic2_mute_check_ps(struct hda_codec *codec, hda_nid_t nid)
{
	/* update mute-LED according to the speaker mute state */
	if (nid == 0x01 || nid == 0x14) {
		int pinval;
		if (snd_hda_codec_amp_read(codec, 0x14, 0, HDA_OUTPUT, 0) &
		    HDA_AMP_MUTE)
			pinval = 0x24;
		else
			pinval = 0x20;
		/* mic2 vref pin is used for mute LED control */
		snd_hda_codec_update_cache(codec, 0x19, 0,
					   AC_VERB_SET_PIN_WIDGET_CONTROL,
					   pinval);
	}
	return alc_check_power_status(codec, nid);
}
#endif /* CONFIG_SND_HDA_POWER_SAVE */

/* different alc269-variants */
enum {
	ALC269_TYPE_ALC269VA,
	ALC269_TYPE_ALC269VB,
	ALC269_TYPE_ALC269VC,
};

/*
 * BIOS auto configuration
 */
static int alc269_parse_auto_config(struct hda_codec *codec)
{
	static const hda_nid_t alc269_ignore[] = { 0x1d, 0 };
	static const hda_nid_t alc269_ssids[] = { 0, 0x1b, 0x14, 0x21 };
	static const hda_nid_t alc269va_ssids[] = { 0x15, 0x1b, 0x14, 0 };
	struct alc_spec *spec = codec->spec;
	const hda_nid_t *ssids = spec->codec_variant == ALC269_TYPE_ALC269VA ?
		alc269va_ssids : alc269_ssids;

	return alc_parse_auto_config(codec, alc269_ignore, ssids);
}

static void alc269_toggle_power_output(struct hda_codec *codec, int power_up)
{
	int val = alc_read_coef_idx(codec, 0x04);
	if (power_up)
		val |= 1 << 11;
	else
		val &= ~(1 << 11);
	alc_write_coef_idx(codec, 0x04, val);
}

static void alc269_shutup(struct hda_codec *codec)
{
	if ((alc_read_coef_idx(codec, 0) & 0x00ff) == 0x017)
		alc269_toggle_power_output(codec, 0);
	if ((alc_read_coef_idx(codec, 0) & 0x00ff) == 0x018) {
		alc269_toggle_power_output(codec, 0);
		msleep(150);
	}
}

#ifdef CONFIG_PM
static int alc269_resume(struct hda_codec *codec)
{
	if ((alc_read_coef_idx(codec, 0) & 0x00ff) == 0x018) {
		alc269_toggle_power_output(codec, 0);
		msleep(150);
	}

	codec->patch_ops.init(codec);

	if ((alc_read_coef_idx(codec, 0) & 0x00ff) == 0x017) {
		alc269_toggle_power_output(codec, 1);
		msleep(200);
	}

	if ((alc_read_coef_idx(codec, 0) & 0x00ff) == 0x018)
		alc269_toggle_power_output(codec, 1);

	snd_hda_codec_resume_amp(codec);
	snd_hda_codec_resume_cache(codec);
	hda_call_check_power_status(codec, 0x01);
	return 0;
}
#endif /* CONFIG_PM */

static void alc269_fixup_hweq(struct hda_codec *codec,
			       const struct alc_fixup *fix, int action)
{
	int coef;

	if (action != ALC_FIXUP_ACT_INIT)
		return;
	coef = alc_read_coef_idx(codec, 0x1e);
	alc_write_coef_idx(codec, 0x1e, coef | 0x80);
}

static void alc271_fixup_dmic(struct hda_codec *codec,
			      const struct alc_fixup *fix, int action)
{
	static const struct hda_verb verbs[] = {
		{0x20, AC_VERB_SET_COEF_INDEX, 0x0d},
		{0x20, AC_VERB_SET_PROC_COEF, 0x4000},
		{}
	};
	unsigned int cfg;

	if (strcmp(codec->chip_name, "ALC271X"))
		return;
	cfg = snd_hda_codec_get_pincfg(codec, 0x12);
	if (get_defcfg_connect(cfg) == AC_JACK_PORT_FIXED)
		snd_hda_sequence_write(codec, verbs);
}

static void alc269_fixup_pcm_44k(struct hda_codec *codec,
				 const struct alc_fixup *fix, int action)
{
	struct alc_spec *spec = codec->spec;

	if (action != ALC_FIXUP_ACT_PROBE)
		return;

	/* Due to a hardware problem on Lenovo Ideadpad, we need to
	 * fix the sample rate of analog I/O to 44.1kHz
	 */
	spec->stream_analog_playback = &alc269_44k_pcm_analog_playback;
	spec->stream_analog_capture = &alc269_44k_pcm_analog_capture;
}

static void alc269_fixup_stereo_dmic(struct hda_codec *codec,
				     const struct alc_fixup *fix, int action)
{
	int coef;

	if (action != ALC_FIXUP_ACT_INIT)
		return;
	/* The digital-mic unit sends PDM (differential signal) instead of
	 * the standard PCM, thus you can't record a valid mono stream as is.
	 * Below is a workaround specific to ALC269 to control the dmic
	 * signal source as mono.
	 */
	coef = alc_read_coef_idx(codec, 0x07);
	alc_write_coef_idx(codec, 0x07, coef | 0x80);
}

static void alc269_quanta_automute(struct hda_codec *codec)
{
	update_speakers(codec);

	snd_hda_codec_write(codec, 0x20, 0,
			AC_VERB_SET_COEF_INDEX, 0x0c);
	snd_hda_codec_write(codec, 0x20, 0,
			AC_VERB_SET_PROC_COEF, 0x680);

	snd_hda_codec_write(codec, 0x20, 0,
			AC_VERB_SET_COEF_INDEX, 0x0c);
	snd_hda_codec_write(codec, 0x20, 0,
			AC_VERB_SET_PROC_COEF, 0x480);
}

static void alc269_fixup_quanta_mute(struct hda_codec *codec,
				     const struct alc_fixup *fix, int action)
{
	struct alc_spec *spec = codec->spec;
	if (action != ALC_FIXUP_ACT_PROBE)
		return;
	spec->automute_hook = alc269_quanta_automute;
}

enum {
	ALC269_FIXUP_SONY_VAIO,
	ALC275_FIXUP_SONY_VAIO_GPIO2,
	ALC269_FIXUP_DELL_M101Z,
	ALC269_FIXUP_SKU_IGNORE,
	ALC269_FIXUP_ASUS_G73JW,
	ALC269_FIXUP_LENOVO_EAPD,
	ALC275_FIXUP_SONY_HWEQ,
	ALC271_FIXUP_DMIC,
	ALC269_FIXUP_PCM_44K,
	ALC269_FIXUP_STEREO_DMIC,
	ALC269_FIXUP_QUANTA_MUTE,
	ALC269_FIXUP_LIFEBOOK,
};

static const struct alc_fixup alc269_fixups[] = {
	[ALC269_FIXUP_SONY_VAIO] = {
		.type = ALC_FIXUP_VERBS,
		.v.verbs = (const struct hda_verb[]) {
			{0x19, AC_VERB_SET_PIN_WIDGET_CONTROL, PIN_VREFGRD},
			{}
		}
	},
	[ALC275_FIXUP_SONY_VAIO_GPIO2] = {
		.type = ALC_FIXUP_VERBS,
		.v.verbs = (const struct hda_verb[]) {
			{0x01, AC_VERB_SET_GPIO_MASK, 0x04},
			{0x01, AC_VERB_SET_GPIO_DIRECTION, 0x04},
			{0x01, AC_VERB_SET_GPIO_DATA, 0x00},
			{ }
		},
		.chained = true,
		.chain_id = ALC269_FIXUP_SONY_VAIO
	},
	[ALC269_FIXUP_DELL_M101Z] = {
		.type = ALC_FIXUP_VERBS,
		.v.verbs = (const struct hda_verb[]) {
			/* Enables internal speaker */
			{0x20, AC_VERB_SET_COEF_INDEX, 13},
			{0x20, AC_VERB_SET_PROC_COEF, 0x4040},
			{}
		}
	},
	[ALC269_FIXUP_SKU_IGNORE] = {
		.type = ALC_FIXUP_SKU,
		.v.sku = ALC_FIXUP_SKU_IGNORE,
	},
	[ALC269_FIXUP_ASUS_G73JW] = {
		.type = ALC_FIXUP_PINS,
		.v.pins = (const struct alc_pincfg[]) {
			{ 0x17, 0x99130111 }, /* subwoofer */
			{ }
		}
	},
	[ALC269_FIXUP_LENOVO_EAPD] = {
		.type = ALC_FIXUP_VERBS,
		.v.verbs = (const struct hda_verb[]) {
			{0x14, AC_VERB_SET_EAPD_BTLENABLE, 0},
			{}
		}
	},
	[ALC275_FIXUP_SONY_HWEQ] = {
		.type = ALC_FIXUP_FUNC,
		.v.func = alc269_fixup_hweq,
		.chained = true,
		.chain_id = ALC275_FIXUP_SONY_VAIO_GPIO2
	},
	[ALC271_FIXUP_DMIC] = {
		.type = ALC_FIXUP_FUNC,
		.v.func = alc271_fixup_dmic,
	},
	[ALC269_FIXUP_PCM_44K] = {
		.type = ALC_FIXUP_FUNC,
		.v.func = alc269_fixup_pcm_44k,
	},
	[ALC269_FIXUP_STEREO_DMIC] = {
		.type = ALC_FIXUP_FUNC,
		.v.func = alc269_fixup_stereo_dmic,
	},
	[ALC269_FIXUP_QUANTA_MUTE] = {
		.type = ALC_FIXUP_FUNC,
		.v.func = alc269_fixup_quanta_mute,
	},
	[ALC269_FIXUP_LIFEBOOK] = {
		.type = ALC_FIXUP_PINS,
		.v.pins = (const struct alc_pincfg[]) {
			{ 0x1a, 0x2101103f }, /* dock line-out */
			{ 0x1b, 0x23a11040 }, /* dock mic-in */
			{ }
		},
		.chained = true,
		.chain_id = ALC269_FIXUP_QUANTA_MUTE
	},
};

static const struct snd_pci_quirk alc269_fixup_tbl[] = {
	SND_PCI_QUIRK(0x1043, 0x1a13, "Asus G73Jw", ALC269_FIXUP_ASUS_G73JW),
	SND_PCI_QUIRK(0x1043, 0x16e3, "ASUS UX50", ALC269_FIXUP_STEREO_DMIC),
	SND_PCI_QUIRK(0x1043, 0x831a, "ASUS P901", ALC269_FIXUP_STEREO_DMIC),
	SND_PCI_QUIRK(0x1043, 0x834a, "ASUS S101", ALC269_FIXUP_STEREO_DMIC),
	SND_PCI_QUIRK(0x1043, 0x8398, "ASUS P1005", ALC269_FIXUP_STEREO_DMIC),
	SND_PCI_QUIRK(0x1043, 0x83ce, "ASUS P1005", ALC269_FIXUP_STEREO_DMIC),
	SND_PCI_QUIRK(0x104d, 0x9073, "Sony VAIO", ALC275_FIXUP_SONY_VAIO_GPIO2),
	SND_PCI_QUIRK(0x104d, 0x907b, "Sony VAIO", ALC275_FIXUP_SONY_HWEQ),
	SND_PCI_QUIRK(0x104d, 0x9084, "Sony VAIO", ALC275_FIXUP_SONY_HWEQ),
	SND_PCI_QUIRK_VENDOR(0x104d, "Sony VAIO", ALC269_FIXUP_SONY_VAIO),
	SND_PCI_QUIRK(0x1028, 0x0470, "Dell M101z", ALC269_FIXUP_DELL_M101Z),
	SND_PCI_QUIRK_VENDOR(0x1025, "Acer Aspire", ALC271_FIXUP_DMIC),
	SND_PCI_QUIRK(0x10cf, 0x1475, "Lifebook", ALC269_FIXUP_LIFEBOOK),
	SND_PCI_QUIRK(0x17aa, 0x20f2, "Thinkpad SL410/510", ALC269_FIXUP_SKU_IGNORE),
	SND_PCI_QUIRK(0x17aa, 0x215e, "Thinkpad L512", ALC269_FIXUP_SKU_IGNORE),
	SND_PCI_QUIRK(0x17aa, 0x21b8, "Thinkpad Edge 14", ALC269_FIXUP_SKU_IGNORE),
	SND_PCI_QUIRK(0x17aa, 0x21ca, "Thinkpad L412", ALC269_FIXUP_SKU_IGNORE),
	SND_PCI_QUIRK(0x17aa, 0x21e9, "Thinkpad Edge 15", ALC269_FIXUP_SKU_IGNORE),
	SND_PCI_QUIRK(0x17aa, 0x3bf8, "Quanta FL1", ALC269_FIXUP_QUANTA_MUTE),
	SND_PCI_QUIRK(0x17aa, 0x3bf8, "Lenovo Ideapd", ALC269_FIXUP_PCM_44K),
	SND_PCI_QUIRK(0x17aa, 0x9e54, "LENOVO NB", ALC269_FIXUP_LENOVO_EAPD),
	{}
};


static int alc269_fill_coef(struct hda_codec *codec)
{
	int val;

	if ((alc_read_coef_idx(codec, 0) & 0x00ff) < 0x015) {
		alc_write_coef_idx(codec, 0xf, 0x960b);
		alc_write_coef_idx(codec, 0xe, 0x8817);
	}

	if ((alc_read_coef_idx(codec, 0) & 0x00ff) == 0x016) {
		alc_write_coef_idx(codec, 0xf, 0x960b);
		alc_write_coef_idx(codec, 0xe, 0x8814);
	}

	if ((alc_read_coef_idx(codec, 0) & 0x00ff) == 0x017) {
		val = alc_read_coef_idx(codec, 0x04);
		/* Power up output pin */
		alc_write_coef_idx(codec, 0x04, val | (1<<11));
	}

	if ((alc_read_coef_idx(codec, 0) & 0x00ff) == 0x018) {
		val = alc_read_coef_idx(codec, 0xd);
		if ((val & 0x0c00) >> 10 != 0x1) {
			/* Capless ramp up clock control */
			alc_write_coef_idx(codec, 0xd, val | (1<<10));
		}
		val = alc_read_coef_idx(codec, 0x17);
		if ((val & 0x01c0) >> 6 != 0x4) {
			/* Class D power on reset */
			alc_write_coef_idx(codec, 0x17, val | (1<<7));
		}
	}

	val = alc_read_coef_idx(codec, 0xd); /* Class D */
	alc_write_coef_idx(codec, 0xd, val | (1<<14));

	val = alc_read_coef_idx(codec, 0x4); /* HP */
	alc_write_coef_idx(codec, 0x4, val | (1<<11));

	return 0;
}

/*
 */
#ifdef CONFIG_SND_HDA_ENABLE_REALTEK_QUIRKS
#include "alc269_quirks.c"
#endif

static int patch_alc269(struct hda_codec *codec)
{
	struct alc_spec *spec;
	int board_config, coef;
	int err;

	spec = kzalloc(sizeof(*spec), GFP_KERNEL);
	if (spec == NULL)
		return -ENOMEM;

	codec->spec = spec;

	spec->mixer_nid = 0x0b;

	alc_auto_parse_customize_define(codec);

	if (codec->vendor_id == 0x10ec0269) {
		spec->codec_variant = ALC269_TYPE_ALC269VA;
		coef = alc_read_coef_idx(codec, 0);
		if ((coef & 0x00f0) == 0x0010) {
			if (codec->bus->pci->subsystem_vendor == 0x1025 &&
			    spec->cdefine.platform_type == 1) {
				alc_codec_rename(codec, "ALC271X");
			} else if ((coef & 0xf000) == 0x2000) {
				alc_codec_rename(codec, "ALC259");
			} else if ((coef & 0xf000) == 0x3000) {
				alc_codec_rename(codec, "ALC258");
			} else if ((coef & 0xfff0) == 0x3010) {
				alc_codec_rename(codec, "ALC277");
			} else {
				alc_codec_rename(codec, "ALC269VB");
			}
			spec->codec_variant = ALC269_TYPE_ALC269VB;
		} else if ((coef & 0x00f0) == 0x0020) {
			if (coef == 0xa023)
				alc_codec_rename(codec, "ALC259");
			else if (coef == 0x6023)
				alc_codec_rename(codec, "ALC281X");
			else if (codec->bus->pci->subsystem_vendor == 0x17aa &&
				 codec->bus->pci->subsystem_device == 0x21f3)
				alc_codec_rename(codec, "ALC3202");
			else
				alc_codec_rename(codec, "ALC269VC");
			spec->codec_variant = ALC269_TYPE_ALC269VC;
		} else
			alc_fix_pll_init(codec, 0x20, 0x04, 15);
		alc269_fill_coef(codec);
	}

	board_config = alc_board_config(codec, ALC269_MODEL_LAST,
					alc269_models, alc269_cfg_tbl);

	if (board_config < 0) {
		printk(KERN_INFO "hda_codec: %s: BIOS auto-probing.\n",
		       codec->chip_name);
		board_config = ALC_MODEL_AUTO;
	}

	if (board_config == ALC_MODEL_AUTO) {
		alc_pick_fixup(codec, NULL, alc269_fixup_tbl, alc269_fixups);
		alc_apply_fixup(codec, ALC_FIXUP_ACT_PRE_PROBE);
	}

	if (board_config == ALC_MODEL_AUTO) {
		/* automatic parse from the BIOS config */
		err = alc269_parse_auto_config(codec);
		if (err < 0) {
			alc_free(codec);
			return err;
		}
#ifdef CONFIG_SND_HDA_ENABLE_REALTEK_QUIRKS
		else if (!err) {
			printk(KERN_INFO
			       "hda_codec: Cannot set up configuration "
			       "from BIOS.  Using base mode...\n");
			board_config = ALC269_BASIC;
		}
#endif
	}

	if (board_config != ALC_MODEL_AUTO)
		setup_preset(codec, &alc269_presets[board_config]);

	if (!spec->no_analog && !spec->adc_nids) {
		alc_auto_fill_adc_caps(codec);
		alc_rebuild_imux_for_auto_mic(codec);
		alc_remove_invalid_adc_nids(codec);
	}

	if (!spec->no_analog && !spec->cap_mixer)
		set_capture_mixer(codec);

	if (!spec->no_analog && has_cdefine_beep(codec)) {
		err = snd_hda_attach_beep_device(codec, 0x1);
		if (err < 0) {
			alc_free(codec);
			return err;
		}
		set_beep_amp(spec, 0x0b, 0x04, HDA_INPUT);
	}

	alc_apply_fixup(codec, ALC_FIXUP_ACT_PROBE);

	spec->vmaster_nid = 0x02;

	codec->patch_ops = alc_patch_ops;
#ifdef CONFIG_PM
	codec->patch_ops.resume = alc269_resume;
#endif
	if (board_config == ALC_MODEL_AUTO)
		spec->init_hook = alc_auto_init_std;
	spec->shutup = alc269_shutup;

	alc_init_jacks(codec);
#ifdef CONFIG_SND_HDA_POWER_SAVE
	if (!spec->loopback.amplist)
		spec->loopback.amplist = alc269_loopbacks;
	if (alc269_mic2_for_mute_led(codec))
		codec->patch_ops.check_power_status = alc269_mic2_mute_check_ps;
#endif

	return 0;
}

/*
 * ALC861
 */

static int alc861_parse_auto_config(struct hda_codec *codec)
{
	static const hda_nid_t alc861_ignore[] = { 0x1d, 0 };
	static const hda_nid_t alc861_ssids[] = { 0x0e, 0x0f, 0x0b, 0 };
	return alc_parse_auto_config(codec, alc861_ignore, alc861_ssids);
}

#ifdef CONFIG_SND_HDA_POWER_SAVE
static const struct hda_amp_list alc861_loopbacks[] = {
	{ 0x15, HDA_INPUT, 0 },
	{ 0x15, HDA_INPUT, 1 },
	{ 0x15, HDA_INPUT, 2 },
	{ 0x15, HDA_INPUT, 3 },
	{ } /* end */
};
#endif


/* Pin config fixes */
enum {
	PINFIX_FSC_AMILO_PI1505,
};

static const struct alc_fixup alc861_fixups[] = {
	[PINFIX_FSC_AMILO_PI1505] = {
		.type = ALC_FIXUP_PINS,
		.v.pins = (const struct alc_pincfg[]) {
			{ 0x0b, 0x0221101f }, /* HP */
			{ 0x0f, 0x90170310 }, /* speaker */
			{ }
		}
	},
};

static const struct snd_pci_quirk alc861_fixup_tbl[] = {
	SND_PCI_QUIRK(0x1734, 0x10c7, "FSC Amilo Pi1505", PINFIX_FSC_AMILO_PI1505),
	{}
};

/*
 */
#ifdef CONFIG_SND_HDA_ENABLE_REALTEK_QUIRKS
#include "alc861_quirks.c"
#endif

static int patch_alc861(struct hda_codec *codec)
{
	struct alc_spec *spec;
	int board_config;
	int err;

	spec = kzalloc(sizeof(*spec), GFP_KERNEL);
	if (spec == NULL)
		return -ENOMEM;

	codec->spec = spec;

	spec->mixer_nid = 0x15;

        board_config = alc_board_config(codec, ALC861_MODEL_LAST,
					alc861_models, alc861_cfg_tbl);

	if (board_config < 0) {
		printk(KERN_INFO "hda_codec: %s: BIOS auto-probing.\n",
		       codec->chip_name);
		board_config = ALC_MODEL_AUTO;
	}

	if (board_config == ALC_MODEL_AUTO) {
		alc_pick_fixup(codec, NULL, alc861_fixup_tbl, alc861_fixups);
		alc_apply_fixup(codec, ALC_FIXUP_ACT_PRE_PROBE);
	}

	if (board_config == ALC_MODEL_AUTO) {
		/* automatic parse from the BIOS config */
		err = alc861_parse_auto_config(codec);
		if (err < 0) {
			alc_free(codec);
			return err;
		}
#ifdef CONFIG_SND_HDA_ENABLE_REALTEK_QUIRKS
		else if (!err) {
			printk(KERN_INFO
			       "hda_codec: Cannot set up configuration "
			       "from BIOS.  Using base mode...\n");
		   board_config = ALC861_3ST_DIG;
		}
#endif
	}

	if (board_config != ALC_MODEL_AUTO)
		setup_preset(codec, &alc861_presets[board_config]);

	if (!spec->no_analog && !spec->adc_nids) {
		alc_auto_fill_adc_caps(codec);
		alc_rebuild_imux_for_auto_mic(codec);
		alc_remove_invalid_adc_nids(codec);
	}

	if (!spec->no_analog && !spec->cap_mixer)
		set_capture_mixer(codec);

	if (!spec->no_analog) {
		err = snd_hda_attach_beep_device(codec, 0x23);
		if (err < 0) {
			alc_free(codec);
			return err;
		}
		set_beep_amp(spec, 0x23, 0, HDA_OUTPUT);
	}

	spec->vmaster_nid = 0x03;

	alc_apply_fixup(codec, ALC_FIXUP_ACT_PROBE);

	codec->patch_ops = alc_patch_ops;
	if (board_config == ALC_MODEL_AUTO) {
		spec->init_hook = alc_auto_init_std;
#ifdef CONFIG_SND_HDA_POWER_SAVE
		spec->power_hook = alc_power_eapd;
#endif
	}
#ifdef CONFIG_SND_HDA_POWER_SAVE
	if (!spec->loopback.amplist)
		spec->loopback.amplist = alc861_loopbacks;
#endif

	return 0;
}

/*
 * ALC861-VD support
 *
 * Based on ALC882
 *
 * In addition, an independent DAC
 */
#ifdef CONFIG_SND_HDA_POWER_SAVE
#define alc861vd_loopbacks	alc880_loopbacks
#endif

static int alc861vd_parse_auto_config(struct hda_codec *codec)
{
	static const hda_nid_t alc861vd_ignore[] = { 0x1d, 0 };
	static const hda_nid_t alc861vd_ssids[] = { 0x15, 0x1b, 0x14, 0 };
	return alc_parse_auto_config(codec, alc861vd_ignore, alc861vd_ssids);
}

enum {
	ALC660VD_FIX_ASUS_GPIO1
};

/* reset GPIO1 */
static const struct alc_fixup alc861vd_fixups[] = {
	[ALC660VD_FIX_ASUS_GPIO1] = {
		.type = ALC_FIXUP_VERBS,
		.v.verbs = (const struct hda_verb[]) {
			{0x01, AC_VERB_SET_GPIO_MASK, 0x03},
			{0x01, AC_VERB_SET_GPIO_DIRECTION, 0x01},
			{0x01, AC_VERB_SET_GPIO_DATA, 0x01},
			{ }
		}
	},
};

static const struct snd_pci_quirk alc861vd_fixup_tbl[] = {
	SND_PCI_QUIRK(0x1043, 0x1339, "ASUS A7-K", ALC660VD_FIX_ASUS_GPIO1),
	{}
};

static const struct hda_verb alc660vd_eapd_verbs[] = {
	{0x14, AC_VERB_SET_EAPD_BTLENABLE, 2},
	{0x15, AC_VERB_SET_EAPD_BTLENABLE, 2},
	{ }
};

/*
 */
#ifdef CONFIG_SND_HDA_ENABLE_REALTEK_QUIRKS
#include "alc861vd_quirks.c"
#endif

static int patch_alc861vd(struct hda_codec *codec)
{
	struct alc_spec *spec;
	int err, board_config;

	spec = kzalloc(sizeof(*spec), GFP_KERNEL);
	if (spec == NULL)
		return -ENOMEM;

	codec->spec = spec;

	spec->mixer_nid = 0x0b;

	board_config = alc_board_config(codec, ALC861VD_MODEL_LAST,
					alc861vd_models, alc861vd_cfg_tbl);

	if (board_config < 0) {
		printk(KERN_INFO "hda_codec: %s: BIOS auto-probing.\n",
		       codec->chip_name);
		board_config = ALC_MODEL_AUTO;
	}

	if (board_config == ALC_MODEL_AUTO) {
		alc_pick_fixup(codec, NULL, alc861vd_fixup_tbl, alc861vd_fixups);
		alc_apply_fixup(codec, ALC_FIXUP_ACT_PRE_PROBE);
	}

	if (board_config == ALC_MODEL_AUTO) {
		/* automatic parse from the BIOS config */
		err = alc861vd_parse_auto_config(codec);
		if (err < 0) {
			alc_free(codec);
			return err;
		}
#ifdef CONFIG_SND_HDA_ENABLE_REALTEK_QUIRKS
		else if (!err) {
			printk(KERN_INFO
			       "hda_codec: Cannot set up configuration "
			       "from BIOS.  Using base mode...\n");
			board_config = ALC861VD_3ST;
		}
#endif
	}

	if (board_config != ALC_MODEL_AUTO)
		setup_preset(codec, &alc861vd_presets[board_config]);

	if (codec->vendor_id == 0x10ec0660) {
		/* always turn on EAPD */
		add_verb(spec, alc660vd_eapd_verbs);
	}

	if (!spec->no_analog && !spec->adc_nids) {
		alc_auto_fill_adc_caps(codec);
		alc_rebuild_imux_for_auto_mic(codec);
		alc_remove_invalid_adc_nids(codec);
	}

	if (!spec->no_analog && !spec->cap_mixer)
		set_capture_mixer(codec);

	if (!spec->no_analog) {
		err = snd_hda_attach_beep_device(codec, 0x23);
		if (err < 0) {
			alc_free(codec);
			return err;
		}
		set_beep_amp(spec, 0x0b, 0x05, HDA_INPUT);
	}

	spec->vmaster_nid = 0x02;

	alc_apply_fixup(codec, ALC_FIXUP_ACT_PROBE);

	codec->patch_ops = alc_patch_ops;

	if (board_config == ALC_MODEL_AUTO)
		spec->init_hook = alc_auto_init_std;
	spec->shutup = alc_eapd_shutup;
#ifdef CONFIG_SND_HDA_POWER_SAVE
	if (!spec->loopback.amplist)
		spec->loopback.amplist = alc861vd_loopbacks;
#endif

	return 0;
}

/*
 * ALC662 support
 *
 * ALC662 is almost identical with ALC880 but has cleaner and more flexible
 * configuration.  Each pin widget can choose any input DACs and a mixer.
 * Each ADC is connected from a mixer of all inputs.  This makes possible
 * 6-channel independent captures.
 *
 * In addition, an independent DAC for the multi-playback (not used in this
 * driver yet).
 */
#ifdef CONFIG_SND_HDA_POWER_SAVE
#define alc662_loopbacks	alc880_loopbacks
#endif

/*
 * BIOS auto configuration
 */

static int alc662_parse_auto_config(struct hda_codec *codec)
{
	static const hda_nid_t alc662_ignore[] = { 0x1d, 0 };
	static const hda_nid_t alc663_ssids[] = { 0x15, 0x1b, 0x14, 0x21 };
	static const hda_nid_t alc662_ssids[] = { 0x15, 0x1b, 0x14, 0 };
	const hda_nid_t *ssids;

	if (codec->vendor_id == 0x10ec0272 || codec->vendor_id == 0x10ec0663 ||
	    codec->vendor_id == 0x10ec0665 || codec->vendor_id == 0x10ec0670)
		ssids = alc663_ssids;
	else
		ssids = alc662_ssids;
	return alc_parse_auto_config(codec, alc662_ignore, ssids);
}

static void alc272_fixup_mario(struct hda_codec *codec,
			       const struct alc_fixup *fix, int action)
{
	if (action != ALC_FIXUP_ACT_PROBE)
		return;
	if (snd_hda_override_amp_caps(codec, 0x2, HDA_OUTPUT,
				      (0x3b << AC_AMPCAP_OFFSET_SHIFT) |
				      (0x3b << AC_AMPCAP_NUM_STEPS_SHIFT) |
				      (0x03 << AC_AMPCAP_STEP_SIZE_SHIFT) |
				      (0 << AC_AMPCAP_MUTE_SHIFT)))
		printk(KERN_WARNING
		       "hda_codec: failed to override amp caps for NID 0x2\n");
}

enum {
	ALC662_FIXUP_ASPIRE,
	ALC662_FIXUP_IDEAPAD,
	ALC272_FIXUP_MARIO,
	ALC662_FIXUP_CZC_P10T,
	ALC662_FIXUP_SKU_IGNORE,
	ALC662_FIXUP_HP_RP5800,
	ALC662_FIXUP_ECS,
};

static const struct alc_fixup alc662_fixups[] = {
	[ALC662_FIXUP_ASPIRE] = {
		.type = ALC_FIXUP_PINS,
		.v.pins = (const struct alc_pincfg[]) {
			{ 0x15, 0x99130112 }, /* subwoofer */
			{ }
		}
	},
	[ALC662_FIXUP_IDEAPAD] = {
		.type = ALC_FIXUP_PINS,
		.v.pins = (const struct alc_pincfg[]) {
			{ 0x17, 0x99130112 }, /* subwoofer */
			{ }
		}
	},
	[ALC272_FIXUP_MARIO] = {
		.type = ALC_FIXUP_FUNC,
		.v.func = alc272_fixup_mario,
	},
	[ALC662_FIXUP_CZC_P10T] = {
		.type = ALC_FIXUP_VERBS,
		.v.verbs = (const struct hda_verb[]) {
			{0x14, AC_VERB_SET_EAPD_BTLENABLE, 0},
			{}
		}
	},
	[ALC662_FIXUP_SKU_IGNORE] = {
		.type = ALC_FIXUP_SKU,
		.v.sku = ALC_FIXUP_SKU_IGNORE,
	},
	[ALC662_FIXUP_HP_RP5800] = {
		.type = ALC_FIXUP_PINS,
		.v.pins = (const struct alc_pincfg[]) {
			{ 0x14, 0x0221201f }, /* HP out */
			{ }
		},
		.chained = true,
		.chain_id = ALC662_FIXUP_SKU_IGNORE
	},
	[ALC662_FIXUP_ECS] = {
		.type = ALC_FIXUP_PINS,
		.v.pins = (const struct alc_pincfg[]) {
			{ 0x14, 0x99130110 }, /* speaker */
			{ 0x18, 0x01a19820 }, /* mic */
			{ 0x19, 0x99a3092f }, /* int-mic */
			{ 0x1b, 0x0121401f }, /* HP out */
			{ }
		},
	},
};

static const struct snd_pci_quirk alc662_fixup_tbl[] = {
	SND_PCI_QUIRK(0x1019, 0x9087, "ECS", ALC662_FIXUP_ECS),
	SND_PCI_QUIRK(0x1025, 0x0308, "Acer Aspire 8942G", ALC662_FIXUP_ASPIRE),
	SND_PCI_QUIRK(0x1025, 0x031c, "Gateway NV79", ALC662_FIXUP_SKU_IGNORE),
	SND_PCI_QUIRK(0x1025, 0x038b, "Acer Aspire 8943G", ALC662_FIXUP_ASPIRE),
	SND_PCI_QUIRK(0x103c, 0x1632, "HP RP5800", ALC662_FIXUP_HP_RP5800),
	SND_PCI_QUIRK(0x105b, 0x0cd6, "Foxconn", ALC662_FIXUP_ECS),
	SND_PCI_QUIRK(0x144d, 0xc051, "Samsung R720", ALC662_FIXUP_IDEAPAD),
	SND_PCI_QUIRK(0x17aa, 0x38af, "Lenovo Ideapad Y550P", ALC662_FIXUP_IDEAPAD),
	SND_PCI_QUIRK(0x17aa, 0x3a0d, "Lenovo Ideapad Y550", ALC662_FIXUP_IDEAPAD),
	SND_PCI_QUIRK(0x1b35, 0x2206, "CZC P10T", ALC662_FIXUP_CZC_P10T),
	{}
};

static const struct alc_model_fixup alc662_fixup_models[] = {
	{.id = ALC272_FIXUP_MARIO, .name = "mario"},
	{}
};


/*
 */
#ifdef CONFIG_SND_HDA_ENABLE_REALTEK_QUIRKS
#include "alc662_quirks.c"
#endif

static int patch_alc662(struct hda_codec *codec)
{
	struct alc_spec *spec;
	int err, board_config;
	int coef;

	spec = kzalloc(sizeof(*spec), GFP_KERNEL);
	if (!spec)
		return -ENOMEM;

	codec->spec = spec;

	spec->mixer_nid = 0x0b;

	alc_auto_parse_customize_define(codec);

	alc_fix_pll_init(codec, 0x20, 0x04, 15);

	coef = alc_read_coef_idx(codec, 0);
	if (coef == 0x8020 || coef == 0x8011)
		alc_codec_rename(codec, "ALC661");
	else if (coef & (1 << 14) &&
		codec->bus->pci->subsystem_vendor == 0x1025 &&
		spec->cdefine.platform_type == 1)
		alc_codec_rename(codec, "ALC272X");
	else if (coef == 0x4011)
		alc_codec_rename(codec, "ALC656");

	board_config = alc_board_config(codec, ALC662_MODEL_LAST,
					alc662_models, alc662_cfg_tbl);
	if (board_config < 0) {
		printk(KERN_INFO "hda_codec: %s: BIOS auto-probing.\n",
		       codec->chip_name);
		board_config = ALC_MODEL_AUTO;
	}

	if (board_config == ALC_MODEL_AUTO) {
		alc_pick_fixup(codec, alc662_fixup_models,
			       alc662_fixup_tbl, alc662_fixups);
		alc_apply_fixup(codec, ALC_FIXUP_ACT_PRE_PROBE);
		/* automatic parse from the BIOS config */
		err = alc662_parse_auto_config(codec);
		if (err < 0) {
			alc_free(codec);
			return err;
		}
#ifdef CONFIG_SND_HDA_ENABLE_REALTEK_QUIRKS
		else if (!err) {
			printk(KERN_INFO
			       "hda_codec: Cannot set up configuration "
			       "from BIOS.  Using base mode...\n");
			board_config = ALC662_3ST_2ch_DIG;
		}
#endif
	}

	if (board_config != ALC_MODEL_AUTO)
		setup_preset(codec, &alc662_presets[board_config]);

	if (!spec->no_analog && !spec->adc_nids) {
		alc_auto_fill_adc_caps(codec);
		alc_rebuild_imux_for_auto_mic(codec);
		alc_remove_invalid_adc_nids(codec);
	}

	if (!spec->no_analog && !spec->cap_mixer)
		set_capture_mixer(codec);

	if (!spec->no_analog && has_cdefine_beep(codec)) {
		err = snd_hda_attach_beep_device(codec, 0x1);
		if (err < 0) {
			alc_free(codec);
			return err;
		}
		switch (codec->vendor_id) {
		case 0x10ec0662:
			set_beep_amp(spec, 0x0b, 0x05, HDA_INPUT);
			break;
		case 0x10ec0272:
		case 0x10ec0663:
		case 0x10ec0665:
			set_beep_amp(spec, 0x0b, 0x04, HDA_INPUT);
			break;
		case 0x10ec0273:
			set_beep_amp(spec, 0x0b, 0x03, HDA_INPUT);
			break;
		}
	}
	spec->vmaster_nid = 0x02;

	alc_apply_fixup(codec, ALC_FIXUP_ACT_PROBE);

	codec->patch_ops = alc_patch_ops;
	if (board_config == ALC_MODEL_AUTO)
		spec->init_hook = alc_auto_init_std;
	spec->shutup = alc_eapd_shutup;

	alc_init_jacks(codec);

#ifdef CONFIG_SND_HDA_POWER_SAVE
	if (!spec->loopback.amplist)
		spec->loopback.amplist = alc662_loopbacks;
#endif

	return 0;
}

static int patch_alc888(struct hda_codec *codec)
{
	if ((alc_read_coef_idx(codec, 0) & 0x00f0)==0x0030){
		kfree(codec->chip_name);
		if (codec->vendor_id == 0x10ec0887)
			codec->chip_name = kstrdup("ALC887-VD", GFP_KERNEL);
		else
			codec->chip_name = kstrdup("ALC888-VD", GFP_KERNEL);
		if (!codec->chip_name) {
			alc_free(codec);
			return -ENOMEM;
		}
		return patch_alc662(codec);
	}
	return patch_alc882(codec);
}

static int patch_alc899(struct hda_codec *codec)
{
	if ((alc_read_coef_idx(codec, 0) & 0x2000) != 0x2000) {
		kfree(codec->chip_name);
		codec->chip_name = kstrdup("ALC898", GFP_KERNEL);
	}
	return patch_alc882(codec);
}

/*
 * ALC680 support
 */

static int alc680_parse_auto_config(struct hda_codec *codec)
{
	return alc_parse_auto_config(codec, NULL, NULL);
}

/*
 */
static int patch_alc680(struct hda_codec *codec)
{
	struct alc_spec *spec;
	int err;

	spec = kzalloc(sizeof(*spec), GFP_KERNEL);
	if (spec == NULL)
		return -ENOMEM;

	codec->spec = spec;

	/* ALC680 has no aa-loopback mixer */

	/* automatic parse from the BIOS config */
	err = alc680_parse_auto_config(codec);
	if (err < 0) {
		alc_free(codec);
		return err;
	}

	if (!spec->no_analog && !spec->cap_mixer)
		set_capture_mixer(codec);

	spec->vmaster_nid = 0x02;

	codec->patch_ops = alc_patch_ops;
	spec->init_hook = alc_auto_init_std;

	return 0;
}

/*
 * patch entries
 */
static const struct hda_codec_preset snd_hda_preset_realtek[] = {
	{ .id = 0x10ec0221, .name = "ALC221", .patch = patch_alc269 },
	{ .id = 0x10ec0260, .name = "ALC260", .patch = patch_alc260 },
	{ .id = 0x10ec0262, .name = "ALC262", .patch = patch_alc262 },
	{ .id = 0x10ec0267, .name = "ALC267", .patch = patch_alc268 },
	{ .id = 0x10ec0268, .name = "ALC268", .patch = patch_alc268 },
	{ .id = 0x10ec0269, .name = "ALC269", .patch = patch_alc269 },
	{ .id = 0x10ec0270, .name = "ALC270", .patch = patch_alc269 },
	{ .id = 0x10ec0272, .name = "ALC272", .patch = patch_alc662 },
	{ .id = 0x10ec0275, .name = "ALC275", .patch = patch_alc269 },
	{ .id = 0x10ec0276, .name = "ALC276", .patch = patch_alc269 },
	{ .id = 0x10ec0861, .rev = 0x100340, .name = "ALC660",
	  .patch = patch_alc861 },
	{ .id = 0x10ec0660, .name = "ALC660-VD", .patch = patch_alc861vd },
	{ .id = 0x10ec0861, .name = "ALC861", .patch = patch_alc861 },
	{ .id = 0x10ec0862, .name = "ALC861-VD", .patch = patch_alc861vd },
	{ .id = 0x10ec0662, .rev = 0x100002, .name = "ALC662 rev2",
	  .patch = patch_alc882 },
	{ .id = 0x10ec0662, .rev = 0x100101, .name = "ALC662 rev1",
	  .patch = patch_alc662 },
	{ .id = 0x10ec0663, .name = "ALC663", .patch = patch_alc662 },
	{ .id = 0x10ec0665, .name = "ALC665", .patch = patch_alc662 },
	{ .id = 0x10ec0670, .name = "ALC670", .patch = patch_alc662 },
	{ .id = 0x10ec0680, .name = "ALC680", .patch = patch_alc680 },
	{ .id = 0x10ec0880, .name = "ALC880", .patch = patch_alc880 },
	{ .id = 0x10ec0882, .name = "ALC882", .patch = patch_alc882 },
	{ .id = 0x10ec0883, .name = "ALC883", .patch = patch_alc882 },
	{ .id = 0x10ec0885, .rev = 0x100101, .name = "ALC889A",
	  .patch = patch_alc882 },
	{ .id = 0x10ec0885, .rev = 0x100103, .name = "ALC889A",
	  .patch = patch_alc882 },
	{ .id = 0x10ec0885, .name = "ALC885", .patch = patch_alc882 },
	{ .id = 0x10ec0887, .name = "ALC887", .patch = patch_alc888 },
	{ .id = 0x10ec0888, .rev = 0x100101, .name = "ALC1200",
	  .patch = patch_alc882 },
	{ .id = 0x10ec0888, .name = "ALC888", .patch = patch_alc888 },
	{ .id = 0x10ec0889, .name = "ALC889", .patch = patch_alc882 },
	{ .id = 0x10ec0892, .name = "ALC892", .patch = patch_alc662 },
	{ .id = 0x10ec0899, .name = "ALC899", .patch = patch_alc899 },
	{} /* terminator */
};

MODULE_ALIAS("snd-hda-codec-id:10ec*");

MODULE_LICENSE("GPL");
MODULE_DESCRIPTION("Realtek HD-audio codec");

static struct hda_codec_preset_list realtek_list = {
	.preset = snd_hda_preset_realtek,
	.owner = THIS_MODULE,
};

static int __init patch_realtek_init(void)
{
	return snd_hda_add_codec_preset(&realtek_list);
}

static void __exit patch_realtek_exit(void)
{
	snd_hda_delete_codec_preset(&realtek_list);
}

module_init(patch_realtek_init)
module_exit(patch_realtek_exit)<|MERGE_RESOLUTION|>--- conflicted
+++ resolved
@@ -581,11 +581,8 @@
 	spec->jack_present =
 		detect_jacks(codec, ARRAY_SIZE(spec->autocfg.hp_pins),
 			     spec->autocfg.hp_pins);
-<<<<<<< HEAD
-=======
 	if (!spec->automute)
 		return;
->>>>>>> 5fa9b151
 	call_update_speakers(codec);
 }
 
@@ -597,11 +594,8 @@
 	spec->line_jack_present =
 		detect_jacks(codec, ARRAY_SIZE(spec->autocfg.line_out_pins),
 			     spec->autocfg.line_out_pins);
-<<<<<<< HEAD
-=======
 	if (!spec->automute || !spec->detect_line)
 		return;
->>>>>>> 5fa9b151
 	call_update_speakers(codec);
 }
 
