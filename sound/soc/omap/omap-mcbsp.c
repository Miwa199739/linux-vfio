--- conflicted
+++ resolved
@@ -243,11 +243,7 @@
 	default:
 		return -EINVAL;
 	}
-<<<<<<< HEAD
-	if (cpu_is_omap34xx() || cpu_is_omap44xx()) {
-=======
 	if (mcbsp->pdata->buffer_size) {
->>>>>>> e816b57a
 		dma_data->set_threshold = omap_mcbsp_set_threshold;
 		/* TODO: Currently, MODE_ELEMENT == MODE_FRAME */
 		if (mcbsp->dma_op_mode == MCBSP_DMA_MODE_THRESHOLD) {
