--- conflicted
+++ resolved
@@ -525,19 +525,12 @@
 	struct omap_mcbsp_reg_cfg *regs = &mcbsp_data->regs;
 	int err = 0;
 
-<<<<<<< HEAD
-	if (mcbsp_data->active)
-=======
 	if (mcbsp_data->active) {
->>>>>>> b835c0f4
 		if (freq == mcbsp_data->in_freq)
 			return 0;
 		else
 			return -EBUSY;
-<<<<<<< HEAD
-=======
-	}
->>>>>>> b835c0f4
+	}
 
 	/* The McBSP signal muxing functions are only available on McBSP1 */
 	if (clk_id == OMAP_MCBSP_CLKR_SRC_CLKR ||
