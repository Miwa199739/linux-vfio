/*
 * ams-delta.c  --  SoC audio for Amstrad E3 (Delta) videophone
 *
 * Copyright (C) 2009 Janusz Krzysztofik <jkrzyszt@tis.icnet.pl>
 *
 * Initially based on sound/soc/omap/osk5912.x
 * Copyright (C) 2008 Mistral Solutions
 *
 * This program is free software; you can redistribute it and/or
 * modify it under the terms of the GNU General Public License
 * version 2 as published by the Free Software Foundation.
 *
 * This program is distributed in the hope that it will be useful, but
 * WITHOUT ANY WARRANTY; without even the implied warranty of
 * MERCHANTABILITY or FITNESS FOR A PARTICULAR PURPOSE.  See the GNU
 * General Public License for more details.
 *
 * You should have received a copy of the GNU General Public License
 * along with this program; if not, write to the Free Software
 * Foundation, Inc., 51 Franklin St, Fifth Floor, Boston, MA
 * 02110-1301 USA
 *
 */

#include <linux/gpio.h>
#include <linux/spinlock.h>
#include <linux/tty.h>
#include <linux/module.h>

#include <sound/soc.h>
#include <sound/jack.h>

#include <asm/mach-types.h>

#include <plat/board-ams-delta.h>
#include <plat/mcbsp.h>

#include "omap-mcbsp.h"
#include "omap-pcm.h"
#include "../codecs/cx20442.h"


/* Board specific DAPM widgets */
static const struct snd_soc_dapm_widget ams_delta_dapm_widgets[] = {
	/* Handset */
	SND_SOC_DAPM_MIC("Mouthpiece", NULL),
	SND_SOC_DAPM_HP("Earpiece", NULL),
	/* Handsfree/Speakerphone */
	SND_SOC_DAPM_MIC("Microphone", NULL),
	SND_SOC_DAPM_SPK("Speaker", NULL),
};

/* How they are connected to codec pins */
static const struct snd_soc_dapm_route ams_delta_audio_map[] = {
	{"TELIN", NULL, "Mouthpiece"},
	{"Earpiece", NULL, "TELOUT"},

	{"MIC", NULL, "Microphone"},
	{"Speaker", NULL, "SPKOUT"},
};

/*
 * Controls, functional after the modem line discipline is activated.
 */

/* Virtual switch: audio input/output constellations */
static const char *ams_delta_audio_mode[] =
	{"Mixed", "Handset", "Handsfree", "Speakerphone"};

/* Selection <-> pin translation */
#define AMS_DELTA_MOUTHPIECE	0
#define AMS_DELTA_EARPIECE	1
#define AMS_DELTA_MICROPHONE	2
#define AMS_DELTA_SPEAKER	3
#define AMS_DELTA_AGC		4

#define AMS_DELTA_MIXED		((1 << AMS_DELTA_EARPIECE) | \
						(1 << AMS_DELTA_MICROPHONE))
#define AMS_DELTA_HANDSET	((1 << AMS_DELTA_MOUTHPIECE) | \
						(1 << AMS_DELTA_EARPIECE))
#define AMS_DELTA_HANDSFREE	((1 << AMS_DELTA_MICROPHONE) | \
						(1 << AMS_DELTA_SPEAKER))
#define AMS_DELTA_SPEAKERPHONE	(AMS_DELTA_HANDSFREE | (1 << AMS_DELTA_AGC))

static const unsigned short ams_delta_audio_mode_pins[] = {
	AMS_DELTA_MIXED,
	AMS_DELTA_HANDSET,
	AMS_DELTA_HANDSFREE,
	AMS_DELTA_SPEAKERPHONE,
};

static unsigned short ams_delta_audio_agc;

static int ams_delta_set_audio_mode(struct snd_kcontrol *kcontrol,
					struct snd_ctl_elem_value *ucontrol)
{
	struct snd_soc_codec *codec =  snd_kcontrol_chip(kcontrol);
	struct snd_soc_dapm_context *dapm = &codec->dapm;
	struct soc_enum *control = (struct soc_enum *)kcontrol->private_value;
	unsigned short pins;
	int pin, changed = 0;

	/* Refuse any mode changes if we are not able to control the codec. */
	if (!codec->hw_write)
		return -EUNATCH;

	if (ucontrol->value.enumerated.item[0] >= control->max)
		return -EINVAL;

	mutex_lock(&codec->mutex);

	/* Translate selection to bitmap */
	pins = ams_delta_audio_mode_pins[ucontrol->value.enumerated.item[0]];

	/* Setup pins after corresponding bits if changed */
	pin = !!(pins & (1 << AMS_DELTA_MOUTHPIECE));
	if (pin != snd_soc_dapm_get_pin_status(dapm, "Mouthpiece")) {
		changed = 1;
		if (pin)
			snd_soc_dapm_enable_pin(dapm, "Mouthpiece");
		else
			snd_soc_dapm_disable_pin(dapm, "Mouthpiece");
	}
	pin = !!(pins & (1 << AMS_DELTA_EARPIECE));
	if (pin != snd_soc_dapm_get_pin_status(dapm, "Earpiece")) {
		changed = 1;
		if (pin)
			snd_soc_dapm_enable_pin(dapm, "Earpiece");
		else
			snd_soc_dapm_disable_pin(dapm, "Earpiece");
	}
	pin = !!(pins & (1 << AMS_DELTA_MICROPHONE));
	if (pin != snd_soc_dapm_get_pin_status(dapm, "Microphone")) {
		changed = 1;
		if (pin)
			snd_soc_dapm_enable_pin(dapm, "Microphone");
		else
			snd_soc_dapm_disable_pin(dapm, "Microphone");
	}
	pin = !!(pins & (1 << AMS_DELTA_SPEAKER));
	if (pin != snd_soc_dapm_get_pin_status(dapm, "Speaker")) {
		changed = 1;
		if (pin)
			snd_soc_dapm_enable_pin(dapm, "Speaker");
		else
			snd_soc_dapm_disable_pin(dapm, "Speaker");
	}
	pin = !!(pins & (1 << AMS_DELTA_AGC));
	if (pin != ams_delta_audio_agc) {
		ams_delta_audio_agc = pin;
		changed = 1;
		if (pin)
			snd_soc_dapm_enable_pin(dapm, "AGCIN");
		else
			snd_soc_dapm_disable_pin(dapm, "AGCIN");
	}
	if (changed)
		snd_soc_dapm_sync(dapm);

	mutex_unlock(&codec->mutex);

	return changed;
}

static int ams_delta_get_audio_mode(struct snd_kcontrol *kcontrol,
					struct snd_ctl_elem_value *ucontrol)
{
	struct snd_soc_codec *codec =  snd_kcontrol_chip(kcontrol);
	struct snd_soc_dapm_context *dapm = &codec->dapm;
	unsigned short pins, mode;

	pins = ((snd_soc_dapm_get_pin_status(dapm, "Mouthpiece") <<
							AMS_DELTA_MOUTHPIECE) |
			(snd_soc_dapm_get_pin_status(dapm, "Earpiece") <<
							AMS_DELTA_EARPIECE));
	if (pins)
		pins |= (snd_soc_dapm_get_pin_status(dapm, "Microphone") <<
							AMS_DELTA_MICROPHONE);
	else
		pins = ((snd_soc_dapm_get_pin_status(dapm, "Microphone") <<
							AMS_DELTA_MICROPHONE) |
			(snd_soc_dapm_get_pin_status(dapm, "Speaker") <<
							AMS_DELTA_SPEAKER) |
			(ams_delta_audio_agc << AMS_DELTA_AGC));

	for (mode = 0; mode < ARRAY_SIZE(ams_delta_audio_mode); mode++)
		if (pins == ams_delta_audio_mode_pins[mode])
			break;

	if (mode >= ARRAY_SIZE(ams_delta_audio_mode))
		return -EINVAL;

	ucontrol->value.enumerated.item[0] = mode;

	return 0;
}

static const struct soc_enum ams_delta_audio_enum[] = {
	SOC_ENUM_SINGLE_EXT(ARRAY_SIZE(ams_delta_audio_mode),
						ams_delta_audio_mode),
};

static const struct snd_kcontrol_new ams_delta_audio_controls[] = {
	SOC_ENUM_EXT("Audio Mode", ams_delta_audio_enum[0],
			ams_delta_get_audio_mode, ams_delta_set_audio_mode),
};

/* Hook switch */
static struct snd_soc_jack ams_delta_hook_switch;
static struct snd_soc_jack_gpio ams_delta_hook_switch_gpios[] = {
	{
		.gpio = 4,
		.name = "hook_switch",
		.report = SND_JACK_HEADSET,
		.invert = 1,
		.debounce_time = 150,
	}
};

/* After we are able to control the codec over the modem,
 * the hook switch can be used for dynamic DAPM reconfiguration. */
static struct snd_soc_jack_pin ams_delta_hook_switch_pins[] = {
	/* Handset */
	{
		.pin = "Mouthpiece",
		.mask = SND_JACK_MICROPHONE,
	},
	{
		.pin = "Earpiece",
		.mask = SND_JACK_HEADPHONE,
	},
	/* Handsfree */
	{
		.pin = "Microphone",
		.mask = SND_JACK_MICROPHONE,
		.invert = 1,
	},
	{
		.pin = "Speaker",
		.mask = SND_JACK_HEADPHONE,
		.invert = 1,
	},
};


/*
 * Modem line discipline, required for making above controls functional.
 * Activated from userspace with ldattach, possibly invoked from udev rule.
 */

/* To actually apply any modem controlled configuration changes to the codec,
 * we must connect codec DAI pins to the modem for a moment.  Be careful not
 * to interfere with our digital mute function that shares the same hardware. */
static struct timer_list cx81801_timer;
static bool cx81801_cmd_pending;
static bool ams_delta_muted;
static DEFINE_SPINLOCK(ams_delta_lock);

static void cx81801_timeout(unsigned long data)
{
	int muted;

	spin_lock(&ams_delta_lock);
	cx81801_cmd_pending = 0;
	muted = ams_delta_muted;
	spin_unlock(&ams_delta_lock);

	/* Reconnect the codec DAI back from the modem to the CPU DAI
	 * only if digital mute still off */
	if (!muted)
		ams_delta_latch2_write(AMS_DELTA_LATCH2_MODEM_CODEC, 0);
}

/*
 * Used for passing a codec structure pointer
 * from the board initialization code to the tty line discipline.
 */
static struct snd_soc_codec *cx20442_codec;

/* Line discipline .open() */
static int cx81801_open(struct tty_struct *tty)
{
	int ret;

	if (!cx20442_codec)
		return -ENODEV;

	/*
	 * Pass the codec structure pointer for use by other ldisc callbacks,
	 * both the card and the codec specific parts.
	 */
	tty->disc_data = cx20442_codec;

	ret = v253_ops.open(tty);

	if (ret < 0)
		tty->disc_data = NULL;

	return ret;
}

/* Line discipline .close() */
static void cx81801_close(struct tty_struct *tty)
{
	struct snd_soc_codec *codec = tty->disc_data;
	struct snd_soc_dapm_context *dapm = &codec->dapm;

	del_timer_sync(&cx81801_timer);

	/* Prevent the hook switch from further changing the DAPM pins */
	INIT_LIST_HEAD(&ams_delta_hook_switch.pins);

	if (!codec)
		return;

	v253_ops.close(tty);

	/* Revert back to default audio input/output constellation */
	snd_soc_dapm_disable_pin(dapm, "Mouthpiece");
	snd_soc_dapm_enable_pin(dapm, "Earpiece");
	snd_soc_dapm_enable_pin(dapm, "Microphone");
	snd_soc_dapm_disable_pin(dapm, "Speaker");
	snd_soc_dapm_disable_pin(dapm, "AGCIN");
	snd_soc_dapm_sync(dapm);
}

/* Line discipline .hangup() */
static int cx81801_hangup(struct tty_struct *tty)
{
	cx81801_close(tty);
	return 0;
}

/* Line discipline .receive_buf() */
static void cx81801_receive(struct tty_struct *tty,
				const unsigned char *cp, char *fp, int count)
{
	struct snd_soc_codec *codec = tty->disc_data;
	const unsigned char *c;
	int apply, ret;

	if (!codec)
		return;

	if (!codec->hw_write) {
		/* First modem response, complete setup procedure */

		/* Initialize timer used for config pulse generation */
		setup_timer(&cx81801_timer, cx81801_timeout, 0);

		v253_ops.receive_buf(tty, cp, fp, count);

		/* Link hook switch to DAPM pins */
		ret = snd_soc_jack_add_pins(&ams_delta_hook_switch,
					ARRAY_SIZE(ams_delta_hook_switch_pins),
					ams_delta_hook_switch_pins);
		if (ret)
			dev_warn(codec->dev,
				"Failed to link hook switch to DAPM pins, "
				"will continue with hook switch unlinked.\n");

		return;
	}

	v253_ops.receive_buf(tty, cp, fp, count);

	for (c = &cp[count - 1]; c >= cp; c--) {
		if (*c != '\r')
			continue;
		/* Complete modem response received, apply config to codec */

		spin_lock_bh(&ams_delta_lock);
		mod_timer(&cx81801_timer, jiffies + msecs_to_jiffies(150));
		apply = !ams_delta_muted && !cx81801_cmd_pending;
		cx81801_cmd_pending = 1;
		spin_unlock_bh(&ams_delta_lock);

		/* Apply config pulse by connecting the codec to the modem
		 * if not already done */
		if (apply)
			ams_delta_latch2_write(AMS_DELTA_LATCH2_MODEM_CODEC,
						AMS_DELTA_LATCH2_MODEM_CODEC);
		break;
	}
}

/* Line discipline .write_wakeup() */
static void cx81801_wakeup(struct tty_struct *tty)
{
	v253_ops.write_wakeup(tty);
}

static struct tty_ldisc_ops cx81801_ops = {
	.magic = TTY_LDISC_MAGIC,
	.name = "cx81801",
	.owner = THIS_MODULE,
	.open = cx81801_open,
	.close = cx81801_close,
	.hangup = cx81801_hangup,
	.receive_buf = cx81801_receive,
	.write_wakeup = cx81801_wakeup,
};


/*
 * Even if not very useful, the sound card can still work without any of the
 * above functonality activated.  You can still control its audio input/output
 * constellation and speakerphone gain from userspace by issuing AT commands
 * over the modem port.
 */

static int ams_delta_hw_params(struct snd_pcm_substream *substream,
			 struct snd_pcm_hw_params *params)
{
	struct snd_soc_pcm_runtime *rtd = substream->private_data;

	/* Set cpu DAI configuration */
	return snd_soc_dai_set_fmt(rtd->cpu_dai,
				   SND_SOC_DAIFMT_DSP_A |
				   SND_SOC_DAIFMT_NB_NF |
				   SND_SOC_DAIFMT_CBM_CFM);
}

static struct snd_soc_ops ams_delta_ops = {
	.hw_params = ams_delta_hw_params,
};


<<<<<<< HEAD
/* Board specific codec bias level control */
static int ams_delta_set_bias_level(struct snd_soc_card *card,
				    struct snd_soc_dapm_context *dapm,
				    enum snd_soc_bias_level level)
{
	switch (level) {
	case SND_SOC_BIAS_ON:
	case SND_SOC_BIAS_PREPARE:
	case SND_SOC_BIAS_STANDBY:
		if (card->dapm.bias_level == SND_SOC_BIAS_OFF)
			ams_delta_latch2_write(AMS_DELTA_LATCH2_MODEM_NRESET,
						AMS_DELTA_LATCH2_MODEM_NRESET);
		break;
	case SND_SOC_BIAS_OFF:
		if (card->dapm.bias_level != SND_SOC_BIAS_OFF)
			ams_delta_latch2_write(AMS_DELTA_LATCH2_MODEM_NRESET,
						0);
	}
	card->dapm.bias_level = level;

	return 0;
}

=======
>>>>>>> e816b57a
/* Digital mute implemented using modem/CPU multiplexer.
 * Shares hardware with codec config pulse generation */
static bool ams_delta_muted = 1;

static int ams_delta_digital_mute(struct snd_soc_dai *dai, int mute)
{
	int apply;

	if (ams_delta_muted == mute)
		return 0;

	spin_lock_bh(&ams_delta_lock);
	ams_delta_muted = mute;
	apply = !cx81801_cmd_pending;
	spin_unlock_bh(&ams_delta_lock);

	if (apply)
		ams_delta_latch2_write(AMS_DELTA_LATCH2_MODEM_CODEC,
				mute ? AMS_DELTA_LATCH2_MODEM_CODEC : 0);
	return 0;
}

/* Our codec DAI probably doesn't have its own .ops structure */
static const struct snd_soc_dai_ops ams_delta_dai_ops = {
	.digital_mute = ams_delta_digital_mute,
};

/* Will be used if the codec ever has its own digital_mute function */
static int ams_delta_startup(struct snd_pcm_substream *substream)
{
	return ams_delta_digital_mute(NULL, 0);
}

static void ams_delta_shutdown(struct snd_pcm_substream *substream)
{
	ams_delta_digital_mute(NULL, 1);
}


/*
 * Card initialization
 */

static int ams_delta_cx20442_init(struct snd_soc_pcm_runtime *rtd)
{
	struct snd_soc_codec *codec = rtd->codec;
	struct snd_soc_dapm_context *dapm = &codec->dapm;
	struct snd_soc_dai *codec_dai = rtd->codec_dai;
	struct snd_soc_card *card = rtd->card;
	int ret;
	/* Codec is ready, now add/activate board specific controls */

	/* Store a pointer to the codec structure for tty ldisc use */
	cx20442_codec = codec;

	/* Set up digital mute if not provided by the codec */
	if (!codec_dai->driver->ops) {
		codec_dai->driver->ops = &ams_delta_dai_ops;
	} else {
		ams_delta_ops.startup = ams_delta_startup;
		ams_delta_ops.shutdown = ams_delta_shutdown;
	}

	/* Add hook switch - can be used to control the codec from userspace
	 * even if line discipline fails */
	ret = snd_soc_jack_new(rtd->codec, "hook_switch",
				SND_JACK_HEADSET, &ams_delta_hook_switch);
	if (ret)
		dev_warn(card->dev,
				"Failed to allocate resources for hook switch, "
				"will continue without one.\n");
	else {
		ret = snd_soc_jack_add_gpios(&ams_delta_hook_switch,
					ARRAY_SIZE(ams_delta_hook_switch_gpios),
					ams_delta_hook_switch_gpios);
		if (ret)
			dev_warn(card->dev,
				"Failed to set up hook switch GPIO line, "
				"will continue with hook switch inactive.\n");
	}

	/* Register optional line discipline for over the modem control */
	ret = tty_register_ldisc(N_V253, &cx81801_ops);
	if (ret) {
		dev_warn(card->dev,
				"Failed to register line discipline, "
				"will continue without any controls.\n");
		return 0;
	}

	/* Add board specific DAPM widgets and routes */
	ret = snd_soc_dapm_new_controls(dapm, ams_delta_dapm_widgets,
					ARRAY_SIZE(ams_delta_dapm_widgets));
	if (ret) {
		dev_warn(card->dev,
				"Failed to register DAPM controls, "
				"will continue without any.\n");
		return 0;
	}

	ret = snd_soc_dapm_add_routes(dapm, ams_delta_audio_map,
					ARRAY_SIZE(ams_delta_audio_map));
	if (ret) {
		dev_warn(card->dev,
				"Failed to set up DAPM routes, "
				"will continue with codec default map.\n");
		return 0;
	}

	/* Set up initial pin constellation */
	snd_soc_dapm_disable_pin(dapm, "Mouthpiece");
	snd_soc_dapm_enable_pin(dapm, "Earpiece");
	snd_soc_dapm_enable_pin(dapm, "Microphone");
	snd_soc_dapm_disable_pin(dapm, "Speaker");
	snd_soc_dapm_disable_pin(dapm, "AGCIN");
	snd_soc_dapm_disable_pin(dapm, "AGCOUT");

	/* Add virtual switch */
	ret = snd_soc_add_codec_controls(codec, ams_delta_audio_controls,
					ARRAY_SIZE(ams_delta_audio_controls));
	if (ret)
		dev_warn(card->dev,
				"Failed to register audio mode control, "
				"will continue without it.\n");

	return 0;
}

/* DAI glue - connects codec <--> CPU */
static struct snd_soc_dai_link ams_delta_dai_link = {
	.name = "CX20442",
	.stream_name = "CX20442",
	.cpu_dai_name = "omap-mcbsp.1",
	.codec_dai_name = "cx20442-voice",
	.init = ams_delta_cx20442_init,
	.platform_name = "omap-pcm-audio",
	.codec_name = "cx20442-codec",
	.ops = &ams_delta_ops,
};

/* Audio card driver */
static struct snd_soc_card ams_delta_audio_card = {
	.name = "AMS_DELTA",
	.owner = THIS_MODULE,
	.dai_link = &ams_delta_dai_link,
	.num_links = 1,
};

/* Module init/exit */
static struct platform_device *ams_delta_audio_platform_device;
static struct platform_device *cx20442_platform_device;

static int __init ams_delta_module_init(void)
{
	int ret;

	if (!(machine_is_ams_delta()))
		return -ENODEV;

	ams_delta_audio_platform_device =
			platform_device_alloc("soc-audio", -1);
	if (!ams_delta_audio_platform_device)
		return -ENOMEM;

	platform_set_drvdata(ams_delta_audio_platform_device,
				&ams_delta_audio_card);

	ret = platform_device_add(ams_delta_audio_platform_device);
	if (ret)
		goto err;

	/*
	 * Codec platform device could be registered from elsewhere (board?),
	 * but I do it here as it makes sense only if used with the card.
	 */
	cx20442_platform_device =
		platform_device_register_simple("cx20442-codec", -1, NULL, 0);
	return 0;
err:
	platform_device_put(ams_delta_audio_platform_device);
	return ret;
}
late_initcall(ams_delta_module_init);

static void __exit ams_delta_module_exit(void)
{
	if (tty_unregister_ldisc(N_V253) != 0)
		dev_warn(&ams_delta_audio_platform_device->dev,
			"failed to unregister V253 line discipline\n");

	snd_soc_jack_free_gpios(&ams_delta_hook_switch,
			ARRAY_SIZE(ams_delta_hook_switch_gpios),
			ams_delta_hook_switch_gpios);

	platform_device_unregister(cx20442_platform_device);
	platform_device_unregister(ams_delta_audio_platform_device);
}
module_exit(ams_delta_module_exit);

MODULE_AUTHOR("Janusz Krzysztofik <jkrzyszt@tis.icnet.pl>");
MODULE_DESCRIPTION("ALSA SoC driver for Amstrad E3 (Delta) videophone");
MODULE_LICENSE("GPL");<|MERGE_RESOLUTION|>--- conflicted
+++ resolved
@@ -426,32 +426,6 @@
 };
 
 
-<<<<<<< HEAD
-/* Board specific codec bias level control */
-static int ams_delta_set_bias_level(struct snd_soc_card *card,
-				    struct snd_soc_dapm_context *dapm,
-				    enum snd_soc_bias_level level)
-{
-	switch (level) {
-	case SND_SOC_BIAS_ON:
-	case SND_SOC_BIAS_PREPARE:
-	case SND_SOC_BIAS_STANDBY:
-		if (card->dapm.bias_level == SND_SOC_BIAS_OFF)
-			ams_delta_latch2_write(AMS_DELTA_LATCH2_MODEM_NRESET,
-						AMS_DELTA_LATCH2_MODEM_NRESET);
-		break;
-	case SND_SOC_BIAS_OFF:
-		if (card->dapm.bias_level != SND_SOC_BIAS_OFF)
-			ams_delta_latch2_write(AMS_DELTA_LATCH2_MODEM_NRESET,
-						0);
-	}
-	card->dapm.bias_level = level;
-
-	return 0;
-}
-
-=======
->>>>>>> e816b57a
 /* Digital mute implemented using modem/CPU multiplexer.
  * Shares hardware with codec config pulse generation */
 static bool ams_delta_muted = 1;
