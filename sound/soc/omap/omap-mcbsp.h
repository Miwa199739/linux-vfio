/*
 * omap-mcbsp.h
 *
 * Copyright (C) 2008 Nokia Corporation
 *
 * Contact: Jarkko Nikula <jhnikula@gmail.com>
 *          Peter Ujfalusi <peter.ujfalusi@nokia.com>
 *
 * This program is free software; you can redistribute it and/or
 * modify it under the terms of the GNU General Public License
 * version 2 as published by the Free Software Foundation.
 *
 * This program is distributed in the hope that it will be useful, but
 * WITHOUT ANY WARRANTY; without even the implied warranty of
 * MERCHANTABILITY or FITNESS FOR A PARTICULAR PURPOSE.  See the GNU
 * General Public License for more details.
 *
 * You should have received a copy of the GNU General Public License
 * along with this program; if not, write to the Free Software
 * Foundation, Inc., 51 Franklin St, Fifth Floor, Boston, MA
 * 02110-1301 USA
 *
 */

#ifndef __OMAP_I2S_H__
#define __OMAP_I2S_H__

/* Source clocks for McBSP sample rate generator */
enum omap_mcbsp_clksrg_clk {
	OMAP_MCBSP_SYSCLK_CLKS_FCLK,	/* Internal FCLK */
	OMAP_MCBSP_SYSCLK_CLKS_EXT,	/* External CLKS pin */
	OMAP_MCBSP_SYSCLK_CLK,		/* Internal ICLK */
	OMAP_MCBSP_SYSCLK_CLKX_EXT,	/* External CLKX pin */
	OMAP_MCBSP_SYSCLK_CLKR_EXT,	/* External CLKR pin */
	OMAP_MCBSP_CLKR_SRC_CLKR,	/* CLKR from CLKR pin */
	OMAP_MCBSP_CLKR_SRC_CLKX,	/* CLKR from CLKX pin */
	OMAP_MCBSP_FSR_SRC_FSR,		/* FSR from FSR pin */
	OMAP_MCBSP_FSR_SRC_FSX,		/* FSR from FSX pin */
};

/* McBSP dividers */
enum omap_mcbsp_div {
	OMAP_MCBSP_CLKGDV,		/* Sample rate generator divider */
};

#if defined(CONFIG_ARCH_OMAP2420)
#define NUM_LINKS	2
#endif
#if defined(CONFIG_ARCH_OMAP15XX) || defined(CONFIG_ARCH_OMAP16XX)
#undef  NUM_LINKS
#define NUM_LINKS	3
#endif
<<<<<<< HEAD
=======
#if defined(CONFIG_ARCH_OMAP4)
#undef  NUM_LINKS
#define NUM_LINKS	4
#endif
>>>>>>> 3cbea436
#if defined(CONFIG_ARCH_OMAP2430) || defined(CONFIG_ARCH_OMAP3)
#undef  NUM_LINKS
#define NUM_LINKS	5
#endif

int omap_mcbsp_st_add_controls(struct snd_soc_codec *codec, int mcbsp_id);

#endif<|MERGE_RESOLUTION|>--- conflicted
+++ resolved
@@ -50,13 +50,10 @@
 #undef  NUM_LINKS
 #define NUM_LINKS	3
 #endif
-<<<<<<< HEAD
-=======
 #if defined(CONFIG_ARCH_OMAP4)
 #undef  NUM_LINKS
 #define NUM_LINKS	4
 #endif
->>>>>>> 3cbea436
 #if defined(CONFIG_ARCH_OMAP2430) || defined(CONFIG_ARCH_OMAP3)
 #undef  NUM_LINKS
 #define NUM_LINKS	5
