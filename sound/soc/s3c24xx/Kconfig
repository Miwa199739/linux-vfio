config SND_S3C24XX_SOC
	tristate "SoC Audio for the Samsung S3CXXXX chips"
	depends on ARCH_S3C2410 || ARCH_S3C64XX || ARCH_S5PC100 || ARCH_S5PV210
	select S3C64XX_DMA if ARCH_S3C64XX
	help
	  Say Y or M if you want to add support for codecs attached to
	  the S3C24XX AC97 or I2S interfaces. You will also need to
	  select the audio interfaces to support below.

config SND_S3C24XX_SOC_I2S
	tristate
	select S3C2410_DMA

config SND_S3C_I2SV2_SOC
	tristate

config SND_S3C2412_SOC_I2S
	tristate
	select SND_S3C_I2SV2_SOC
	select S3C2410_DMA

config SND_S3C64XX_SOC_I2S
	tristate
	select SND_S3C_I2SV2_SOC
	select S3C64XX_DMA

config SND_S3C64XX_SOC_I2S_V4
	tristate
	select SND_S3C_I2SV2_SOC
	select S3C64XX_DMA

config SND_S3C_SOC_PCM
	tristate

config SND_S3C_SOC_AC97
	tristate
	select SND_SOC_AC97_BUS

config SND_S5P_SOC_SPDIF
	tristate
	select SND_SOC_SPDIF

config SND_S3C24XX_SOC_NEO1973_WM8753
	tristate "SoC I2S Audio support for NEO1973 - WM8753"
	depends on SND_S3C24XX_SOC && MACH_NEO1973_GTA01
	select SND_S3C24XX_SOC_I2S
	select SND_SOC_WM8753
	help
	  Say Y if you want to add support for SoC audio on smdk2440
	  with the WM8753.

config SND_S3C24XX_SOC_NEO1973_GTA02_WM8753
	tristate "Audio support for the Openmoko Neo FreeRunner (GTA02)"
	depends on SND_S3C24XX_SOC && MACH_NEO1973_GTA02
	select SND_S3C24XX_SOC_I2S
	select SND_SOC_WM8753
	help
	  This driver provides audio support for the Openmoko Neo FreeRunner
	  smartphone.
	  
config SND_S3C24XX_SOC_JIVE_WM8750
	tristate "SoC I2S Audio support for Jive"
	depends on SND_S3C24XX_SOC && MACH_JIVE
	select SND_SOC_WM8750
	select SND_S3C2412_SOC_I2S
	help
	  Sat Y if you want to add support for SoC audio on the Jive.

config SND_S3C64XX_SOC_WM8580
	tristate "SoC I2S Audio support for WM8580 on SMDK64XX"
	depends on SND_S3C24XX_SOC && MACH_SMDK6410
	select SND_SOC_WM8580
	select SND_S3C64XX_SOC_I2S_V4
	help
	  Say Y if you want to add support for SoC audio on the SMDK6410.

config SND_S3C24XX_SOC_SMDK2443_WM9710
	tristate "SoC AC97 Audio support for SMDK2443 - WM9710"
	depends on SND_S3C24XX_SOC && MACH_SMDK2443
	select S3C2410_DMA
	select AC97_BUS
	select SND_SOC_AC97_CODEC
	select SND_S3C_SOC_AC97
	help
	  Say Y if you want to add support for SoC audio on smdk2443
	  with the WM9710.

config SND_S3C24XX_SOC_LN2440SBC_ALC650
	tristate "SoC AC97 Audio support for LN2440SBC - ALC650"
	depends on SND_S3C24XX_SOC && ARCH_S3C2410
	select S3C2410_DMA
	select AC97_BUS
	select SND_SOC_AC97_CODEC
	select SND_S3C_SOC_AC97
	help
	  Say Y if you want to add support for SoC audio on ln2440sbc
	  with the ALC650.

config SND_S3C24XX_SOC_S3C24XX_UDA134X
	tristate "SoC I2S Audio support UDA134X wired to a S3C24XX"
       	depends on SND_S3C24XX_SOC && ARCH_S3C2410
       	select SND_S3C24XX_SOC_I2S
	select SND_SOC_L3
       	select SND_SOC_UDA134X

config SND_S3C24XX_SOC_SIMTEC
	tristate
	help
	  Internal node for common S3C24XX/Simtec suppor

config SND_S3C24XX_SOC_SIMTEC_TLV320AIC23
	tristate "SoC I2S Audio support for TLV320AIC23 on Simtec boards"
	depends on SND_S3C24XX_SOC && ARCH_S3C2410
	select SND_S3C24XX_SOC_I2S
	select SND_SOC_TLV320AIC23
	select SND_S3C24XX_SOC_SIMTEC

config SND_S3C24XX_SOC_SIMTEC_HERMES
	tristate "SoC I2S Audio support for Simtec Hermes board"
	depends on SND_S3C24XX_SOC && ARCH_S3C2410
	select SND_S3C24XX_SOC_I2S
	select SND_SOC_TLV320AIC3X
	select SND_S3C24XX_SOC_SIMTEC

config SND_S3C24XX_SOC_RX1950_UDA1380
	tristate "Audio support for the HP iPAQ RX1950"
	depends on SND_S3C24XX_SOC && MACH_RX1950
	select SND_S3C24XX_SOC_I2S
	select SND_SOC_UDA1380
	help
	  This driver provides audio support for HP iPAQ RX1950 PDA.

config SND_SOC_SMDK_WM9713
	tristate "SoC AC97 Audio support for SMDK with WM9713"
	depends on SND_S3C24XX_SOC && (MACH_SMDK6410 || MACH_SMDKC100 || MACH_SMDKV210 || MACH_SMDKC110)
	select SND_SOC_WM9713
	select SND_S3C_SOC_AC97
	help
	  Sat Y if you want to add support for SoC audio on the SMDK.

config SND_S3C64XX_SOC_SMARTQ
	tristate "SoC I2S Audio support for SmartQ board"
	depends on SND_S3C24XX_SOC && MACH_SMARTQ
	select SND_S3C64XX_SOC_I2S
<<<<<<< HEAD
	select SND_SOC_WM8750
=======
	select SND_SOC_WM8750

config SND_S5PC110_SOC_AQUILA_WM8994
	tristate "SoC I2S Audio support for AQUILA - WM8994"
	depends on SND_S3C24XX_SOC && MACH_AQUILA
	select SND_S3C64XX_SOC_I2S_V4
	select SND_SOC_WM8994
	help
	  Say Y if you want to add support for SoC audio on aquila
	  with the WM8994.

config SND_S5PV210_SOC_GONI_WM8994
	tristate "SoC I2S Audio support for GONI - WM8994"
	depends on SND_S3C24XX_SOC && MACH_GONI
	select SND_S3C64XX_SOC_I2S_V4
	select SND_SOC_WM8994
	help
	  Say Y if you want to add support for SoC audio on goni
	  with the WM8994.

config SND_SOC_SMDK_SPDIF
	tristate "SoC S/PDIF Audio support for SMDK"
	depends on SND_S3C24XX_SOC && (MACH_SMDKC100 || MACH_SMDKC110 || MACH_SMDKV210)
	select SND_S5P_SOC_SPDIF
	help
	  Say Y if you want to add support for SoC S/PDIF audio on the SMDK.
>>>>>>> 45f53cc9
<|MERGE_RESOLUTION|>--- conflicted
+++ resolved
@@ -142,9 +142,6 @@
 	tristate "SoC I2S Audio support for SmartQ board"
 	depends on SND_S3C24XX_SOC && MACH_SMARTQ
 	select SND_S3C64XX_SOC_I2S
-<<<<<<< HEAD
-	select SND_SOC_WM8750
-=======
 	select SND_SOC_WM8750
 
 config SND_S5PC110_SOC_AQUILA_WM8994
@@ -170,5 +167,4 @@
 	depends on SND_S3C24XX_SOC && (MACH_SMDKC100 || MACH_SMDKC110 || MACH_SMDKV210)
 	select SND_S5P_SOC_SPDIF
 	help
-	  Say Y if you want to add support for SoC S/PDIF audio on the SMDK.
->>>>>>> 45f53cc9
+	  Say Y if you want to add support for SoC S/PDIF audio on the SMDK.