/*
 * Speyside audio support
 *
 * Copyright 2011 Wolfson Microelectronics
 *
 * This program is free software; you can redistribute  it and/or modify it
 * under  the terms of  the GNU General  Public License as published by the
 * Free Software Foundation;  either version 2 of the  License, or (at your
 * option) any later version.
 */

#include <sound/soc.h>
#include <sound/soc-dapm.h>
#include <sound/jack.h>
#include <linux/gpio.h>
#include <linux/module.h>

#include "../codecs/wm8996.h"
#include "../codecs/wm9081.h"

#define WM8996_HPSEL_GPIO 214
<<<<<<< HEAD
=======
#define MCLK_AUDIO_RATE (512 * 48000)
>>>>>>> dcd6c922

static int speyside_set_bias_level(struct snd_soc_card *card,
				   struct snd_soc_dapm_context *dapm,
				   enum snd_soc_bias_level level)
{
	struct snd_soc_dai *codec_dai = card->rtd[0].codec_dai;
	int ret;

	if (dapm->dev != codec_dai->dev)
		return 0;

	switch (level) {
	case SND_SOC_BIAS_STANDBY:
		ret = snd_soc_dai_set_sysclk(codec_dai, WM8996_SYSCLK_MCLK2,
					     32768, SND_SOC_CLOCK_IN);
		if (ret < 0)
			return ret;

		ret = snd_soc_dai_set_pll(codec_dai, WM8996_FLL_MCLK2,
					  0, 0, 0);
		if (ret < 0) {
			pr_err("Failed to stop FLL\n");
			return ret;
		}
		break;

	default:
		break;
	}

	return 0;
}

static int speyside_set_bias_level_post(struct snd_soc_card *card,
					struct snd_soc_dapm_context *dapm,
					enum snd_soc_bias_level level)
{
	struct snd_soc_dai *codec_dai = card->rtd[0].codec_dai;
	int ret;

	if (dapm->dev != codec_dai->dev)
		return 0;

	switch (level) {
	case SND_SOC_BIAS_PREPARE:
		if (card->dapm.bias_level == SND_SOC_BIAS_STANDBY) {
			ret = snd_soc_dai_set_pll(codec_dai, 0,
						  WM8996_FLL_MCLK2,
<<<<<<< HEAD
						  32768, 48000 * 256);
=======
						  32768, MCLK_AUDIO_RATE);
>>>>>>> dcd6c922
			if (ret < 0) {
				pr_err("Failed to start FLL\n");
				return ret;
			}

			ret = snd_soc_dai_set_sysclk(codec_dai,
						     WM8996_SYSCLK_FLL,
<<<<<<< HEAD
						     48000 * 256,
=======
						     MCLK_AUDIO_RATE,
>>>>>>> dcd6c922
						     SND_SOC_CLOCK_IN);
			if (ret < 0)
				return ret;
		}
		break;

	default:
		break;
	}

	card->dapm.bias_level = level;

	return 0;
}

static int speyside_hw_params(struct snd_pcm_substream *substream,
			      struct snd_pcm_hw_params *params)
{
	struct snd_soc_pcm_runtime *rtd = substream->private_data;
	struct snd_soc_dai *cpu_dai = rtd->cpu_dai;
	struct snd_soc_dai *codec_dai = rtd->codec_dai;
	int ret;

	ret = snd_soc_dai_set_fmt(codec_dai, SND_SOC_DAIFMT_I2S
					 | SND_SOC_DAIFMT_NB_NF
					 | SND_SOC_DAIFMT_CBM_CFM);
	if (ret < 0)
		return ret;

	ret = snd_soc_dai_set_fmt(cpu_dai, SND_SOC_DAIFMT_I2S
					 | SND_SOC_DAIFMT_NB_NF
					 | SND_SOC_DAIFMT_CBM_CFM);
	if (ret < 0)
		return ret;

	return 0;
}

static struct snd_soc_ops speyside_ops = {
	.hw_params = speyside_hw_params,
};

static struct snd_soc_jack speyside_headset;

/* Headset jack detection DAPM pins */
static struct snd_soc_jack_pin speyside_headset_pins[] = {
	{
		.pin = "Headset Mic",
		.mask = SND_JACK_MICROPHONE,
	},
};

/* Default the headphone selection to active high */
static int speyside_jack_polarity;

static int speyside_get_micbias(struct snd_soc_dapm_widget *source,
				struct snd_soc_dapm_widget *sink)
{
	if (speyside_jack_polarity && (strcmp(source->name, "MICB1") == 0))
		return 1;
	if (!speyside_jack_polarity && (strcmp(source->name, "MICB2") == 0))
		return 1;

	return 0;
}

static void speyside_set_polarity(struct snd_soc_codec *codec,
				  int polarity)
{
	speyside_jack_polarity = !polarity;
	gpio_direction_output(WM8996_HPSEL_GPIO, speyside_jack_polarity);

	/* Re-run DAPM to make sure we're using the correct mic bias */
	snd_soc_dapm_sync(&codec->dapm);
}

static int speyside_wm8996_init(struct snd_soc_pcm_runtime *rtd)
{
	struct snd_soc_dai *dai = rtd->codec_dai;
	struct snd_soc_codec *codec = rtd->codec;
	int ret;

	ret = snd_soc_dai_set_sysclk(dai, WM8996_SYSCLK_MCLK2, 32768, 0);
	if (ret < 0)
		return ret;

	ret = gpio_request(WM8996_HPSEL_GPIO, "HP_SEL");
	if (ret != 0)
		pr_err("Failed to request HP_SEL GPIO: %d\n", ret);
	gpio_direction_output(WM8996_HPSEL_GPIO, speyside_jack_polarity);

	ret = snd_soc_jack_new(codec, "Headset",
			       SND_JACK_LINEOUT | SND_JACK_HEADSET |
			       SND_JACK_BTN_0,
			       &speyside_headset);
	if (ret)
		return ret;

	ret = snd_soc_jack_add_pins(&speyside_headset,
				    ARRAY_SIZE(speyside_headset_pins),
				    speyside_headset_pins);
	if (ret)
		return ret;

	wm8996_detect(codec, &speyside_headset, speyside_set_polarity);

	return 0;
}

static int speyside_late_probe(struct snd_soc_card *card)
{
	snd_soc_dapm_ignore_suspend(&card->dapm, "Headphone");
	snd_soc_dapm_ignore_suspend(&card->dapm, "Headset Mic");
	snd_soc_dapm_ignore_suspend(&card->dapm, "Main AMIC");
	snd_soc_dapm_ignore_suspend(&card->dapm, "Main DMIC");
	snd_soc_dapm_ignore_suspend(&card->dapm, "Main Speaker");
	snd_soc_dapm_ignore_suspend(&card->dapm, "WM1250 Output");
	snd_soc_dapm_ignore_suspend(&card->dapm, "WM1250 Input");

	return 0;
}

static struct snd_soc_dai_link speyside_dai[] = {
	{
		.name = "CPU",
		.stream_name = "CPU",
		.cpu_dai_name = "samsung-i2s.0",
		.codec_dai_name = "wm8996-aif1",
		.platform_name = "samsung-audio",
		.codec_name = "wm8996.1-001a",
		.init = speyside_wm8996_init,
		.ops = &speyside_ops,
	},
	{
		.name = "Baseband",
		.stream_name = "Baseband",
		.cpu_dai_name = "wm8996-aif2",
		.codec_dai_name = "wm1250-ev1",
		.codec_name = "wm1250-ev1.1-0027",
		.ops = &speyside_ops,
		.ignore_suspend = 1,
	},
};

static int speyside_wm9081_init(struct snd_soc_dapm_context *dapm)
{
	/* At any time the WM9081 is active it will have this clock */
	return snd_soc_codec_set_sysclk(dapm->codec, WM9081_SYSCLK_MCLK, 0,
<<<<<<< HEAD
					48000 * 256, 0);
=======
					MCLK_AUDIO_RATE, 0);
>>>>>>> dcd6c922
}

static struct snd_soc_aux_dev speyside_aux_dev[] = {
	{
		.name = "wm9081",
		.codec_name = "wm9081.1-006c",
		.init = speyside_wm9081_init,
	},
};

static struct snd_soc_codec_conf speyside_codec_conf[] = {
	{
		.dev_name = "wm9081.1-006c",
		.name_prefix = "Sub",
	},
};

static const struct snd_kcontrol_new controls[] = {
	SOC_DAPM_PIN_SWITCH("Main Speaker"),
	SOC_DAPM_PIN_SWITCH("Main DMIC"),
	SOC_DAPM_PIN_SWITCH("Main AMIC"),
	SOC_DAPM_PIN_SWITCH("WM1250 Input"),
	SOC_DAPM_PIN_SWITCH("WM1250 Output"),
	SOC_DAPM_PIN_SWITCH("Headphone"),
};

static struct snd_soc_dapm_widget widgets[] = {
	SND_SOC_DAPM_HP("Headphone", NULL),
	SND_SOC_DAPM_MIC("Headset Mic", NULL),

	SND_SOC_DAPM_SPK("Main Speaker", NULL),

	SND_SOC_DAPM_MIC("Main AMIC", NULL),
	SND_SOC_DAPM_MIC("Main DMIC", NULL),
};

static struct snd_soc_dapm_route audio_paths[] = {
	{ "IN1RN", NULL, "MICB1" },
	{ "IN1RP", NULL, "MICB1" },
	{ "IN1RN", NULL, "MICB2" },
	{ "IN1RP", NULL, "MICB2" },
	{ "MICB1", NULL, "Headset Mic", speyside_get_micbias },
	{ "MICB2", NULL, "Headset Mic", speyside_get_micbias },

	{ "IN1LP", NULL, "MICB2" },
	{ "IN1RN", NULL, "MICB1" },
	{ "MICB2", NULL, "Main AMIC" },

	{ "DMIC1DAT", NULL, "MICB1" },
	{ "DMIC2DAT", NULL, "MICB1" },
	{ "MICB1", NULL, "Main DMIC" },

	{ "Headphone", NULL, "HPOUT1L" },
	{ "Headphone", NULL, "HPOUT1R" },

	{ "Sub IN1", NULL, "HPOUT2L" },
	{ "Sub IN2", NULL, "HPOUT2R" },

	{ "Main Speaker", NULL, "Sub SPKN" },
	{ "Main Speaker", NULL, "Sub SPKP" },
	{ "Main Speaker", NULL, "SPKDAT" },
};

static struct snd_soc_card speyside = {
	.name = "Speyside",
	.owner = THIS_MODULE,
	.dai_link = speyside_dai,
	.num_links = ARRAY_SIZE(speyside_dai),
	.aux_dev = speyside_aux_dev,
	.num_aux_devs = ARRAY_SIZE(speyside_aux_dev),
	.codec_conf = speyside_codec_conf,
	.num_configs = ARRAY_SIZE(speyside_codec_conf),

	.set_bias_level = speyside_set_bias_level,
	.set_bias_level_post = speyside_set_bias_level_post,

	.controls = controls,
	.num_controls = ARRAY_SIZE(controls),
	.dapm_widgets = widgets,
	.num_dapm_widgets = ARRAY_SIZE(widgets),
	.dapm_routes = audio_paths,
	.num_dapm_routes = ARRAY_SIZE(audio_paths),
	.fully_routed = true,

	.late_probe = speyside_late_probe,
};

static __devinit int speyside_probe(struct platform_device *pdev)
{
	struct snd_soc_card *card = &speyside;
	int ret;

	card->dev = &pdev->dev;

	ret = snd_soc_register_card(card);
	if (ret) {
		dev_err(&pdev->dev, "snd_soc_register_card() failed: %d\n",
			ret);
		return ret;
	}

	return 0;
}

static int __devexit speyside_remove(struct platform_device *pdev)
{
	struct snd_soc_card *card = platform_get_drvdata(pdev);

	snd_soc_unregister_card(card);

	return 0;
}

static struct platform_driver speyside_driver = {
	.driver = {
		.name = "speyside",
		.owner = THIS_MODULE,
		.pm = &snd_soc_pm_ops,
	},
	.probe = speyside_probe,
	.remove = __devexit_p(speyside_remove),
};

module_platform_driver(speyside_driver);

MODULE_DESCRIPTION("Speyside audio support");
MODULE_AUTHOR("Mark Brown <broonie@opensource.wolfsonmicro.com>");
MODULE_LICENSE("GPL");
MODULE_ALIAS("platform:speyside");<|MERGE_RESOLUTION|>--- conflicted
+++ resolved
@@ -19,10 +19,7 @@
 #include "../codecs/wm9081.h"
 
 #define WM8996_HPSEL_GPIO 214
-<<<<<<< HEAD
-=======
 #define MCLK_AUDIO_RATE (512 * 48000)
->>>>>>> dcd6c922
 
 static int speyside_set_bias_level(struct snd_soc_card *card,
 				   struct snd_soc_dapm_context *dapm,
@@ -71,11 +68,7 @@
 		if (card->dapm.bias_level == SND_SOC_BIAS_STANDBY) {
 			ret = snd_soc_dai_set_pll(codec_dai, 0,
 						  WM8996_FLL_MCLK2,
-<<<<<<< HEAD
-						  32768, 48000 * 256);
-=======
 						  32768, MCLK_AUDIO_RATE);
->>>>>>> dcd6c922
 			if (ret < 0) {
 				pr_err("Failed to start FLL\n");
 				return ret;
@@ -83,11 +76,7 @@
 
 			ret = snd_soc_dai_set_sysclk(codec_dai,
 						     WM8996_SYSCLK_FLL,
-<<<<<<< HEAD
-						     48000 * 256,
-=======
 						     MCLK_AUDIO_RATE,
->>>>>>> dcd6c922
 						     SND_SOC_CLOCK_IN);
 			if (ret < 0)
 				return ret;
@@ -236,11 +225,7 @@
 {
 	/* At any time the WM9081 is active it will have this clock */
 	return snd_soc_codec_set_sysclk(dapm->codec, WM9081_SYSCLK_MCLK, 0,
-<<<<<<< HEAD
-					48000 * 256, 0);
-=======
 					MCLK_AUDIO_RATE, 0);
->>>>>>> dcd6c922
 }
 
 static struct snd_soc_aux_dev speyside_aux_dev[] = {
