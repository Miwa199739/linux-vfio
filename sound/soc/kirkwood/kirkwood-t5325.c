--- conflicted
+++ resolved
@@ -85,15 +85,6 @@
 	.owner = THIS_MODULE,
 	.dai_link = t5325_dai,
 	.num_links = ARRAY_SIZE(t5325_dai),
-<<<<<<< HEAD
-
-	.dapm_widgets = t5325_dapm_widgets,
-	.num_dapm_widgets = ARRAY_SIZE(t5325_dapm_widgets),
-	.dapm_routes = t5325_route,
-	.num_dapm_routes = ARRAY_SIZE(t5325_route),
-};
-=======
->>>>>>> e816b57a
 
 	.dapm_widgets = t5325_dapm_widgets,
 	.num_dapm_widgets = ARRAY_SIZE(t5325_dapm_widgets),
