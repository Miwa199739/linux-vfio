/*
 * soc-io.c  --  ASoC register I/O helpers
 *
 * Copyright 2009-2011 Wolfson Microelectronics PLC.
 *
 * Author: Mark Brown <broonie@opensource.wolfsonmicro.com>
 *
 *  This program is free software; you can redistribute  it and/or modify it
 *  under  the terms of  the GNU General  Public License as published by the
 *  Free Software Foundation;  either version 2 of the  License, or (at your
 *  option) any later version.
 */

#include <linux/i2c.h>
#include <linux/spi/spi.h>
#include <linux/regmap.h>
#include <sound/soc.h>

#include <trace/events/asoc.h>

<<<<<<< HEAD
=======
#ifdef CONFIG_REGMAP
>>>>>>> e3d73c1b
static int hw_write(struct snd_soc_codec *codec, unsigned int reg,
		    unsigned int value)
{
	int ret;

	if (!snd_soc_codec_volatile_register(codec, reg) &&
	    reg < codec->driver->reg_cache_size &&
	    !codec->cache_bypass) {
		ret = snd_soc_cache_write(codec, reg, value);
		if (ret < 0)
			return -1;
	}

	if (codec->cache_only) {
		codec->cache_sync = 1;
		return 0;
	}

	return regmap_write(codec->control_data, reg, value);
}

static unsigned int hw_read(struct snd_soc_codec *codec, unsigned int reg)
{
	int ret;
	unsigned int val;

	if (reg >= codec->driver->reg_cache_size ||
	    snd_soc_codec_volatile_register(codec, reg) ||
	    codec->cache_bypass) {
		if (codec->cache_only)
			return -1;

		ret = regmap_read(codec->control_data, reg, &val);
		if (ret == 0)
			return val;
		else
			return ret;
	}

	ret = snd_soc_cache_read(codec, reg, &val);
	if (ret < 0)
		return -1;
	return val;
}

/* Primitive bulk write support for soc-cache.  The data pointed to by
 * `data' needs to already be in the form the hardware expects.  Any
 * data written through this function will not go through the cache as
 * it only handles writing to volatile or out of bounds registers.
 *
 * This is currently only supported for devices using the regmap API
 * wrappers.
 */
static int snd_soc_hw_bulk_write_raw(struct snd_soc_codec *codec,
				     unsigned int reg,
				     const void *data, size_t len)
{
	/* To ensure that we don't get out of sync with the cache, check
	 * whether the base register is volatile or if we've directly asked
	 * to bypass the cache.  Out of bounds registers are considered
	 * volatile.
	 */
	if (!codec->cache_bypass
	    && !snd_soc_codec_volatile_register(codec, reg)
	    && reg < codec->driver->reg_cache_size)
		return -EINVAL;

	return regmap_raw_write(codec->control_data, reg, data, len);
}

/**
 * snd_soc_codec_set_cache_io: Set up standard I/O functions.
 *
 * @codec: CODEC to configure.
 * @addr_bits: Number of bits of register address data.
 * @data_bits: Number of bits of data per register.
 * @control: Control bus used.
 *
 * Register formats are frequently shared between many I2C and SPI
 * devices.  In order to promote code reuse the ASoC core provides
 * some standard implementations of CODEC read and write operations
 * which can be set up using this function.
 *
 * The caller is responsible for allocating and initialising the
 * actual cache.
 *
 * Note that at present this code cannot be used by CODECs with
 * volatile registers.
 */
int snd_soc_codec_set_cache_io(struct snd_soc_codec *codec,
			       int addr_bits, int data_bits,
			       enum snd_soc_control_type control)
{
	struct regmap_config config;

	memset(&config, 0, sizeof(config));
	codec->write = hw_write;
	codec->read = hw_read;
	codec->bulk_write_raw = snd_soc_hw_bulk_write_raw;

	config.reg_bits = addr_bits;
	config.val_bits = data_bits;

	switch (control) {
#if defined(CONFIG_REGMAP_I2C) || defined(CONFIG_REGMAP_I2C_MODULE)
	case SND_SOC_I2C:
		codec->control_data = regmap_init_i2c(to_i2c_client(codec->dev),
						      &config);
		break;
#endif

#if defined(CONFIG_REGMAP_SPI) || defined(CONFIG_REGMAP_SPI_MODULE)
	case SND_SOC_SPI:
		codec->control_data = regmap_init_spi(to_spi_device(codec->dev),
						      &config);
		break;
#endif

	case SND_SOC_REGMAP:
		/* Device has made its own regmap arrangements */
		break;

	default:
		return -EINVAL;
	}

	if (IS_ERR(codec->control_data))
		return PTR_ERR(codec->control_data);

	return 0;
}
EXPORT_SYMBOL_GPL(snd_soc_codec_set_cache_io);
#else
int snd_soc_codec_set_cache_io(struct snd_soc_codec *codec,
			       int addr_bits, int data_bits,
			       enum snd_soc_control_type control)
{
	return -ENOTSUPP;
}
EXPORT_SYMBOL_GPL(snd_soc_codec_set_cache_io);
#endif<|MERGE_RESOLUTION|>--- conflicted
+++ resolved
@@ -18,10 +18,7 @@
 
 #include <trace/events/asoc.h>
 
-<<<<<<< HEAD
-=======
 #ifdef CONFIG_REGMAP
->>>>>>> e3d73c1b
 static int hw_write(struct snd_soc_codec *codec, unsigned int reg,
 		    unsigned int value)
 {
