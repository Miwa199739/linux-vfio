--- conflicted
+++ resolved
@@ -1203,15 +1203,10 @@
 
 	{ "MICB1", NULL, "LDO2" },
 	{ "MICB1", NULL, "MICB1 Audio" },
-<<<<<<< HEAD
-	{ "MICB2", NULL, "LDO2" },
-	{ "MICB2", NULL, "MICB2 Audio" },
-=======
 	{ "MICB1", NULL, "Bandgap" },
 	{ "MICB2", NULL, "LDO2" },
 	{ "MICB2", NULL, "MICB2 Audio" },
 	{ "MICB2", NULL, "Bandgap" },
->>>>>>> f648de83
 
 	{ "IN1L PGA", NULL, "IN2LN" },
 	{ "IN1L PGA", NULL, "IN2LP" },
@@ -2606,12 +2601,9 @@
 	if (irq_val & WM8996_MICD_EINT)
 		wm8996_micd(codec);
 
-<<<<<<< HEAD
-=======
 	if (irq_val & WM8996_HP_DONE_EINT)
 		wm8996_hpdet_irq(codec);
 
->>>>>>> f648de83
 	return IRQ_HANDLED;
 }
 
