--- conflicted
+++ resolved
@@ -145,13 +145,8 @@
 
 	SOC_SINGLE("DAC Playback Limiter Threshold",
 		WM8978_DAC_LIMITER_2, 4, 7, 0),
-<<<<<<< HEAD
-	SOC_SINGLE("DAC Playback Limiter Boost",
-		WM8978_DAC_LIMITER_2, 0, 12, 0),
-=======
 	SOC_SINGLE_TLV("DAC Playback Limiter Volume",
 		WM8978_DAC_LIMITER_2, 0, 12, 0, limiter_tlv),
->>>>>>> 0ce790e7
 
 	SOC_ENUM("ALC Enable Switch", alc1),
 	SOC_SINGLE("ALC Capture Min Gain", WM8978_ALC_CONTROL_1, 0, 7, 0),
