--- conflicted
+++ resolved
@@ -1309,10 +1309,6 @@
 {
 	struct wm8350_data *priv = data;
 	struct wm8350 *wm8350 = priv->wm8350;
-<<<<<<< HEAD
-	struct wm8350_jack_data *jack = NULL;
-=======
->>>>>>> f9369910
 
 #ifndef CONFIG_SND_SOC_WM8350_MODULE
 	trace_snd_soc_jack_irq("WM8350 HPL");
