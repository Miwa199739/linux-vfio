/*
 * File:         sound/soc/codecs/ssm2602.c
 * Author:       Cliff Cai <Cliff.Cai@analog.com>
 *
 * Created:      Tue June 06 2008
 * Description:  Driver for ssm2602 sound chip
 *
 * Modified:
 *               Copyright 2008 Analog Devices Inc.
 *
 * Bugs:         Enter bugs at http://blackfin.uclinux.org/
 *
 * This program is free software; you can redistribute it and/or modify
 * it under the terms of the GNU General Public License as published by
 * the Free Software Foundation; either version 2 of the License, or
 * (at your option) any later version.
 *
 * This program is distributed in the hope that it will be useful,
 * but WITHOUT ANY WARRANTY; without even the implied warranty of
 * MERCHANTABILITY or FITNESS FOR A PARTICULAR PURPOSE.  See the
 * GNU General Public License for more details.
 *
 * You should have received a copy of the GNU General Public License
 * along with this program; if not, see the file COPYING, or write
 * to the Free Software Foundation, Inc.,
 * 51 Franklin St, Fifth Floor, Boston, MA  02110-1301  USA
 */

#include <linux/module.h>
#include <linux/moduleparam.h>
#include <linux/init.h>
#include <linux/delay.h>
#include <linux/pm.h>
#include <linux/i2c.h>
#include <linux/spi/spi.h>
#include <linux/platform_device.h>
#include <linux/slab.h>
#include <sound/core.h>
#include <sound/pcm.h>
#include <sound/pcm_params.h>
#include <sound/soc.h>
#include <sound/initval.h>
#include <sound/tlv.h>

#include "ssm2602.h"

#define SSM2602_VERSION "0.1"

enum ssm2602_type {
	SSM2602,
	SSM2604,
};

/* codec private data */
struct ssm2602_priv {
	unsigned int sysclk;
	enum snd_soc_control_type control_type;
	struct snd_pcm_substream *master_substream;
	struct snd_pcm_substream *slave_substream;

	enum ssm2602_type type;
	unsigned int clk_out_pwr;
};

/*
 * ssm2602 register cache
 * We can't read the ssm2602 register space when we are
 * using 2 wire for device control, so we cache them instead.
 * There is no point in caching the reset register
 */
static const u16 ssm2602_reg[SSM2602_CACHEREGNUM] = {
	0x0097, 0x0097, 0x0079, 0x0079,
	0x000a, 0x0008, 0x009f, 0x000a,
	0x0000, 0x0000
};

#define ssm2602_reset(c)	snd_soc_write(c, SSM2602_RESET, 0)

/*Appending several "None"s just for OSS mixer use*/
static const char *ssm2602_input_select[] = {
	"Line", "Mic", "None", "None", "None",
	"None", "None", "None",
};

static const char *ssm2602_deemph[] = {"None", "32Khz", "44.1Khz", "48Khz"};

static const struct soc_enum ssm2602_enum[] = {
	SOC_ENUM_SINGLE(SSM2602_APANA, 2, 2, ssm2602_input_select),
	SOC_ENUM_SINGLE(SSM2602_APDIGI, 1, 4, ssm2602_deemph),
};

static const unsigned int ssm260x_outmix_tlv[] = {
	TLV_DB_RANGE_HEAD(2),
	0, 47, TLV_DB_SCALE_ITEM(TLV_DB_GAIN_MUTE, 0, 0),
	48, 127, TLV_DB_SCALE_ITEM(-7400, 100, 0),
};

static const DECLARE_TLV_DB_SCALE(ssm260x_inpga_tlv, -3450, 150, 0);
static const DECLARE_TLV_DB_SCALE(ssm260x_sidetone_tlv, -1500, 300, 0);

static const struct snd_kcontrol_new ssm260x_snd_controls[] = {
SOC_DOUBLE_R_TLV("Capture Volume", SSM2602_LINVOL, SSM2602_RINVOL, 0, 45, 0,
	ssm260x_inpga_tlv),
SOC_DOUBLE_R("Capture Switch", SSM2602_LINVOL, SSM2602_RINVOL, 7, 1, 1),

SOC_SINGLE("ADC High Pass Filter Switch", SSM2602_APDIGI, 0, 1, 1),
SOC_SINGLE("Store DC Offset Switch", SSM2602_APDIGI, 4, 1, 0),

SOC_ENUM("Playback De-emphasis", ssm2602_enum[1]),
};

static const struct snd_kcontrol_new ssm2602_snd_controls[] = {
SOC_DOUBLE_R_TLV("Master Playback Volume", SSM2602_LOUT1V, SSM2602_ROUT1V,
	0, 127, 0, ssm260x_outmix_tlv),
SOC_DOUBLE_R("Master Playback ZC Switch", SSM2602_LOUT1V, SSM2602_ROUT1V,
	7, 1, 0),
SOC_SINGLE_TLV("Sidetone Playback Volume", SSM2602_APANA, 6, 3, 1,
	ssm260x_sidetone_tlv),

SOC_SINGLE("Mic Boost (+20dB)", SSM2602_APANA, 0, 1, 0),
SOC_SINGLE("Mic Boost2 (+20dB)", SSM2602_APANA, 8, 1, 0),
SOC_SINGLE("Mic Switch", SSM2602_APANA, 1, 1, 1),
};

/* Output Mixer */
static const struct snd_kcontrol_new ssm260x_output_mixer_controls[] = {
SOC_DAPM_SINGLE("Line Bypass Switch", SSM2602_APANA, 3, 1, 0),
SOC_DAPM_SINGLE("HiFi Playback Switch", SSM2602_APANA, 4, 1, 0),
SOC_DAPM_SINGLE("Mic Sidetone Switch", SSM2602_APANA, 5, 1, 0),
};

/* Input mux */
static const struct snd_kcontrol_new ssm2602_input_mux_controls =
SOC_DAPM_ENUM("Input Select", ssm2602_enum[0]);

static const struct snd_soc_dapm_widget ssm260x_dapm_widgets[] = {
SND_SOC_DAPM_DAC("DAC", "HiFi Playback", SSM2602_PWR, 3, 1),
SND_SOC_DAPM_ADC("ADC", "HiFi Capture", SSM2602_PWR, 2, 1),
SND_SOC_DAPM_PGA("Line Input", SSM2602_PWR, 0, 1, NULL, 0),

SND_SOC_DAPM_SUPPLY("Digital Core Power", SSM2602_ACTIVE, 0, 0, NULL, 0),

SND_SOC_DAPM_OUTPUT("LOUT"),
SND_SOC_DAPM_OUTPUT("ROUT"),
SND_SOC_DAPM_INPUT("RLINEIN"),
SND_SOC_DAPM_INPUT("LLINEIN"),
};

static const struct snd_soc_dapm_widget ssm2602_dapm_widgets[] = {
SND_SOC_DAPM_MIXER("Output Mixer", SSM2602_PWR, 4, 1,
	ssm260x_output_mixer_controls,
	ARRAY_SIZE(ssm260x_output_mixer_controls)),

SND_SOC_DAPM_MUX("Input Mux", SND_SOC_NOPM, 0, 0, &ssm2602_input_mux_controls),
SND_SOC_DAPM_MICBIAS("Mic Bias", SSM2602_PWR, 1, 1),

SND_SOC_DAPM_OUTPUT("LHPOUT"),
SND_SOC_DAPM_OUTPUT("RHPOUT"),
SND_SOC_DAPM_INPUT("MICIN"),
};

static const struct snd_soc_dapm_widget ssm2604_dapm_widgets[] = {
SND_SOC_DAPM_MIXER("Output Mixer", SND_SOC_NOPM, 0, 0,
	ssm260x_output_mixer_controls,
	ARRAY_SIZE(ssm260x_output_mixer_controls) - 1), /* Last element is the mic */
};

static const struct snd_soc_dapm_route ssm260x_routes[] = {
	{"DAC", NULL, "Digital Core Power"},
	{"ADC", NULL, "Digital Core Power"},

	{"Output Mixer", "Line Bypass Switch", "Line Input"},
	{"Output Mixer", "HiFi Playback Switch", "DAC"},

	{"ROUT", NULL, "Output Mixer"},
	{"LOUT", NULL, "Output Mixer"},

	{"Line Input", NULL, "LLINEIN"},
	{"Line Input", NULL, "RLINEIN"},
};

static const struct snd_soc_dapm_route ssm2602_routes[] = {
	{"Output Mixer", "Mic Sidetone Switch", "Mic Bias"},

	{"RHPOUT", NULL, "Output Mixer"},
	{"LHPOUT", NULL, "Output Mixer"},

	{"Input Mux", "Line", "Line Input"},
	{"Input Mux", "Mic", "Mic Bias"},
	{"ADC", NULL, "Input Mux"},

	{"Mic Bias", NULL, "MICIN"},
};

static const struct snd_soc_dapm_route ssm2604_routes[] = {
	{"ADC", NULL, "Line Input"},
};

struct ssm2602_coeff {
	u32 mclk;
	u32 rate;
	u8 srate;
};

#define SSM2602_COEFF_SRATE(sr, bosr, usb) (((sr) << 2) | ((bosr) << 1) | (usb))

/* codec mclk clock coefficients */
static const struct ssm2602_coeff ssm2602_coeff_table[] = {
	/* 48k */
	{12288000, 48000, SSM2602_COEFF_SRATE(0x0, 0x0, 0x0)},
	{18432000, 48000, SSM2602_COEFF_SRATE(0x0, 0x1, 0x0)},
	{12000000, 48000, SSM2602_COEFF_SRATE(0x0, 0x0, 0x1)},

	/* 32k */
	{12288000, 32000, SSM2602_COEFF_SRATE(0x6, 0x0, 0x0)},
	{18432000, 32000, SSM2602_COEFF_SRATE(0x6, 0x1, 0x0)},
	{12000000, 32000, SSM2602_COEFF_SRATE(0x6, 0x0, 0x1)},

	/* 8k */
	{12288000, 8000, SSM2602_COEFF_SRATE(0x3, 0x0, 0x0)},
	{18432000, 8000, SSM2602_COEFF_SRATE(0x3, 0x1, 0x0)},
	{11289600, 8000, SSM2602_COEFF_SRATE(0xb, 0x0, 0x0)},
	{16934400, 8000, SSM2602_COEFF_SRATE(0xb, 0x1, 0x0)},
	{12000000, 8000, SSM2602_COEFF_SRATE(0x3, 0x0, 0x1)},

	/* 96k */
	{12288000, 96000, SSM2602_COEFF_SRATE(0x7, 0x0, 0x0)},
	{18432000, 96000, SSM2602_COEFF_SRATE(0x7, 0x1, 0x0)},
	{12000000, 96000, SSM2602_COEFF_SRATE(0x7, 0x0, 0x1)},

	/* 44.1k */
	{11289600, 44100, SSM2602_COEFF_SRATE(0x8, 0x0, 0x0)},
	{16934400, 44100, SSM2602_COEFF_SRATE(0x8, 0x1, 0x0)},
	{12000000, 44100, SSM2602_COEFF_SRATE(0x8, 0x1, 0x1)},

	/* 88.2k */
	{11289600, 88200, SSM2602_COEFF_SRATE(0xf, 0x0, 0x0)},
	{16934400, 88200, SSM2602_COEFF_SRATE(0xf, 0x1, 0x0)},
	{12000000, 88200, SSM2602_COEFF_SRATE(0xf, 0x1, 0x1)},
};

static inline int ssm2602_get_coeff(int mclk, int rate)
{
	int i;

	for (i = 0; i < ARRAY_SIZE(ssm2602_coeff_table); i++) {
		if (ssm2602_coeff_table[i].rate == rate &&
			ssm2602_coeff_table[i].mclk == mclk)
			return ssm2602_coeff_table[i].srate;
	}
	return -EINVAL;
}

static int ssm2602_hw_params(struct snd_pcm_substream *substream,
	struct snd_pcm_hw_params *params,
	struct snd_soc_dai *dai)
{
	struct snd_soc_pcm_runtime *rtd = substream->private_data;
	struct snd_soc_codec *codec = rtd->codec;
	struct ssm2602_priv *ssm2602 = snd_soc_codec_get_drvdata(codec);
	u16 iface = snd_soc_read(codec, SSM2602_IFACE) & 0xfff3;
	int srate = ssm2602_get_coeff(ssm2602->sysclk, params_rate(params));

	if (substream == ssm2602->slave_substream) {
		dev_dbg(codec->dev, "Ignoring hw_params for slave substream\n");
		return 0;
	}

	if (srate < 0)
		return srate;

	snd_soc_write(codec, SSM2602_SRATE, srate);

	/* bit size */
	switch (params_format(params)) {
	case SNDRV_PCM_FORMAT_S16_LE:
		break;
	case SNDRV_PCM_FORMAT_S20_3LE:
		iface |= 0x0004;
		break;
	case SNDRV_PCM_FORMAT_S24_LE:
		iface |= 0x0008;
		break;
	case SNDRV_PCM_FORMAT_S32_LE:
		iface |= 0x000c;
		break;
	}
	snd_soc_write(codec, SSM2602_IFACE, iface);
	return 0;
}

static int ssm2602_startup(struct snd_pcm_substream *substream,
			   struct snd_soc_dai *dai)
{
	struct snd_soc_pcm_runtime *rtd = substream->private_data;
	struct snd_soc_codec *codec = rtd->codec;
	struct ssm2602_priv *ssm2602 = snd_soc_codec_get_drvdata(codec);
	struct snd_pcm_runtime *master_runtime;

	/* The DAI has shared clocks so if we already have a playback or
	 * capture going then constrain this substream to match it.
	 * TODO: the ssm2602 allows pairs of non-matching PB/REC rates
	 */
	if (ssm2602->master_substream) {
		master_runtime = ssm2602->master_substream->runtime;
		dev_dbg(codec->dev, "Constraining to %d bits at %dHz\n",
			master_runtime->sample_bits,
			master_runtime->rate);

		if (master_runtime->rate != 0)
			snd_pcm_hw_constraint_minmax(substream->runtime,
						     SNDRV_PCM_HW_PARAM_RATE,
						     master_runtime->rate,
						     master_runtime->rate);

		if (master_runtime->sample_bits != 0)
			snd_pcm_hw_constraint_minmax(substream->runtime,
						     SNDRV_PCM_HW_PARAM_SAMPLE_BITS,
						     master_runtime->sample_bits,
						     master_runtime->sample_bits);

		ssm2602->slave_substream = substream;
	} else
		ssm2602->master_substream = substream;

	return 0;
}

static void ssm2602_shutdown(struct snd_pcm_substream *substream,
			     struct snd_soc_dai *dai)
{
	struct snd_soc_pcm_runtime *rtd = substream->private_data;
	struct snd_soc_codec *codec = rtd->codec;
	struct ssm2602_priv *ssm2602 = snd_soc_codec_get_drvdata(codec);

	if (ssm2602->master_substream == substream)
		ssm2602->master_substream = ssm2602->slave_substream;

	ssm2602->slave_substream = NULL;
}


static int ssm2602_mute(struct snd_soc_dai *dai, int mute)
{
	struct snd_soc_codec *codec = dai->codec;

	if (mute)
		snd_soc_update_bits(codec, SSM2602_APDIGI,
				    APDIGI_ENABLE_DAC_MUTE,
				    APDIGI_ENABLE_DAC_MUTE);
	else
		snd_soc_update_bits(codec, SSM2602_APDIGI,
				    APDIGI_ENABLE_DAC_MUTE, 0);
	return 0;
}

static int ssm2602_set_dai_sysclk(struct snd_soc_dai *codec_dai,
		int clk_id, unsigned int freq, int dir)
{
	struct snd_soc_codec *codec = codec_dai->codec;
	struct ssm2602_priv *ssm2602 = snd_soc_codec_get_drvdata(codec);

	if (dir == SND_SOC_CLOCK_IN) {
		if (clk_id != SSM2602_SYSCLK)
			return -EINVAL;

		switch (freq) {
		case 11289600:
		case 12000000:
		case 12288000:
		case 16934400:
		case 18432000:
			ssm2602->sysclk = freq;
			break;
		default:
			return -EINVAL;
		}
	} else {
		unsigned int mask;

		switch (clk_id) {
		case SSM2602_CLK_CLKOUT:
			mask = PWR_CLK_OUT_PDN;
			break;
		case SSM2602_CLK_XTO:
			mask = PWR_OSC_PDN;
			break;
		default:
			return -EINVAL;
		}

		if (freq == 0)
			ssm2602->clk_out_pwr |= mask;
		else
			ssm2602->clk_out_pwr &= ~mask;

		snd_soc_update_bits(codec, SSM2602_PWR,
			PWR_CLK_OUT_PDN | PWR_OSC_PDN, ssm2602->clk_out_pwr);
	}

	return 0;
}

static int ssm2602_set_dai_fmt(struct snd_soc_dai *codec_dai,
		unsigned int fmt)
{
	struct snd_soc_codec *codec = codec_dai->codec;
	u16 iface = 0;

	/* set master/slave audio interface */
	switch (fmt & SND_SOC_DAIFMT_MASTER_MASK) {
	case SND_SOC_DAIFMT_CBM_CFM:
		iface |= 0x0040;
		break;
	case SND_SOC_DAIFMT_CBS_CFS:
		break;
	default:
		return -EINVAL;
	}

	/* interface format */
	switch (fmt & SND_SOC_DAIFMT_FORMAT_MASK) {
	case SND_SOC_DAIFMT_I2S:
		iface |= 0x0002;
		break;
	case SND_SOC_DAIFMT_RIGHT_J:
		break;
	case SND_SOC_DAIFMT_LEFT_J:
		iface |= 0x0001;
		break;
	case SND_SOC_DAIFMT_DSP_A:
		iface |= 0x0013;
		break;
	case SND_SOC_DAIFMT_DSP_B:
		iface |= 0x0003;
		break;
	default:
		return -EINVAL;
	}

	/* clock inversion */
	switch (fmt & SND_SOC_DAIFMT_INV_MASK) {
	case SND_SOC_DAIFMT_NB_NF:
		break;
	case SND_SOC_DAIFMT_IB_IF:
		iface |= 0x0090;
		break;
	case SND_SOC_DAIFMT_IB_NF:
		iface |= 0x0080;
		break;
	case SND_SOC_DAIFMT_NB_IF:
		iface |= 0x0010;
		break;
	default:
		return -EINVAL;
	}

	/* set iface */
	snd_soc_write(codec, SSM2602_IFACE, iface);
	return 0;
}

static int ssm2602_set_bias_level(struct snd_soc_codec *codec,
				 enum snd_soc_bias_level level)
{
<<<<<<< HEAD
	u16 reg = snd_soc_read(codec, SSM2602_PWR);
	reg &= ~(PWR_POWER_OFF | PWR_OSC_PDN);
=======
	struct ssm2602_priv *ssm2602 = snd_soc_codec_get_drvdata(codec);
>>>>>>> b835c0f4

	switch (level) {
	case SND_SOC_BIAS_ON:
		/* vref/mid on, osc and clkout on if enabled */
		snd_soc_update_bits(codec, SSM2602_PWR,
			PWR_POWER_OFF | PWR_CLK_OUT_PDN | PWR_OSC_PDN,
			ssm2602->clk_out_pwr);
		break;
	case SND_SOC_BIAS_PREPARE:
		break;
	case SND_SOC_BIAS_STANDBY:
		/* everything off except vref/vmid, */
		snd_soc_update_bits(codec, SSM2602_PWR,
			PWR_POWER_OFF | PWR_CLK_OUT_PDN | PWR_OSC_PDN,
			PWR_CLK_OUT_PDN | PWR_OSC_PDN);
		break;
	case SND_SOC_BIAS_OFF:
		/* everything off */
		snd_soc_update_bits(codec, SSM2602_PWR,
			PWR_POWER_OFF, PWR_POWER_OFF);
		break;

	}
	codec->dapm.bias_level = level;
	return 0;
}

#define SSM2602_RATES (SNDRV_PCM_RATE_8000 | SNDRV_PCM_RATE_32000 |\
		SNDRV_PCM_RATE_44100 | SNDRV_PCM_RATE_48000 |\
		SNDRV_PCM_RATE_88200 | SNDRV_PCM_RATE_96000)

#define SSM2602_FORMATS (SNDRV_PCM_FMTBIT_S16_LE | SNDRV_PCM_FMTBIT_S20_3LE |\
		SNDRV_PCM_FMTBIT_S24_LE | SNDRV_PCM_FMTBIT_S32_LE)

static struct snd_soc_dai_ops ssm2602_dai_ops = {
	.startup	= ssm2602_startup,
	.hw_params	= ssm2602_hw_params,
	.shutdown	= ssm2602_shutdown,
	.digital_mute	= ssm2602_mute,
	.set_sysclk	= ssm2602_set_dai_sysclk,
	.set_fmt	= ssm2602_set_dai_fmt,
};

static struct snd_soc_dai_driver ssm2602_dai = {
	.name = "ssm2602-hifi",
	.playback = {
		.stream_name = "Playback",
		.channels_min = 2,
		.channels_max = 2,
		.rates = SSM2602_RATES,
		.formats = SSM2602_FORMATS,},
	.capture = {
		.stream_name = "Capture",
		.channels_min = 2,
		.channels_max = 2,
		.rates = SSM2602_RATES,
		.formats = SSM2602_FORMATS,},
	.ops = &ssm2602_dai_ops,
};

static int ssm2602_suspend(struct snd_soc_codec *codec, pm_message_t state)
{
	ssm2602_set_bias_level(codec, SND_SOC_BIAS_OFF);
	return 0;
}

static int ssm2602_resume(struct snd_soc_codec *codec)
{
	snd_soc_cache_sync(codec);

	ssm2602_set_bias_level(codec, SND_SOC_BIAS_STANDBY);

	return 0;
}

static int ssm2602_probe(struct snd_soc_codec *codec)
{
	struct snd_soc_dapm_context *dapm = &codec->dapm;
	int ret;

	snd_soc_update_bits(codec, SSM2602_LOUT1V,
			    LOUT1V_LRHP_BOTH, LOUT1V_LRHP_BOTH);
	snd_soc_update_bits(codec, SSM2602_ROUT1V,
			    ROUT1V_RLHP_BOTH, ROUT1V_RLHP_BOTH);

	ret = snd_soc_add_controls(codec, ssm2602_snd_controls,
			ARRAY_SIZE(ssm2602_snd_controls));
	if (ret)
		return ret;

	ret = snd_soc_dapm_new_controls(dapm, ssm2602_dapm_widgets,
			ARRAY_SIZE(ssm2602_dapm_widgets));
	if (ret)
		return ret;

	return snd_soc_dapm_add_routes(dapm, ssm2602_routes,
			ARRAY_SIZE(ssm2602_routes));
}

static int ssm2604_probe(struct snd_soc_codec *codec)
{
	struct snd_soc_dapm_context *dapm = &codec->dapm;
	int ret;

	ret = snd_soc_dapm_new_controls(dapm, ssm2604_dapm_widgets,
			ARRAY_SIZE(ssm2604_dapm_widgets));
	if (ret)
		return ret;

	return snd_soc_dapm_add_routes(dapm, ssm2604_routes,
			ARRAY_SIZE(ssm2604_routes));
}

static int ssm260x_probe(struct snd_soc_codec *codec)
{
	struct ssm2602_priv *ssm2602 = snd_soc_codec_get_drvdata(codec);
	int ret;

	pr_info("ssm2602 Audio Codec %s", SSM2602_VERSION);

	ret = snd_soc_codec_set_cache_io(codec, 7, 9, ssm2602->control_type);
	if (ret < 0) {
		dev_err(codec->dev, "Failed to set cache I/O: %d\n", ret);
		return ret;
	}

	ret = ssm2602_reset(codec);
	if (ret < 0) {
		dev_err(codec->dev, "Failed to issue reset: %d\n", ret);
		return ret;
	}

	/* set the update bits */
	snd_soc_update_bits(codec, SSM2602_LINVOL,
			    LINVOL_LRIN_BOTH, LINVOL_LRIN_BOTH);
	snd_soc_update_bits(codec, SSM2602_RINVOL,
			    RINVOL_RLIN_BOTH, RINVOL_RLIN_BOTH);
	/*select Line in as default input*/
	snd_soc_write(codec, SSM2602_APANA, APANA_SELECT_DAC |
			APANA_ENABLE_MIC_BOOST);

	switch (ssm2602->type) {
	case SSM2602:
		ret = ssm2602_probe(codec);
		break;
	case SSM2604:
		ret = ssm2604_probe(codec);
		break;
	}

	if (ret)
		return ret;

	ssm2602_set_bias_level(codec, SND_SOC_BIAS_STANDBY);

	return 0;
}

/* remove everything here */
static int ssm2602_remove(struct snd_soc_codec *codec)
{
	ssm2602_set_bias_level(codec, SND_SOC_BIAS_OFF);
	return 0;
}

static struct snd_soc_codec_driver soc_codec_dev_ssm2602 = {
	.probe =	ssm260x_probe,
	.remove =	ssm2602_remove,
	.suspend =	ssm2602_suspend,
	.resume =	ssm2602_resume,
	.set_bias_level = ssm2602_set_bias_level,
	.reg_cache_size = ARRAY_SIZE(ssm2602_reg),
	.reg_word_size = sizeof(u16),
	.reg_cache_default = ssm2602_reg,

	.controls = ssm260x_snd_controls,
	.num_controls = ARRAY_SIZE(ssm260x_snd_controls),
	.dapm_widgets = ssm260x_dapm_widgets,
	.num_dapm_widgets = ARRAY_SIZE(ssm260x_dapm_widgets),
	.dapm_routes = ssm260x_routes,
	.num_dapm_routes = ARRAY_SIZE(ssm260x_routes),
};

#if defined(CONFIG_SPI_MASTER)
static int __devinit ssm2602_spi_probe(struct spi_device *spi)
{
	struct ssm2602_priv *ssm2602;
	int ret;

	ssm2602 = kzalloc(sizeof(struct ssm2602_priv), GFP_KERNEL);
	if (ssm2602 == NULL)
		return -ENOMEM;

	spi_set_drvdata(spi, ssm2602);
	ssm2602->control_type = SND_SOC_SPI;
	ssm2602->type = SSM2602;

	ret = snd_soc_register_codec(&spi->dev,
			&soc_codec_dev_ssm2602, &ssm2602_dai, 1);
	if (ret < 0)
		kfree(ssm2602);
	return ret;
}

static int __devexit ssm2602_spi_remove(struct spi_device *spi)
{
	snd_soc_unregister_codec(&spi->dev);
	kfree(spi_get_drvdata(spi));
	return 0;
}

static struct spi_driver ssm2602_spi_driver = {
	.driver = {
		.name	= "ssm2602",
		.owner	= THIS_MODULE,
	},
	.probe		= ssm2602_spi_probe,
	.remove		= __devexit_p(ssm2602_spi_remove),
};
#endif

#if defined(CONFIG_I2C) || defined(CONFIG_I2C_MODULE)
/*
 * ssm2602 2 wire address is determined by GPIO5
 * state during powerup.
 *    low  = 0x1a
 *    high = 0x1b
 */
static int __devinit ssm2602_i2c_probe(struct i2c_client *i2c,
			     const struct i2c_device_id *id)
{
	struct ssm2602_priv *ssm2602;
	int ret;

	ssm2602 = kzalloc(sizeof(struct ssm2602_priv), GFP_KERNEL);
	if (ssm2602 == NULL)
		return -ENOMEM;

	i2c_set_clientdata(i2c, ssm2602);
	ssm2602->control_type = SND_SOC_I2C;
	ssm2602->type = id->driver_data;

	ret = snd_soc_register_codec(&i2c->dev,
			&soc_codec_dev_ssm2602, &ssm2602_dai, 1);
	if (ret < 0)
		kfree(ssm2602);
	return ret;
}

static int __devexit ssm2602_i2c_remove(struct i2c_client *client)
{
	snd_soc_unregister_codec(&client->dev);
	kfree(i2c_get_clientdata(client));
	return 0;
}

static const struct i2c_device_id ssm2602_i2c_id[] = {
	{ "ssm2602", SSM2602 },
	{ "ssm2603", SSM2602 },
	{ "ssm2604", SSM2604 },
	{ }
};
MODULE_DEVICE_TABLE(i2c, ssm2602_i2c_id);

/* corgi i2c codec control layer */
static struct i2c_driver ssm2602_i2c_driver = {
	.driver = {
		.name = "ssm2602",
		.owner = THIS_MODULE,
	},
	.probe = ssm2602_i2c_probe,
	.remove = __devexit_p(ssm2602_i2c_remove),
	.id_table = ssm2602_i2c_id,
};
#endif


static int __init ssm2602_modinit(void)
{
	int ret = 0;

#if defined(CONFIG_SPI_MASTER)
	ret = spi_register_driver(&ssm2602_spi_driver);
	if (ret)
		return ret;
#endif

#if defined(CONFIG_I2C) || defined(CONFIG_I2C_MODULE)
	ret = i2c_add_driver(&ssm2602_i2c_driver);
	if (ret)
		return ret;
#endif

	return ret;
}
module_init(ssm2602_modinit);

static void __exit ssm2602_exit(void)
{
#if defined(CONFIG_SPI_MASTER)
	spi_unregister_driver(&ssm2602_spi_driver);
#endif

#if defined(CONFIG_I2C) || defined(CONFIG_I2C_MODULE)
	i2c_del_driver(&ssm2602_i2c_driver);
#endif
}
module_exit(ssm2602_exit);

MODULE_DESCRIPTION("ASoC SSM2602/SSM2603/SSM2604 driver");
MODULE_AUTHOR("Cliff Cai");
MODULE_LICENSE("GPL");<|MERGE_RESOLUTION|>--- conflicted
+++ resolved
@@ -463,12 +463,7 @@
 static int ssm2602_set_bias_level(struct snd_soc_codec *codec,
 				 enum snd_soc_bias_level level)
 {
-<<<<<<< HEAD
-	u16 reg = snd_soc_read(codec, SSM2602_PWR);
-	reg &= ~(PWR_POWER_OFF | PWR_OSC_PDN);
-=======
 	struct ssm2602_priv *ssm2602 = snd_soc_codec_get_drvdata(codec);
->>>>>>> b835c0f4
 
 	switch (level) {
 	case SND_SOC_BIAS_ON:
