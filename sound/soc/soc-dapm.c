/*
 * soc-dapm.c  --  ALSA SoC Dynamic Audio Power Management
 *
 * Copyright 2005 Wolfson Microelectronics PLC.
 * Author: Liam Girdwood <lrg@slimlogic.co.uk>
 *
 *  This program is free software; you can redistribute  it and/or modify it
 *  under  the terms of  the GNU General  Public License as published by the
 *  Free Software Foundation;  either version 2 of the  License, or (at your
 *  option) any later version.
 *
 *  Features:
 *    o Changes power status of internal codec blocks depending on the
 *      dynamic configuration of codec internal audio paths and active
 *      DACs/ADCs.
 *    o Platform power domain - can support external components i.e. amps and
 *      mic/meadphone insertion events.
 *    o Automatic Mic Bias support
 *    o Jack insertion power event initiation - e.g. hp insertion will enable
 *      sinks, dacs, etc
 *    o Delayed powerdown of audio susbsystem to reduce pops between a quick
 *      device reopen.
 *
 *  Todo:
 *    o DAPM power change sequencing - allow for configurable per
 *      codec sequences.
 *    o Support for analogue bias optimisation.
 *    o Support for reduced codec oversampling rates.
 *    o Support for reduced codec bias currents.
 */

#include <linux/module.h>
#include <linux/moduleparam.h>
#include <linux/init.h>
#include <linux/async.h>
#include <linux/delay.h>
#include <linux/pm.h>
#include <linux/bitops.h>
#include <linux/platform_device.h>
#include <linux/jiffies.h>
#include <linux/debugfs.h>
#include <linux/slab.h>
#include <sound/core.h>
#include <sound/pcm.h>
#include <sound/pcm_params.h>
#include <sound/soc.h>
#include <sound/initval.h>

#include <trace/events/asoc.h>

/* dapm power sequences - make this per codec in the future */
static int dapm_up_seq[] = {
	[snd_soc_dapm_pre] = 0,
	[snd_soc_dapm_supply] = 1,
	[snd_soc_dapm_micbias] = 2,
	[snd_soc_dapm_aif_in] = 3,
	[snd_soc_dapm_aif_out] = 3,
	[snd_soc_dapm_mic] = 4,
	[snd_soc_dapm_mux] = 5,
	[snd_soc_dapm_virt_mux] = 5,
	[snd_soc_dapm_value_mux] = 5,
	[snd_soc_dapm_dac] = 6,
	[snd_soc_dapm_mixer] = 7,
	[snd_soc_dapm_mixer_named_ctl] = 7,
	[snd_soc_dapm_pga] = 8,
	[snd_soc_dapm_adc] = 9,
	[snd_soc_dapm_out_drv] = 10,
	[snd_soc_dapm_hp] = 10,
	[snd_soc_dapm_spk] = 10,
	[snd_soc_dapm_post] = 11,
};

static int dapm_down_seq[] = {
	[snd_soc_dapm_pre] = 0,
	[snd_soc_dapm_adc] = 1,
	[snd_soc_dapm_hp] = 2,
	[snd_soc_dapm_spk] = 2,
	[snd_soc_dapm_out_drv] = 2,
	[snd_soc_dapm_pga] = 4,
	[snd_soc_dapm_mixer_named_ctl] = 5,
	[snd_soc_dapm_mixer] = 5,
	[snd_soc_dapm_dac] = 6,
	[snd_soc_dapm_mic] = 7,
	[snd_soc_dapm_micbias] = 8,
	[snd_soc_dapm_mux] = 9,
	[snd_soc_dapm_virt_mux] = 9,
	[snd_soc_dapm_value_mux] = 9,
	[snd_soc_dapm_aif_in] = 10,
	[snd_soc_dapm_aif_out] = 10,
	[snd_soc_dapm_supply] = 11,
	[snd_soc_dapm_post] = 12,
};

static void pop_wait(u32 pop_time)
{
	if (pop_time)
		schedule_timeout_uninterruptible(msecs_to_jiffies(pop_time));
}

static void pop_dbg(struct device *dev, u32 pop_time, const char *fmt, ...)
{
	va_list args;
	char *buf;

	if (!pop_time)
		return;

	buf = kmalloc(PAGE_SIZE, GFP_KERNEL);
	if (buf == NULL)
		return;

	va_start(args, fmt);
	vsnprintf(buf, PAGE_SIZE, fmt, args);
	dev_info(dev, "%s", buf);
	va_end(args);

	kfree(buf);
}

/* create a new dapm widget */
static inline struct snd_soc_dapm_widget *dapm_cnew_widget(
	const struct snd_soc_dapm_widget *_widget)
{
	return kmemdup(_widget, sizeof(*_widget), GFP_KERNEL);
}

static int soc_widget_read(struct snd_soc_dapm_widget *w, int reg)
{
	if (w->codec)
		return snd_soc_read(w->codec, reg);
<<<<<<< HEAD
	return 0;
=======
	else if (w->platform)
		return snd_soc_platform_read(w->platform, reg);

	dev_err(w->dapm->dev, "no valid widget read method\n");
	return -1;
>>>>>>> e320bc42
}

static int soc_widget_write(struct snd_soc_dapm_widget *w, int reg, int val)
{
	if (w->codec)
		return snd_soc_write(w->codec, reg, val);
<<<<<<< HEAD
	return 0;
=======
	else if (w->platform)
		return snd_soc_platform_write(w->platform, reg, val);

	dev_err(w->dapm->dev, "no valid widget write method\n");
	return -1;
>>>>>>> e320bc42
}

static int soc_widget_update_bits(struct snd_soc_dapm_widget *w,
	unsigned short reg, unsigned int mask, unsigned int value)
{
	int change;
	unsigned int old, new;
	int ret;

	ret = soc_widget_read(w, reg);
	if (ret < 0)
		return ret;

	old = ret;
	new = (old & ~mask) | (value & mask);
	change = old != new;
	if (change) {
		ret = soc_widget_write(w, reg, new);
		if (ret < 0)
			return ret;
	}

	return change;
}

/**
 * snd_soc_dapm_set_bias_level - set the bias level for the system
 * @dapm: DAPM context
 * @level: level to configure
 *
 * Configure the bias (power) levels for the SoC audio device.
 *
 * Returns 0 for success else error.
 */
static int snd_soc_dapm_set_bias_level(struct snd_soc_dapm_context *dapm,
				       enum snd_soc_bias_level level)
{
	struct snd_soc_card *card = dapm->card;
	int ret = 0;

	trace_snd_soc_bias_level_start(card, level);

	if (card && card->set_bias_level)
		ret = card->set_bias_level(card, dapm, level);
	if (ret != 0)
		goto out;

	if (dapm->codec) {
		if (dapm->codec->driver->set_bias_level)
			ret = dapm->codec->driver->set_bias_level(dapm->codec,
								  level);
		else
			dapm->bias_level = level;
	}
	if (ret != 0)
		goto out;

	if (card && card->set_bias_level_post)
		ret = card->set_bias_level_post(card, dapm, level);
out:
	trace_snd_soc_bias_level_done(card, level);

	return ret;
}

/* set up initial codec paths */
static void dapm_set_path_status(struct snd_soc_dapm_widget *w,
	struct snd_soc_dapm_path *p, int i)
{
	switch (w->id) {
	case snd_soc_dapm_switch:
	case snd_soc_dapm_mixer:
	case snd_soc_dapm_mixer_named_ctl: {
		int val;
		struct soc_mixer_control *mc = (struct soc_mixer_control *)
			w->kcontrol_news[i].private_value;
		unsigned int reg = mc->reg;
		unsigned int shift = mc->shift;
		int max = mc->max;
		unsigned int mask = (1 << fls(max)) - 1;
		unsigned int invert = mc->invert;

		val = soc_widget_read(w, reg);
		val = (val >> shift) & mask;

		if ((invert && !val) || (!invert && val))
			p->connect = 1;
		else
			p->connect = 0;
	}
	break;
	case snd_soc_dapm_mux: {
		struct soc_enum *e = (struct soc_enum *)
			w->kcontrol_news[i].private_value;
		int val, item, bitmask;

		for (bitmask = 1; bitmask < e->max; bitmask <<= 1)
			;
		val = soc_widget_read(w, e->reg);
		item = (val >> e->shift_l) & (bitmask - 1);

		p->connect = 0;
		for (i = 0; i < e->max; i++) {
			if (!(strcmp(p->name, e->texts[i])) && item == i)
				p->connect = 1;
		}
	}
	break;
	case snd_soc_dapm_virt_mux: {
		struct soc_enum *e = (struct soc_enum *)
			w->kcontrol_news[i].private_value;

		p->connect = 0;
		/* since a virtual mux has no backing registers to
		 * decide which path to connect, it will try to match
		 * with the first enumeration.  This is to ensure
		 * that the default mux choice (the first) will be
		 * correctly powered up during initialization.
		 */
		if (!strcmp(p->name, e->texts[0]))
			p->connect = 1;
	}
	break;
	case snd_soc_dapm_value_mux: {
		struct soc_enum *e = (struct soc_enum *)
			w->kcontrol_news[i].private_value;
		int val, item;

		val = soc_widget_read(w, e->reg);
		val = (val >> e->shift_l) & e->mask;
		for (item = 0; item < e->max; item++) {
			if (val == e->values[item])
				break;
		}

		p->connect = 0;
		for (i = 0; i < e->max; i++) {
			if (!(strcmp(p->name, e->texts[i])) && item == i)
				p->connect = 1;
		}
	}
	break;
	/* does not effect routing - always connected */
	case snd_soc_dapm_pga:
	case snd_soc_dapm_out_drv:
	case snd_soc_dapm_output:
	case snd_soc_dapm_adc:
	case snd_soc_dapm_input:
	case snd_soc_dapm_dac:
	case snd_soc_dapm_micbias:
	case snd_soc_dapm_vmid:
	case snd_soc_dapm_supply:
	case snd_soc_dapm_aif_in:
	case snd_soc_dapm_aif_out:
		p->connect = 1;
	break;
	/* does effect routing - dynamically connected */
	case snd_soc_dapm_hp:
	case snd_soc_dapm_mic:
	case snd_soc_dapm_spk:
	case snd_soc_dapm_line:
	case snd_soc_dapm_pre:
	case snd_soc_dapm_post:
		p->connect = 0;
	break;
	}
}

/* connect mux widget to its interconnecting audio paths */
static int dapm_connect_mux(struct snd_soc_dapm_context *dapm,
	struct snd_soc_dapm_widget *src, struct snd_soc_dapm_widget *dest,
	struct snd_soc_dapm_path *path, const char *control_name,
	const struct snd_kcontrol_new *kcontrol)
{
	struct soc_enum *e = (struct soc_enum *)kcontrol->private_value;
	int i;

	for (i = 0; i < e->max; i++) {
		if (!(strcmp(control_name, e->texts[i]))) {
			list_add(&path->list, &dapm->card->paths);
			list_add(&path->list_sink, &dest->sources);
			list_add(&path->list_source, &src->sinks);
			path->name = (char*)e->texts[i];
			dapm_set_path_status(dest, path, 0);
			return 0;
		}
	}

	return -ENODEV;
}

/* connect mixer widget to its interconnecting audio paths */
static int dapm_connect_mixer(struct snd_soc_dapm_context *dapm,
	struct snd_soc_dapm_widget *src, struct snd_soc_dapm_widget *dest,
	struct snd_soc_dapm_path *path, const char *control_name)
{
	int i;

	/* search for mixer kcontrol */
	for (i = 0; i < dest->num_kcontrols; i++) {
		if (!strcmp(control_name, dest->kcontrol_news[i].name)) {
			list_add(&path->list, &dapm->card->paths);
			list_add(&path->list_sink, &dest->sources);
			list_add(&path->list_source, &src->sinks);
			path->name = dest->kcontrol_news[i].name;
			dapm_set_path_status(dest, path, i);
			return 0;
		}
	}
	return -ENODEV;
}

static int dapm_is_shared_kcontrol(struct snd_soc_dapm_context *dapm,
	struct snd_soc_dapm_widget *kcontrolw,
	const struct snd_kcontrol_new *kcontrol_new,
	struct snd_kcontrol **kcontrol)
{
	struct snd_soc_dapm_widget *w;
	int i;

	*kcontrol = NULL;

	list_for_each_entry(w, &dapm->card->widgets, list) {
		if (w == kcontrolw || w->dapm != kcontrolw->dapm)
			continue;
		for (i = 0; i < w->num_kcontrols; i++) {
			if (&w->kcontrol_news[i] == kcontrol_new) {
				if (w->kcontrols)
					*kcontrol = w->kcontrols[i];
				return 1;
			}
		}
	}

	return 0;
}

/* create new dapm mixer control */
static int dapm_new_mixer(struct snd_soc_dapm_widget *w)
{
	struct snd_soc_dapm_context *dapm = w->dapm;
	int i, ret = 0;
	size_t name_len, prefix_len;
	struct snd_soc_dapm_path *path;
	struct snd_card *card = dapm->card->snd_card;
	const char *prefix;
	struct snd_soc_dapm_widget_list *wlist;
	size_t wlistsize;

	if (dapm->codec)
		prefix = dapm->codec->name_prefix;
	else
		prefix = NULL;

	if (prefix)
		prefix_len = strlen(prefix) + 1;
	else
		prefix_len = 0;

	/* add kcontrol */
	for (i = 0; i < w->num_kcontrols; i++) {

		/* match name */
		list_for_each_entry(path, &w->sources, list_sink) {

			/* mixer/mux paths name must match control name */
			if (path->name != (char *)w->kcontrol_news[i].name)
				continue;

			wlistsize = sizeof(struct snd_soc_dapm_widget_list) +
				    sizeof(struct snd_soc_dapm_widget *),
			wlist = kzalloc(wlistsize, GFP_KERNEL);
			if (wlist == NULL) {
				dev_err(dapm->dev,
					"asoc: can't allocate widget list for %s\n",
					w->name);
				return -ENOMEM;
			}
			wlist->num_widgets = 1;
			wlist->widgets[0] = w;

			/* add dapm control with long name.
			 * for dapm_mixer this is the concatenation of the
			 * mixer and kcontrol name.
			 * for dapm_mixer_named_ctl this is simply the
			 * kcontrol name.
			 */
			name_len = strlen(w->kcontrol_news[i].name) + 1;
			if (w->id != snd_soc_dapm_mixer_named_ctl)
				name_len += 1 + strlen(w->name);

			path->long_name = kmalloc(name_len, GFP_KERNEL);

			if (path->long_name == NULL) {
				kfree(wlist);
				return -ENOMEM;
			}

			switch (w->id) {
			default:
				/* The control will get a prefix from
				 * the control creation process but
				 * we're also using the same prefix
				 * for widgets so cut the prefix off
				 * the front of the widget name.
				 */
				snprintf(path->long_name, name_len, "%s %s",
					 w->name + prefix_len,
					 w->kcontrol_news[i].name);
				break;
			case snd_soc_dapm_mixer_named_ctl:
				snprintf(path->long_name, name_len, "%s",
					 w->kcontrol_news[i].name);
				break;
			}

			path->long_name[name_len - 1] = '\0';

			path->kcontrol = snd_soc_cnew(&w->kcontrol_news[i],
						      wlist, path->long_name,
						      prefix);
			ret = snd_ctl_add(card, path->kcontrol);
			if (ret < 0) {
				dev_err(dapm->dev,
					"asoc: failed to add dapm kcontrol %s: %d\n",
					path->long_name, ret);
				kfree(wlist);
				kfree(path->long_name);
				path->long_name = NULL;
				return ret;
			}
			w->kcontrols[i] = path->kcontrol;
		}
	}
	return ret;
}

/* create new dapm mux control */
static int dapm_new_mux(struct snd_soc_dapm_widget *w)
{
	struct snd_soc_dapm_context *dapm = w->dapm;
	struct snd_soc_dapm_path *path = NULL;
	struct snd_kcontrol *kcontrol;
	struct snd_card *card = dapm->card->snd_card;
	const char *prefix;
	size_t prefix_len;
	int ret;
	struct snd_soc_dapm_widget_list *wlist;
	int shared, wlistentries;
	size_t wlistsize;
	char *name;

	if (w->num_kcontrols != 1) {
		dev_err(dapm->dev,
			"asoc: mux %s has incorrect number of controls\n",
			w->name);
		return -EINVAL;
	}

	shared = dapm_is_shared_kcontrol(dapm, w, &w->kcontrol_news[0],
					 &kcontrol);
	if (kcontrol) {
		wlist = kcontrol->private_data;
		wlistentries = wlist->num_widgets + 1;
	} else {
		wlist = NULL;
		wlistentries = 1;
	}
	wlistsize = sizeof(struct snd_soc_dapm_widget_list) +
		wlistentries * sizeof(struct snd_soc_dapm_widget *),
	wlist = krealloc(wlist, wlistsize, GFP_KERNEL);
	if (wlist == NULL) {
		dev_err(dapm->dev,
			"asoc: can't allocate widget list for %s\n", w->name);
		return -ENOMEM;
	}
	wlist->num_widgets = wlistentries;
	wlist->widgets[wlistentries - 1] = w;

	if (!kcontrol) {
		if (dapm->codec)
			prefix = dapm->codec->name_prefix;
		else
			prefix = NULL;

		if (shared) {
			name = w->kcontrol_news[0].name;
			prefix_len = 0;
		} else {
			name = w->name;
			if (prefix)
				prefix_len = strlen(prefix) + 1;
			else
				prefix_len = 0;
		}

		/*
		 * The control will get a prefix from the control creation
		 * process but we're also using the same prefix for widgets so
		 * cut the prefix off the front of the widget name.
		 */
		kcontrol = snd_soc_cnew(&w->kcontrol_news[0], wlist,
					name + prefix_len, prefix);
		ret = snd_ctl_add(card, kcontrol);
		if (ret < 0) {
			dev_err(dapm->dev,
				"asoc: failed to add kcontrol %s\n", w->name);
			kfree(wlist);
			return ret;
		}
	}

	kcontrol->private_data = wlist;

	w->kcontrols[0] = kcontrol;

	list_for_each_entry(path, &w->sources, list_sink)
		path->kcontrol = kcontrol;

	return 0;
}

/* create new dapm volume control */
static int dapm_new_pga(struct snd_soc_dapm_widget *w)
{
	if (w->num_kcontrols)
		dev_err(w->dapm->dev,
			"asoc: PGA controls not supported: '%s'\n", w->name);

	return 0;
}

/* reset 'walked' bit for each dapm path */
static inline void dapm_clear_walk(struct snd_soc_dapm_context *dapm)
{
	struct snd_soc_dapm_path *p;

	list_for_each_entry(p, &dapm->card->paths, list)
		p->walked = 0;
}

/* We implement power down on suspend by checking the power state of
 * the ALSA card - when we are suspending the ALSA state for the card
 * is set to D3.
 */
static int snd_soc_dapm_suspend_check(struct snd_soc_dapm_widget *widget)
{
	int level = snd_power_get_state(widget->dapm->card->snd_card);

	switch (level) {
	case SNDRV_CTL_POWER_D3hot:
	case SNDRV_CTL_POWER_D3cold:
		if (widget->ignore_suspend)
			dev_dbg(widget->dapm->dev, "%s ignoring suspend\n",
				widget->name);
		return widget->ignore_suspend;
	default:
		return 1;
	}
}

/*
 * Recursively check for a completed path to an active or physically connected
 * output widget. Returns number of complete paths.
 */
static int is_connected_output_ep(struct snd_soc_dapm_widget *widget)
{
	struct snd_soc_dapm_path *path;
	int con = 0;

	if (widget->id == snd_soc_dapm_supply)
		return 0;

	switch (widget->id) {
	case snd_soc_dapm_adc:
	case snd_soc_dapm_aif_out:
		if (widget->active)
			return snd_soc_dapm_suspend_check(widget);
	default:
		break;
	}

	if (widget->connected) {
		/* connected pin ? */
		if (widget->id == snd_soc_dapm_output && !widget->ext)
			return snd_soc_dapm_suspend_check(widget);

		/* connected jack or spk ? */
		if (widget->id == snd_soc_dapm_hp || widget->id == snd_soc_dapm_spk ||
		    (widget->id == snd_soc_dapm_line && !list_empty(&widget->sources)))
			return snd_soc_dapm_suspend_check(widget);
	}

	list_for_each_entry(path, &widget->sinks, list_source) {
		if (path->weak)
			continue;

		if (path->walked)
			continue;

		if (path->sink && path->connect) {
			path->walked = 1;
			con += is_connected_output_ep(path->sink);
		}
	}

	return con;
}

/*
 * Recursively check for a completed path to an active or physically connected
 * input widget. Returns number of complete paths.
 */
static int is_connected_input_ep(struct snd_soc_dapm_widget *widget)
{
	struct snd_soc_dapm_path *path;
	int con = 0;

	if (widget->id == snd_soc_dapm_supply)
		return 0;

	/* active stream ? */
	switch (widget->id) {
	case snd_soc_dapm_dac:
	case snd_soc_dapm_aif_in:
		if (widget->active)
			return snd_soc_dapm_suspend_check(widget);
	default:
		break;
	}

	if (widget->connected) {
		/* connected pin ? */
		if (widget->id == snd_soc_dapm_input && !widget->ext)
			return snd_soc_dapm_suspend_check(widget);

		/* connected VMID/Bias for lower pops */
		if (widget->id == snd_soc_dapm_vmid)
			return snd_soc_dapm_suspend_check(widget);

		/* connected jack ? */
		if (widget->id == snd_soc_dapm_mic ||
		    (widget->id == snd_soc_dapm_line && !list_empty(&widget->sinks)))
			return snd_soc_dapm_suspend_check(widget);
	}

	list_for_each_entry(path, &widget->sources, list_sink) {
		if (path->weak)
			continue;

		if (path->walked)
			continue;

		if (path->source && path->connect) {
			path->walked = 1;
			con += is_connected_input_ep(path->source);
		}
	}

	return con;
}

/*
 * Handler for generic register modifier widget.
 */
int dapm_reg_event(struct snd_soc_dapm_widget *w,
		   struct snd_kcontrol *kcontrol, int event)
{
	unsigned int val;

	if (SND_SOC_DAPM_EVENT_ON(event))
		val = w->on_val;
	else
		val = w->off_val;

	soc_widget_update_bits(w, -(w->reg + 1),
			    w->mask << w->shift, val << w->shift);

	return 0;
}
EXPORT_SYMBOL_GPL(dapm_reg_event);

/* Generic check to see if a widget should be powered.
 */
static int dapm_generic_check_power(struct snd_soc_dapm_widget *w)
{
	int in, out;

	in = is_connected_input_ep(w);
	dapm_clear_walk(w->dapm);
	out = is_connected_output_ep(w);
	dapm_clear_walk(w->dapm);
	return out != 0 && in != 0;
}

/* Check to see if an ADC has power */
static int dapm_adc_check_power(struct snd_soc_dapm_widget *w)
{
	int in;

	if (w->active) {
		in = is_connected_input_ep(w);
		dapm_clear_walk(w->dapm);
		return in != 0;
	} else {
		return dapm_generic_check_power(w);
	}
}

/* Check to see if a DAC has power */
static int dapm_dac_check_power(struct snd_soc_dapm_widget *w)
{
	int out;

	if (w->active) {
		out = is_connected_output_ep(w);
		dapm_clear_walk(w->dapm);
		return out != 0;
	} else {
		return dapm_generic_check_power(w);
	}
}

/* Check to see if a power supply is needed */
static int dapm_supply_check_power(struct snd_soc_dapm_widget *w)
{
	struct snd_soc_dapm_path *path;
	int power = 0;

	/* Check if one of our outputs is connected */
	list_for_each_entry(path, &w->sinks, list_source) {
		if (path->weak)
			continue;

		if (path->connected &&
		    !path->connected(path->source, path->sink))
			continue;

		if (!path->sink)
			continue;

		if (path->sink->force) {
			power = 1;
			break;
		}

		if (path->sink->power_check &&
		    path->sink->power_check(path->sink)) {
			power = 1;
			break;
		}
	}

	dapm_clear_walk(w->dapm);

	return power;
}

static int dapm_seq_compare(struct snd_soc_dapm_widget *a,
			    struct snd_soc_dapm_widget *b,
			    bool power_up)
{
	int *sort;

	if (power_up)
		sort = dapm_up_seq;
	else
		sort = dapm_down_seq;

	if (sort[a->id] != sort[b->id])
		return sort[a->id] - sort[b->id];
	if (a->subseq != b->subseq) {
		if (power_up)
			return a->subseq - b->subseq;
		else
			return b->subseq - a->subseq;
	}
	if (a->reg != b->reg)
		return a->reg - b->reg;
	if (a->dapm != b->dapm)
		return (unsigned long)a->dapm - (unsigned long)b->dapm;

	return 0;
}

/* Insert a widget in order into a DAPM power sequence. */
static void dapm_seq_insert(struct snd_soc_dapm_widget *new_widget,
			    struct list_head *list,
			    bool power_up)
{
	struct snd_soc_dapm_widget *w;

	list_for_each_entry(w, list, power_list)
		if (dapm_seq_compare(new_widget, w, power_up) < 0) {
			list_add_tail(&new_widget->power_list, &w->power_list);
			return;
		}

	list_add_tail(&new_widget->power_list, list);
}

static void dapm_seq_check_event(struct snd_soc_dapm_context *dapm,
				 struct snd_soc_dapm_widget *w, int event)
{
	struct snd_soc_card *card = dapm->card;
	const char *ev_name;
	int power, ret;

	switch (event) {
	case SND_SOC_DAPM_PRE_PMU:
		ev_name = "PRE_PMU";
		power = 1;
		break;
	case SND_SOC_DAPM_POST_PMU:
		ev_name = "POST_PMU";
		power = 1;
		break;
	case SND_SOC_DAPM_PRE_PMD:
		ev_name = "PRE_PMD";
		power = 0;
		break;
	case SND_SOC_DAPM_POST_PMD:
		ev_name = "POST_PMD";
		power = 0;
		break;
	default:
		BUG();
		return;
	}

	if (w->power != power)
		return;

	if (w->event && (w->event_flags & event)) {
		pop_dbg(dapm->dev, card->pop_time, "pop test : %s %s\n",
			w->name, ev_name);
		trace_snd_soc_dapm_widget_event_start(w, event);
		ret = w->event(w, NULL, event);
		trace_snd_soc_dapm_widget_event_done(w, event);
		if (ret < 0)
			pr_err("%s: %s event failed: %d\n",
			       ev_name, w->name, ret);
	}
}

/* Apply the coalesced changes from a DAPM sequence */
static void dapm_seq_run_coalesced(struct snd_soc_dapm_context *dapm,
				   struct list_head *pending)
{
	struct snd_soc_card *card = dapm->card;
	struct snd_soc_dapm_widget *w;
	int reg, power;
	unsigned int value = 0;
	unsigned int mask = 0;
	unsigned int cur_mask;

	reg = list_first_entry(pending, struct snd_soc_dapm_widget,
			       power_list)->reg;

	list_for_each_entry(w, pending, power_list) {
		cur_mask = 1 << w->shift;
		BUG_ON(reg != w->reg);

		if (w->invert)
			power = !w->power;
		else
			power = w->power;

		mask |= cur_mask;
		if (power)
			value |= cur_mask;

		pop_dbg(dapm->dev, card->pop_time,
			"pop test : Queue %s: reg=0x%x, 0x%x/0x%x\n",
			w->name, reg, value, mask);

		/* Check for events */
		dapm_seq_check_event(dapm, w, SND_SOC_DAPM_PRE_PMU);
		dapm_seq_check_event(dapm, w, SND_SOC_DAPM_PRE_PMD);
	}

	if (reg >= 0) {
		/* Any widget will do, they should all be updating the
		 * same register.
		 */
		w = list_first_entry(pending, struct snd_soc_dapm_widget,
				     power_list);

		pop_dbg(dapm->dev, card->pop_time,
			"pop test : Applying 0x%x/0x%x to %x in %dms\n",
			value, mask, reg, card->pop_time);
		pop_wait(card->pop_time);
		soc_widget_update_bits(w, reg, mask, value);
	}

	list_for_each_entry(w, pending, power_list) {
		dapm_seq_check_event(dapm, w, SND_SOC_DAPM_POST_PMU);
		dapm_seq_check_event(dapm, w, SND_SOC_DAPM_POST_PMD);
	}
}

/* Apply a DAPM power sequence.
 *
 * We walk over a pre-sorted list of widgets to apply power to.  In
 * order to minimise the number of writes to the device required
 * multiple widgets will be updated in a single write where possible.
 * Currently anything that requires more than a single write is not
 * handled.
 */
static void dapm_seq_run(struct snd_soc_dapm_context *dapm,
			 struct list_head *list, int event, bool power_up)
{
	struct snd_soc_dapm_widget *w, *n;
	LIST_HEAD(pending);
	int cur_sort = -1;
	int cur_subseq = -1;
	int cur_reg = SND_SOC_NOPM;
	struct snd_soc_dapm_context *cur_dapm = NULL;
	int ret, i;
	int *sort;

	if (power_up)
		sort = dapm_up_seq;
	else
		sort = dapm_down_seq;

	list_for_each_entry_safe(w, n, list, power_list) {
		ret = 0;

		/* Do we need to apply any queued changes? */
		if (sort[w->id] != cur_sort || w->reg != cur_reg ||
		    w->dapm != cur_dapm || w->subseq != cur_subseq) {
			if (!list_empty(&pending))
				dapm_seq_run_coalesced(cur_dapm, &pending);

			if (cur_dapm && cur_dapm->seq_notifier) {
				for (i = 0; i < ARRAY_SIZE(dapm_up_seq); i++)
					if (sort[i] == cur_sort)
						cur_dapm->seq_notifier(cur_dapm,
								       i,
								       cur_subseq);
			}

			INIT_LIST_HEAD(&pending);
			cur_sort = -1;
			cur_subseq = -1;
			cur_reg = SND_SOC_NOPM;
			cur_dapm = NULL;
		}

		switch (w->id) {
		case snd_soc_dapm_pre:
			if (!w->event)
				list_for_each_entry_safe_continue(w, n, list,
								  power_list);

			if (event == SND_SOC_DAPM_STREAM_START)
				ret = w->event(w,
					       NULL, SND_SOC_DAPM_PRE_PMU);
			else if (event == SND_SOC_DAPM_STREAM_STOP)
				ret = w->event(w,
					       NULL, SND_SOC_DAPM_PRE_PMD);
			break;

		case snd_soc_dapm_post:
			if (!w->event)
				list_for_each_entry_safe_continue(w, n, list,
								  power_list);

			if (event == SND_SOC_DAPM_STREAM_START)
				ret = w->event(w,
					       NULL, SND_SOC_DAPM_POST_PMU);
			else if (event == SND_SOC_DAPM_STREAM_STOP)
				ret = w->event(w,
					       NULL, SND_SOC_DAPM_POST_PMD);
			break;

		default:
			/* Queue it up for application */
			cur_sort = sort[w->id];
			cur_subseq = w->subseq;
			cur_reg = w->reg;
			cur_dapm = w->dapm;
			list_move(&w->power_list, &pending);
			break;
		}

		if (ret < 0)
			dev_err(w->dapm->dev,
				"Failed to apply widget power: %d\n", ret);
	}

	if (!list_empty(&pending))
		dapm_seq_run_coalesced(cur_dapm, &pending);

	if (cur_dapm && cur_dapm->seq_notifier) {
		for (i = 0; i < ARRAY_SIZE(dapm_up_seq); i++)
			if (sort[i] == cur_sort)
				cur_dapm->seq_notifier(cur_dapm,
						       i, cur_subseq);
	}
}

static void dapm_widget_update(struct snd_soc_dapm_context *dapm)
{
	struct snd_soc_dapm_update *update = dapm->update;
	struct snd_soc_dapm_widget *w;
	int ret;

	if (!update)
		return;

	w = update->widget;

	if (w->event &&
	    (w->event_flags & SND_SOC_DAPM_PRE_REG)) {
		ret = w->event(w, update->kcontrol, SND_SOC_DAPM_PRE_REG);
		if (ret != 0)
			pr_err("%s DAPM pre-event failed: %d\n",
			       w->name, ret);
	}

	ret = snd_soc_update_bits(w->codec, update->reg, update->mask,
				  update->val);
	if (ret < 0)
		pr_err("%s DAPM update failed: %d\n", w->name, ret);

	if (w->event &&
	    (w->event_flags & SND_SOC_DAPM_POST_REG)) {
		ret = w->event(w, update->kcontrol, SND_SOC_DAPM_POST_REG);
		if (ret != 0)
			pr_err("%s DAPM post-event failed: %d\n",
			       w->name, ret);
	}
}

/* Async callback run prior to DAPM sequences - brings to _PREPARE if
 * they're changing state.
 */
static void dapm_pre_sequence_async(void *data, async_cookie_t cookie)
{
	struct snd_soc_dapm_context *d = data;
	int ret;

	/* If we're off and we're not supposed to be go into STANDBY */
	if (d->bias_level == SND_SOC_BIAS_OFF &&
	    d->target_bias_level != SND_SOC_BIAS_OFF) {
		ret = snd_soc_dapm_set_bias_level(d, SND_SOC_BIAS_STANDBY);
		if (ret != 0)
			dev_err(d->dev,
				"Failed to turn on bias: %d\n", ret);
	}

	/* Prepare for a STADDBY->ON or ON->STANDBY transition */
	if (d->bias_level != d->target_bias_level) {
		ret = snd_soc_dapm_set_bias_level(d, SND_SOC_BIAS_PREPARE);
		if (ret != 0)
			dev_err(d->dev,
				"Failed to prepare bias: %d\n", ret);
	}
}

/* Async callback run prior to DAPM sequences - brings to their final
 * state.
 */
static void dapm_post_sequence_async(void *data, async_cookie_t cookie)
{
	struct snd_soc_dapm_context *d = data;
	int ret;

	/* If we just powered the last thing off drop to standby bias */
	if (d->bias_level == SND_SOC_BIAS_PREPARE &&
	    (d->target_bias_level == SND_SOC_BIAS_STANDBY ||
	     d->target_bias_level == SND_SOC_BIAS_OFF)) {
		ret = snd_soc_dapm_set_bias_level(d, SND_SOC_BIAS_STANDBY);
		if (ret != 0)
			dev_err(d->dev, "Failed to apply standby bias: %d\n",
				ret);
	}

	/* If we're in standby and can support bias off then do that */
	if (d->bias_level == SND_SOC_BIAS_STANDBY &&
	    d->target_bias_level == SND_SOC_BIAS_OFF) {
		ret = snd_soc_dapm_set_bias_level(d, SND_SOC_BIAS_OFF);
		if (ret != 0)
			dev_err(d->dev, "Failed to turn off bias: %d\n", ret);
	}

	/* If we just powered up then move to active bias */
	if (d->bias_level == SND_SOC_BIAS_PREPARE &&
	    d->target_bias_level == SND_SOC_BIAS_ON) {
		ret = snd_soc_dapm_set_bias_level(d, SND_SOC_BIAS_ON);
		if (ret != 0)
			dev_err(d->dev, "Failed to apply active bias: %d\n",
				ret);
	}
}

/*
 * Scan each dapm widget for complete audio path.
 * A complete path is a route that has valid endpoints i.e.:-
 *
 *  o DAC to output pin.
 *  o Input Pin to ADC.
 *  o Input pin to Output pin (bypass, sidetone)
 *  o DAC to ADC (loopback).
 */
static int dapm_power_widgets(struct snd_soc_dapm_context *dapm, int event)
{
	struct snd_soc_card *card = dapm->card;
	struct snd_soc_dapm_widget *w;
	struct snd_soc_dapm_context *d;
	LIST_HEAD(up_list);
	LIST_HEAD(down_list);
	LIST_HEAD(async_domain);
	enum snd_soc_bias_level bias;
	int power;

	trace_snd_soc_dapm_start(card);

	list_for_each_entry(d, &card->dapm_list, list) {
		if (d->n_widgets || d->codec == NULL) {
			if (d->idle_bias_off)
				d->target_bias_level = SND_SOC_BIAS_OFF;
			else
				d->target_bias_level = SND_SOC_BIAS_STANDBY;
		}
	}

	/* Check which widgets we need to power and store them in
	 * lists indicating if they should be powered up or down.
	 */
	list_for_each_entry(w, &card->widgets, list) {
		switch (w->id) {
		case snd_soc_dapm_pre:
			dapm_seq_insert(w, &down_list, false);
			break;
		case snd_soc_dapm_post:
			dapm_seq_insert(w, &up_list, true);
			break;

		default:
			if (!w->power_check)
				continue;

			if (!w->force)
				power = w->power_check(w);
			else
				power = 1;

			if (power) {
				d = w->dapm;

				/* Supplies and micbiases only bring
				 * the context up to STANDBY as unless
				 * something else is active and
				 * passing audio they generally don't
				 * require full power.
				 */
				switch (w->id) {
				case snd_soc_dapm_supply:
				case snd_soc_dapm_micbias:
					if (d->target_bias_level < SND_SOC_BIAS_STANDBY)
						d->target_bias_level = SND_SOC_BIAS_STANDBY;
					break;
				default:
					d->target_bias_level = SND_SOC_BIAS_ON;
					break;
				}
			}

			if (w->power == power)
				continue;

			trace_snd_soc_dapm_widget_power(w, power);

			if (power)
				dapm_seq_insert(w, &up_list, true);
			else
				dapm_seq_insert(w, &down_list, false);

			w->power = power;
			break;
		}
	}

	/* If there are no DAPM widgets then try to figure out power from the
	 * event type.
	 */
	if (!dapm->n_widgets) {
		switch (event) {
		case SND_SOC_DAPM_STREAM_START:
		case SND_SOC_DAPM_STREAM_RESUME:
			dapm->target_bias_level = SND_SOC_BIAS_ON;
			break;
		case SND_SOC_DAPM_STREAM_STOP:
			if (dapm->codec->active)
				dapm->target_bias_level = SND_SOC_BIAS_ON;
			else
				dapm->target_bias_level = SND_SOC_BIAS_STANDBY;
			break;
		case SND_SOC_DAPM_STREAM_SUSPEND:
			dapm->target_bias_level = SND_SOC_BIAS_STANDBY;
			break;
		case SND_SOC_DAPM_STREAM_NOP:
			dapm->target_bias_level = dapm->bias_level;
			break;
		default:
			break;
		}
	}

	/* Force all contexts in the card to the same bias state */
	bias = SND_SOC_BIAS_OFF;
	list_for_each_entry(d, &card->dapm_list, list)
		if (d->target_bias_level > bias)
			bias = d->target_bias_level;
	list_for_each_entry(d, &card->dapm_list, list)
		d->target_bias_level = bias;


	/* Run all the bias changes in parallel */
	list_for_each_entry(d, &dapm->card->dapm_list, list)
		async_schedule_domain(dapm_pre_sequence_async, d,
					&async_domain);
	async_synchronize_full_domain(&async_domain);

	/* Power down widgets first; try to avoid amplifying pops. */
	dapm_seq_run(dapm, &down_list, event, false);

	dapm_widget_update(dapm);

	/* Now power up. */
	dapm_seq_run(dapm, &up_list, event, true);

	/* Run all the bias changes in parallel */
	list_for_each_entry(d, &dapm->card->dapm_list, list)
		async_schedule_domain(dapm_post_sequence_async, d,
					&async_domain);
	async_synchronize_full_domain(&async_domain);

	pop_dbg(dapm->dev, card->pop_time,
		"DAPM sequencing finished, waiting %dms\n", card->pop_time);
	pop_wait(card->pop_time);

	trace_snd_soc_dapm_done(card);

	return 0;
}

#ifdef CONFIG_DEBUG_FS
static int dapm_widget_power_open_file(struct inode *inode, struct file *file)
{
	file->private_data = inode->i_private;
	return 0;
}

static ssize_t dapm_widget_power_read_file(struct file *file,
					   char __user *user_buf,
					   size_t count, loff_t *ppos)
{
	struct snd_soc_dapm_widget *w = file->private_data;
	char *buf;
	int in, out;
	ssize_t ret;
	struct snd_soc_dapm_path *p = NULL;

	buf = kmalloc(PAGE_SIZE, GFP_KERNEL);
	if (!buf)
		return -ENOMEM;

	in = is_connected_input_ep(w);
	dapm_clear_walk(w->dapm);
	out = is_connected_output_ep(w);
	dapm_clear_walk(w->dapm);

	ret = snprintf(buf, PAGE_SIZE, "%s: %s  in %d out %d",
		       w->name, w->power ? "On" : "Off", in, out);

	if (w->reg >= 0)
		ret += snprintf(buf + ret, PAGE_SIZE - ret,
				" - R%d(0x%x) bit %d",
				w->reg, w->reg, w->shift);

	ret += snprintf(buf + ret, PAGE_SIZE - ret, "\n");

	if (w->sname)
		ret += snprintf(buf + ret, PAGE_SIZE - ret, " stream %s %s\n",
				w->sname,
				w->active ? "active" : "inactive");

	list_for_each_entry(p, &w->sources, list_sink) {
		if (p->connected && !p->connected(w, p->sink))
			continue;

		if (p->connect)
			ret += snprintf(buf + ret, PAGE_SIZE - ret,
					" in  \"%s\" \"%s\"\n",
					p->name ? p->name : "static",
					p->source->name);
	}
	list_for_each_entry(p, &w->sinks, list_source) {
		if (p->connected && !p->connected(w, p->sink))
			continue;

		if (p->connect)
			ret += snprintf(buf + ret, PAGE_SIZE - ret,
					" out \"%s\" \"%s\"\n",
					p->name ? p->name : "static",
					p->sink->name);
	}

	ret = simple_read_from_buffer(user_buf, count, ppos, buf, ret);

	kfree(buf);
	return ret;
}

static const struct file_operations dapm_widget_power_fops = {
	.open = dapm_widget_power_open_file,
	.read = dapm_widget_power_read_file,
	.llseek = default_llseek,
};

static int dapm_bias_open_file(struct inode *inode, struct file *file)
{
	file->private_data = inode->i_private;
	return 0;
}

static ssize_t dapm_bias_read_file(struct file *file, char __user *user_buf,
				   size_t count, loff_t *ppos)
{
	struct snd_soc_dapm_context *dapm = file->private_data;
	char *level;

	switch (dapm->bias_level) {
	case SND_SOC_BIAS_ON:
		level = "On\n";
		break;
	case SND_SOC_BIAS_PREPARE:
		level = "Prepare\n";
		break;
	case SND_SOC_BIAS_STANDBY:
		level = "Standby\n";
		break;
	case SND_SOC_BIAS_OFF:
		level = "Off\n";
		break;
	default:
		BUG();
		level = "Unknown\n";
		break;
	}

	return simple_read_from_buffer(user_buf, count, ppos, level,
				       strlen(level));
}

static const struct file_operations dapm_bias_fops = {
	.open = dapm_bias_open_file,
	.read = dapm_bias_read_file,
	.llseek = default_llseek,
};

void snd_soc_dapm_debugfs_init(struct snd_soc_dapm_context *dapm,
	struct dentry *parent)
{
	struct dentry *d;

	dapm->debugfs_dapm = debugfs_create_dir("dapm", parent);

	if (!dapm->debugfs_dapm) {
		printk(KERN_WARNING
		       "Failed to create DAPM debugfs directory\n");
		return;
	}

	d = debugfs_create_file("bias_level", 0444,
				dapm->debugfs_dapm, dapm,
				&dapm_bias_fops);
	if (!d)
		dev_warn(dapm->dev,
			 "ASoC: Failed to create bias level debugfs file\n");
}

static void dapm_debugfs_add_widget(struct snd_soc_dapm_widget *w)
{
	struct snd_soc_dapm_context *dapm = w->dapm;
	struct dentry *d;

	if (!dapm->debugfs_dapm || !w->name)
		return;

	d = debugfs_create_file(w->name, 0444,
				dapm->debugfs_dapm, w,
				&dapm_widget_power_fops);
	if (!d)
		dev_warn(w->dapm->dev,
			"ASoC: Failed to create %s debugfs file\n",
			w->name);
}

static void dapm_debugfs_cleanup(struct snd_soc_dapm_context *dapm)
{
	debugfs_remove_recursive(dapm->debugfs_dapm);
}

#else
void snd_soc_dapm_debugfs_init(struct snd_soc_dapm_context *dapm,
	struct dentry *parent)
{
}

static inline void dapm_debugfs_add_widget(struct snd_soc_dapm_widget *w)
{
}

static inline void dapm_debugfs_cleanup(struct snd_soc_dapm_context *dapm)
{
}

#endif

/* test and update the power status of a mux widget */
static int dapm_mux_update_power(struct snd_soc_dapm_widget *widget,
				 struct snd_kcontrol *kcontrol, int change,
				 int mux, struct soc_enum *e)
{
	struct snd_soc_dapm_path *path;
	int found = 0;

	if (widget->id != snd_soc_dapm_mux &&
	    widget->id != snd_soc_dapm_virt_mux &&
	    widget->id != snd_soc_dapm_value_mux)
		return -ENODEV;

	if (!change)
		return 0;

	/* find dapm widget path assoc with kcontrol */
	list_for_each_entry(path, &widget->dapm->card->paths, list) {
		if (path->kcontrol != kcontrol)
			continue;

		if (!path->name || !e->texts[mux])
			continue;

		found = 1;
		/* we now need to match the string in the enum to the path */
		if (!(strcmp(path->name, e->texts[mux])))
			path->connect = 1; /* new connection */
		else
			path->connect = 0; /* old connection must be powered down */
	}

	if (found)
		dapm_power_widgets(widget->dapm, SND_SOC_DAPM_STREAM_NOP);

	return 0;
}

/* test and update the power status of a mixer or switch widget */
static int dapm_mixer_update_power(struct snd_soc_dapm_widget *widget,
				   struct snd_kcontrol *kcontrol, int connect)
{
	struct snd_soc_dapm_path *path;
	int found = 0;

	if (widget->id != snd_soc_dapm_mixer &&
	    widget->id != snd_soc_dapm_mixer_named_ctl &&
	    widget->id != snd_soc_dapm_switch)
		return -ENODEV;

	/* find dapm widget path assoc with kcontrol */
	list_for_each_entry(path, &widget->dapm->card->paths, list) {
		if (path->kcontrol != kcontrol)
			continue;

		/* found, now check type */
		found = 1;
		path->connect = connect;
		break;
	}

	if (found)
		dapm_power_widgets(widget->dapm, SND_SOC_DAPM_STREAM_NOP);

	return 0;
}

/* show dapm widget status in sys fs */
static ssize_t dapm_widget_show(struct device *dev,
	struct device_attribute *attr, char *buf)
{
	struct snd_soc_pcm_runtime *rtd =
			container_of(dev, struct snd_soc_pcm_runtime, dev);
	struct snd_soc_codec *codec =rtd->codec;
	struct snd_soc_dapm_widget *w;
	int count = 0;
	char *state = "not set";

	list_for_each_entry(w, &codec->card->widgets, list) {
		if (w->dapm != &codec->dapm)
			continue;

		/* only display widgets that burnm power */
		switch (w->id) {
		case snd_soc_dapm_hp:
		case snd_soc_dapm_mic:
		case snd_soc_dapm_spk:
		case snd_soc_dapm_line:
		case snd_soc_dapm_micbias:
		case snd_soc_dapm_dac:
		case snd_soc_dapm_adc:
		case snd_soc_dapm_pga:
		case snd_soc_dapm_out_drv:
		case snd_soc_dapm_mixer:
		case snd_soc_dapm_mixer_named_ctl:
		case snd_soc_dapm_supply:
			if (w->name)
				count += sprintf(buf + count, "%s: %s\n",
					w->name, w->power ? "On":"Off");
		break;
		default:
		break;
		}
	}

	switch (codec->dapm.bias_level) {
	case SND_SOC_BIAS_ON:
		state = "On";
		break;
	case SND_SOC_BIAS_PREPARE:
		state = "Prepare";
		break;
	case SND_SOC_BIAS_STANDBY:
		state = "Standby";
		break;
	case SND_SOC_BIAS_OFF:
		state = "Off";
		break;
	}
	count += sprintf(buf + count, "PM State: %s\n", state);

	return count;
}

static DEVICE_ATTR(dapm_widget, 0444, dapm_widget_show, NULL);

int snd_soc_dapm_sys_add(struct device *dev)
{
	return device_create_file(dev, &dev_attr_dapm_widget);
}

static void snd_soc_dapm_sys_remove(struct device *dev)
{
	device_remove_file(dev, &dev_attr_dapm_widget);
}

/* free all dapm widgets and resources */
static void dapm_free_widgets(struct snd_soc_dapm_context *dapm)
{
	struct snd_soc_dapm_widget *w, *next_w;
	struct snd_soc_dapm_path *p, *next_p;

	list_for_each_entry_safe(w, next_w, &dapm->card->widgets, list) {
		if (w->dapm != dapm)
			continue;
		list_del(&w->list);
		/*
		 * remove source and sink paths associated to this widget.
		 * While removing the path, remove reference to it from both
		 * source and sink widgets so that path is removed only once.
		 */
		list_for_each_entry_safe(p, next_p, &w->sources, list_sink) {
			list_del(&p->list_sink);
			list_del(&p->list_source);
			list_del(&p->list);
			kfree(p->long_name);
			kfree(p);
		}
		list_for_each_entry_safe(p, next_p, &w->sinks, list_source) {
			list_del(&p->list_sink);
			list_del(&p->list_source);
			list_del(&p->list);
			kfree(p->long_name);
			kfree(p);
		}
		kfree(w->kcontrols);
		kfree(w->name);
		kfree(w);
	}
}

static struct snd_soc_dapm_widget *dapm_find_widget(
			struct snd_soc_dapm_context *dapm, const char *pin,
			bool search_other_contexts)
{
	struct snd_soc_dapm_widget *w;
	struct snd_soc_dapm_widget *fallback = NULL;

	list_for_each_entry(w, &dapm->card->widgets, list) {
		if (!strcmp(w->name, pin)) {
			if (w->dapm == dapm)
				return w;
			else
				fallback = w;
		}
	}

	if (search_other_contexts)
		return fallback;

	return NULL;
}

static int snd_soc_dapm_set_pin(struct snd_soc_dapm_context *dapm,
				const char *pin, int status)
{
	struct snd_soc_dapm_widget *w = dapm_find_widget(dapm, pin, true);

	if (!w) {
		dev_err(dapm->dev, "dapm: unknown pin %s\n", pin);
		return -EINVAL;
	}

	w->connected = status;
	if (status == 0)
		w->force = 0;

	return 0;
}

/**
 * snd_soc_dapm_sync - scan and power dapm paths
 * @dapm: DAPM context
 *
 * Walks all dapm audio paths and powers widgets according to their
 * stream or path usage.
 *
 * Returns 0 for success.
 */
int snd_soc_dapm_sync(struct snd_soc_dapm_context *dapm)
{
	return dapm_power_widgets(dapm, SND_SOC_DAPM_STREAM_NOP);
}
EXPORT_SYMBOL_GPL(snd_soc_dapm_sync);

static int snd_soc_dapm_add_route(struct snd_soc_dapm_context *dapm,
				  const struct snd_soc_dapm_route *route)
{
	struct snd_soc_dapm_path *path;
	struct snd_soc_dapm_widget *wsource = NULL, *wsink = NULL, *w;
	struct snd_soc_dapm_widget *wtsource = NULL, *wtsink = NULL;
	const char *sink;
	const char *control = route->control;
	const char *source;
	char prefixed_sink[80];
	char prefixed_source[80];
	int ret = 0;

	if (dapm->codec && dapm->codec->name_prefix) {
		snprintf(prefixed_sink, sizeof(prefixed_sink), "%s %s",
			 dapm->codec->name_prefix, route->sink);
		sink = prefixed_sink;
		snprintf(prefixed_source, sizeof(prefixed_source), "%s %s",
			 dapm->codec->name_prefix, route->source);
		source = prefixed_source;
	} else {
		sink = route->sink;
		source = route->source;
	}

	/*
	 * find src and dest widgets over all widgets but favor a widget from
	 * current DAPM context
	 */
	list_for_each_entry(w, &dapm->card->widgets, list) {
		if (!wsink && !(strcmp(w->name, sink))) {
			wtsink = w;
			if (w->dapm == dapm)
				wsink = w;
			continue;
		}
		if (!wsource && !(strcmp(w->name, source))) {
			wtsource = w;
			if (w->dapm == dapm)
				wsource = w;
		}
	}
	/* use widget from another DAPM context if not found from this */
	if (!wsink)
		wsink = wtsink;
	if (!wsource)
		wsource = wtsource;

	if (wsource == NULL || wsink == NULL)
		return -ENODEV;

	path = kzalloc(sizeof(struct snd_soc_dapm_path), GFP_KERNEL);
	if (!path)
		return -ENOMEM;

	path->source = wsource;
	path->sink = wsink;
	path->connected = route->connected;
	INIT_LIST_HEAD(&path->list);
	INIT_LIST_HEAD(&path->list_source);
	INIT_LIST_HEAD(&path->list_sink);

	/* check for external widgets */
	if (wsink->id == snd_soc_dapm_input) {
		if (wsource->id == snd_soc_dapm_micbias ||
			wsource->id == snd_soc_dapm_mic ||
			wsource->id == snd_soc_dapm_line ||
			wsource->id == snd_soc_dapm_output)
			wsink->ext = 1;
	}
	if (wsource->id == snd_soc_dapm_output) {
		if (wsink->id == snd_soc_dapm_spk ||
			wsink->id == snd_soc_dapm_hp ||
			wsink->id == snd_soc_dapm_line ||
			wsink->id == snd_soc_dapm_input)
			wsource->ext = 1;
	}

	/* connect static paths */
	if (control == NULL) {
		list_add(&path->list, &dapm->card->paths);
		list_add(&path->list_sink, &wsink->sources);
		list_add(&path->list_source, &wsource->sinks);
		path->connect = 1;
		return 0;
	}

	/* connect dynamic paths */
	switch (wsink->id) {
	case snd_soc_dapm_adc:
	case snd_soc_dapm_dac:
	case snd_soc_dapm_pga:
	case snd_soc_dapm_out_drv:
	case snd_soc_dapm_input:
	case snd_soc_dapm_output:
	case snd_soc_dapm_micbias:
	case snd_soc_dapm_vmid:
	case snd_soc_dapm_pre:
	case snd_soc_dapm_post:
	case snd_soc_dapm_supply:
	case snd_soc_dapm_aif_in:
	case snd_soc_dapm_aif_out:
		list_add(&path->list, &dapm->card->paths);
		list_add(&path->list_sink, &wsink->sources);
		list_add(&path->list_source, &wsource->sinks);
		path->connect = 1;
		return 0;
	case snd_soc_dapm_mux:
	case snd_soc_dapm_virt_mux:
	case snd_soc_dapm_value_mux:
		ret = dapm_connect_mux(dapm, wsource, wsink, path, control,
			&wsink->kcontrol_news[0]);
		if (ret != 0)
			goto err;
		break;
	case snd_soc_dapm_switch:
	case snd_soc_dapm_mixer:
	case snd_soc_dapm_mixer_named_ctl:
		ret = dapm_connect_mixer(dapm, wsource, wsink, path, control);
		if (ret != 0)
			goto err;
		break;
	case snd_soc_dapm_hp:
	case snd_soc_dapm_mic:
	case snd_soc_dapm_line:
	case snd_soc_dapm_spk:
		list_add(&path->list, &dapm->card->paths);
		list_add(&path->list_sink, &wsink->sources);
		list_add(&path->list_source, &wsource->sinks);
		path->connect = 0;
		return 0;
	}
	return 0;

err:
	dev_warn(dapm->dev, "asoc: no dapm match for %s --> %s --> %s\n",
		 source, control, sink);
	kfree(path);
	return ret;
}

/**
 * snd_soc_dapm_add_routes - Add routes between DAPM widgets
 * @dapm: DAPM context
 * @route: audio routes
 * @num: number of routes
 *
 * Connects 2 dapm widgets together via a named audio path. The sink is
 * the widget receiving the audio signal, whilst the source is the sender
 * of the audio signal.
 *
 * Returns 0 for success else error. On error all resources can be freed
 * with a call to snd_soc_card_free().
 */
int snd_soc_dapm_add_routes(struct snd_soc_dapm_context *dapm,
			    const struct snd_soc_dapm_route *route, int num)
{
	int i, ret;

	for (i = 0; i < num; i++) {
		ret = snd_soc_dapm_add_route(dapm, route);
		if (ret < 0) {
			dev_err(dapm->dev, "Failed to add route %s->%s\n",
				route->source, route->sink);
			return ret;
		}
		route++;
	}

	return 0;
}
EXPORT_SYMBOL_GPL(snd_soc_dapm_add_routes);

static int snd_soc_dapm_weak_route(struct snd_soc_dapm_context *dapm,
				   const struct snd_soc_dapm_route *route)
{
	struct snd_soc_dapm_widget *source = dapm_find_widget(dapm,
							      route->source,
							      true);
	struct snd_soc_dapm_widget *sink = dapm_find_widget(dapm,
							    route->sink,
							    true);
	struct snd_soc_dapm_path *path;
	int count = 0;

	if (!source) {
		dev_err(dapm->dev, "Unable to find source %s for weak route\n",
			route->source);
		return -ENODEV;
	}

	if (!sink) {
		dev_err(dapm->dev, "Unable to find sink %s for weak route\n",
			route->sink);
		return -ENODEV;
	}

	if (route->control || route->connected)
		dev_warn(dapm->dev, "Ignoring control for weak route %s->%s\n",
			 route->source, route->sink);

	list_for_each_entry(path, &source->sinks, list_source) {
		if (path->sink == sink) {
			path->weak = 1;
			count++;
		}
	}

	if (count == 0)
		dev_err(dapm->dev, "No path found for weak route %s->%s\n",
			route->source, route->sink);
	if (count > 1)
		dev_warn(dapm->dev, "%d paths found for weak route %s->%s\n",
			 count, route->source, route->sink);

	return 0;
}

/**
 * snd_soc_dapm_weak_routes - Mark routes between DAPM widgets as weak
 * @dapm: DAPM context
 * @route: audio routes
 * @num: number of routes
 *
 * Mark existing routes matching those specified in the passed array
 * as being weak, meaning that they are ignored for the purpose of
 * power decisions.  The main intended use case is for sidetone paths
 * which couple audio between other independent paths if they are both
 * active in order to make the combination work better at the user
 * level but which aren't intended to be "used".
 *
 * Note that CODEC drivers should not use this as sidetone type paths
 * can frequently also be used as bypass paths.
 */
int snd_soc_dapm_weak_routes(struct snd_soc_dapm_context *dapm,
			     const struct snd_soc_dapm_route *route, int num)
{
	int i, err;
	int ret = 0;

	for (i = 0; i < num; i++) {
		err = snd_soc_dapm_weak_route(dapm, route);
		if (err)
			ret = err;
		route++;
	}

	return ret;
}
EXPORT_SYMBOL_GPL(snd_soc_dapm_weak_routes);

/**
 * snd_soc_dapm_new_widgets - add new dapm widgets
 * @dapm: DAPM context
 *
 * Checks the codec for any new dapm widgets and creates them if found.
 *
 * Returns 0 for success.
 */
int snd_soc_dapm_new_widgets(struct snd_soc_dapm_context *dapm)
{
	struct snd_soc_dapm_widget *w;
	unsigned int val;

	list_for_each_entry(w, &dapm->card->widgets, list)
	{
		if (w->new)
			continue;

		if (w->num_kcontrols) {
			w->kcontrols = kzalloc(w->num_kcontrols *
						sizeof(struct snd_kcontrol *),
						GFP_KERNEL);
			if (!w->kcontrols)
				return -ENOMEM;
		}

		switch(w->id) {
		case snd_soc_dapm_switch:
		case snd_soc_dapm_mixer:
		case snd_soc_dapm_mixer_named_ctl:
			w->power_check = dapm_generic_check_power;
			dapm_new_mixer(w);
			break;
		case snd_soc_dapm_mux:
		case snd_soc_dapm_virt_mux:
		case snd_soc_dapm_value_mux:
			w->power_check = dapm_generic_check_power;
			dapm_new_mux(w);
			break;
		case snd_soc_dapm_adc:
		case snd_soc_dapm_aif_out:
			w->power_check = dapm_adc_check_power;
			break;
		case snd_soc_dapm_dac:
		case snd_soc_dapm_aif_in:
			w->power_check = dapm_dac_check_power;
			break;
		case snd_soc_dapm_pga:
		case snd_soc_dapm_out_drv:
			w->power_check = dapm_generic_check_power;
			dapm_new_pga(w);
			break;
		case snd_soc_dapm_input:
		case snd_soc_dapm_output:
		case snd_soc_dapm_micbias:
		case snd_soc_dapm_spk:
		case snd_soc_dapm_hp:
		case snd_soc_dapm_mic:
		case snd_soc_dapm_line:
			w->power_check = dapm_generic_check_power;
			break;
		case snd_soc_dapm_supply:
			w->power_check = dapm_supply_check_power;
		case snd_soc_dapm_vmid:
		case snd_soc_dapm_pre:
		case snd_soc_dapm_post:
			break;
		}

		/* Read the initial power state from the device */
		if (w->reg >= 0) {
			val = soc_widget_read(w, w->reg);
			val &= 1 << w->shift;
			if (w->invert)
				val = !val;

			if (val)
				w->power = 1;
		}

		w->new = 1;

		dapm_debugfs_add_widget(w);
	}

	dapm_power_widgets(dapm, SND_SOC_DAPM_STREAM_NOP);
	return 0;
}
EXPORT_SYMBOL_GPL(snd_soc_dapm_new_widgets);

/**
 * snd_soc_dapm_get_volsw - dapm mixer get callback
 * @kcontrol: mixer control
 * @ucontrol: control element information
 *
 * Callback to get the value of a dapm mixer control.
 *
 * Returns 0 for success.
 */
int snd_soc_dapm_get_volsw(struct snd_kcontrol *kcontrol,
	struct snd_ctl_elem_value *ucontrol)
{
	struct snd_soc_dapm_widget_list *wlist = snd_kcontrol_chip(kcontrol);
	struct snd_soc_dapm_widget *widget = wlist->widgets[0];
	struct soc_mixer_control *mc =
		(struct soc_mixer_control *)kcontrol->private_value;
	unsigned int reg = mc->reg;
	unsigned int shift = mc->shift;
	unsigned int rshift = mc->rshift;
	int max = mc->max;
	unsigned int invert = mc->invert;
	unsigned int mask = (1 << fls(max)) - 1;

	ucontrol->value.integer.value[0] =
		(snd_soc_read(widget->codec, reg) >> shift) & mask;
	if (shift != rshift)
		ucontrol->value.integer.value[1] =
			(snd_soc_read(widget->codec, reg) >> rshift) & mask;
	if (invert) {
		ucontrol->value.integer.value[0] =
			max - ucontrol->value.integer.value[0];
		if (shift != rshift)
			ucontrol->value.integer.value[1] =
				max - ucontrol->value.integer.value[1];
	}

	return 0;
}
EXPORT_SYMBOL_GPL(snd_soc_dapm_get_volsw);

/**
 * snd_soc_dapm_put_volsw - dapm mixer set callback
 * @kcontrol: mixer control
 * @ucontrol: control element information
 *
 * Callback to set the value of a dapm mixer control.
 *
 * Returns 0 for success.
 */
int snd_soc_dapm_put_volsw(struct snd_kcontrol *kcontrol,
	struct snd_ctl_elem_value *ucontrol)
{
	struct snd_soc_dapm_widget_list *wlist = snd_kcontrol_chip(kcontrol);
	struct snd_soc_dapm_widget *widget = wlist->widgets[0];
	struct snd_soc_codec *codec = widget->codec;
	struct soc_mixer_control *mc =
		(struct soc_mixer_control *)kcontrol->private_value;
	unsigned int reg = mc->reg;
	unsigned int shift = mc->shift;
	int max = mc->max;
	unsigned int mask = (1 << fls(max)) - 1;
	unsigned int invert = mc->invert;
	unsigned int val;
	int connect, change;
	struct snd_soc_dapm_update update;
	int wi;

	val = (ucontrol->value.integer.value[0] & mask);

	if (invert)
		val = max - val;
	mask = mask << shift;
	val = val << shift;

	if (val)
		/* new connection */
		connect = invert ? 0 : 1;
	else
		/* old connection must be powered down */
		connect = invert ? 1 : 0;

	mutex_lock(&codec->mutex);

	change = snd_soc_test_bits(widget->codec, reg, mask, val);
	if (change) {
		for (wi = 0; wi < wlist->num_widgets; wi++) {
			widget = wlist->widgets[wi];

			widget->value = val;

			update.kcontrol = kcontrol;
			update.widget = widget;
			update.reg = reg;
			update.mask = mask;
			update.val = val;
			widget->dapm->update = &update;

			dapm_mixer_update_power(widget, kcontrol, connect);

			widget->dapm->update = NULL;
		}
	}

	mutex_unlock(&codec->mutex);
	return 0;
}
EXPORT_SYMBOL_GPL(snd_soc_dapm_put_volsw);

/**
 * snd_soc_dapm_get_enum_double - dapm enumerated double mixer get callback
 * @kcontrol: mixer control
 * @ucontrol: control element information
 *
 * Callback to get the value of a dapm enumerated double mixer control.
 *
 * Returns 0 for success.
 */
int snd_soc_dapm_get_enum_double(struct snd_kcontrol *kcontrol,
	struct snd_ctl_elem_value *ucontrol)
{
	struct snd_soc_dapm_widget_list *wlist = snd_kcontrol_chip(kcontrol);
	struct snd_soc_dapm_widget *widget = wlist->widgets[0];
	struct soc_enum *e = (struct soc_enum *)kcontrol->private_value;
	unsigned int val, bitmask;

	for (bitmask = 1; bitmask < e->max; bitmask <<= 1)
		;
	val = snd_soc_read(widget->codec, e->reg);
	ucontrol->value.enumerated.item[0] = (val >> e->shift_l) & (bitmask - 1);
	if (e->shift_l != e->shift_r)
		ucontrol->value.enumerated.item[1] =
			(val >> e->shift_r) & (bitmask - 1);

	return 0;
}
EXPORT_SYMBOL_GPL(snd_soc_dapm_get_enum_double);

/**
 * snd_soc_dapm_put_enum_double - dapm enumerated double mixer set callback
 * @kcontrol: mixer control
 * @ucontrol: control element information
 *
 * Callback to set the value of a dapm enumerated double mixer control.
 *
 * Returns 0 for success.
 */
int snd_soc_dapm_put_enum_double(struct snd_kcontrol *kcontrol,
	struct snd_ctl_elem_value *ucontrol)
{
	struct snd_soc_dapm_widget_list *wlist = snd_kcontrol_chip(kcontrol);
	struct snd_soc_dapm_widget *widget = wlist->widgets[0];
	struct snd_soc_codec *codec = widget->codec;
	struct soc_enum *e = (struct soc_enum *)kcontrol->private_value;
	unsigned int val, mux, change;
	unsigned int mask, bitmask;
	struct snd_soc_dapm_update update;
	int wi;

	for (bitmask = 1; bitmask < e->max; bitmask <<= 1)
		;
	if (ucontrol->value.enumerated.item[0] > e->max - 1)
		return -EINVAL;
	mux = ucontrol->value.enumerated.item[0];
	val = mux << e->shift_l;
	mask = (bitmask - 1) << e->shift_l;
	if (e->shift_l != e->shift_r) {
		if (ucontrol->value.enumerated.item[1] > e->max - 1)
			return -EINVAL;
		val |= ucontrol->value.enumerated.item[1] << e->shift_r;
		mask |= (bitmask - 1) << e->shift_r;
	}

	mutex_lock(&codec->mutex);

	change = snd_soc_test_bits(widget->codec, e->reg, mask, val);
	if (change) {
		for (wi = 0; wi < wlist->num_widgets; wi++) {
			widget = wlist->widgets[wi];

			widget->value = val;

			update.kcontrol = kcontrol;
			update.widget = widget;
			update.reg = e->reg;
			update.mask = mask;
			update.val = val;
			widget->dapm->update = &update;

			dapm_mux_update_power(widget, kcontrol, change, mux, e);

			widget->dapm->update = NULL;
		}
	}

	mutex_unlock(&codec->mutex);
	return change;
}
EXPORT_SYMBOL_GPL(snd_soc_dapm_put_enum_double);

/**
 * snd_soc_dapm_get_enum_virt - Get virtual DAPM mux
 * @kcontrol: mixer control
 * @ucontrol: control element information
 *
 * Returns 0 for success.
 */
int snd_soc_dapm_get_enum_virt(struct snd_kcontrol *kcontrol,
			       struct snd_ctl_elem_value *ucontrol)
{
	struct snd_soc_dapm_widget_list *wlist = snd_kcontrol_chip(kcontrol);
	struct snd_soc_dapm_widget *widget = wlist->widgets[0];

	ucontrol->value.enumerated.item[0] = widget->value;

	return 0;
}
EXPORT_SYMBOL_GPL(snd_soc_dapm_get_enum_virt);

/**
 * snd_soc_dapm_put_enum_virt - Set virtual DAPM mux
 * @kcontrol: mixer control
 * @ucontrol: control element information
 *
 * Returns 0 for success.
 */
int snd_soc_dapm_put_enum_virt(struct snd_kcontrol *kcontrol,
			       struct snd_ctl_elem_value *ucontrol)
{
	struct snd_soc_dapm_widget_list *wlist = snd_kcontrol_chip(kcontrol);
	struct snd_soc_dapm_widget *widget = wlist->widgets[0];
	struct snd_soc_codec *codec = widget->codec;
	struct soc_enum *e =
		(struct soc_enum *)kcontrol->private_value;
	int change;
	int ret = 0;
	int wi;

	if (ucontrol->value.enumerated.item[0] >= e->max)
		return -EINVAL;

	mutex_lock(&codec->mutex);

	change = widget->value != ucontrol->value.enumerated.item[0];
	if (change) {
		for (wi = 0; wi < wlist->num_widgets; wi++) {
			widget = wlist->widgets[wi];

			widget->value = ucontrol->value.enumerated.item[0];

			dapm_mux_update_power(widget, kcontrol, change,
					      widget->value, e);
		}
	}

	mutex_unlock(&codec->mutex);
	return ret;
}
EXPORT_SYMBOL_GPL(snd_soc_dapm_put_enum_virt);

/**
 * snd_soc_dapm_get_value_enum_double - dapm semi enumerated double mixer get
 *					callback
 * @kcontrol: mixer control
 * @ucontrol: control element information
 *
 * Callback to get the value of a dapm semi enumerated double mixer control.
 *
 * Semi enumerated mixer: the enumerated items are referred as values. Can be
 * used for handling bitfield coded enumeration for example.
 *
 * Returns 0 for success.
 */
int snd_soc_dapm_get_value_enum_double(struct snd_kcontrol *kcontrol,
	struct snd_ctl_elem_value *ucontrol)
{
	struct snd_soc_dapm_widget_list *wlist = snd_kcontrol_chip(kcontrol);
	struct snd_soc_dapm_widget *widget = wlist->widgets[0];
	struct soc_enum *e = (struct soc_enum *)kcontrol->private_value;
	unsigned int reg_val, val, mux;

	reg_val = snd_soc_read(widget->codec, e->reg);
	val = (reg_val >> e->shift_l) & e->mask;
	for (mux = 0; mux < e->max; mux++) {
		if (val == e->values[mux])
			break;
	}
	ucontrol->value.enumerated.item[0] = mux;
	if (e->shift_l != e->shift_r) {
		val = (reg_val >> e->shift_r) & e->mask;
		for (mux = 0; mux < e->max; mux++) {
			if (val == e->values[mux])
				break;
		}
		ucontrol->value.enumerated.item[1] = mux;
	}

	return 0;
}
EXPORT_SYMBOL_GPL(snd_soc_dapm_get_value_enum_double);

/**
 * snd_soc_dapm_put_value_enum_double - dapm semi enumerated double mixer set
 *					callback
 * @kcontrol: mixer control
 * @ucontrol: control element information
 *
 * Callback to set the value of a dapm semi enumerated double mixer control.
 *
 * Semi enumerated mixer: the enumerated items are referred as values. Can be
 * used for handling bitfield coded enumeration for example.
 *
 * Returns 0 for success.
 */
int snd_soc_dapm_put_value_enum_double(struct snd_kcontrol *kcontrol,
	struct snd_ctl_elem_value *ucontrol)
{
	struct snd_soc_dapm_widget_list *wlist = snd_kcontrol_chip(kcontrol);
	struct snd_soc_dapm_widget *widget = wlist->widgets[0];
	struct snd_soc_codec *codec = widget->codec;
	struct soc_enum *e = (struct soc_enum *)kcontrol->private_value;
	unsigned int val, mux, change;
	unsigned int mask;
	struct snd_soc_dapm_update update;
	int wi;

	if (ucontrol->value.enumerated.item[0] > e->max - 1)
		return -EINVAL;
	mux = ucontrol->value.enumerated.item[0];
	val = e->values[ucontrol->value.enumerated.item[0]] << e->shift_l;
	mask = e->mask << e->shift_l;
	if (e->shift_l != e->shift_r) {
		if (ucontrol->value.enumerated.item[1] > e->max - 1)
			return -EINVAL;
		val |= e->values[ucontrol->value.enumerated.item[1]] << e->shift_r;
		mask |= e->mask << e->shift_r;
	}

	mutex_lock(&codec->mutex);

	change = snd_soc_test_bits(widget->codec, e->reg, mask, val);
	if (change) {
		for (wi = 0; wi < wlist->num_widgets; wi++) {
			widget = wlist->widgets[wi];

			widget->value = val;

			update.kcontrol = kcontrol;
			update.widget = widget;
			update.reg = e->reg;
			update.mask = mask;
			update.val = val;
			widget->dapm->update = &update;

			dapm_mux_update_power(widget, kcontrol, change, mux, e);

			widget->dapm->update = NULL;
		}
	}

	mutex_unlock(&codec->mutex);
	return change;
}
EXPORT_SYMBOL_GPL(snd_soc_dapm_put_value_enum_double);

/**
 * snd_soc_dapm_info_pin_switch - Info for a pin switch
 *
 * @kcontrol: mixer control
 * @uinfo: control element information
 *
 * Callback to provide information about a pin switch control.
 */
int snd_soc_dapm_info_pin_switch(struct snd_kcontrol *kcontrol,
				 struct snd_ctl_elem_info *uinfo)
{
	uinfo->type = SNDRV_CTL_ELEM_TYPE_BOOLEAN;
	uinfo->count = 1;
	uinfo->value.integer.min = 0;
	uinfo->value.integer.max = 1;

	return 0;
}
EXPORT_SYMBOL_GPL(snd_soc_dapm_info_pin_switch);

/**
 * snd_soc_dapm_get_pin_switch - Get information for a pin switch
 *
 * @kcontrol: mixer control
 * @ucontrol: Value
 */
int snd_soc_dapm_get_pin_switch(struct snd_kcontrol *kcontrol,
				struct snd_ctl_elem_value *ucontrol)
{
	struct snd_soc_codec *codec = snd_kcontrol_chip(kcontrol);
	const char *pin = (const char *)kcontrol->private_value;

	mutex_lock(&codec->mutex);

	ucontrol->value.integer.value[0] =
		snd_soc_dapm_get_pin_status(&codec->dapm, pin);

	mutex_unlock(&codec->mutex);

	return 0;
}
EXPORT_SYMBOL_GPL(snd_soc_dapm_get_pin_switch);

/**
 * snd_soc_dapm_put_pin_switch - Set information for a pin switch
 *
 * @kcontrol: mixer control
 * @ucontrol: Value
 */
int snd_soc_dapm_put_pin_switch(struct snd_kcontrol *kcontrol,
				struct snd_ctl_elem_value *ucontrol)
{
	struct snd_soc_codec *codec = snd_kcontrol_chip(kcontrol);
	const char *pin = (const char *)kcontrol->private_value;

	mutex_lock(&codec->mutex);

	if (ucontrol->value.integer.value[0])
		snd_soc_dapm_enable_pin(&codec->dapm, pin);
	else
		snd_soc_dapm_disable_pin(&codec->dapm, pin);

	snd_soc_dapm_sync(&codec->dapm);

	mutex_unlock(&codec->mutex);

	return 0;
}
EXPORT_SYMBOL_GPL(snd_soc_dapm_put_pin_switch);

/**
 * snd_soc_dapm_new_control - create new dapm control
 * @dapm: DAPM context
 * @widget: widget template
 *
 * Creates a new dapm control based upon the template.
 *
 * Returns 0 for success else error.
 */
int snd_soc_dapm_new_control(struct snd_soc_dapm_context *dapm,
	const struct snd_soc_dapm_widget *widget)
{
	struct snd_soc_dapm_widget *w;
	size_t name_len;

	if ((w = dapm_cnew_widget(widget)) == NULL)
		return -ENOMEM;

	name_len = strlen(widget->name) + 1;
	if (dapm->codec && dapm->codec->name_prefix)
		name_len += 1 + strlen(dapm->codec->name_prefix);
	w->name = kmalloc(name_len, GFP_KERNEL);
	if (w->name == NULL) {
		kfree(w);
		return -ENOMEM;
	}
	if (dapm->codec && dapm->codec->name_prefix)
		snprintf(w->name, name_len, "%s %s",
			dapm->codec->name_prefix, widget->name);
	else
		snprintf(w->name, name_len, "%s", widget->name);

	dapm->n_widgets++;
	w->dapm = dapm;
	w->codec = dapm->codec;
	w->platform = dapm->platform;
	INIT_LIST_HEAD(&w->sources);
	INIT_LIST_HEAD(&w->sinks);
	INIT_LIST_HEAD(&w->list);
	list_add(&w->list, &dapm->card->widgets);

	/* machine layer set ups unconnected pins and insertions */
	w->connected = 1;
	return 0;
}
EXPORT_SYMBOL_GPL(snd_soc_dapm_new_control);

/**
 * snd_soc_dapm_new_controls - create new dapm controls
 * @dapm: DAPM context
 * @widget: widget array
 * @num: number of widgets
 *
 * Creates new DAPM controls based upon the templates.
 *
 * Returns 0 for success else error.
 */
int snd_soc_dapm_new_controls(struct snd_soc_dapm_context *dapm,
	const struct snd_soc_dapm_widget *widget,
	int num)
{
	int i, ret;

	for (i = 0; i < num; i++) {
		ret = snd_soc_dapm_new_control(dapm, widget);
		if (ret < 0) {
			dev_err(dapm->dev,
				"ASoC: Failed to create DAPM control %s: %d\n",
				widget->name, ret);
			return ret;
		}
		widget++;
	}
	return 0;
}
EXPORT_SYMBOL_GPL(snd_soc_dapm_new_controls);

static void soc_dapm_stream_event(struct snd_soc_dapm_context *dapm,
	const char *stream, int event)
{
	struct snd_soc_dapm_widget *w;

	list_for_each_entry(w, &dapm->card->widgets, list)
	{
		if (!w->sname || w->dapm != dapm)
			continue;
		dev_dbg(w->dapm->dev, "widget %s\n %s stream %s event %d\n",
			w->name, w->sname, stream, event);
		if (strstr(w->sname, stream)) {
			switch(event) {
			case SND_SOC_DAPM_STREAM_START:
				w->active = 1;
				break;
			case SND_SOC_DAPM_STREAM_STOP:
				w->active = 0;
				break;
			case SND_SOC_DAPM_STREAM_SUSPEND:
			case SND_SOC_DAPM_STREAM_RESUME:
			case SND_SOC_DAPM_STREAM_PAUSE_PUSH:
			case SND_SOC_DAPM_STREAM_PAUSE_RELEASE:
				break;
			}
		}
	}

	dapm_power_widgets(dapm, event);
}

/**
 * snd_soc_dapm_stream_event - send a stream event to the dapm core
 * @rtd: PCM runtime data
 * @stream: stream name
 * @event: stream event
 *
 * Sends a stream event to the dapm core. The core then makes any
 * necessary widget power changes.
 *
 * Returns 0 for success else error.
 */
int snd_soc_dapm_stream_event(struct snd_soc_pcm_runtime *rtd,
	const char *stream, int event)
{
	struct snd_soc_codec *codec = rtd->codec;

	if (stream == NULL)
		return 0;

	mutex_lock(&codec->mutex);
	soc_dapm_stream_event(&codec->dapm, stream, event);
	mutex_unlock(&codec->mutex);
	return 0;
}

/**
 * snd_soc_dapm_enable_pin - enable pin.
 * @dapm: DAPM context
 * @pin: pin name
 *
 * Enables input/output pin and its parents or children widgets iff there is
 * a valid audio route and active audio stream.
 * NOTE: snd_soc_dapm_sync() needs to be called after this for DAPM to
 * do any widget power switching.
 */
int snd_soc_dapm_enable_pin(struct snd_soc_dapm_context *dapm, const char *pin)
{
	return snd_soc_dapm_set_pin(dapm, pin, 1);
}
EXPORT_SYMBOL_GPL(snd_soc_dapm_enable_pin);

/**
 * snd_soc_dapm_force_enable_pin - force a pin to be enabled
 * @dapm: DAPM context
 * @pin: pin name
 *
 * Enables input/output pin regardless of any other state.  This is
 * intended for use with microphone bias supplies used in microphone
 * jack detection.
 *
 * NOTE: snd_soc_dapm_sync() needs to be called after this for DAPM to
 * do any widget power switching.
 */
int snd_soc_dapm_force_enable_pin(struct snd_soc_dapm_context *dapm,
				  const char *pin)
{
	struct snd_soc_dapm_widget *w = dapm_find_widget(dapm, pin, true);

	if (!w) {
		dev_err(dapm->dev, "dapm: unknown pin %s\n", pin);
		return -EINVAL;
	}

	dev_dbg(w->dapm->dev, "dapm: force enable pin %s\n", pin);
	w->connected = 1;
	w->force = 1;

	return 0;
}
EXPORT_SYMBOL_GPL(snd_soc_dapm_force_enable_pin);

/**
 * snd_soc_dapm_disable_pin - disable pin.
 * @dapm: DAPM context
 * @pin: pin name
 *
 * Disables input/output pin and its parents or children widgets.
 * NOTE: snd_soc_dapm_sync() needs to be called after this for DAPM to
 * do any widget power switching.
 */
int snd_soc_dapm_disable_pin(struct snd_soc_dapm_context *dapm,
			     const char *pin)
{
	return snd_soc_dapm_set_pin(dapm, pin, 0);
}
EXPORT_SYMBOL_GPL(snd_soc_dapm_disable_pin);

/**
 * snd_soc_dapm_nc_pin - permanently disable pin.
 * @dapm: DAPM context
 * @pin: pin name
 *
 * Marks the specified pin as being not connected, disabling it along
 * any parent or child widgets.  At present this is identical to
 * snd_soc_dapm_disable_pin() but in future it will be extended to do
 * additional things such as disabling controls which only affect
 * paths through the pin.
 *
 * NOTE: snd_soc_dapm_sync() needs to be called after this for DAPM to
 * do any widget power switching.
 */
int snd_soc_dapm_nc_pin(struct snd_soc_dapm_context *dapm, const char *pin)
{
	return snd_soc_dapm_set_pin(dapm, pin, 0);
}
EXPORT_SYMBOL_GPL(snd_soc_dapm_nc_pin);

/**
 * snd_soc_dapm_get_pin_status - get audio pin status
 * @dapm: DAPM context
 * @pin: audio signal pin endpoint (or start point)
 *
 * Get audio pin status - connected or disconnected.
 *
 * Returns 1 for connected otherwise 0.
 */
int snd_soc_dapm_get_pin_status(struct snd_soc_dapm_context *dapm,
				const char *pin)
{
	struct snd_soc_dapm_widget *w = dapm_find_widget(dapm, pin, true);

	if (w)
		return w->connected;

	return 0;
}
EXPORT_SYMBOL_GPL(snd_soc_dapm_get_pin_status);

/**
 * snd_soc_dapm_ignore_suspend - ignore suspend status for DAPM endpoint
 * @dapm: DAPM context
 * @pin: audio signal pin endpoint (or start point)
 *
 * Mark the given endpoint or pin as ignoring suspend.  When the
 * system is disabled a path between two endpoints flagged as ignoring
 * suspend will not be disabled.  The path must already be enabled via
 * normal means at suspend time, it will not be turned on if it was not
 * already enabled.
 */
int snd_soc_dapm_ignore_suspend(struct snd_soc_dapm_context *dapm,
				const char *pin)
{
	struct snd_soc_dapm_widget *w = dapm_find_widget(dapm, pin, false);

	if (!w) {
		dev_err(dapm->dev, "dapm: unknown pin %s\n", pin);
		return -EINVAL;
	}

	w->ignore_suspend = 1;

	return 0;
}
EXPORT_SYMBOL_GPL(snd_soc_dapm_ignore_suspend);

/**
 * snd_soc_dapm_free - free dapm resources
 * @card: SoC device
 *
 * Free all dapm widgets and resources.
 */
void snd_soc_dapm_free(struct snd_soc_dapm_context *dapm)
{
	snd_soc_dapm_sys_remove(dapm->dev);
	dapm_debugfs_cleanup(dapm);
	dapm_free_widgets(dapm);
	list_del(&dapm->list);
}
EXPORT_SYMBOL_GPL(snd_soc_dapm_free);

static void soc_dapm_shutdown_codec(struct snd_soc_dapm_context *dapm)
{
	struct snd_soc_dapm_widget *w;
	LIST_HEAD(down_list);
	int powerdown = 0;

	list_for_each_entry(w, &dapm->card->widgets, list) {
		if (w->dapm != dapm)
			continue;
		if (w->power) {
			dapm_seq_insert(w, &down_list, false);
			w->power = 0;
			powerdown = 1;
		}
	}

	/* If there were no widgets to power down we're already in
	 * standby.
	 */
	if (powerdown) {
		snd_soc_dapm_set_bias_level(dapm, SND_SOC_BIAS_PREPARE);
		dapm_seq_run(dapm, &down_list, 0, false);
		snd_soc_dapm_set_bias_level(dapm, SND_SOC_BIAS_STANDBY);
	}
}

/*
 * snd_soc_dapm_shutdown - callback for system shutdown
 */
void snd_soc_dapm_shutdown(struct snd_soc_card *card)
{
	struct snd_soc_codec *codec;

	list_for_each_entry(codec, &card->codec_dev_list, list) {
		soc_dapm_shutdown_codec(&codec->dapm);
		snd_soc_dapm_set_bias_level(&codec->dapm, SND_SOC_BIAS_OFF);
	}
}

/* Module information */
MODULE_AUTHOR("Liam Girdwood, lrg@slimlogic.co.uk");
MODULE_DESCRIPTION("Dynamic Audio Power Management core for ALSA SoC");
MODULE_LICENSE("GPL");<|MERGE_RESOLUTION|>--- conflicted
+++ resolved
@@ -128,30 +128,22 @@
 {
 	if (w->codec)
 		return snd_soc_read(w->codec, reg);
-<<<<<<< HEAD
-	return 0;
-=======
 	else if (w->platform)
 		return snd_soc_platform_read(w->platform, reg);
 
 	dev_err(w->dapm->dev, "no valid widget read method\n");
 	return -1;
->>>>>>> e320bc42
 }
 
 static int soc_widget_write(struct snd_soc_dapm_widget *w, int reg, int val)
 {
 	if (w->codec)
 		return snd_soc_write(w->codec, reg, val);
-<<<<<<< HEAD
-	return 0;
-=======
 	else if (w->platform)
 		return snd_soc_platform_write(w->platform, reg, val);
 
 	dev_err(w->dapm->dev, "no valid widget write method\n");
 	return -1;
->>>>>>> e320bc42
 }
 
 static int soc_widget_update_bits(struct snd_soc_dapm_widget *w,
