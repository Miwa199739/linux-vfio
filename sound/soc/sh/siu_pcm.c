/*
 * siu_pcm.c - ALSA driver for Renesas SH7343, SH7722 SIU peripheral.
 *
 * Copyright (C) 2009-2010 Guennadi Liakhovetski <g.liakhovetski@gmx.de>
 * Copyright (C) 2006 Carlos Munoz <carlos@kenati.com>
 *
 * This program is free software; you can redistribute it and/or modify
 * it under the terms of the GNU General Public License as published by
 * the Free Software Foundation; either version 2 of the License, or
 * (at your option) any later version.
 *
 * This program is distributed in the hope that it will be useful,
 * but WITHOUT ANY WARRANTY; without even the implied warranty of
 * MERCHANTABILITY or FITNESS FOR A PARTICULAR PURPOSE.  See the
 * GNU General Public License for more details.
 *
 * You should have received a copy of the GNU General Public License
 * along with this program; if not, write to the Free Software
 * Foundation, Inc., 675 Mass Ave, Cambridge, MA 02139, USA.
 */
#include <linux/delay.h>
#include <linux/dma-mapping.h>
#include <linux/dmaengine.h>
#include <linux/interrupt.h>
#include <linux/module.h>
#include <linux/platform_device.h>

#include <sound/control.h>
#include <sound/core.h>
#include <sound/pcm.h>
#include <sound/pcm_params.h>
#include <sound/soc.h>

#include <asm/siu.h>

#include "siu.h"

#define GET_MAX_PERIODS(buf_bytes, period_bytes) \
				((buf_bytes) / (period_bytes))
#define PERIOD_OFFSET(buf_addr, period_num, period_bytes) \
				((buf_addr) + ((period_num) * (period_bytes)))

#define RWF_STM_RD		0x01		/* Read in progress */
#define RWF_STM_WT		0x02		/* Write in progress */

struct siu_port *siu_ports[SIU_PORT_NUM];

/* transfersize is number of u32 dma transfers per period */
static int siu_pcm_stmwrite_stop(struct siu_port *port_info)
{
	struct siu_info *info = siu_i2s_data;
	u32 __iomem *base = info->reg;
	struct siu_stream *siu_stream = &port_info->playback;
	u32 stfifo;

	if (!siu_stream->rw_flg)
		return -EPERM;

	/* output FIFO disable */
	stfifo = siu_read32(base + SIU_STFIFO);
	siu_write32(base + SIU_STFIFO, stfifo & ~0x0c180c18);
	pr_debug("%s: STFIFO %x -> %x\n", __func__,
		 stfifo, stfifo & ~0x0c180c18);

	/* during stmwrite clear */
	siu_stream->rw_flg = 0;

	return 0;
}

static int siu_pcm_stmwrite_start(struct siu_port *port_info)
{
	struct siu_stream *siu_stream = &port_info->playback;

	if (siu_stream->rw_flg)
		return -EPERM;

	/* Current period in buffer */
	port_info->playback.cur_period = 0;

	/* during stmwrite flag set */
	siu_stream->rw_flg = RWF_STM_WT;

	/* DMA transfer start */
	tasklet_schedule(&siu_stream->tasklet);

	return 0;
}

static void siu_dma_tx_complete(void *arg)
{
	struct siu_stream *siu_stream = arg;

	if (!siu_stream->rw_flg)
		return;

	/* Update completed period count */
	if (++siu_stream->cur_period >=
	    GET_MAX_PERIODS(siu_stream->buf_bytes,
			    siu_stream->period_bytes))
		siu_stream->cur_period = 0;

	pr_debug("%s: done period #%d (%u/%u bytes), cookie %d\n",
		__func__, siu_stream->cur_period,
		siu_stream->cur_period * siu_stream->period_bytes,
		siu_stream->buf_bytes, siu_stream->cookie);

	tasklet_schedule(&siu_stream->tasklet);

	/* Notify alsa: a period is done */
	snd_pcm_period_elapsed(siu_stream->substream);
}

static int siu_pcm_wr_set(struct siu_port *port_info,
			  dma_addr_t buff, u32 size)
{
	struct siu_info *info = siu_i2s_data;
	u32 __iomem *base = info->reg;
	struct siu_stream *siu_stream = &port_info->playback;
	struct snd_pcm_substream *substream = siu_stream->substream;
	struct device *dev = substream->pcm->card->dev;
	struct dma_async_tx_descriptor *desc;
	dma_cookie_t cookie;
	struct scatterlist sg;
	u32 stfifo;

	sg_init_table(&sg, 1);
	sg_set_page(&sg, pfn_to_page(PFN_DOWN(buff)),
		    size, offset_in_page(buff));
	sg_dma_len(&sg) = size;
	sg_dma_address(&sg) = buff;

<<<<<<< HEAD
	desc = siu_stream->chan->device->device_prep_slave_sg(siu_stream->chan,
=======
	desc = dmaengine_prep_slave_sg(siu_stream->chan,
>>>>>>> e816b57a
		&sg, 1, DMA_MEM_TO_DEV, DMA_PREP_INTERRUPT | DMA_CTRL_ACK);
	if (!desc) {
		dev_err(dev, "Failed to allocate a dma descriptor\n");
		return -ENOMEM;
	}

	desc->callback = siu_dma_tx_complete;
	desc->callback_param = siu_stream;
	cookie = desc->tx_submit(desc);
	if (cookie < 0) {
		dev_err(dev, "Failed to submit a dma transfer\n");
		return cookie;
	}

	siu_stream->tx_desc = desc;
	siu_stream->cookie = cookie;

	dma_async_issue_pending(siu_stream->chan);

	/* only output FIFO enable */
	stfifo = siu_read32(base + SIU_STFIFO);
	siu_write32(base + SIU_STFIFO, stfifo | (port_info->stfifo & 0x0c180c18));
	dev_dbg(dev, "%s: STFIFO %x -> %x\n", __func__,
		stfifo, stfifo | (port_info->stfifo & 0x0c180c18));

	return 0;
}

static int siu_pcm_rd_set(struct siu_port *port_info,
			  dma_addr_t buff, size_t size)
{
	struct siu_info *info = siu_i2s_data;
	u32 __iomem *base = info->reg;
	struct siu_stream *siu_stream = &port_info->capture;
	struct snd_pcm_substream *substream = siu_stream->substream;
	struct device *dev = substream->pcm->card->dev;
	struct dma_async_tx_descriptor *desc;
	dma_cookie_t cookie;
	struct scatterlist sg;
	u32 stfifo;

	dev_dbg(dev, "%s: %u@%llx\n", __func__, size, (unsigned long long)buff);

	sg_init_table(&sg, 1);
	sg_set_page(&sg, pfn_to_page(PFN_DOWN(buff)),
		    size, offset_in_page(buff));
	sg_dma_len(&sg) = size;
	sg_dma_address(&sg) = buff;

<<<<<<< HEAD
	desc = siu_stream->chan->device->device_prep_slave_sg(siu_stream->chan,
=======
	desc = dmaengine_prep_slave_sg(siu_stream->chan,
>>>>>>> e816b57a
		&sg, 1, DMA_DEV_TO_MEM, DMA_PREP_INTERRUPT | DMA_CTRL_ACK);
	if (!desc) {
		dev_err(dev, "Failed to allocate dma descriptor\n");
		return -ENOMEM;
	}

	desc->callback = siu_dma_tx_complete;
	desc->callback_param = siu_stream;
	cookie = desc->tx_submit(desc);
	if (cookie < 0) {
		dev_err(dev, "Failed to submit dma descriptor\n");
		return cookie;
	}

	siu_stream->tx_desc = desc;
	siu_stream->cookie = cookie;

	dma_async_issue_pending(siu_stream->chan);

	/* only input FIFO enable */
	stfifo = siu_read32(base + SIU_STFIFO);
	siu_write32(base + SIU_STFIFO, siu_read32(base + SIU_STFIFO) |
		    (port_info->stfifo & 0x13071307));
	dev_dbg(dev, "%s: STFIFO %x -> %x\n", __func__,
		stfifo, stfifo | (port_info->stfifo & 0x13071307));

	return 0;
}

static void siu_io_tasklet(unsigned long data)
{
	struct siu_stream *siu_stream = (struct siu_stream *)data;
	struct snd_pcm_substream *substream = siu_stream->substream;
	struct device *dev = substream->pcm->card->dev;
	struct snd_pcm_runtime *rt = substream->runtime;
	struct siu_port *port_info = siu_port_info(substream);

	dev_dbg(dev, "%s: flags %x\n", __func__, siu_stream->rw_flg);

	if (!siu_stream->rw_flg) {
		dev_dbg(dev, "%s: stream inactive\n", __func__);
		return;
	}

	if (substream->stream == SNDRV_PCM_STREAM_CAPTURE) {
		dma_addr_t buff;
		size_t count;
		u8 *virt;

		buff = (dma_addr_t)PERIOD_OFFSET(rt->dma_addr,
						siu_stream->cur_period,
						siu_stream->period_bytes);
		virt = PERIOD_OFFSET(rt->dma_area,
				     siu_stream->cur_period,
				     siu_stream->period_bytes);
		count = siu_stream->period_bytes;

		/* DMA transfer start */
		siu_pcm_rd_set(port_info, buff, count);
	} else {
		siu_pcm_wr_set(port_info,
			       (dma_addr_t)PERIOD_OFFSET(rt->dma_addr,
						siu_stream->cur_period,
						siu_stream->period_bytes),
			       siu_stream->period_bytes);
	}
}

/* Capture */
static int siu_pcm_stmread_start(struct siu_port *port_info)
{
	struct siu_stream *siu_stream = &port_info->capture;

	if (siu_stream->xfer_cnt > 0x1000000)
		return -EINVAL;
	if (siu_stream->rw_flg)
		return -EPERM;

	/* Current period in buffer */
	siu_stream->cur_period = 0;

	/* during stmread flag set */
	siu_stream->rw_flg = RWF_STM_RD;

	tasklet_schedule(&siu_stream->tasklet);

	return 0;
}

static int siu_pcm_stmread_stop(struct siu_port *port_info)
{
	struct siu_info *info = siu_i2s_data;
	u32 __iomem *base = info->reg;
	struct siu_stream *siu_stream = &port_info->capture;
	struct device *dev = siu_stream->substream->pcm->card->dev;
	u32 stfifo;

	if (!siu_stream->rw_flg)
		return -EPERM;

	/* input FIFO disable */
	stfifo = siu_read32(base + SIU_STFIFO);
	siu_write32(base + SIU_STFIFO, stfifo & ~0x13071307);
	dev_dbg(dev, "%s: STFIFO %x -> %x\n", __func__,
		stfifo, stfifo & ~0x13071307);

	/* during stmread flag clear */
	siu_stream->rw_flg = 0;

	return 0;
}

static int siu_pcm_hw_params(struct snd_pcm_substream *ss,
			     struct snd_pcm_hw_params *hw_params)
{
	struct siu_info *info = siu_i2s_data;
	struct device *dev = ss->pcm->card->dev;
	int ret;

	dev_dbg(dev, "%s: port=%d\n", __func__, info->port_id);

	ret = snd_pcm_lib_malloc_pages(ss, params_buffer_bytes(hw_params));
	if (ret < 0)
		dev_err(dev, "snd_pcm_lib_malloc_pages() failed\n");

	return ret;
}

static int siu_pcm_hw_free(struct snd_pcm_substream *ss)
{
	struct siu_info *info = siu_i2s_data;
	struct siu_port	*port_info = siu_port_info(ss);
	struct device *dev = ss->pcm->card->dev;
	struct siu_stream *siu_stream;

	if (ss->stream == SNDRV_PCM_STREAM_PLAYBACK)
		siu_stream = &port_info->playback;
	else
		siu_stream = &port_info->capture;

	dev_dbg(dev, "%s: port=%d\n", __func__, info->port_id);

	return snd_pcm_lib_free_pages(ss);
}

static bool filter(struct dma_chan *chan, void *slave)
{
	struct sh_dmae_slave *param = slave;

	pr_debug("%s: slave ID %d\n", __func__, param->slave_id);

	if (unlikely(param->dma_dev != chan->device->dev))
		return false;

	chan->private = param;
	return true;
}

static int siu_pcm_open(struct snd_pcm_substream *ss)
{
	/* Playback / Capture */
	struct snd_soc_pcm_runtime *rtd = ss->private_data;
	struct siu_platform *pdata = rtd->platform->dev->platform_data;
	struct siu_info *info = siu_i2s_data;
	struct siu_port *port_info = siu_port_info(ss);
	struct siu_stream *siu_stream;
	u32 port = info->port_id;
	struct device *dev = ss->pcm->card->dev;
	dma_cap_mask_t mask;
	struct sh_dmae_slave *param;

	dma_cap_zero(mask);
	dma_cap_set(DMA_SLAVE, mask);

	dev_dbg(dev, "%s, port=%d@%p\n", __func__, port, port_info);

	if (ss->stream == SNDRV_PCM_STREAM_PLAYBACK) {
		siu_stream = &port_info->playback;
		param = &siu_stream->param;
		param->slave_id = port ? pdata->dma_slave_tx_b :
			pdata->dma_slave_tx_a;
	} else {
		siu_stream = &port_info->capture;
		param = &siu_stream->param;
		param->slave_id = port ? pdata->dma_slave_rx_b :
			pdata->dma_slave_rx_a;
	}

	param->dma_dev = pdata->dma_dev;
	/* Get DMA channel */
	siu_stream->chan = dma_request_channel(mask, filter, param);
	if (!siu_stream->chan) {
		dev_err(dev, "DMA channel allocation failed!\n");
		return -EBUSY;
	}

	siu_stream->substream = ss;

	return 0;
}

static int siu_pcm_close(struct snd_pcm_substream *ss)
{
	struct siu_info *info = siu_i2s_data;
	struct device *dev = ss->pcm->card->dev;
	struct siu_port *port_info = siu_port_info(ss);
	struct siu_stream *siu_stream;

	dev_dbg(dev, "%s: port=%d\n", __func__, info->port_id);

	if (ss->stream == SNDRV_PCM_STREAM_PLAYBACK)
		siu_stream = &port_info->playback;
	else
		siu_stream = &port_info->capture;

	dma_release_channel(siu_stream->chan);
	siu_stream->chan = NULL;

	siu_stream->substream = NULL;

	return 0;
}

static int siu_pcm_prepare(struct snd_pcm_substream *ss)
{
	struct siu_info *info = siu_i2s_data;
	struct siu_port *port_info = siu_port_info(ss);
	struct device *dev = ss->pcm->card->dev;
	struct snd_pcm_runtime 	*rt = ss->runtime;
	struct siu_stream *siu_stream;
	snd_pcm_sframes_t xfer_cnt;

	if (ss->stream == SNDRV_PCM_STREAM_PLAYBACK)
		siu_stream = &port_info->playback;
	else
		siu_stream = &port_info->capture;

	rt = siu_stream->substream->runtime;

	siu_stream->buf_bytes = snd_pcm_lib_buffer_bytes(ss);
	siu_stream->period_bytes = snd_pcm_lib_period_bytes(ss);

	dev_dbg(dev, "%s: port=%d, %d channels, period=%u bytes\n", __func__,
		info->port_id, rt->channels, siu_stream->period_bytes);

	/* We only support buffers that are multiples of the period */
	if (siu_stream->buf_bytes % siu_stream->period_bytes) {
		dev_err(dev, "%s() - buffer=%d not multiple of period=%d\n",
		       __func__, siu_stream->buf_bytes,
		       siu_stream->period_bytes);
		return -EINVAL;
	}

	xfer_cnt = bytes_to_frames(rt, siu_stream->period_bytes);
	if (!xfer_cnt || xfer_cnt > 0x1000000)
		return -EINVAL;

	siu_stream->format = rt->format;
	siu_stream->xfer_cnt = xfer_cnt;

	dev_dbg(dev, "port=%d buf=%lx buf_bytes=%d period_bytes=%d "
		"format=%d channels=%d xfer_cnt=%d\n", info->port_id,
		(unsigned long)rt->dma_addr, siu_stream->buf_bytes,
		siu_stream->period_bytes,
		siu_stream->format, rt->channels, (int)xfer_cnt);

	return 0;
}

static int siu_pcm_trigger(struct snd_pcm_substream *ss, int cmd)
{
	struct siu_info *info = siu_i2s_data;
	struct device *dev = ss->pcm->card->dev;
	struct siu_port *port_info = siu_port_info(ss);
	int ret;

	dev_dbg(dev, "%s: port=%d@%p, cmd=%d\n", __func__,
		info->port_id, port_info, cmd);

	switch (cmd) {
	case SNDRV_PCM_TRIGGER_START:
		if (ss->stream == SNDRV_PCM_STREAM_PLAYBACK)
			ret = siu_pcm_stmwrite_start(port_info);
		else
			ret = siu_pcm_stmread_start(port_info);

		if (ret < 0)
			dev_warn(dev, "%s: start failed on port=%d\n",
				 __func__, info->port_id);

		break;
	case SNDRV_PCM_TRIGGER_STOP:
		if (ss->stream == SNDRV_PCM_STREAM_PLAYBACK)
			siu_pcm_stmwrite_stop(port_info);
		else
			siu_pcm_stmread_stop(port_info);
		ret = 0;

		break;
	default:
		dev_err(dev, "%s() unsupported cmd=%d\n", __func__, cmd);
		ret = -EINVAL;
	}

	return ret;
}

/*
 * So far only resolution of one period is supported, subject to extending the
 * dmangine API
 */
static snd_pcm_uframes_t siu_pcm_pointer_dma(struct snd_pcm_substream *ss)
{
	struct device *dev = ss->pcm->card->dev;
	struct siu_info *info = siu_i2s_data;
	u32 __iomem *base = info->reg;
	struct siu_port *port_info = siu_port_info(ss);
	struct snd_pcm_runtime *rt = ss->runtime;
	size_t ptr;
	struct siu_stream *siu_stream;

	if (ss->stream == SNDRV_PCM_STREAM_PLAYBACK)
		siu_stream = &port_info->playback;
	else
		siu_stream = &port_info->capture;

	/*
	 * ptr is the offset into the buffer where the dma is currently at. We
	 * check if the dma buffer has just wrapped.
	 */
	ptr = PERIOD_OFFSET(rt->dma_addr,
			    siu_stream->cur_period,
			    siu_stream->period_bytes) - rt->dma_addr;

	dev_dbg(dev,
		"%s: port=%d, events %x, FSTS %x, xferred %u/%u, cookie %d\n",
		__func__, info->port_id, siu_read32(base + SIU_EVNTC),
		siu_read32(base + SIU_SBFSTS), ptr, siu_stream->buf_bytes,
		siu_stream->cookie);

	if (ptr >= siu_stream->buf_bytes)
		ptr = 0;

	return bytes_to_frames(ss->runtime, ptr);
}

static int siu_pcm_new(struct snd_soc_pcm_runtime *rtd)
{
	/* card->dev == socdev->dev, see snd_soc_new_pcms() */
	struct snd_card *card = rtd->card->snd_card;
	struct snd_pcm *pcm = rtd->pcm;
	struct siu_info *info = siu_i2s_data;
	struct platform_device *pdev = to_platform_device(card->dev);
	int ret;
	int i;

	/* pdev->id selects between SIUA and SIUB */
	if (pdev->id < 0 || pdev->id >= SIU_PORT_NUM)
		return -EINVAL;

	info->port_id = pdev->id;

	/*
	 * While the siu has 2 ports, only one port can be on at a time (only 1
	 * SPB). So far all the boards using the siu had only one of the ports
	 * wired to a codec. To simplify things, we only register one port with
	 * alsa. In case both ports are needed, it should be changed here
	 */
	for (i = pdev->id; i < pdev->id + 1; i++) {
		struct siu_port **port_info = &siu_ports[i];

		ret = siu_init_port(i, port_info, card);
		if (ret < 0)
			return ret;

		ret = snd_pcm_lib_preallocate_pages_for_all(pcm,
				SNDRV_DMA_TYPE_DEV, NULL,
				SIU_BUFFER_BYTES_MAX, SIU_BUFFER_BYTES_MAX);
		if (ret < 0) {
			dev_err(card->dev,
			       "snd_pcm_lib_preallocate_pages_for_all() err=%d",
				ret);
			goto fail;
		}

		(*port_info)->pcm = pcm;

		/* IO tasklets */
		tasklet_init(&(*port_info)->playback.tasklet, siu_io_tasklet,
			     (unsigned long)&(*port_info)->playback);
		tasklet_init(&(*port_info)->capture.tasklet, siu_io_tasklet,
			     (unsigned long)&(*port_info)->capture);
	}

	dev_info(card->dev, "SuperH SIU driver initialized.\n");
	return 0;

fail:
	siu_free_port(siu_ports[pdev->id]);
	dev_err(card->dev, "SIU: failed to initialize.\n");
	return ret;
}

static void siu_pcm_free(struct snd_pcm *pcm)
{
	struct platform_device *pdev = to_platform_device(pcm->card->dev);
	struct siu_port *port_info = siu_ports[pdev->id];

	tasklet_kill(&port_info->capture.tasklet);
	tasklet_kill(&port_info->playback.tasklet);

	siu_free_port(port_info);
	snd_pcm_lib_preallocate_free_for_all(pcm);

	dev_dbg(pcm->card->dev, "%s\n", __func__);
}

static struct snd_pcm_ops siu_pcm_ops = {
	.open		= siu_pcm_open,
	.close		= siu_pcm_close,
	.ioctl		= snd_pcm_lib_ioctl,
	.hw_params	= siu_pcm_hw_params,
	.hw_free	= siu_pcm_hw_free,
	.prepare	= siu_pcm_prepare,
	.trigger	= siu_pcm_trigger,
	.pointer	= siu_pcm_pointer_dma,
};

struct snd_soc_platform_driver siu_platform = {
	.ops			= &siu_pcm_ops,
	.pcm_new	= siu_pcm_new,
	.pcm_free	= siu_pcm_free,
};
EXPORT_SYMBOL_GPL(siu_platform);<|MERGE_RESOLUTION|>--- conflicted
+++ resolved
@@ -130,11 +130,7 @@
 	sg_dma_len(&sg) = size;
 	sg_dma_address(&sg) = buff;
 
-<<<<<<< HEAD
-	desc = siu_stream->chan->device->device_prep_slave_sg(siu_stream->chan,
-=======
 	desc = dmaengine_prep_slave_sg(siu_stream->chan,
->>>>>>> e816b57a
 		&sg, 1, DMA_MEM_TO_DEV, DMA_PREP_INTERRUPT | DMA_CTRL_ACK);
 	if (!desc) {
 		dev_err(dev, "Failed to allocate a dma descriptor\n");
@@ -184,11 +180,7 @@
 	sg_dma_len(&sg) = size;
 	sg_dma_address(&sg) = buff;
 
-<<<<<<< HEAD
-	desc = siu_stream->chan->device->device_prep_slave_sg(siu_stream->chan,
-=======
 	desc = dmaengine_prep_slave_sg(siu_stream->chan,
->>>>>>> e816b57a
 		&sg, 1, DMA_DEV_TO_MEM, DMA_PREP_INTERRUPT | DMA_CTRL_ACK);
 	if (!desc) {
 		dev_err(dev, "Failed to allocate dma descriptor\n");
