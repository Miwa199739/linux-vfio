/*
 * soc-core.c  --  ALSA SoC Audio Layer
 *
 * Copyright 2005 Wolfson Microelectronics PLC.
 * Copyright 2005 Openedhand Ltd.
 * Copyright (C) 2010 Slimlogic Ltd.
 * Copyright (C) 2010 Texas Instruments Inc.
 *
 * Author: Liam Girdwood <lrg@slimlogic.co.uk>
 *         with code, comments and ideas from :-
 *         Richard Purdie <richard@openedhand.com>
 *
 *  This program is free software; you can redistribute  it and/or modify it
 *  under  the terms of  the GNU General  Public License as published by the
 *  Free Software Foundation;  either version 2 of the  License, or (at your
 *  option) any later version.
 *
 *  TODO:
 *   o Add hw rules to enforce rates, etc.
 *   o More testing with other codecs/machines.
 *   o Add more codecs and platforms to ensure good API coverage.
 *   o Support TDM on PCM and I2S
 */

#include <linux/module.h>
#include <linux/moduleparam.h>
#include <linux/init.h>
#include <linux/delay.h>
#include <linux/pm.h>
#include <linux/bitops.h>
#include <linux/debugfs.h>
#include <linux/platform_device.h>
#include <linux/pinctrl/consumer.h>
#include <linux/ctype.h>
#include <linux/slab.h>
#include <linux/of.h>
#include <linux/gpio.h>
#include <linux/of_gpio.h>
#include <sound/ac97_codec.h>
#include <sound/core.h>
#include <sound/jack.h>
#include <sound/pcm.h>
#include <sound/pcm_params.h>
#include <sound/soc.h>
#include <sound/soc-dpcm.h>
#include <sound/initval.h>

#define CREATE_TRACE_POINTS
#include <trace/events/asoc.h>

#define NAME_SIZE	32

#ifdef CONFIG_DEBUG_FS
struct dentry *snd_soc_debugfs_root;
EXPORT_SYMBOL_GPL(snd_soc_debugfs_root);
#endif

static DEFINE_MUTEX(client_mutex);
static LIST_HEAD(platform_list);
static LIST_HEAD(codec_list);
static LIST_HEAD(component_list);

/*
 * This is a timeout to do a DAPM powerdown after a stream is closed().
 * It can be used to eliminate pops between different playback streams, e.g.
 * between two audio tracks.
 */
static int pmdown_time = 5000;
module_param(pmdown_time, int, 0);
MODULE_PARM_DESC(pmdown_time, "DAPM stream powerdown time (msecs)");

struct snd_ac97_reset_cfg {
	struct pinctrl *pctl;
	struct pinctrl_state *pstate_reset;
	struct pinctrl_state *pstate_warm_reset;
	struct pinctrl_state *pstate_run;
	int gpio_sdata;
	int gpio_sync;
	int gpio_reset;
};

/* returns the minimum number of bytes needed to represent
 * a particular given value */
static int min_bytes_needed(unsigned long val)
{
	int c = 0;
	int i;

	for (i = (sizeof val * 8) - 1; i >= 0; --i, ++c)
		if (val & (1UL << i))
			break;
	c = (sizeof val * 8) - c;
	if (!c || (c % 8))
		c = (c + 8) / 8;
	else
		c /= 8;
	return c;
}

/* fill buf which is 'len' bytes with a formatted
 * string of the form 'reg: value\n' */
static int format_register_str(struct snd_soc_codec *codec,
			       unsigned int reg, char *buf, size_t len)
{
	int wordsize = min_bytes_needed(codec->driver->reg_cache_size) * 2;
	int regsize = codec->driver->reg_word_size * 2;
	int ret;
	char tmpbuf[len + 1];
	char regbuf[regsize + 1];

	/* since tmpbuf is allocated on the stack, warn the callers if they
	 * try to abuse this function */
	WARN_ON(len > 63);

	/* +2 for ': ' and + 1 for '\n' */
	if (wordsize + regsize + 2 + 1 != len)
		return -EINVAL;

	ret = snd_soc_read(codec, reg);
	if (ret < 0) {
		memset(regbuf, 'X', regsize);
		regbuf[regsize] = '\0';
	} else {
		snprintf(regbuf, regsize + 1, "%.*x", regsize, ret);
	}

	/* prepare the buffer */
	snprintf(tmpbuf, len + 1, "%.*x: %s\n", wordsize, reg, regbuf);
	/* copy it back to the caller without the '\0' */
	memcpy(buf, tmpbuf, len);

	return 0;
}

/* codec register dump */
static ssize_t soc_codec_reg_show(struct snd_soc_codec *codec, char *buf,
				  size_t count, loff_t pos)
{
	int i, step = 1;
	int wordsize, regsize;
	int len;
	size_t total = 0;
	loff_t p = 0;

	wordsize = min_bytes_needed(codec->driver->reg_cache_size) * 2;
	regsize = codec->driver->reg_word_size * 2;

	len = wordsize + regsize + 2 + 1;

	if (!codec->driver->reg_cache_size)
		return 0;

	if (codec->driver->reg_cache_step)
		step = codec->driver->reg_cache_step;

	for (i = 0; i < codec->driver->reg_cache_size; i += step) {
		if (!snd_soc_codec_readable_register(codec, i))
			continue;
		if (codec->driver->display_register) {
			count += codec->driver->display_register(codec, buf + count,
							 PAGE_SIZE - count, i);
		} else {
			/* only support larger than PAGE_SIZE bytes debugfs
			 * entries for the default case */
			if (p >= pos) {
				if (total + len >= count - 1)
					break;
				format_register_str(codec, i, buf + total, len);
				total += len;
			}
			p += len;
		}
	}

	total = min(total, count - 1);

	return total;
}

static ssize_t codec_reg_show(struct device *dev,
	struct device_attribute *attr, char *buf)
{
	struct snd_soc_pcm_runtime *rtd = dev_get_drvdata(dev);

	return soc_codec_reg_show(rtd->codec, buf, PAGE_SIZE, 0);
}

static DEVICE_ATTR(codec_reg, 0444, codec_reg_show, NULL);

static ssize_t pmdown_time_show(struct device *dev,
				struct device_attribute *attr, char *buf)
{
	struct snd_soc_pcm_runtime *rtd = dev_get_drvdata(dev);

	return sprintf(buf, "%ld\n", rtd->pmdown_time);
}

static ssize_t pmdown_time_set(struct device *dev,
			       struct device_attribute *attr,
			       const char *buf, size_t count)
{
	struct snd_soc_pcm_runtime *rtd = dev_get_drvdata(dev);
	int ret;

	ret = kstrtol(buf, 10, &rtd->pmdown_time);
	if (ret)
		return ret;

	return count;
}

static DEVICE_ATTR(pmdown_time, 0644, pmdown_time_show, pmdown_time_set);

#ifdef CONFIG_DEBUG_FS
static ssize_t codec_reg_read_file(struct file *file, char __user *user_buf,
				   size_t count, loff_t *ppos)
{
	ssize_t ret;
	struct snd_soc_codec *codec = file->private_data;
	char *buf;

	if (*ppos < 0 || !count)
		return -EINVAL;

	buf = kmalloc(count, GFP_KERNEL);
	if (!buf)
		return -ENOMEM;

	ret = soc_codec_reg_show(codec, buf, count, *ppos);
	if (ret >= 0) {
		if (copy_to_user(user_buf, buf, ret)) {
			kfree(buf);
			return -EFAULT;
		}
		*ppos += ret;
	}

	kfree(buf);
	return ret;
}

static ssize_t codec_reg_write_file(struct file *file,
		const char __user *user_buf, size_t count, loff_t *ppos)
{
	char buf[32];
	size_t buf_size;
	char *start = buf;
	unsigned long reg, value;
	struct snd_soc_codec *codec = file->private_data;
	int ret;

	buf_size = min(count, (sizeof(buf)-1));
	if (copy_from_user(buf, user_buf, buf_size))
		return -EFAULT;
	buf[buf_size] = 0;

	while (*start == ' ')
		start++;
	reg = simple_strtoul(start, &start, 16);
	while (*start == ' ')
		start++;
	ret = kstrtoul(start, 16, &value);
	if (ret)
		return ret;

	/* Userspace has been fiddling around behind the kernel's back */
	add_taint(TAINT_USER, LOCKDEP_NOW_UNRELIABLE);

	snd_soc_write(codec, reg, value);
	return buf_size;
}

static const struct file_operations codec_reg_fops = {
	.open = simple_open,
	.read = codec_reg_read_file,
	.write = codec_reg_write_file,
	.llseek = default_llseek,
};

static void soc_init_codec_debugfs(struct snd_soc_codec *codec)
{
	struct dentry *debugfs_card_root = codec->card->debugfs_card_root;

	codec->debugfs_codec_root = debugfs_create_dir(codec->name,
						       debugfs_card_root);
	if (!codec->debugfs_codec_root) {
		dev_warn(codec->dev,
			"ASoC: Failed to create codec debugfs directory\n");
		return;
	}

	debugfs_create_bool("cache_sync", 0444, codec->debugfs_codec_root,
			    &codec->cache_sync);
	debugfs_create_bool("cache_only", 0444, codec->debugfs_codec_root,
			    &codec->cache_only);

	codec->debugfs_reg = debugfs_create_file("codec_reg", 0644,
						 codec->debugfs_codec_root,
						 codec, &codec_reg_fops);
	if (!codec->debugfs_reg)
		dev_warn(codec->dev,
			"ASoC: Failed to create codec register debugfs file\n");

	snd_soc_dapm_debugfs_init(&codec->dapm, codec->debugfs_codec_root);
}

static void soc_cleanup_codec_debugfs(struct snd_soc_codec *codec)
{
	debugfs_remove_recursive(codec->debugfs_codec_root);
}

static void soc_init_platform_debugfs(struct snd_soc_platform *platform)
{
	struct dentry *debugfs_card_root = platform->card->debugfs_card_root;

	platform->debugfs_platform_root = debugfs_create_dir(platform->name,
						       debugfs_card_root);
	if (!platform->debugfs_platform_root) {
		dev_warn(platform->dev,
			"ASoC: Failed to create platform debugfs directory\n");
		return;
	}

	snd_soc_dapm_debugfs_init(&platform->dapm,
		platform->debugfs_platform_root);
}

static void soc_cleanup_platform_debugfs(struct snd_soc_platform *platform)
{
	debugfs_remove_recursive(platform->debugfs_platform_root);
}

static ssize_t codec_list_read_file(struct file *file, char __user *user_buf,
				    size_t count, loff_t *ppos)
{
	char *buf = kmalloc(PAGE_SIZE, GFP_KERNEL);
	ssize_t len, ret = 0;
	struct snd_soc_codec *codec;

	if (!buf)
		return -ENOMEM;

	list_for_each_entry(codec, &codec_list, list) {
		len = snprintf(buf + ret, PAGE_SIZE - ret, "%s\n",
			       codec->name);
		if (len >= 0)
			ret += len;
		if (ret > PAGE_SIZE) {
			ret = PAGE_SIZE;
			break;
		}
	}

	if (ret >= 0)
		ret = simple_read_from_buffer(user_buf, count, ppos, buf, ret);

	kfree(buf);

	return ret;
}

static const struct file_operations codec_list_fops = {
	.read = codec_list_read_file,
	.llseek = default_llseek,/* read accesses f_pos */
};

static ssize_t dai_list_read_file(struct file *file, char __user *user_buf,
				  size_t count, loff_t *ppos)
{
	char *buf = kmalloc(PAGE_SIZE, GFP_KERNEL);
	ssize_t len, ret = 0;
	struct snd_soc_component *component;
	struct snd_soc_dai *dai;

	if (!buf)
		return -ENOMEM;

	list_for_each_entry(component, &component_list, list) {
		list_for_each_entry(dai, &component->dai_list, list) {
			len = snprintf(buf + ret, PAGE_SIZE - ret, "%s\n",
				dai->name);
			if (len >= 0)
				ret += len;
			if (ret > PAGE_SIZE) {
				ret = PAGE_SIZE;
				break;
			}
		}
	}

	ret = simple_read_from_buffer(user_buf, count, ppos, buf, ret);

	kfree(buf);

	return ret;
}

static const struct file_operations dai_list_fops = {
	.read = dai_list_read_file,
	.llseek = default_llseek,/* read accesses f_pos */
};

static ssize_t platform_list_read_file(struct file *file,
				       char __user *user_buf,
				       size_t count, loff_t *ppos)
{
	char *buf = kmalloc(PAGE_SIZE, GFP_KERNEL);
	ssize_t len, ret = 0;
	struct snd_soc_platform *platform;

	if (!buf)
		return -ENOMEM;

	list_for_each_entry(platform, &platform_list, list) {
		len = snprintf(buf + ret, PAGE_SIZE - ret, "%s\n",
			       platform->name);
		if (len >= 0)
			ret += len;
		if (ret > PAGE_SIZE) {
			ret = PAGE_SIZE;
			break;
		}
	}

	ret = simple_read_from_buffer(user_buf, count, ppos, buf, ret);

	kfree(buf);

	return ret;
}

static const struct file_operations platform_list_fops = {
	.read = platform_list_read_file,
	.llseek = default_llseek,/* read accesses f_pos */
};

static void soc_init_card_debugfs(struct snd_soc_card *card)
{
	card->debugfs_card_root = debugfs_create_dir(card->name,
						     snd_soc_debugfs_root);
	if (!card->debugfs_card_root) {
		dev_warn(card->dev,
			 "ASoC: Failed to create card debugfs directory\n");
		return;
	}

	card->debugfs_pop_time = debugfs_create_u32("dapm_pop_time", 0644,
						    card->debugfs_card_root,
						    &card->pop_time);
	if (!card->debugfs_pop_time)
		dev_warn(card->dev,
		       "ASoC: Failed to create pop time debugfs file\n");
}

static void soc_cleanup_card_debugfs(struct snd_soc_card *card)
{
	debugfs_remove_recursive(card->debugfs_card_root);
}

#else

static inline void soc_init_codec_debugfs(struct snd_soc_codec *codec)
{
}

static inline void soc_cleanup_codec_debugfs(struct snd_soc_codec *codec)
{
}

static inline void soc_init_platform_debugfs(struct snd_soc_platform *platform)
{
}

static inline void soc_cleanup_platform_debugfs(struct snd_soc_platform *platform)
{
}

static inline void soc_init_card_debugfs(struct snd_soc_card *card)
{
}

static inline void soc_cleanup_card_debugfs(struct snd_soc_card *card)
{
}
#endif

struct snd_pcm_substream *snd_soc_get_dai_substream(struct snd_soc_card *card,
		const char *dai_link, int stream)
{
	int i;

	for (i = 0; i < card->num_links; i++) {
		if (card->rtd[i].dai_link->no_pcm &&
			!strcmp(card->rtd[i].dai_link->name, dai_link))
			return card->rtd[i].pcm->streams[stream].substream;
	}
	dev_dbg(card->dev, "ASoC: failed to find dai link %s\n", dai_link);
	return NULL;
}
EXPORT_SYMBOL_GPL(snd_soc_get_dai_substream);

struct snd_soc_pcm_runtime *snd_soc_get_pcm_runtime(struct snd_soc_card *card,
		const char *dai_link)
{
	int i;

	for (i = 0; i < card->num_links; i++) {
		if (!strcmp(card->rtd[i].dai_link->name, dai_link))
			return &card->rtd[i];
	}
	dev_dbg(card->dev, "ASoC: failed to find rtd %s\n", dai_link);
	return NULL;
}
EXPORT_SYMBOL_GPL(snd_soc_get_pcm_runtime);

#ifdef CONFIG_SND_SOC_AC97_BUS
/* unregister ac97 codec */
static int soc_ac97_dev_unregister(struct snd_soc_codec *codec)
{
	if (codec->ac97->dev.bus)
		device_unregister(&codec->ac97->dev);
	return 0;
}

/* stop no dev release warning */
static void soc_ac97_device_release(struct device *dev){}

/* register ac97 codec to bus */
static int soc_ac97_dev_register(struct snd_soc_codec *codec)
{
	int err;

	codec->ac97->dev.bus = &ac97_bus_type;
	codec->ac97->dev.parent = codec->card->dev;
	codec->ac97->dev.release = soc_ac97_device_release;

	dev_set_name(&codec->ac97->dev, "%d-%d:%s",
		     codec->card->snd_card->number, 0, codec->name);
	err = device_register(&codec->ac97->dev);
	if (err < 0) {
		dev_err(codec->dev, "ASoC: Can't register ac97 bus\n");
		codec->ac97->dev.bus = NULL;
		return err;
	}
	return 0;
}
#endif

static void codec2codec_close_delayed_work(struct work_struct *work)
{
	/* Currently nothing to do for c2c links
	 * Since c2c links are internal nodes in the DAPM graph and
	 * don't interface with the outside world or application layer
	 * we don't have to do any special handling on close.
	 */
}

#ifdef CONFIG_PM_SLEEP
/* powers down audio subsystem for suspend */
int snd_soc_suspend(struct device *dev)
{
	struct snd_soc_card *card = dev_get_drvdata(dev);
	struct snd_soc_codec *codec;
	int i;

	/* If the initialization of this soc device failed, there is no codec
	 * associated with it. Just bail out in this case.
	 */
	if (list_empty(&card->codec_dev_list))
		return 0;

	/* Due to the resume being scheduled into a workqueue we could
	* suspend before that's finished - wait for it to complete.
	 */
	snd_power_lock(card->snd_card);
	snd_power_wait(card->snd_card, SNDRV_CTL_POWER_D0);
	snd_power_unlock(card->snd_card);

	/* we're going to block userspace touching us until resume completes */
	snd_power_change_state(card->snd_card, SNDRV_CTL_POWER_D3hot);

	/* mute any active DACs */
	for (i = 0; i < card->num_rtd; i++) {
		struct snd_soc_dai *dai = card->rtd[i].codec_dai;
		struct snd_soc_dai_driver *drv = dai->driver;

		if (card->rtd[i].dai_link->ignore_suspend)
			continue;

		if (drv->ops->digital_mute && dai->playback_active)
			drv->ops->digital_mute(dai, 1);
	}

	/* suspend all pcms */
	for (i = 0; i < card->num_rtd; i++) {
		if (card->rtd[i].dai_link->ignore_suspend)
			continue;

		snd_pcm_suspend_all(card->rtd[i].pcm);
	}

	if (card->suspend_pre)
		card->suspend_pre(card);

	for (i = 0; i < card->num_rtd; i++) {
		struct snd_soc_dai *cpu_dai = card->rtd[i].cpu_dai;
		struct snd_soc_platform *platform = card->rtd[i].platform;

		if (card->rtd[i].dai_link->ignore_suspend)
			continue;

		if (cpu_dai->driver->suspend && !cpu_dai->driver->ac97_control)
			cpu_dai->driver->suspend(cpu_dai);
		if (platform->driver->suspend && !platform->suspended) {
			platform->driver->suspend(cpu_dai);
			platform->suspended = 1;
		}
	}

	/* close any waiting streams and save state */
	for (i = 0; i < card->num_rtd; i++) {
		flush_delayed_work(&card->rtd[i].delayed_work);
		card->rtd[i].codec->dapm.suspend_bias_level = card->rtd[i].codec->dapm.bias_level;
	}

	for (i = 0; i < card->num_rtd; i++) {

		if (card->rtd[i].dai_link->ignore_suspend)
			continue;

		snd_soc_dapm_stream_event(&card->rtd[i],
					  SNDRV_PCM_STREAM_PLAYBACK,
					  SND_SOC_DAPM_STREAM_SUSPEND);

		snd_soc_dapm_stream_event(&card->rtd[i],
					  SNDRV_PCM_STREAM_CAPTURE,
					  SND_SOC_DAPM_STREAM_SUSPEND);
	}

	/* Recheck all analogue paths too */
	dapm_mark_io_dirty(&card->dapm);
	snd_soc_dapm_sync(&card->dapm);

	/* suspend all CODECs */
	list_for_each_entry(codec, &card->codec_dev_list, card_list) {
		/* If there are paths active then the CODEC will be held with
		 * bias _ON and should not be suspended. */
		if (!codec->suspended && codec->driver->suspend) {
			switch (codec->dapm.bias_level) {
			case SND_SOC_BIAS_STANDBY:
				/*
				 * If the CODEC is capable of idle
				 * bias off then being in STANDBY
				 * means it's doing something,
				 * otherwise fall through.
				 */
				if (codec->dapm.idle_bias_off) {
					dev_dbg(codec->dev,
						"ASoC: idle_bias_off CODEC on over suspend\n");
					break;
				}
			case SND_SOC_BIAS_OFF:
				codec->driver->suspend(codec);
				codec->suspended = 1;
				codec->cache_sync = 1;
				if (codec->using_regmap)
					regcache_mark_dirty(codec->control_data);
				/* deactivate pins to sleep state */
				pinctrl_pm_select_sleep_state(codec->dev);
				break;
			default:
				dev_dbg(codec->dev,
					"ASoC: CODEC is on over suspend\n");
				break;
			}
		}
	}

	for (i = 0; i < card->num_rtd; i++) {
		struct snd_soc_dai *cpu_dai = card->rtd[i].cpu_dai;

		if (card->rtd[i].dai_link->ignore_suspend)
			continue;

		if (cpu_dai->driver->suspend && cpu_dai->driver->ac97_control)
			cpu_dai->driver->suspend(cpu_dai);

		/* deactivate pins to sleep state */
		pinctrl_pm_select_sleep_state(cpu_dai->dev);
	}

	if (card->suspend_post)
		card->suspend_post(card);

	return 0;
}
EXPORT_SYMBOL_GPL(snd_soc_suspend);

/* deferred resume work, so resume can complete before we finished
 * setting our codec back up, which can be very slow on I2C
 */
static void soc_resume_deferred(struct work_struct *work)
{
	struct snd_soc_card *card =
			container_of(work, struct snd_soc_card, deferred_resume_work);
	struct snd_soc_codec *codec;
	int i;

	/* our power state is still SNDRV_CTL_POWER_D3hot from suspend time,
	 * so userspace apps are blocked from touching us
	 */

	dev_dbg(card->dev, "ASoC: starting resume work\n");

	/* Bring us up into D2 so that DAPM starts enabling things */
	snd_power_change_state(card->snd_card, SNDRV_CTL_POWER_D2);

	if (card->resume_pre)
		card->resume_pre(card);

	/* resume AC97 DAIs */
	for (i = 0; i < card->num_rtd; i++) {
		struct snd_soc_dai *cpu_dai = card->rtd[i].cpu_dai;

		if (card->rtd[i].dai_link->ignore_suspend)
			continue;

		if (cpu_dai->driver->resume && cpu_dai->driver->ac97_control)
			cpu_dai->driver->resume(cpu_dai);
	}

	list_for_each_entry(codec, &card->codec_dev_list, card_list) {
		/* If the CODEC was idle over suspend then it will have been
		 * left with bias OFF or STANDBY and suspended so we must now
		 * resume.  Otherwise the suspend was suppressed.
		 */
		if (codec->driver->resume && codec->suspended) {
			switch (codec->dapm.bias_level) {
			case SND_SOC_BIAS_STANDBY:
			case SND_SOC_BIAS_OFF:
				codec->driver->resume(codec);
				codec->suspended = 0;
				break;
			default:
				dev_dbg(codec->dev,
					"ASoC: CODEC was on over suspend\n");
				break;
			}
		}
	}

	for (i = 0; i < card->num_rtd; i++) {

		if (card->rtd[i].dai_link->ignore_suspend)
			continue;

		snd_soc_dapm_stream_event(&card->rtd[i],
					  SNDRV_PCM_STREAM_PLAYBACK,
					  SND_SOC_DAPM_STREAM_RESUME);

		snd_soc_dapm_stream_event(&card->rtd[i],
					  SNDRV_PCM_STREAM_CAPTURE,
					  SND_SOC_DAPM_STREAM_RESUME);
	}

	/* unmute any active DACs */
	for (i = 0; i < card->num_rtd; i++) {
		struct snd_soc_dai *dai = card->rtd[i].codec_dai;
		struct snd_soc_dai_driver *drv = dai->driver;

		if (card->rtd[i].dai_link->ignore_suspend)
			continue;

		if (drv->ops->digital_mute && dai->playback_active)
			drv->ops->digital_mute(dai, 0);
	}

	for (i = 0; i < card->num_rtd; i++) {
		struct snd_soc_dai *cpu_dai = card->rtd[i].cpu_dai;
		struct snd_soc_platform *platform = card->rtd[i].platform;

		if (card->rtd[i].dai_link->ignore_suspend)
			continue;

		if (cpu_dai->driver->resume && !cpu_dai->driver->ac97_control)
			cpu_dai->driver->resume(cpu_dai);
		if (platform->driver->resume && platform->suspended) {
			platform->driver->resume(cpu_dai);
			platform->suspended = 0;
		}
	}

	if (card->resume_post)
		card->resume_post(card);

	dev_dbg(card->dev, "ASoC: resume work completed\n");

	/* userspace can access us now we are back as we were before */
	snd_power_change_state(card->snd_card, SNDRV_CTL_POWER_D0);

	/* Recheck all analogue paths too */
	dapm_mark_io_dirty(&card->dapm);
	snd_soc_dapm_sync(&card->dapm);
}

/* powers up audio subsystem after a suspend */
int snd_soc_resume(struct device *dev)
{
	struct snd_soc_card *card = dev_get_drvdata(dev);
	int i, ac97_control = 0;

	/* If the initialization of this soc device failed, there is no codec
	 * associated with it. Just bail out in this case.
	 */
	if (list_empty(&card->codec_dev_list))
		return 0;

	/* activate pins from sleep state */
	for (i = 0; i < card->num_rtd; i++) {
		struct snd_soc_dai *cpu_dai = card->rtd[i].cpu_dai;
		struct snd_soc_dai *codec_dai = card->rtd[i].codec_dai;
		if (cpu_dai->active)
			pinctrl_pm_select_default_state(cpu_dai->dev);
		if (codec_dai->active)
			pinctrl_pm_select_default_state(codec_dai->dev);
	}

	/* AC97 devices might have other drivers hanging off them so
	 * need to resume immediately.  Other drivers don't have that
	 * problem and may take a substantial amount of time to resume
	 * due to I/O costs and anti-pop so handle them out of line.
	 */
	for (i = 0; i < card->num_rtd; i++) {
		struct snd_soc_dai *cpu_dai = card->rtd[i].cpu_dai;
		ac97_control |= cpu_dai->driver->ac97_control;
	}
	if (ac97_control) {
		dev_dbg(dev, "ASoC: Resuming AC97 immediately\n");
		soc_resume_deferred(&card->deferred_resume_work);
	} else {
		dev_dbg(dev, "ASoC: Scheduling resume work\n");
		if (!schedule_work(&card->deferred_resume_work))
			dev_err(dev, "ASoC: resume work item may be lost\n");
	}

	return 0;
}
EXPORT_SYMBOL_GPL(snd_soc_resume);
#else
#define snd_soc_suspend NULL
#define snd_soc_resume NULL
#endif

static const struct snd_soc_dai_ops null_dai_ops = {
};

static int soc_bind_dai_link(struct snd_soc_card *card, int num)
{
	struct snd_soc_dai_link *dai_link = &card->dai_link[num];
	struct snd_soc_pcm_runtime *rtd = &card->rtd[num];
	struct snd_soc_component *component;
	struct snd_soc_codec *codec;
	struct snd_soc_platform *platform;
	struct snd_soc_dai *codec_dai, *cpu_dai;
	const char *platform_name;

	dev_dbg(card->dev, "ASoC: binding %s at idx %d\n", dai_link->name, num);

	/* Find CPU DAI from registered DAIs*/
	list_for_each_entry(component, &component_list, list) {
		if (dai_link->cpu_of_node &&
			component->dev->of_node != dai_link->cpu_of_node)
			continue;
		if (dai_link->cpu_name &&
			strcmp(dev_name(component->dev), dai_link->cpu_name))
			continue;
		list_for_each_entry(cpu_dai, &component->dai_list, list) {
			if (dai_link->cpu_dai_name &&
				strcmp(cpu_dai->name, dai_link->cpu_dai_name))
				continue;

			rtd->cpu_dai = cpu_dai;
		}
	}

	if (!rtd->cpu_dai) {
		dev_err(card->dev, "ASoC: CPU DAI %s not registered\n",
			dai_link->cpu_dai_name);
		return -EPROBE_DEFER;
	}

	/* Find CODEC from registered CODECs */
	list_for_each_entry(codec, &codec_list, list) {
		if (dai_link->codec_of_node) {
			if (codec->dev->of_node != dai_link->codec_of_node)
				continue;
		} else {
			if (strcmp(codec->name, dai_link->codec_name))
				continue;
		}

		rtd->codec = codec;

		/*
		 * CODEC found, so find CODEC DAI from registered DAIs from
		 * this CODEC
		 */
		list_for_each_entry(codec_dai, &codec->component.dai_list, list) {
			if (!strcmp(codec_dai->name, dai_link->codec_dai_name)) {
				rtd->codec_dai = codec_dai;
				break;
			}
		}

		if (!rtd->codec_dai) {
			dev_err(card->dev, "ASoC: CODEC DAI %s not registered\n",
				dai_link->codec_dai_name);
			return -EPROBE_DEFER;
		}
	}

	if (!rtd->codec) {
		dev_err(card->dev, "ASoC: CODEC %s not registered\n",
			dai_link->codec_name);
		return -EPROBE_DEFER;
	}

	/* if there's no platform we match on the empty platform */
	platform_name = dai_link->platform_name;
	if (!platform_name && !dai_link->platform_of_node)
		platform_name = "snd-soc-dummy";

	/* find one from the set of registered platforms */
	list_for_each_entry(platform, &platform_list, list) {
		if (dai_link->platform_of_node) {
			if (platform->dev->of_node !=
			    dai_link->platform_of_node)
				continue;
		} else {
			if (strcmp(platform->name, platform_name))
				continue;
		}

		rtd->platform = platform;
	}
	if (!rtd->platform) {
		dev_err(card->dev, "ASoC: platform %s not registered\n",
			dai_link->platform_name);
		return -EPROBE_DEFER;
	}

	card->num_rtd++;

	return 0;
}

static int soc_remove_platform(struct snd_soc_platform *platform)
{
	int ret;

	if (platform->driver->remove) {
		ret = platform->driver->remove(platform);
		if (ret < 0)
			dev_err(platform->dev, "ASoC: failed to remove %d\n",
				ret);
	}

	/* Make sure all DAPM widgets are freed */
	snd_soc_dapm_free(&platform->dapm);

	soc_cleanup_platform_debugfs(platform);
	platform->probed = 0;
	list_del(&platform->card_list);
	module_put(platform->dev->driver->owner);

	return 0;
}

static void soc_remove_codec(struct snd_soc_codec *codec)
{
	int err;

	if (codec->driver->remove) {
		err = codec->driver->remove(codec);
		if (err < 0)
			dev_err(codec->dev, "ASoC: failed to remove %d\n", err);
	}

	/* Make sure all DAPM widgets are freed */
	snd_soc_dapm_free(&codec->dapm);

	soc_cleanup_codec_debugfs(codec);
	codec->probed = 0;
	list_del(&codec->card_list);
	module_put(codec->dev->driver->owner);
}

static void soc_remove_link_dais(struct snd_soc_card *card, int num, int order)
{
	struct snd_soc_pcm_runtime *rtd = &card->rtd[num];
	struct snd_soc_dai *codec_dai = rtd->codec_dai, *cpu_dai = rtd->cpu_dai;
	int err;

	/* unregister the rtd device */
	if (rtd->dev_registered) {
		device_remove_file(rtd->dev, &dev_attr_pmdown_time);
		device_remove_file(rtd->dev, &dev_attr_codec_reg);
		device_unregister(rtd->dev);
		rtd->dev_registered = 0;
	}

	/* remove the CODEC DAI */
	if (codec_dai && codec_dai->probed &&
			codec_dai->driver->remove_order == order) {
		if (codec_dai->driver->remove) {
			err = codec_dai->driver->remove(codec_dai);
			if (err < 0)
				dev_err(codec_dai->dev,
					"ASoC: failed to remove %s: %d\n",
					codec_dai->name, err);
		}
		codec_dai->probed = 0;
		list_del(&codec_dai->card_list);
	}

	/* remove the cpu_dai */
	if (cpu_dai && cpu_dai->probed &&
			cpu_dai->driver->remove_order == order) {
		if (cpu_dai->driver->remove) {
			err = cpu_dai->driver->remove(cpu_dai);
			if (err < 0)
				dev_err(cpu_dai->dev,
					"ASoC: failed to remove %s: %d\n",
					cpu_dai->name, err);
		}
		cpu_dai->probed = 0;
		list_del(&cpu_dai->card_list);

		if (!cpu_dai->codec) {
			snd_soc_dapm_free(&cpu_dai->dapm);
			module_put(cpu_dai->dev->driver->owner);
		}
	}
}

static void soc_remove_link_components(struct snd_soc_card *card, int num,
				       int order)
{
	struct snd_soc_pcm_runtime *rtd = &card->rtd[num];
	struct snd_soc_dai *cpu_dai = rtd->cpu_dai;
	struct snd_soc_dai *codec_dai = rtd->codec_dai;
	struct snd_soc_platform *platform = rtd->platform;
	struct snd_soc_codec *codec;

	/* remove the platform */
	if (platform && platform->probed &&
	    platform->driver->remove_order == order) {
		soc_remove_platform(platform);
	}

	/* remove the CODEC-side CODEC */
	if (codec_dai) {
		codec = codec_dai->codec;
		if (codec && codec->probed &&
		    codec->driver->remove_order == order)
			soc_remove_codec(codec);
	}

	/* remove any CPU-side CODEC */
	if (cpu_dai) {
		codec = cpu_dai->codec;
		if (codec && codec->probed &&
		    codec->driver->remove_order == order)
			soc_remove_codec(codec);
	}
}

static void soc_remove_dai_links(struct snd_soc_card *card)
{
	int dai, order;

	for (order = SND_SOC_COMP_ORDER_FIRST; order <= SND_SOC_COMP_ORDER_LAST;
			order++) {
		for (dai = 0; dai < card->num_rtd; dai++)
			soc_remove_link_dais(card, dai, order);
	}

	for (order = SND_SOC_COMP_ORDER_FIRST; order <= SND_SOC_COMP_ORDER_LAST;
			order++) {
		for (dai = 0; dai < card->num_rtd; dai++)
			soc_remove_link_components(card, dai, order);
	}

	card->num_rtd = 0;
}

static void soc_set_name_prefix(struct snd_soc_card *card,
				struct snd_soc_codec *codec)
{
	int i;

	if (card->codec_conf == NULL)
		return;

	for (i = 0; i < card->num_configs; i++) {
		struct snd_soc_codec_conf *map = &card->codec_conf[i];
		if (map->dev_name && !strcmp(codec->name, map->dev_name)) {
			codec->name_prefix = map->name_prefix;
			break;
		}
	}
}

static int soc_probe_codec(struct snd_soc_card *card,
			   struct snd_soc_codec *codec)
{
	int ret = 0;
	const struct snd_soc_codec_driver *driver = codec->driver;
	struct snd_soc_dai *dai;

	codec->card = card;
	codec->dapm.card = card;
	soc_set_name_prefix(card, codec);

	if (!try_module_get(codec->dev->driver->owner))
		return -ENODEV;

	soc_init_codec_debugfs(codec);

	if (driver->dapm_widgets)
		snd_soc_dapm_new_controls(&codec->dapm, driver->dapm_widgets,
					  driver->num_dapm_widgets);

	/* Create DAPM widgets for each DAI stream */
	list_for_each_entry(dai, &codec->component.dai_list, list)
		snd_soc_dapm_new_dai_widgets(&codec->dapm, dai);

	codec->dapm.idle_bias_off = driver->idle_bias_off;

	if (!codec->write && dev_get_regmap(codec->dev, NULL)) {
		/* Set the default I/O up try regmap */
		ret = snd_soc_codec_set_cache_io(codec, NULL);
		if (ret < 0) {
			dev_err(codec->dev,
				"Failed to set cache I/O: %d\n", ret);
			goto err_probe;
		}
	}

	if (driver->probe) {
		ret = driver->probe(codec);
		if (ret < 0) {
			dev_err(codec->dev,
				"ASoC: failed to probe CODEC %d\n", ret);
			goto err_probe;
		}
		WARN(codec->dapm.idle_bias_off &&
			codec->dapm.bias_level != SND_SOC_BIAS_OFF,
			"codec %s can not start from non-off bias with idle_bias_off==1\n",
			codec->name);
	}

	if (driver->controls)
		snd_soc_add_codec_controls(codec, driver->controls,
				     driver->num_controls);
	if (driver->dapm_routes)
		snd_soc_dapm_add_routes(&codec->dapm, driver->dapm_routes,
					driver->num_dapm_routes);

	/* mark codec as probed and add to card codec list */
	codec->probed = 1;
	list_add(&codec->card_list, &card->codec_dev_list);
	list_add(&codec->dapm.list, &card->dapm_list);

	return 0;

err_probe:
	soc_cleanup_codec_debugfs(codec);
	module_put(codec->dev->driver->owner);

	return ret;
}

static int soc_probe_platform(struct snd_soc_card *card,
			   struct snd_soc_platform *platform)
{
	int ret = 0;
	const struct snd_soc_platform_driver *driver = platform->driver;
	struct snd_soc_component *component;
	struct snd_soc_dai *dai;

	platform->card = card;
	platform->dapm.card = card;

	if (!try_module_get(platform->dev->driver->owner))
		return -ENODEV;

	soc_init_platform_debugfs(platform);

	if (driver->dapm_widgets)
		snd_soc_dapm_new_controls(&platform->dapm,
			driver->dapm_widgets, driver->num_dapm_widgets);

	/* Create DAPM widgets for each DAI stream */
	list_for_each_entry(component, &component_list, list) {
		if (component->dev != platform->dev)
			continue;
		list_for_each_entry(dai, &component->dai_list, list)
			snd_soc_dapm_new_dai_widgets(&platform->dapm, dai);
	}

	platform->dapm.idle_bias_off = 1;

	if (driver->probe) {
		ret = driver->probe(platform);
		if (ret < 0) {
			dev_err(platform->dev,
				"ASoC: failed to probe platform %d\n", ret);
			goto err_probe;
		}
	}

	if (driver->controls)
		snd_soc_add_platform_controls(platform, driver->controls,
				     driver->num_controls);
	if (driver->dapm_routes)
		snd_soc_dapm_add_routes(&platform->dapm, driver->dapm_routes,
					driver->num_dapm_routes);

	/* mark platform as probed and add to card platform list */
	platform->probed = 1;
	list_add(&platform->card_list, &card->platform_dev_list);
	list_add(&platform->dapm.list, &card->dapm_list);

	return 0;

err_probe:
	soc_cleanup_platform_debugfs(platform);
	module_put(platform->dev->driver->owner);

	return ret;
}

static void rtd_release(struct device *dev)
{
	kfree(dev);
}

static int soc_post_component_init(struct snd_soc_card *card,
				   struct snd_soc_codec *codec,
				   int num, int dailess)
{
	struct snd_soc_dai_link *dai_link = NULL;
	struct snd_soc_aux_dev *aux_dev = NULL;
	struct snd_soc_pcm_runtime *rtd;
	const char *name;
	int ret = 0;

	if (!dailess) {
		dai_link = &card->dai_link[num];
		rtd = &card->rtd[num];
		name = dai_link->name;
	} else {
		aux_dev = &card->aux_dev[num];
		rtd = &card->rtd_aux[num];
		name = aux_dev->name;
	}
	rtd->card = card;

	/* do machine specific initialization */
	if (!dailess && dai_link->init)
		ret = dai_link->init(rtd);
	else if (dailess && aux_dev->init)
		ret = aux_dev->init(&codec->dapm);
	if (ret < 0) {
		dev_err(card->dev, "ASoC: failed to init %s: %d\n", name, ret);
		return ret;
	}

	/* register the rtd device */
	rtd->codec = codec;

	rtd->dev = kzalloc(sizeof(struct device), GFP_KERNEL);
	if (!rtd->dev)
		return -ENOMEM;
	device_initialize(rtd->dev);
	rtd->dev->parent = card->dev;
	rtd->dev->release = rtd_release;
	rtd->dev->init_name = name;
	dev_set_drvdata(rtd->dev, rtd);
	mutex_init(&rtd->pcm_mutex);
	INIT_LIST_HEAD(&rtd->dpcm[SNDRV_PCM_STREAM_PLAYBACK].be_clients);
	INIT_LIST_HEAD(&rtd->dpcm[SNDRV_PCM_STREAM_CAPTURE].be_clients);
	INIT_LIST_HEAD(&rtd->dpcm[SNDRV_PCM_STREAM_PLAYBACK].fe_clients);
	INIT_LIST_HEAD(&rtd->dpcm[SNDRV_PCM_STREAM_CAPTURE].fe_clients);
	ret = device_add(rtd->dev);
	if (ret < 0) {
		/* calling put_device() here to free the rtd->dev */
		put_device(rtd->dev);
		dev_err(card->dev,
			"ASoC: failed to register runtime device: %d\n", ret);
		return ret;
	}
	rtd->dev_registered = 1;

	/* add DAPM sysfs entries for this codec */
	ret = snd_soc_dapm_sys_add(rtd->dev);
	if (ret < 0)
		dev_err(codec->dev,
			"ASoC: failed to add codec dapm sysfs entries: %d\n", ret);

	/* add codec sysfs entries */
	ret = device_create_file(rtd->dev, &dev_attr_codec_reg);
	if (ret < 0)
		dev_err(codec->dev,
			"ASoC: failed to add codec sysfs files: %d\n", ret);

#ifdef CONFIG_DEBUG_FS
	/* add DPCM sysfs entries */
	if (!dailess && !dai_link->dynamic)
		goto out;

	ret = soc_dpcm_debugfs_add(rtd);
	if (ret < 0)
		dev_err(rtd->dev, "ASoC: failed to add dpcm sysfs entries: %d\n", ret);

out:
#endif
	return 0;
}

static int soc_probe_link_components(struct snd_soc_card *card, int num,
				     int order)
{
	struct snd_soc_pcm_runtime *rtd = &card->rtd[num];
	struct snd_soc_dai *cpu_dai = rtd->cpu_dai;
	struct snd_soc_dai *codec_dai = rtd->codec_dai;
	struct snd_soc_platform *platform = rtd->platform;
	int ret;

	/* probe the CPU-side component, if it is a CODEC */
	if (cpu_dai->codec &&
	    !cpu_dai->codec->probed &&
	    cpu_dai->codec->driver->probe_order == order) {
		ret = soc_probe_codec(card, cpu_dai->codec);
		if (ret < 0)
			return ret;
	}

	/* probe the CODEC-side component */
	if (!codec_dai->codec->probed &&
	    codec_dai->codec->driver->probe_order == order) {
		ret = soc_probe_codec(card, codec_dai->codec);
		if (ret < 0)
			return ret;
	}

	/* probe the platform */
	if (!platform->probed &&
	    platform->driver->probe_order == order) {
		ret = soc_probe_platform(card, platform);
		if (ret < 0)
			return ret;
	}

	return 0;
}

static int soc_probe_link_dais(struct snd_soc_card *card, int num, int order)
{
	struct snd_soc_dai_link *dai_link = &card->dai_link[num];
	struct snd_soc_pcm_runtime *rtd = &card->rtd[num];
	struct snd_soc_codec *codec = rtd->codec;
	struct snd_soc_platform *platform = rtd->platform;
	struct snd_soc_dai *codec_dai = rtd->codec_dai;
	struct snd_soc_dai *cpu_dai = rtd->cpu_dai;
	struct snd_soc_dapm_widget *play_w, *capture_w;
	int ret;

	dev_dbg(card->dev, "ASoC: probe %s dai link %d late %d\n",
			card->name, num, order);

	/* config components */
	cpu_dai->platform = platform;
	codec_dai->card = card;
	cpu_dai->card = card;

	/* set default power off timeout */
	rtd->pmdown_time = pmdown_time;

	/* probe the cpu_dai */
	if (!cpu_dai->probed &&
			cpu_dai->driver->probe_order == order) {
		if (!cpu_dai->codec) {
			cpu_dai->dapm.card = card;
			if (!try_module_get(cpu_dai->dev->driver->owner))
				return -ENODEV;

			list_add(&cpu_dai->dapm.list, &card->dapm_list);
		}

		if (cpu_dai->driver->probe) {
			ret = cpu_dai->driver->probe(cpu_dai);
			if (ret < 0) {
				dev_err(cpu_dai->dev,
					"ASoC: failed to probe CPU DAI %s: %d\n",
					cpu_dai->name, ret);
				module_put(cpu_dai->dev->driver->owner);
				return ret;
			}
		}
		cpu_dai->probed = 1;
		/* mark cpu_dai as probed and add to card dai list */
		list_add(&cpu_dai->card_list, &card->dai_dev_list);
	}

	/* probe the CODEC DAI */
	if (!codec_dai->probed && codec_dai->driver->probe_order == order) {
		if (codec_dai->driver->probe) {
			ret = codec_dai->driver->probe(codec_dai);
			if (ret < 0) {
				dev_err(codec_dai->dev,
					"ASoC: failed to probe CODEC DAI %s: %d\n",
					codec_dai->name, ret);
				return ret;
			}
		}

		/* mark codec_dai as probed and add to card dai list */
		codec_dai->probed = 1;
		list_add(&codec_dai->card_list, &card->dai_dev_list);
	}

	/* complete DAI probe during last probe */
	if (order != SND_SOC_COMP_ORDER_LAST)
		return 0;

	ret = soc_post_component_init(card, codec, num, 0);
	if (ret)
		return ret;

	ret = device_create_file(rtd->dev, &dev_attr_pmdown_time);
	if (ret < 0)
		dev_warn(rtd->dev, "ASoC: failed to add pmdown_time sysfs: %d\n",
			ret);

	if (cpu_dai->driver->compress_dai) {
		/*create compress_device"*/
		ret = soc_new_compress(rtd, num);
		if (ret < 0) {
			dev_err(card->dev, "ASoC: can't create compress %s\n",
					 dai_link->stream_name);
			return ret;
		}
	} else {

		if (!dai_link->params) {
			/* create the pcm */
			ret = soc_new_pcm(rtd, num);
			if (ret < 0) {
				dev_err(card->dev, "ASoC: can't create pcm %s :%d\n",
				       dai_link->stream_name, ret);
				return ret;
			}
		} else {
			INIT_DELAYED_WORK(&rtd->delayed_work,
						codec2codec_close_delayed_work);

			/* link the DAI widgets */
			play_w = codec_dai->playback_widget;
			capture_w = cpu_dai->capture_widget;
			if (play_w && capture_w) {
				ret = snd_soc_dapm_new_pcm(card, dai_link->params,
						   capture_w, play_w);
				if (ret != 0) {
					dev_err(card->dev, "ASoC: Can't link %s to %s: %d\n",
						play_w->name, capture_w->name, ret);
					return ret;
				}
			}

			play_w = cpu_dai->playback_widget;
			capture_w = codec_dai->capture_widget;
			if (play_w && capture_w) {
				ret = snd_soc_dapm_new_pcm(card, dai_link->params,
						   capture_w, play_w);
				if (ret != 0) {
					dev_err(card->dev, "ASoC: Can't link %s to %s: %d\n",
						play_w->name, capture_w->name, ret);
					return ret;
				}
			}
		}
	}

	/* add platform data for AC97 devices */
	if (rtd->codec_dai->driver->ac97_control)
		snd_ac97_dev_add_pdata(codec->ac97, rtd->cpu_dai->ac97_pdata);

	return 0;
}

#ifdef CONFIG_SND_SOC_AC97_BUS
static int soc_register_ac97_dai_link(struct snd_soc_pcm_runtime *rtd)
{
	int ret;

	/* Only instantiate AC97 if not already done by the adaptor
	 * for the generic AC97 subsystem.
	 */
	if (rtd->codec_dai->driver->ac97_control && !rtd->codec->ac97_registered) {
		/*
		 * It is possible that the AC97 device is already registered to
		 * the device subsystem. This happens when the device is created
		 * via snd_ac97_mixer(). Currently only SoC codec that does so
		 * is the generic AC97 glue but others migh emerge.
		 *
		 * In those cases we don't try to register the device again.
		 */
		if (!rtd->codec->ac97_created)
			return 0;

		ret = soc_ac97_dev_register(rtd->codec);
		if (ret < 0) {
			dev_err(rtd->codec->dev,
				"ASoC: AC97 device register failed: %d\n", ret);
			return ret;
		}

		rtd->codec->ac97_registered = 1;
	}
	return 0;
}

static void soc_unregister_ac97_dai_link(struct snd_soc_codec *codec)
{
	if (codec->ac97_registered) {
		soc_ac97_dev_unregister(codec);
		codec->ac97_registered = 0;
	}
}
#endif

static int soc_check_aux_dev(struct snd_soc_card *card, int num)
{
	struct snd_soc_aux_dev *aux_dev = &card->aux_dev[num];
	struct snd_soc_codec *codec;

	/* find CODEC from registered CODECs*/
	list_for_each_entry(codec, &codec_list, list) {
		if (!strcmp(codec->name, aux_dev->codec_name))
			return 0;
	}

	dev_err(card->dev, "ASoC: %s not registered\n", aux_dev->codec_name);

	return -EPROBE_DEFER;
}

static int soc_probe_aux_dev(struct snd_soc_card *card, int num)
{
	struct snd_soc_aux_dev *aux_dev = &card->aux_dev[num];
	struct snd_soc_codec *codec;
	int ret = -ENODEV;

	/* find CODEC from registered CODECs*/
	list_for_each_entry(codec, &codec_list, list) {
		if (!strcmp(codec->name, aux_dev->codec_name)) {
			if (codec->probed) {
				dev_err(codec->dev,
					"ASoC: codec already probed");
				ret = -EBUSY;
				goto out;
			}
			goto found;
		}
	}
	/* codec not found */
	dev_err(card->dev, "ASoC: codec %s not found", aux_dev->codec_name);
	return -EPROBE_DEFER;

found:
	ret = soc_probe_codec(card, codec);
	if (ret < 0)
		return ret;

	ret = soc_post_component_init(card, codec, num, 1);

out:
	return ret;
}

static void soc_remove_aux_dev(struct snd_soc_card *card, int num)
{
	struct snd_soc_pcm_runtime *rtd = &card->rtd_aux[num];
	struct snd_soc_codec *codec = rtd->codec;

	/* unregister the rtd device */
	if (rtd->dev_registered) {
		device_remove_file(rtd->dev, &dev_attr_codec_reg);
		device_unregister(rtd->dev);
		rtd->dev_registered = 0;
	}

	if (codec && codec->probed)
		soc_remove_codec(codec);
}

static int snd_soc_init_codec_cache(struct snd_soc_codec *codec)
{
	int ret;

	if (codec->cache_init)
		return 0;

	ret = snd_soc_cache_init(codec);
	if (ret < 0) {
		dev_err(codec->dev,
			"ASoC: Failed to set cache compression type: %d\n",
			ret);
		return ret;
	}
	codec->cache_init = 1;
	return 0;
}

static int snd_soc_instantiate_card(struct snd_soc_card *card)
{
	struct snd_soc_codec *codec;
	struct snd_soc_dai_link *dai_link;
	int ret, i, order, dai_fmt;

	mutex_lock_nested(&card->mutex, SND_SOC_CARD_CLASS_INIT);

	/* bind DAIs */
	for (i = 0; i < card->num_links; i++) {
		ret = soc_bind_dai_link(card, i);
		if (ret != 0)
			goto base_error;
	}

	/* check aux_devs too */
	for (i = 0; i < card->num_aux_devs; i++) {
		ret = soc_check_aux_dev(card, i);
		if (ret != 0)
			goto base_error;
	}

	/* initialize the register cache for each available codec */
	list_for_each_entry(codec, &codec_list, list) {
		if (codec->cache_init)
			continue;
		ret = snd_soc_init_codec_cache(codec);
		if (ret < 0)
			goto base_error;
	}

	/* card bind complete so register a sound card */
	ret = snd_card_create(SNDRV_DEFAULT_IDX1, SNDRV_DEFAULT_STR1,
			card->owner, 0, &card->snd_card);
	if (ret < 0) {
		dev_err(card->dev,
			"ASoC: can't create sound card for card %s: %d\n",
			card->name, ret);
		goto base_error;
	}
	card->snd_card->dev = card->dev;

	card->dapm.bias_level = SND_SOC_BIAS_OFF;
	card->dapm.dev = card->dev;
	card->dapm.card = card;
	list_add(&card->dapm.list, &card->dapm_list);

#ifdef CONFIG_DEBUG_FS
	snd_soc_dapm_debugfs_init(&card->dapm, card->debugfs_card_root);
#endif

#ifdef CONFIG_PM_SLEEP
	/* deferred resume work */
	INIT_WORK(&card->deferred_resume_work, soc_resume_deferred);
#endif

	if (card->dapm_widgets)
		snd_soc_dapm_new_controls(&card->dapm, card->dapm_widgets,
					  card->num_dapm_widgets);

	/* initialise the sound card only once */
	if (card->probe) {
		ret = card->probe(card);
		if (ret < 0)
			goto card_probe_error;
	}

	/* probe all components used by DAI links on this card */
	for (order = SND_SOC_COMP_ORDER_FIRST; order <= SND_SOC_COMP_ORDER_LAST;
			order++) {
		for (i = 0; i < card->num_links; i++) {
			ret = soc_probe_link_components(card, i, order);
			if (ret < 0) {
				dev_err(card->dev,
					"ASoC: failed to instantiate card %d\n",
					ret);
				goto probe_dai_err;
			}
		}
	}

	/* probe all DAI links on this card */
	for (order = SND_SOC_COMP_ORDER_FIRST; order <= SND_SOC_COMP_ORDER_LAST;
			order++) {
		for (i = 0; i < card->num_links; i++) {
			ret = soc_probe_link_dais(card, i, order);
			if (ret < 0) {
				dev_err(card->dev,
					"ASoC: failed to instantiate card %d\n",
					ret);
				goto probe_dai_err;
			}
		}
	}

	for (i = 0; i < card->num_aux_devs; i++) {
		ret = soc_probe_aux_dev(card, i);
		if (ret < 0) {
			dev_err(card->dev,
				"ASoC: failed to add auxiliary devices %d\n",
				ret);
			goto probe_aux_dev_err;
		}
	}

	snd_soc_dapm_link_dai_widgets(card);
	snd_soc_dapm_connect_dai_link_widgets(card);

	if (card->controls)
		snd_soc_add_card_controls(card, card->controls, card->num_controls);

	if (card->dapm_routes)
		snd_soc_dapm_add_routes(&card->dapm, card->dapm_routes,
					card->num_dapm_routes);

	for (i = 0; i < card->num_links; i++) {
		dai_link = &card->dai_link[i];
		dai_fmt = dai_link->dai_fmt;

		if (dai_fmt) {
			ret = snd_soc_dai_set_fmt(card->rtd[i].codec_dai,
						  dai_fmt);
			if (ret != 0 && ret != -ENOTSUPP)
				dev_warn(card->rtd[i].codec_dai->dev,
					 "ASoC: Failed to set DAI format: %d\n",
					 ret);
		}

		/* If this is a regular CPU link there will be a platform */
		if (dai_fmt &&
		    (dai_link->platform_name || dai_link->platform_of_node)) {
			ret = snd_soc_dai_set_fmt(card->rtd[i].cpu_dai,
						  dai_fmt);
			if (ret != 0 && ret != -ENOTSUPP)
				dev_warn(card->rtd[i].cpu_dai->dev,
					 "ASoC: Failed to set DAI format: %d\n",
					 ret);
		} else if (dai_fmt) {
			/* Flip the polarity for the "CPU" end */
			dai_fmt &= ~SND_SOC_DAIFMT_MASTER_MASK;
			switch (dai_link->dai_fmt &
				SND_SOC_DAIFMT_MASTER_MASK) {
			case SND_SOC_DAIFMT_CBM_CFM:
				dai_fmt |= SND_SOC_DAIFMT_CBS_CFS;
				break;
			case SND_SOC_DAIFMT_CBM_CFS:
				dai_fmt |= SND_SOC_DAIFMT_CBS_CFM;
				break;
			case SND_SOC_DAIFMT_CBS_CFM:
				dai_fmt |= SND_SOC_DAIFMT_CBM_CFS;
				break;
			case SND_SOC_DAIFMT_CBS_CFS:
				dai_fmt |= SND_SOC_DAIFMT_CBM_CFM;
				break;
			}

			ret = snd_soc_dai_set_fmt(card->rtd[i].cpu_dai,
						  dai_fmt);
			if (ret != 0 && ret != -ENOTSUPP)
				dev_warn(card->rtd[i].cpu_dai->dev,
					 "ASoC: Failed to set DAI format: %d\n",
					 ret);
		}
	}

	snprintf(card->snd_card->shortname, sizeof(card->snd_card->shortname),
		 "%s", card->name);
	snprintf(card->snd_card->longname, sizeof(card->snd_card->longname),
		 "%s", card->long_name ? card->long_name : card->name);
	snprintf(card->snd_card->driver, sizeof(card->snd_card->driver),
		 "%s", card->driver_name ? card->driver_name : card->name);
	for (i = 0; i < ARRAY_SIZE(card->snd_card->driver); i++) {
		switch (card->snd_card->driver[i]) {
		case '_':
		case '-':
		case '\0':
			break;
		default:
			if (!isalnum(card->snd_card->driver[i]))
				card->snd_card->driver[i] = '_';
			break;
		}
	}

	if (card->late_probe) {
		ret = card->late_probe(card);
		if (ret < 0) {
			dev_err(card->dev, "ASoC: %s late_probe() failed: %d\n",
				card->name, ret);
			goto probe_aux_dev_err;
		}
	}

	if (card->fully_routed)
		list_for_each_entry(codec, &card->codec_dev_list, card_list)
			snd_soc_dapm_auto_nc_codec_pins(codec);

	snd_soc_dapm_new_widgets(card);

	ret = snd_card_register(card->snd_card);
	if (ret < 0) {
		dev_err(card->dev, "ASoC: failed to register soundcard %d\n",
				ret);
		goto probe_aux_dev_err;
	}

#ifdef CONFIG_SND_SOC_AC97_BUS
	/* register any AC97 codecs */
	for (i = 0; i < card->num_rtd; i++) {
		ret = soc_register_ac97_dai_link(&card->rtd[i]);
		if (ret < 0) {
			dev_err(card->dev,
				"ASoC: failed to register AC97: %d\n", ret);
			while (--i >= 0)
				soc_unregister_ac97_dai_link(card->rtd[i].codec);
			goto probe_aux_dev_err;
		}
	}
#endif

	card->instantiated = 1;
	snd_soc_dapm_sync(&card->dapm);
	mutex_unlock(&card->mutex);

	return 0;

probe_aux_dev_err:
	for (i = 0; i < card->num_aux_devs; i++)
		soc_remove_aux_dev(card, i);

probe_dai_err:
	soc_remove_dai_links(card);

card_probe_error:
	if (card->remove)
		card->remove(card);

	snd_card_free(card->snd_card);

base_error:
	mutex_unlock(&card->mutex);

	return ret;
}

/* probes a new socdev */
static int soc_probe(struct platform_device *pdev)
{
	struct snd_soc_card *card = platform_get_drvdata(pdev);

	/*
	 * no card, so machine driver should be registering card
	 * we should not be here in that case so ret error
	 */
	if (!card)
		return -EINVAL;

	dev_warn(&pdev->dev,
		 "ASoC: machine %s should use snd_soc_register_card()\n",
		 card->name);

	/* Bodge while we unpick instantiation */
	card->dev = &pdev->dev;

	return snd_soc_register_card(card);
}

static int soc_cleanup_card_resources(struct snd_soc_card *card)
{
	int i;

	/* make sure any delayed work runs */
	for (i = 0; i < card->num_rtd; i++) {
		struct snd_soc_pcm_runtime *rtd = &card->rtd[i];
		flush_delayed_work(&rtd->delayed_work);
	}

	/* remove auxiliary devices */
	for (i = 0; i < card->num_aux_devs; i++)
		soc_remove_aux_dev(card, i);

	/* remove and free each DAI */
	soc_remove_dai_links(card);

	soc_cleanup_card_debugfs(card);

	/* remove the card */
	if (card->remove)
		card->remove(card);

	snd_soc_dapm_free(&card->dapm);

	snd_card_free(card->snd_card);
	return 0;

}

/* removes a socdev */
static int soc_remove(struct platform_device *pdev)
{
	struct snd_soc_card *card = platform_get_drvdata(pdev);

	snd_soc_unregister_card(card);
	return 0;
}

int snd_soc_poweroff(struct device *dev)
{
	struct snd_soc_card *card = dev_get_drvdata(dev);
	int i;

	if (!card->instantiated)
		return 0;

	/* Flush out pmdown_time work - we actually do want to run it
	 * now, we're shutting down so no imminent restart. */
	for (i = 0; i < card->num_rtd; i++) {
		struct snd_soc_pcm_runtime *rtd = &card->rtd[i];
		flush_delayed_work(&rtd->delayed_work);
	}

	snd_soc_dapm_shutdown(card);

	/* deactivate pins to sleep state */
	for (i = 0; i < card->num_rtd; i++) {
		struct snd_soc_dai *cpu_dai = card->rtd[i].cpu_dai;
		struct snd_soc_dai *codec_dai = card->rtd[i].codec_dai;
		pinctrl_pm_select_sleep_state(codec_dai->dev);
		pinctrl_pm_select_sleep_state(cpu_dai->dev);
	}

	return 0;
}
EXPORT_SYMBOL_GPL(snd_soc_poweroff);

const struct dev_pm_ops snd_soc_pm_ops = {
	.suspend = snd_soc_suspend,
	.resume = snd_soc_resume,
	.freeze = snd_soc_suspend,
	.thaw = snd_soc_resume,
	.poweroff = snd_soc_poweroff,
	.restore = snd_soc_resume,
};
EXPORT_SYMBOL_GPL(snd_soc_pm_ops);

/* ASoC platform driver */
static struct platform_driver soc_driver = {
	.driver		= {
		.name		= "soc-audio",
		.owner		= THIS_MODULE,
		.pm		= &snd_soc_pm_ops,
	},
	.probe		= soc_probe,
	.remove		= soc_remove,
};

/**
 * snd_soc_codec_volatile_register: Report if a register is volatile.
 *
 * @codec: CODEC to query.
 * @reg: Register to query.
 *
 * Boolean function indiciating if a CODEC register is volatile.
 */
int snd_soc_codec_volatile_register(struct snd_soc_codec *codec,
				    unsigned int reg)
{
	if (codec->volatile_register)
		return codec->volatile_register(codec, reg);
	else
		return 0;
}
EXPORT_SYMBOL_GPL(snd_soc_codec_volatile_register);

/**
 * snd_soc_codec_readable_register: Report if a register is readable.
 *
 * @codec: CODEC to query.
 * @reg: Register to query.
 *
 * Boolean function indicating if a CODEC register is readable.
 */
int snd_soc_codec_readable_register(struct snd_soc_codec *codec,
				    unsigned int reg)
{
	if (codec->readable_register)
		return codec->readable_register(codec, reg);
	else
		return 1;
}
EXPORT_SYMBOL_GPL(snd_soc_codec_readable_register);

/**
 * snd_soc_codec_writable_register: Report if a register is writable.
 *
 * @codec: CODEC to query.
 * @reg: Register to query.
 *
 * Boolean function indicating if a CODEC register is writable.
 */
int snd_soc_codec_writable_register(struct snd_soc_codec *codec,
				    unsigned int reg)
{
	if (codec->writable_register)
		return codec->writable_register(codec, reg);
	else
		return 1;
}
EXPORT_SYMBOL_GPL(snd_soc_codec_writable_register);

int snd_soc_platform_read(struct snd_soc_platform *platform,
					unsigned int reg)
{
	unsigned int ret;

	if (!platform->driver->read) {
		dev_err(platform->dev, "ASoC: platform has no read back\n");
		return -1;
	}

	ret = platform->driver->read(platform, reg);
	dev_dbg(platform->dev, "read %x => %x\n", reg, ret);
	trace_snd_soc_preg_read(platform, reg, ret);

	return ret;
}
EXPORT_SYMBOL_GPL(snd_soc_platform_read);

int snd_soc_platform_write(struct snd_soc_platform *platform,
					 unsigned int reg, unsigned int val)
{
	if (!platform->driver->write) {
		dev_err(platform->dev, "ASoC: platform has no write back\n");
		return -1;
	}

	dev_dbg(platform->dev, "write %x = %x\n", reg, val);
	trace_snd_soc_preg_write(platform, reg, val);
	return platform->driver->write(platform, reg, val);
}
EXPORT_SYMBOL_GPL(snd_soc_platform_write);

/**
 * snd_soc_new_ac97_codec - initailise AC97 device
 * @codec: audio codec
 * @ops: AC97 bus operations
 * @num: AC97 codec number
 *
 * Initialises AC97 codec resources for use by ad-hoc devices only.
 */
int snd_soc_new_ac97_codec(struct snd_soc_codec *codec,
	struct snd_ac97_bus_ops *ops, int num)
{
	mutex_lock(&codec->mutex);

	codec->ac97 = kzalloc(sizeof(struct snd_ac97), GFP_KERNEL);
	if (codec->ac97 == NULL) {
		mutex_unlock(&codec->mutex);
		return -ENOMEM;
	}

	codec->ac97->bus = kzalloc(sizeof(struct snd_ac97_bus), GFP_KERNEL);
	if (codec->ac97->bus == NULL) {
		kfree(codec->ac97);
		codec->ac97 = NULL;
		mutex_unlock(&codec->mutex);
		return -ENOMEM;
	}

	codec->ac97->bus->ops = ops;
	codec->ac97->num = num;

	/*
	 * Mark the AC97 device to be created by us. This way we ensure that the
	 * device will be registered with the device subsystem later on.
	 */
	codec->ac97_created = 1;

	mutex_unlock(&codec->mutex);
	return 0;
}
EXPORT_SYMBOL_GPL(snd_soc_new_ac97_codec);

static struct snd_ac97_reset_cfg snd_ac97_rst_cfg;

static void snd_soc_ac97_warm_reset(struct snd_ac97 *ac97)
{
	struct pinctrl *pctl = snd_ac97_rst_cfg.pctl;

	pinctrl_select_state(pctl, snd_ac97_rst_cfg.pstate_warm_reset);

	gpio_direction_output(snd_ac97_rst_cfg.gpio_sync, 1);

	udelay(10);

	gpio_direction_output(snd_ac97_rst_cfg.gpio_sync, 0);

	pinctrl_select_state(pctl, snd_ac97_rst_cfg.pstate_run);
	msleep(2);
}

static void snd_soc_ac97_reset(struct snd_ac97 *ac97)
{
	struct pinctrl *pctl = snd_ac97_rst_cfg.pctl;

	pinctrl_select_state(pctl, snd_ac97_rst_cfg.pstate_reset);

	gpio_direction_output(snd_ac97_rst_cfg.gpio_sync, 0);
	gpio_direction_output(snd_ac97_rst_cfg.gpio_sdata, 0);
	gpio_direction_output(snd_ac97_rst_cfg.gpio_reset, 0);

	udelay(10);

	gpio_direction_output(snd_ac97_rst_cfg.gpio_reset, 1);

	pinctrl_select_state(pctl, snd_ac97_rst_cfg.pstate_run);
	msleep(2);
}

static int snd_soc_ac97_parse_pinctl(struct device *dev,
		struct snd_ac97_reset_cfg *cfg)
{
	struct pinctrl *p;
	struct pinctrl_state *state;
	int gpio;
	int ret;

	p = devm_pinctrl_get(dev);
	if (IS_ERR(p)) {
		dev_err(dev, "Failed to get pinctrl\n");
		return PTR_RET(p);
	}
	cfg->pctl = p;

	state = pinctrl_lookup_state(p, "ac97-reset");
	if (IS_ERR(state)) {
		dev_err(dev, "Can't find pinctrl state ac97-reset\n");
		return PTR_RET(state);
	}
	cfg->pstate_reset = state;

	state = pinctrl_lookup_state(p, "ac97-warm-reset");
	if (IS_ERR(state)) {
		dev_err(dev, "Can't find pinctrl state ac97-warm-reset\n");
		return PTR_RET(state);
	}
	cfg->pstate_warm_reset = state;

	state = pinctrl_lookup_state(p, "ac97-running");
	if (IS_ERR(state)) {
		dev_err(dev, "Can't find pinctrl state ac97-running\n");
		return PTR_RET(state);
	}
	cfg->pstate_run = state;

	gpio = of_get_named_gpio(dev->of_node, "ac97-gpios", 0);
	if (gpio < 0) {
		dev_err(dev, "Can't find ac97-sync gpio\n");
		return gpio;
	}
	ret = devm_gpio_request(dev, gpio, "AC97 link sync");
	if (ret) {
		dev_err(dev, "Failed requesting ac97-sync gpio\n");
		return ret;
	}
	cfg->gpio_sync = gpio;

	gpio = of_get_named_gpio(dev->of_node, "ac97-gpios", 1);
	if (gpio < 0) {
		dev_err(dev, "Can't find ac97-sdata gpio %d\n", gpio);
		return gpio;
	}
	ret = devm_gpio_request(dev, gpio, "AC97 link sdata");
	if (ret) {
		dev_err(dev, "Failed requesting ac97-sdata gpio\n");
		return ret;
	}
	cfg->gpio_sdata = gpio;

	gpio = of_get_named_gpio(dev->of_node, "ac97-gpios", 2);
	if (gpio < 0) {
		dev_err(dev, "Can't find ac97-reset gpio\n");
		return gpio;
	}
	ret = devm_gpio_request(dev, gpio, "AC97 link reset");
	if (ret) {
		dev_err(dev, "Failed requesting ac97-reset gpio\n");
		return ret;
	}
	cfg->gpio_reset = gpio;

	return 0;
}

struct snd_ac97_bus_ops *soc_ac97_ops;
EXPORT_SYMBOL_GPL(soc_ac97_ops);

int snd_soc_set_ac97_ops(struct snd_ac97_bus_ops *ops)
{
	if (ops == soc_ac97_ops)
		return 0;

	if (soc_ac97_ops && ops)
		return -EBUSY;

	soc_ac97_ops = ops;

	return 0;
}
EXPORT_SYMBOL_GPL(snd_soc_set_ac97_ops);

/**
 * snd_soc_set_ac97_ops_of_reset - Set ac97 ops with generic ac97 reset functions
 *
 * This function sets the reset and warm_reset properties of ops and parses
 * the device node of pdev to get pinctrl states and gpio numbers to use.
 */
int snd_soc_set_ac97_ops_of_reset(struct snd_ac97_bus_ops *ops,
		struct platform_device *pdev)
{
	struct device *dev = &pdev->dev;
	struct snd_ac97_reset_cfg cfg;
	int ret;

	ret = snd_soc_ac97_parse_pinctl(dev, &cfg);
	if (ret)
		return ret;

	ret = snd_soc_set_ac97_ops(ops);
	if (ret)
		return ret;

	ops->warm_reset = snd_soc_ac97_warm_reset;
	ops->reset = snd_soc_ac97_reset;

	snd_ac97_rst_cfg = cfg;
	return 0;
}
EXPORT_SYMBOL_GPL(snd_soc_set_ac97_ops_of_reset);

/**
 * snd_soc_free_ac97_codec - free AC97 codec device
 * @codec: audio codec
 *
 * Frees AC97 codec device resources.
 */
void snd_soc_free_ac97_codec(struct snd_soc_codec *codec)
{
	mutex_lock(&codec->mutex);
#ifdef CONFIG_SND_SOC_AC97_BUS
	soc_unregister_ac97_dai_link(codec);
#endif
	kfree(codec->ac97->bus);
	kfree(codec->ac97);
	codec->ac97 = NULL;
	codec->ac97_created = 0;
	mutex_unlock(&codec->mutex);
}
EXPORT_SYMBOL_GPL(snd_soc_free_ac97_codec);

unsigned int snd_soc_read(struct snd_soc_codec *codec, unsigned int reg)
{
	unsigned int ret;

	ret = codec->read(codec, reg);
	dev_dbg(codec->dev, "read %x => %x\n", reg, ret);
	trace_snd_soc_reg_read(codec, reg, ret);

	return ret;
}
EXPORT_SYMBOL_GPL(snd_soc_read);

unsigned int snd_soc_write(struct snd_soc_codec *codec,
			   unsigned int reg, unsigned int val)
{
	dev_dbg(codec->dev, "write %x = %x\n", reg, val);
	trace_snd_soc_reg_write(codec, reg, val);
	return codec->write(codec, reg, val);
}
EXPORT_SYMBOL_GPL(snd_soc_write);

/**
 * snd_soc_update_bits - update codec register bits
 * @codec: audio codec
 * @reg: codec register
 * @mask: register mask
 * @value: new value
 *
 * Writes new register value.
 *
 * Returns 1 for change, 0 for no change, or negative error code.
 */
int snd_soc_update_bits(struct snd_soc_codec *codec, unsigned short reg,
				unsigned int mask, unsigned int value)
{
	bool change;
	unsigned int old, new;
	int ret;

	if (codec->using_regmap) {
		ret = regmap_update_bits_check(codec->control_data, reg,
					       mask, value, &change);
	} else {
		ret = snd_soc_read(codec, reg);
		if (ret < 0)
			return ret;

		old = ret;
		new = (old & ~mask) | (value & mask);
		change = old != new;
		if (change)
			ret = snd_soc_write(codec, reg, new);
	}

	if (ret < 0)
		return ret;

	return change;
}
EXPORT_SYMBOL_GPL(snd_soc_update_bits);

/**
 * snd_soc_update_bits_locked - update codec register bits
 * @codec: audio codec
 * @reg: codec register
 * @mask: register mask
 * @value: new value
 *
 * Writes new register value, and takes the codec mutex.
 *
 * Returns 1 for change else 0.
 */
int snd_soc_update_bits_locked(struct snd_soc_codec *codec,
			       unsigned short reg, unsigned int mask,
			       unsigned int value)
{
	int change;

	mutex_lock(&codec->mutex);
	change = snd_soc_update_bits(codec, reg, mask, value);
	mutex_unlock(&codec->mutex);

	return change;
}
EXPORT_SYMBOL_GPL(snd_soc_update_bits_locked);

/**
 * snd_soc_test_bits - test register for change
 * @codec: audio codec
 * @reg: codec register
 * @mask: register mask
 * @value: new value
 *
 * Tests a register with a new value and checks if the new value is
 * different from the old value.
 *
 * Returns 1 for change else 0.
 */
int snd_soc_test_bits(struct snd_soc_codec *codec, unsigned short reg,
				unsigned int mask, unsigned int value)
{
	int change;
	unsigned int old, new;

	old = snd_soc_read(codec, reg);
	new = (old & ~mask) | value;
	change = old != new;

	return change;
}
EXPORT_SYMBOL_GPL(snd_soc_test_bits);

/**
 * snd_soc_cnew - create new control
 * @_template: control template
 * @data: control private data
 * @long_name: control long name
 * @prefix: control name prefix
 *
 * Create a new mixer control from a template control.
 *
 * Returns 0 for success, else error.
 */
struct snd_kcontrol *snd_soc_cnew(const struct snd_kcontrol_new *_template,
				  void *data, const char *long_name,
				  const char *prefix)
{
	struct snd_kcontrol_new template;
	struct snd_kcontrol *kcontrol;
	char *name = NULL;

	memcpy(&template, _template, sizeof(template));
	template.index = 0;

	if (!long_name)
		long_name = template.name;

	if (prefix) {
		name = kasprintf(GFP_KERNEL, "%s %s", prefix, long_name);
		if (!name)
			return NULL;

		template.name = name;
	} else {
		template.name = long_name;
	}

	kcontrol = snd_ctl_new1(&template, data);

	kfree(name);

	return kcontrol;
}
EXPORT_SYMBOL_GPL(snd_soc_cnew);

static int snd_soc_add_controls(struct snd_card *card, struct device *dev,
	const struct snd_kcontrol_new *controls, int num_controls,
	const char *prefix, void *data)
{
	int err, i;

	for (i = 0; i < num_controls; i++) {
		const struct snd_kcontrol_new *control = &controls[i];
		err = snd_ctl_add(card, snd_soc_cnew(control, data,
						     control->name, prefix));
		if (err < 0) {
			dev_err(dev, "ASoC: Failed to add %s: %d\n",
				control->name, err);
			return err;
		}
	}

	return 0;
}

struct snd_kcontrol *snd_soc_card_get_kcontrol(struct snd_soc_card *soc_card,
					       const char *name)
{
	struct snd_card *card = soc_card->snd_card;
	struct snd_kcontrol *kctl;

	if (unlikely(!name))
		return NULL;

	list_for_each_entry(kctl, &card->controls, list)
		if (!strncmp(kctl->id.name, name, sizeof(kctl->id.name)))
			return kctl;
	return NULL;
}
EXPORT_SYMBOL_GPL(snd_soc_card_get_kcontrol);

/**
 * snd_soc_add_codec_controls - add an array of controls to a codec.
 * Convenience function to add a list of controls. Many codecs were
 * duplicating this code.
 *
 * @codec: codec to add controls to
 * @controls: array of controls to add
 * @num_controls: number of elements in the array
 *
 * Return 0 for success, else error.
 */
int snd_soc_add_codec_controls(struct snd_soc_codec *codec,
	const struct snd_kcontrol_new *controls, int num_controls)
{
	struct snd_card *card = codec->card->snd_card;

	return snd_soc_add_controls(card, codec->dev, controls, num_controls,
			codec->name_prefix, codec);
}
EXPORT_SYMBOL_GPL(snd_soc_add_codec_controls);

/**
 * snd_soc_add_platform_controls - add an array of controls to a platform.
 * Convenience function to add a list of controls.
 *
 * @platform: platform to add controls to
 * @controls: array of controls to add
 * @num_controls: number of elements in the array
 *
 * Return 0 for success, else error.
 */
int snd_soc_add_platform_controls(struct snd_soc_platform *platform,
	const struct snd_kcontrol_new *controls, int num_controls)
{
	struct snd_card *card = platform->card->snd_card;

	return snd_soc_add_controls(card, platform->dev, controls, num_controls,
			NULL, platform);
}
EXPORT_SYMBOL_GPL(snd_soc_add_platform_controls);

/**
 * snd_soc_add_card_controls - add an array of controls to a SoC card.
 * Convenience function to add a list of controls.
 *
 * @soc_card: SoC card to add controls to
 * @controls: array of controls to add
 * @num_controls: number of elements in the array
 *
 * Return 0 for success, else error.
 */
int snd_soc_add_card_controls(struct snd_soc_card *soc_card,
	const struct snd_kcontrol_new *controls, int num_controls)
{
	struct snd_card *card = soc_card->snd_card;

	return snd_soc_add_controls(card, soc_card->dev, controls, num_controls,
			NULL, soc_card);
}
EXPORT_SYMBOL_GPL(snd_soc_add_card_controls);

/**
 * snd_soc_add_dai_controls - add an array of controls to a DAI.
 * Convienience function to add a list of controls.
 *
 * @dai: DAI to add controls to
 * @controls: array of controls to add
 * @num_controls: number of elements in the array
 *
 * Return 0 for success, else error.
 */
int snd_soc_add_dai_controls(struct snd_soc_dai *dai,
	const struct snd_kcontrol_new *controls, int num_controls)
{
	struct snd_card *card = dai->card->snd_card;

	return snd_soc_add_controls(card, dai->dev, controls, num_controls,
			NULL, dai);
}
EXPORT_SYMBOL_GPL(snd_soc_add_dai_controls);

/**
 * snd_soc_info_enum_double - enumerated double mixer info callback
 * @kcontrol: mixer control
 * @uinfo: control element information
 *
 * Callback to provide information about a double enumerated
 * mixer control.
 *
 * Returns 0 for success.
 */
int snd_soc_info_enum_double(struct snd_kcontrol *kcontrol,
	struct snd_ctl_elem_info *uinfo)
{
	struct soc_enum *e = (struct soc_enum *)kcontrol->private_value;

	uinfo->type = SNDRV_CTL_ELEM_TYPE_ENUMERATED;
	uinfo->count = e->shift_l == e->shift_r ? 1 : 2;
	uinfo->value.enumerated.items = e->items;

	if (uinfo->value.enumerated.item >= e->items)
		uinfo->value.enumerated.item = e->items - 1;
	strlcpy(uinfo->value.enumerated.name,
		e->texts[uinfo->value.enumerated.item],
		sizeof(uinfo->value.enumerated.name));
	return 0;
}
EXPORT_SYMBOL_GPL(snd_soc_info_enum_double);

/**
 * snd_soc_get_enum_double - enumerated double mixer get callback
 * @kcontrol: mixer control
 * @ucontrol: control element information
 *
 * Callback to get the value of a double enumerated mixer.
 *
 * Returns 0 for success.
 */
int snd_soc_get_enum_double(struct snd_kcontrol *kcontrol,
	struct snd_ctl_elem_value *ucontrol)
{
	struct snd_soc_codec *codec = snd_kcontrol_chip(kcontrol);
	struct soc_enum *e = (struct soc_enum *)kcontrol->private_value;
	unsigned int val, item;
	unsigned int reg_val;

	reg_val = snd_soc_read(codec, e->reg);
	val = (reg_val >> e->shift_l) & e->mask;
	item = snd_soc_enum_val_to_item(e, val);
	ucontrol->value.enumerated.item[0] = item;
	if (e->shift_l != e->shift_r) {
		val = (reg_val >> e->shift_l) & e->mask;
		item = snd_soc_enum_val_to_item(e, val);
		ucontrol->value.enumerated.item[1] = item;
	}

	return 0;
}
EXPORT_SYMBOL_GPL(snd_soc_get_enum_double);

/**
 * snd_soc_put_enum_double - enumerated double mixer put callback
 * @kcontrol: mixer control
 * @ucontrol: control element information
 *
 * Callback to set the value of a double enumerated mixer.
 *
 * Returns 0 for success.
 */
int snd_soc_put_enum_double(struct snd_kcontrol *kcontrol,
	struct snd_ctl_elem_value *ucontrol)
{
	struct snd_soc_codec *codec = snd_kcontrol_chip(kcontrol);
	struct soc_enum *e = (struct soc_enum *)kcontrol->private_value;
	unsigned int *item = ucontrol->value.enumerated.item;
	unsigned int val;
	unsigned int mask;

	if (item[0] >= e->items)
		return -EINVAL;
	val = snd_soc_enum_item_to_val(e, item[0]) << e->shift_l;
	mask = e->mask << e->shift_l;
	if (e->shift_l != e->shift_r) {
		if (item[1] >= e->items)
			return -EINVAL;
		val |= snd_soc_enum_item_to_val(e, item[1]) << e->shift_r;
		mask |= e->mask << e->shift_r;
	}

	return snd_soc_update_bits_locked(codec, e->reg, mask, val);
}
EXPORT_SYMBOL_GPL(snd_soc_put_enum_double);

/**
 * snd_soc_read_signed - Read a codec register and interprete as signed value
 * @codec: codec
 * @reg: Register to read
 * @mask: Mask to use after shifting the register value
 * @shift: Right shift of register value
 * @sign_bit: Bit that describes if a number is negative or not.
<<<<<<< HEAD
 *
 * This functions reads a codec register. The register value is shifted right
 * by 'shift' bits and masked with the given 'mask'. Afterwards it translates
 * the given registervalue into a signed integer if sign_bit is non-zero.
 *
=======
 *
 * This functions reads a codec register. The register value is shifted right
 * by 'shift' bits and masked with the given 'mask'. Afterwards it translates
 * the given registervalue into a signed integer if sign_bit is non-zero.
 *
>>>>>>> c159a850
 * Returns the register value as signed int.
 */
static int snd_soc_read_signed(struct snd_soc_codec *codec, unsigned int reg,
		unsigned int mask, unsigned int shift, unsigned int sign_bit)
{
	int ret;
	unsigned int val;

	val = (snd_soc_read(codec, reg) >> shift) & mask;

	if (!sign_bit)
		return val;

	/* non-negative number */
	if (!(val & BIT(sign_bit)))
		return val;

	ret = val;

	/*
	 * The register most probably does not contain a full-sized int.
	 * Instead we have an arbitrary number of bits in a signed
	 * representation which has to be translated into a full-sized int.
	 * This is done by filling up all bits above the sign-bit.
	 */
	ret |= ~((int)(BIT(sign_bit) - 1));

	return ret;
}

/**
 * snd_soc_info_volsw - single mixer info callback
 * @kcontrol: mixer control
 * @uinfo: control element information
 *
 * Callback to provide information about a single mixer control, or a double
 * mixer control that spans 2 registers.
 *
 * Returns 0 for success.
 */
int snd_soc_info_volsw(struct snd_kcontrol *kcontrol,
	struct snd_ctl_elem_info *uinfo)
{
	struct soc_mixer_control *mc =
		(struct soc_mixer_control *)kcontrol->private_value;
	int platform_max;

	if (!mc->platform_max)
		mc->platform_max = mc->max;
	platform_max = mc->platform_max;

	if (platform_max == 1 && !strstr(kcontrol->id.name, " Volume"))
		uinfo->type = SNDRV_CTL_ELEM_TYPE_BOOLEAN;
	else
		uinfo->type = SNDRV_CTL_ELEM_TYPE_INTEGER;

	uinfo->count = snd_soc_volsw_is_stereo(mc) ? 2 : 1;
	uinfo->value.integer.min = 0;
	uinfo->value.integer.max = platform_max - mc->min;
	return 0;
}
EXPORT_SYMBOL_GPL(snd_soc_info_volsw);

/**
 * snd_soc_get_volsw - single mixer get callback
 * @kcontrol: mixer control
 * @ucontrol: control element information
 *
 * Callback to get the value of a single mixer control, or a double mixer
 * control that spans 2 registers.
 *
 * Returns 0 for success.
 */
int snd_soc_get_volsw(struct snd_kcontrol *kcontrol,
	struct snd_ctl_elem_value *ucontrol)
{
	struct soc_mixer_control *mc =
		(struct soc_mixer_control *)kcontrol->private_value;
	struct snd_soc_codec *codec = snd_kcontrol_chip(kcontrol);
	unsigned int reg = mc->reg;
	unsigned int reg2 = mc->rreg;
	unsigned int shift = mc->shift;
	unsigned int rshift = mc->rshift;
	int max = mc->max;
	int min = mc->min;
	int sign_bit = mc->sign_bit;
	unsigned int mask = (1 << fls(max)) - 1;
	unsigned int invert = mc->invert;

	if (sign_bit)
		mask = BIT(sign_bit + 1) - 1;

	ucontrol->value.integer.value[0] = snd_soc_read_signed(codec, reg, mask,
			shift, sign_bit) - min;
	if (invert)
		ucontrol->value.integer.value[0] =
			max - ucontrol->value.integer.value[0];

	if (snd_soc_volsw_is_stereo(mc)) {
		if (reg == reg2)
			ucontrol->value.integer.value[1] =
				snd_soc_read_signed(codec, reg, mask, rshift,
						sign_bit) - min;
		else
			ucontrol->value.integer.value[1] =
				snd_soc_read_signed(codec, reg2, mask, shift,
						sign_bit) - min;
		if (invert)
			ucontrol->value.integer.value[1] =
				max - ucontrol->value.integer.value[1];
	}

	return 0;
}
EXPORT_SYMBOL_GPL(snd_soc_get_volsw);

/**
 * snd_soc_put_volsw - single mixer put callback
 * @kcontrol: mixer control
 * @ucontrol: control element information
 *
 * Callback to set the value of a single mixer control, or a double mixer
 * control that spans 2 registers.
 *
 * Returns 0 for success.
 */
int snd_soc_put_volsw(struct snd_kcontrol *kcontrol,
	struct snd_ctl_elem_value *ucontrol)
{
	struct soc_mixer_control *mc =
		(struct soc_mixer_control *)kcontrol->private_value;
	struct snd_soc_codec *codec = snd_kcontrol_chip(kcontrol);
	unsigned int reg = mc->reg;
	unsigned int reg2 = mc->rreg;
	unsigned int shift = mc->shift;
	unsigned int rshift = mc->rshift;
	int max = mc->max;
	int min = mc->min;
	unsigned int sign_bit = mc->sign_bit;
	unsigned int mask = (1 << fls(max)) - 1;
	unsigned int invert = mc->invert;
	int err;
	bool type_2r = false;
	unsigned int val2 = 0;
	unsigned int val, val_mask;

	if (sign_bit)
		mask = BIT(sign_bit + 1) - 1;

	val = ((ucontrol->value.integer.value[0] + min) & mask);
	if (invert)
		val = max - val;
	val_mask = mask << shift;
	val = val << shift;
	if (snd_soc_volsw_is_stereo(mc)) {
		val2 = ((ucontrol->value.integer.value[1] + min) & mask);
		if (invert)
			val2 = max - val2;
		if (reg == reg2) {
			val_mask |= mask << rshift;
			val |= val2 << rshift;
		} else {
			val2 = val2 << shift;
			type_2r = true;
		}
	}
	err = snd_soc_update_bits_locked(codec, reg, val_mask, val);
	if (err < 0)
		return err;

	if (type_2r)
		err = snd_soc_update_bits_locked(codec, reg2, val_mask, val2);

	return err;
}
EXPORT_SYMBOL_GPL(snd_soc_put_volsw);

/**
 * snd_soc_get_volsw_sx - single mixer get callback
 * @kcontrol: mixer control
 * @ucontrol: control element information
 *
 * Callback to get the value of a single mixer control, or a double mixer
 * control that spans 2 registers.
 *
 * Returns 0 for success.
 */
int snd_soc_get_volsw_sx(struct snd_kcontrol *kcontrol,
		      struct snd_ctl_elem_value *ucontrol)
{
	struct snd_soc_codec *codec = snd_kcontrol_chip(kcontrol);
	struct soc_mixer_control *mc =
	    (struct soc_mixer_control *)kcontrol->private_value;

	unsigned int reg = mc->reg;
	unsigned int reg2 = mc->rreg;
	unsigned int shift = mc->shift;
	unsigned int rshift = mc->rshift;
	int max = mc->max;
	int min = mc->min;
	int mask = (1 << (fls(min + max) - 1)) - 1;

	ucontrol->value.integer.value[0] =
	    ((snd_soc_read(codec, reg) >> shift) - min) & mask;

	if (snd_soc_volsw_is_stereo(mc))
		ucontrol->value.integer.value[1] =
			((snd_soc_read(codec, reg2) >> rshift) - min) & mask;

	return 0;
}
EXPORT_SYMBOL_GPL(snd_soc_get_volsw_sx);

/**
 * snd_soc_put_volsw_sx - double mixer set callback
 * @kcontrol: mixer control
 * @uinfo: control element information
 *
 * Callback to set the value of a double mixer control that spans 2 registers.
 *
 * Returns 0 for success.
 */
int snd_soc_put_volsw_sx(struct snd_kcontrol *kcontrol,
			 struct snd_ctl_elem_value *ucontrol)
{
	struct snd_soc_codec *codec = snd_kcontrol_chip(kcontrol);
	struct soc_mixer_control *mc =
	    (struct soc_mixer_control *)kcontrol->private_value;

	unsigned int reg = mc->reg;
	unsigned int reg2 = mc->rreg;
	unsigned int shift = mc->shift;
	unsigned int rshift = mc->rshift;
	int max = mc->max;
	int min = mc->min;
	int mask = (1 << (fls(min + max) - 1)) - 1;
	int err = 0;
	unsigned short val, val_mask, val2 = 0;

	val_mask = mask << shift;
	val = (ucontrol->value.integer.value[0] + min) & mask;
	val = val << shift;

	err = snd_soc_update_bits_locked(codec, reg, val_mask, val);
	if (err < 0)
		return err;

	if (snd_soc_volsw_is_stereo(mc)) {
		val_mask = mask << rshift;
		val2 = (ucontrol->value.integer.value[1] + min) & mask;
		val2 = val2 << rshift;

		if (snd_soc_update_bits_locked(codec, reg2, val_mask, val2))
			return err;
	}
	return 0;
}
EXPORT_SYMBOL_GPL(snd_soc_put_volsw_sx);

/**
 * snd_soc_info_volsw_s8 - signed mixer info callback
 * @kcontrol: mixer control
 * @uinfo: control element information
 *
 * Callback to provide information about a signed mixer control.
 *
 * Returns 0 for success.
 */
int snd_soc_info_volsw_s8(struct snd_kcontrol *kcontrol,
	struct snd_ctl_elem_info *uinfo)
{
	struct soc_mixer_control *mc =
		(struct soc_mixer_control *)kcontrol->private_value;
	int platform_max;
	int min = mc->min;

	if (!mc->platform_max)
		mc->platform_max = mc->max;
	platform_max = mc->platform_max;

	uinfo->type = SNDRV_CTL_ELEM_TYPE_INTEGER;
	uinfo->count = 2;
	uinfo->value.integer.min = 0;
	uinfo->value.integer.max = platform_max - min;
	return 0;
}
EXPORT_SYMBOL_GPL(snd_soc_info_volsw_s8);

/**
 * snd_soc_get_volsw_s8 - signed mixer get callback
 * @kcontrol: mixer control
 * @ucontrol: control element information
 *
 * Callback to get the value of a signed mixer control.
 *
 * Returns 0 for success.
 */
int snd_soc_get_volsw_s8(struct snd_kcontrol *kcontrol,
	struct snd_ctl_elem_value *ucontrol)
{
	struct soc_mixer_control *mc =
		(struct soc_mixer_control *)kcontrol->private_value;
	struct snd_soc_codec *codec = snd_kcontrol_chip(kcontrol);
	unsigned int reg = mc->reg;
	int min = mc->min;
	int val = snd_soc_read(codec, reg);

	ucontrol->value.integer.value[0] =
		((signed char)(val & 0xff))-min;
	ucontrol->value.integer.value[1] =
		((signed char)((val >> 8) & 0xff))-min;
	return 0;
}
EXPORT_SYMBOL_GPL(snd_soc_get_volsw_s8);

/**
 * snd_soc_put_volsw_sgn - signed mixer put callback
 * @kcontrol: mixer control
 * @ucontrol: control element information
 *
 * Callback to set the value of a signed mixer control.
 *
 * Returns 0 for success.
 */
int snd_soc_put_volsw_s8(struct snd_kcontrol *kcontrol,
	struct snd_ctl_elem_value *ucontrol)
{
	struct soc_mixer_control *mc =
		(struct soc_mixer_control *)kcontrol->private_value;
	struct snd_soc_codec *codec = snd_kcontrol_chip(kcontrol);
	unsigned int reg = mc->reg;
	int min = mc->min;
	unsigned int val;

	val = (ucontrol->value.integer.value[0]+min) & 0xff;
	val |= ((ucontrol->value.integer.value[1]+min) & 0xff) << 8;

	return snd_soc_update_bits_locked(codec, reg, 0xffff, val);
}
EXPORT_SYMBOL_GPL(snd_soc_put_volsw_s8);

/**
 * snd_soc_info_volsw_range - single mixer info callback with range.
 * @kcontrol: mixer control
 * @uinfo: control element information
 *
 * Callback to provide information, within a range, about a single
 * mixer control.
 *
 * returns 0 for success.
 */
int snd_soc_info_volsw_range(struct snd_kcontrol *kcontrol,
	struct snd_ctl_elem_info *uinfo)
{
	struct soc_mixer_control *mc =
		(struct soc_mixer_control *)kcontrol->private_value;
	int platform_max;
	int min = mc->min;

	if (!mc->platform_max)
		mc->platform_max = mc->max;
	platform_max = mc->platform_max;

	uinfo->type = SNDRV_CTL_ELEM_TYPE_INTEGER;
	uinfo->count = snd_soc_volsw_is_stereo(mc) ? 2 : 1;
	uinfo->value.integer.min = 0;
	uinfo->value.integer.max = platform_max - min;

	return 0;
}
EXPORT_SYMBOL_GPL(snd_soc_info_volsw_range);

/**
 * snd_soc_put_volsw_range - single mixer put value callback with range.
 * @kcontrol: mixer control
 * @ucontrol: control element information
 *
 * Callback to set the value, within a range, for a single mixer control.
 *
 * Returns 0 for success.
 */
int snd_soc_put_volsw_range(struct snd_kcontrol *kcontrol,
	struct snd_ctl_elem_value *ucontrol)
{
	struct soc_mixer_control *mc =
		(struct soc_mixer_control *)kcontrol->private_value;
	struct snd_soc_codec *codec = snd_kcontrol_chip(kcontrol);
	unsigned int reg = mc->reg;
	unsigned int rreg = mc->rreg;
	unsigned int shift = mc->shift;
	int min = mc->min;
	int max = mc->max;
	unsigned int mask = (1 << fls(max)) - 1;
	unsigned int invert = mc->invert;
	unsigned int val, val_mask;
	int ret;

	val = ((ucontrol->value.integer.value[0] + min) & mask);
	if (invert)
		val = max - val;
	val_mask = mask << shift;
	val = val << shift;

	ret = snd_soc_update_bits_locked(codec, reg, val_mask, val);
	if (ret < 0)
		return ret;

	if (snd_soc_volsw_is_stereo(mc)) {
		val = ((ucontrol->value.integer.value[1] + min) & mask);
		if (invert)
			val = max - val;
		val_mask = mask << shift;
		val = val << shift;

		ret = snd_soc_update_bits_locked(codec, rreg, val_mask, val);
	}

	return ret;
}
EXPORT_SYMBOL_GPL(snd_soc_put_volsw_range);

/**
 * snd_soc_get_volsw_range - single mixer get callback with range
 * @kcontrol: mixer control
 * @ucontrol: control element information
 *
 * Callback to get the value, within a range, of a single mixer control.
 *
 * Returns 0 for success.
 */
int snd_soc_get_volsw_range(struct snd_kcontrol *kcontrol,
	struct snd_ctl_elem_value *ucontrol)
{
	struct soc_mixer_control *mc =
		(struct soc_mixer_control *)kcontrol->private_value;
	struct snd_soc_codec *codec = snd_kcontrol_chip(kcontrol);
	unsigned int reg = mc->reg;
	unsigned int rreg = mc->rreg;
	unsigned int shift = mc->shift;
	int min = mc->min;
	int max = mc->max;
	unsigned int mask = (1 << fls(max)) - 1;
	unsigned int invert = mc->invert;

	ucontrol->value.integer.value[0] =
		(snd_soc_read(codec, reg) >> shift) & mask;
	if (invert)
		ucontrol->value.integer.value[0] =
			max - ucontrol->value.integer.value[0];
	ucontrol->value.integer.value[0] =
		ucontrol->value.integer.value[0] - min;

	if (snd_soc_volsw_is_stereo(mc)) {
		ucontrol->value.integer.value[1] =
			(snd_soc_read(codec, rreg) >> shift) & mask;
		if (invert)
			ucontrol->value.integer.value[1] =
				max - ucontrol->value.integer.value[1];
		ucontrol->value.integer.value[1] =
			ucontrol->value.integer.value[1] - min;
	}

	return 0;
}
EXPORT_SYMBOL_GPL(snd_soc_get_volsw_range);

/**
 * snd_soc_limit_volume - Set new limit to an existing volume control.
 *
 * @codec: where to look for the control
 * @name: Name of the control
 * @max: new maximum limit
 *
 * Return 0 for success, else error.
 */
int snd_soc_limit_volume(struct snd_soc_codec *codec,
	const char *name, int max)
{
	struct snd_card *card = codec->card->snd_card;
	struct snd_kcontrol *kctl;
	struct soc_mixer_control *mc;
	int found = 0;
	int ret = -EINVAL;

	/* Sanity check for name and max */
	if (unlikely(!name || max <= 0))
		return -EINVAL;

	list_for_each_entry(kctl, &card->controls, list) {
		if (!strncmp(kctl->id.name, name, sizeof(kctl->id.name))) {
			found = 1;
			break;
		}
	}
	if (found) {
		mc = (struct soc_mixer_control *)kctl->private_value;
		if (max <= mc->max) {
			mc->platform_max = max;
			ret = 0;
		}
	}
	return ret;
}
EXPORT_SYMBOL_GPL(snd_soc_limit_volume);

int snd_soc_bytes_info(struct snd_kcontrol *kcontrol,
		       struct snd_ctl_elem_info *uinfo)
{
	struct snd_soc_codec *codec = snd_kcontrol_chip(kcontrol);
	struct soc_bytes *params = (void *)kcontrol->private_value;

	uinfo->type = SNDRV_CTL_ELEM_TYPE_BYTES;
	uinfo->count = params->num_regs * codec->val_bytes;

	return 0;
}
EXPORT_SYMBOL_GPL(snd_soc_bytes_info);

int snd_soc_bytes_get(struct snd_kcontrol *kcontrol,
		      struct snd_ctl_elem_value *ucontrol)
{
	struct soc_bytes *params = (void *)kcontrol->private_value;
	struct snd_soc_codec *codec = snd_kcontrol_chip(kcontrol);
	int ret;

	if (codec->using_regmap)
		ret = regmap_raw_read(codec->control_data, params->base,
				      ucontrol->value.bytes.data,
				      params->num_regs * codec->val_bytes);
	else
		ret = -EINVAL;

	/* Hide any masked bytes to ensure consistent data reporting */
	if (ret == 0 && params->mask) {
		switch (codec->val_bytes) {
		case 1:
			ucontrol->value.bytes.data[0] &= ~params->mask;
			break;
		case 2:
			((u16 *)(&ucontrol->value.bytes.data))[0]
				&= cpu_to_be16(~params->mask);
			break;
		case 4:
			((u32 *)(&ucontrol->value.bytes.data))[0]
				&= cpu_to_be32(~params->mask);
			break;
		default:
			return -EINVAL;
		}
	}

	return ret;
}
EXPORT_SYMBOL_GPL(snd_soc_bytes_get);

int snd_soc_bytes_put(struct snd_kcontrol *kcontrol,
		      struct snd_ctl_elem_value *ucontrol)
{
	struct soc_bytes *params = (void *)kcontrol->private_value;
	struct snd_soc_codec *codec = snd_kcontrol_chip(kcontrol);
	int ret, len;
	unsigned int val, mask;
	void *data;

	if (!codec->using_regmap)
		return -EINVAL;

	len = params->num_regs * codec->val_bytes;

	data = kmemdup(ucontrol->value.bytes.data, len, GFP_KERNEL | GFP_DMA);
	if (!data)
		return -ENOMEM;

	/*
	 * If we've got a mask then we need to preserve the register
	 * bits.  We shouldn't modify the incoming data so take a
	 * copy.
	 */
	if (params->mask) {
		ret = regmap_read(codec->control_data, params->base, &val);
		if (ret != 0)
			goto out;

		val &= params->mask;

		switch (codec->val_bytes) {
		case 1:
			((u8 *)data)[0] &= ~params->mask;
			((u8 *)data)[0] |= val;
			break;
		case 2:
			mask = ~params->mask;
			ret = regmap_parse_val(codec->control_data,
							&mask, &mask);
			if (ret != 0)
				goto out;

			((u16 *)data)[0] &= mask;

			ret = regmap_parse_val(codec->control_data,
							&val, &val);
			if (ret != 0)
				goto out;

			((u16 *)data)[0] |= val;
			break;
		case 4:
			mask = ~params->mask;
			ret = regmap_parse_val(codec->control_data,
							&mask, &mask);
			if (ret != 0)
				goto out;

			((u32 *)data)[0] &= mask;

			ret = regmap_parse_val(codec->control_data,
							&val, &val);
			if (ret != 0)
				goto out;

			((u32 *)data)[0] |= val;
			break;
		default:
			ret = -EINVAL;
			goto out;
		}
	}

	ret = regmap_raw_write(codec->control_data, params->base,
			       data, len);

out:
	kfree(data);

	return ret;
}
EXPORT_SYMBOL_GPL(snd_soc_bytes_put);

/**
 * snd_soc_info_xr_sx - signed multi register info callback
 * @kcontrol: mreg control
 * @uinfo: control element information
 *
 * Callback to provide information of a control that can
 * span multiple codec registers which together
 * forms a single signed value in a MSB/LSB manner.
 *
 * Returns 0 for success.
 */
int snd_soc_info_xr_sx(struct snd_kcontrol *kcontrol,
	struct snd_ctl_elem_info *uinfo)
{
	struct soc_mreg_control *mc =
		(struct soc_mreg_control *)kcontrol->private_value;
	uinfo->type = SNDRV_CTL_ELEM_TYPE_INTEGER;
	uinfo->count = 1;
	uinfo->value.integer.min = mc->min;
	uinfo->value.integer.max = mc->max;

	return 0;
}
EXPORT_SYMBOL_GPL(snd_soc_info_xr_sx);

/**
 * snd_soc_get_xr_sx - signed multi register get callback
 * @kcontrol: mreg control
 * @ucontrol: control element information
 *
 * Callback to get the value of a control that can span
 * multiple codec registers which together forms a single
 * signed value in a MSB/LSB manner. The control supports
 * specifying total no of bits used to allow for bitfields
 * across the multiple codec registers.
 *
 * Returns 0 for success.
 */
int snd_soc_get_xr_sx(struct snd_kcontrol *kcontrol,
	struct snd_ctl_elem_value *ucontrol)
{
	struct soc_mreg_control *mc =
		(struct soc_mreg_control *)kcontrol->private_value;
	struct snd_soc_codec *codec = snd_kcontrol_chip(kcontrol);
	unsigned int regbase = mc->regbase;
	unsigned int regcount = mc->regcount;
	unsigned int regwshift = codec->driver->reg_word_size * BITS_PER_BYTE;
	unsigned int regwmask = (1<<regwshift)-1;
	unsigned int invert = mc->invert;
	unsigned long mask = (1UL<<mc->nbits)-1;
	long min = mc->min;
	long max = mc->max;
	long val = 0;
	unsigned long regval;
	unsigned int i;

	for (i = 0; i < regcount; i++) {
		regval = snd_soc_read(codec, regbase+i) & regwmask;
		val |= regval << (regwshift*(regcount-i-1));
	}
	val &= mask;
	if (min < 0 && val > max)
		val |= ~mask;
	if (invert)
		val = max - val;
	ucontrol->value.integer.value[0] = val;

	return 0;
}
EXPORT_SYMBOL_GPL(snd_soc_get_xr_sx);

/**
 * snd_soc_put_xr_sx - signed multi register get callback
 * @kcontrol: mreg control
 * @ucontrol: control element information
 *
 * Callback to set the value of a control that can span
 * multiple codec registers which together forms a single
 * signed value in a MSB/LSB manner. The control supports
 * specifying total no of bits used to allow for bitfields
 * across the multiple codec registers.
 *
 * Returns 0 for success.
 */
int snd_soc_put_xr_sx(struct snd_kcontrol *kcontrol,
	struct snd_ctl_elem_value *ucontrol)
{
	struct soc_mreg_control *mc =
		(struct soc_mreg_control *)kcontrol->private_value;
	struct snd_soc_codec *codec = snd_kcontrol_chip(kcontrol);
	unsigned int regbase = mc->regbase;
	unsigned int regcount = mc->regcount;
	unsigned int regwshift = codec->driver->reg_word_size * BITS_PER_BYTE;
	unsigned int regwmask = (1<<regwshift)-1;
	unsigned int invert = mc->invert;
	unsigned long mask = (1UL<<mc->nbits)-1;
	long max = mc->max;
	long val = ucontrol->value.integer.value[0];
	unsigned int i, regval, regmask;
	int err;

	if (invert)
		val = max - val;
	val &= mask;
	for (i = 0; i < regcount; i++) {
		regval = (val >> (regwshift*(regcount-i-1))) & regwmask;
		regmask = (mask >> (regwshift*(regcount-i-1))) & regwmask;
		err = snd_soc_update_bits_locked(codec, regbase+i,
				regmask, regval);
		if (err < 0)
			return err;
	}

	return 0;
}
EXPORT_SYMBOL_GPL(snd_soc_put_xr_sx);

/**
 * snd_soc_get_strobe - strobe get callback
 * @kcontrol: mixer control
 * @ucontrol: control element information
 *
 * Callback get the value of a strobe mixer control.
 *
 * Returns 0 for success.
 */
int snd_soc_get_strobe(struct snd_kcontrol *kcontrol,
	struct snd_ctl_elem_value *ucontrol)
{
	struct soc_mixer_control *mc =
		(struct soc_mixer_control *)kcontrol->private_value;
	struct snd_soc_codec *codec = snd_kcontrol_chip(kcontrol);
	unsigned int reg = mc->reg;
	unsigned int shift = mc->shift;
	unsigned int mask = 1 << shift;
	unsigned int invert = mc->invert != 0;
	unsigned int val = snd_soc_read(codec, reg) & mask;

	if (shift != 0 && val != 0)
		val = val >> shift;
	ucontrol->value.enumerated.item[0] = val ^ invert;

	return 0;
}
EXPORT_SYMBOL_GPL(snd_soc_get_strobe);

/**
 * snd_soc_put_strobe - strobe put callback
 * @kcontrol: mixer control
 * @ucontrol: control element information
 *
 * Callback strobe a register bit to high then low (or the inverse)
 * in one pass of a single mixer enum control.
 *
 * Returns 1 for success.
 */
int snd_soc_put_strobe(struct snd_kcontrol *kcontrol,
	struct snd_ctl_elem_value *ucontrol)
{
	struct soc_mixer_control *mc =
		(struct soc_mixer_control *)kcontrol->private_value;
	struct snd_soc_codec *codec = snd_kcontrol_chip(kcontrol);
	unsigned int reg = mc->reg;
	unsigned int shift = mc->shift;
	unsigned int mask = 1 << shift;
	unsigned int invert = mc->invert != 0;
	unsigned int strobe = ucontrol->value.enumerated.item[0] != 0;
	unsigned int val1 = (strobe ^ invert) ? mask : 0;
	unsigned int val2 = (strobe ^ invert) ? 0 : mask;
	int err;

	err = snd_soc_update_bits_locked(codec, reg, mask, val1);
	if (err < 0)
		return err;

	err = snd_soc_update_bits_locked(codec, reg, mask, val2);
	return err;
}
EXPORT_SYMBOL_GPL(snd_soc_put_strobe);

/**
 * snd_soc_dai_set_sysclk - configure DAI system or master clock.
 * @dai: DAI
 * @clk_id: DAI specific clock ID
 * @freq: new clock frequency in Hz
 * @dir: new clock direction - input/output.
 *
 * Configures the DAI master (MCLK) or system (SYSCLK) clocking.
 */
int snd_soc_dai_set_sysclk(struct snd_soc_dai *dai, int clk_id,
	unsigned int freq, int dir)
{
	if (dai->driver && dai->driver->ops->set_sysclk)
		return dai->driver->ops->set_sysclk(dai, clk_id, freq, dir);
	else if (dai->codec && dai->codec->driver->set_sysclk)
		return dai->codec->driver->set_sysclk(dai->codec, clk_id, 0,
						      freq, dir);
	else
		return -ENOTSUPP;
}
EXPORT_SYMBOL_GPL(snd_soc_dai_set_sysclk);

/**
 * snd_soc_codec_set_sysclk - configure CODEC system or master clock.
 * @codec: CODEC
 * @clk_id: DAI specific clock ID
 * @source: Source for the clock
 * @freq: new clock frequency in Hz
 * @dir: new clock direction - input/output.
 *
 * Configures the CODEC master (MCLK) or system (SYSCLK) clocking.
 */
int snd_soc_codec_set_sysclk(struct snd_soc_codec *codec, int clk_id,
			     int source, unsigned int freq, int dir)
{
	if (codec->driver->set_sysclk)
		return codec->driver->set_sysclk(codec, clk_id, source,
						 freq, dir);
	else
		return -ENOTSUPP;
}
EXPORT_SYMBOL_GPL(snd_soc_codec_set_sysclk);

/**
 * snd_soc_dai_set_clkdiv - configure DAI clock dividers.
 * @dai: DAI
 * @div_id: DAI specific clock divider ID
 * @div: new clock divisor.
 *
 * Configures the clock dividers. This is used to derive the best DAI bit and
 * frame clocks from the system or master clock. It's best to set the DAI bit
 * and frame clocks as low as possible to save system power.
 */
int snd_soc_dai_set_clkdiv(struct snd_soc_dai *dai,
	int div_id, int div)
{
	if (dai->driver && dai->driver->ops->set_clkdiv)
		return dai->driver->ops->set_clkdiv(dai, div_id, div);
	else
		return -EINVAL;
}
EXPORT_SYMBOL_GPL(snd_soc_dai_set_clkdiv);

/**
 * snd_soc_dai_set_pll - configure DAI PLL.
 * @dai: DAI
 * @pll_id: DAI specific PLL ID
 * @source: DAI specific source for the PLL
 * @freq_in: PLL input clock frequency in Hz
 * @freq_out: requested PLL output clock frequency in Hz
 *
 * Configures and enables PLL to generate output clock based on input clock.
 */
int snd_soc_dai_set_pll(struct snd_soc_dai *dai, int pll_id, int source,
	unsigned int freq_in, unsigned int freq_out)
{
	if (dai->driver && dai->driver->ops->set_pll)
		return dai->driver->ops->set_pll(dai, pll_id, source,
					 freq_in, freq_out);
	else if (dai->codec && dai->codec->driver->set_pll)
		return dai->codec->driver->set_pll(dai->codec, pll_id, source,
						   freq_in, freq_out);
	else
		return -EINVAL;
}
EXPORT_SYMBOL_GPL(snd_soc_dai_set_pll);

/*
 * snd_soc_codec_set_pll - configure codec PLL.
 * @codec: CODEC
 * @pll_id: DAI specific PLL ID
 * @source: DAI specific source for the PLL
 * @freq_in: PLL input clock frequency in Hz
 * @freq_out: requested PLL output clock frequency in Hz
 *
 * Configures and enables PLL to generate output clock based on input clock.
 */
int snd_soc_codec_set_pll(struct snd_soc_codec *codec, int pll_id, int source,
			  unsigned int freq_in, unsigned int freq_out)
{
	if (codec->driver->set_pll)
		return codec->driver->set_pll(codec, pll_id, source,
					      freq_in, freq_out);
	else
		return -EINVAL;
}
EXPORT_SYMBOL_GPL(snd_soc_codec_set_pll);

/**
 * snd_soc_dai_set_bclk_ratio - configure BCLK to sample rate ratio.
 * @dai: DAI
 * @ratio Ratio of BCLK to Sample rate.
 *
 * Configures the DAI for a preset BCLK to sample rate ratio.
 */
int snd_soc_dai_set_bclk_ratio(struct snd_soc_dai *dai, unsigned int ratio)
{
	if (dai->driver && dai->driver->ops->set_bclk_ratio)
		return dai->driver->ops->set_bclk_ratio(dai, ratio);
	else
		return -EINVAL;
}
EXPORT_SYMBOL_GPL(snd_soc_dai_set_bclk_ratio);

/**
 * snd_soc_dai_set_fmt - configure DAI hardware audio format.
 * @dai: DAI
 * @fmt: SND_SOC_DAIFMT_ format value.
 *
 * Configures the DAI hardware format and clocking.
 */
int snd_soc_dai_set_fmt(struct snd_soc_dai *dai, unsigned int fmt)
{
	if (dai->driver == NULL)
		return -EINVAL;
	if (dai->driver->ops->set_fmt == NULL)
		return -ENOTSUPP;
	return dai->driver->ops->set_fmt(dai, fmt);
}
EXPORT_SYMBOL_GPL(snd_soc_dai_set_fmt);

/**
<<<<<<< HEAD
 * snd_soc_of_xlate_tdm_slot - generate tx/rx slot mask.
=======
 * snd_soc_xlate_tdm_slot - generate tx/rx slot mask.
>>>>>>> c159a850
 * @slots: Number of slots in use.
 * @tx_mask: bitmask representing active TX slots.
 * @rx_mask: bitmask representing active RX slots.
 *
 * Generates the TDM tx and rx slot default masks for DAI.
 */
<<<<<<< HEAD
static int snd_soc_of_xlate_tdm_slot_mask(unsigned int slots,
=======
static int snd_soc_xlate_tdm_slot_mask(unsigned int slots,
>>>>>>> c159a850
					  unsigned int *tx_mask,
					  unsigned int *rx_mask)
{
	if (*tx_mask || *rx_mask)
		return 0;

	if (!slots)
		return -EINVAL;

	*tx_mask = (1 << slots) - 1;
	*rx_mask = (1 << slots) - 1;

	return 0;
}

/**
 * snd_soc_dai_set_tdm_slot - configure DAI TDM.
 * @dai: DAI
 * @tx_mask: bitmask representing active TX slots.
 * @rx_mask: bitmask representing active RX slots.
 * @slots: Number of slots in use.
 * @slot_width: Width in bits for each slot.
 *
 * Configures a DAI for TDM operation. Both mask and slots are codec and DAI
 * specific.
 */
int snd_soc_dai_set_tdm_slot(struct snd_soc_dai *dai,
	unsigned int tx_mask, unsigned int rx_mask, int slots, int slot_width)
{
<<<<<<< HEAD
	if (dai->driver && dai->driver->ops->of_xlate_tdm_slot_mask)
		dai->driver->ops->of_xlate_tdm_slot_mask(slots,
						&tx_mask, &rx_mask);
	else
		snd_soc_of_xlate_tdm_slot_mask(slots, &tx_mask, &rx_mask);
=======
	if (dai->driver && dai->driver->ops->xlate_tdm_slot_mask)
		dai->driver->ops->xlate_tdm_slot_mask(slots,
						&tx_mask, &rx_mask);
	else
		snd_soc_xlate_tdm_slot_mask(slots, &tx_mask, &rx_mask);
>>>>>>> c159a850

	if (dai->driver && dai->driver->ops->set_tdm_slot)
		return dai->driver->ops->set_tdm_slot(dai, tx_mask, rx_mask,
				slots, slot_width);
	else
		return -ENOTSUPP;
}
EXPORT_SYMBOL_GPL(snd_soc_dai_set_tdm_slot);

/**
 * snd_soc_dai_set_channel_map - configure DAI audio channel map
 * @dai: DAI
 * @tx_num: how many TX channels
 * @tx_slot: pointer to an array which imply the TX slot number channel
 *           0~num-1 uses
 * @rx_num: how many RX channels
 * @rx_slot: pointer to an array which imply the RX slot number channel
 *           0~num-1 uses
 *
 * configure the relationship between channel number and TDM slot number.
 */
int snd_soc_dai_set_channel_map(struct snd_soc_dai *dai,
	unsigned int tx_num, unsigned int *tx_slot,
	unsigned int rx_num, unsigned int *rx_slot)
{
	if (dai->driver && dai->driver->ops->set_channel_map)
		return dai->driver->ops->set_channel_map(dai, tx_num, tx_slot,
			rx_num, rx_slot);
	else
		return -EINVAL;
}
EXPORT_SYMBOL_GPL(snd_soc_dai_set_channel_map);

/**
 * snd_soc_dai_set_tristate - configure DAI system or master clock.
 * @dai: DAI
 * @tristate: tristate enable
 *
 * Tristates the DAI so that others can use it.
 */
int snd_soc_dai_set_tristate(struct snd_soc_dai *dai, int tristate)
{
	if (dai->driver && dai->driver->ops->set_tristate)
		return dai->driver->ops->set_tristate(dai, tristate);
	else
		return -EINVAL;
}
EXPORT_SYMBOL_GPL(snd_soc_dai_set_tristate);

/**
 * snd_soc_dai_digital_mute - configure DAI system or master clock.
 * @dai: DAI
 * @mute: mute enable
 * @direction: stream to mute
 *
 * Mutes the DAI DAC.
 */
int snd_soc_dai_digital_mute(struct snd_soc_dai *dai, int mute,
			     int direction)
{
	if (!dai->driver)
		return -ENOTSUPP;

	if (dai->driver->ops->mute_stream)
		return dai->driver->ops->mute_stream(dai, mute, direction);
	else if (direction == SNDRV_PCM_STREAM_PLAYBACK &&
		 dai->driver->ops->digital_mute)
		return dai->driver->ops->digital_mute(dai, mute);
	else
		return -ENOTSUPP;
}
EXPORT_SYMBOL_GPL(snd_soc_dai_digital_mute);

/**
 * snd_soc_register_card - Register a card with the ASoC core
 *
 * @card: Card to register
 *
 */
int snd_soc_register_card(struct snd_soc_card *card)
{
	int i, ret;

	if (!card->name || !card->dev)
		return -EINVAL;

	for (i = 0; i < card->num_links; i++) {
		struct snd_soc_dai_link *link = &card->dai_link[i];

		/*
		 * Codec must be specified by 1 of name or OF node,
		 * not both or neither.
		 */
		if (!!link->codec_name == !!link->codec_of_node) {
			dev_err(card->dev,
				"ASoC: Neither/both codec name/of_node are set for %s\n",
				link->name);
			return -EINVAL;
		}
		/* Codec DAI name must be specified */
		if (!link->codec_dai_name) {
			dev_err(card->dev,
				"ASoC: codec_dai_name not set for %s\n",
				link->name);
			return -EINVAL;
		}

		/*
		 * Platform may be specified by either name or OF node, but
		 * can be left unspecified, and a dummy platform will be used.
		 */
		if (link->platform_name && link->platform_of_node) {
			dev_err(card->dev,
				"ASoC: Both platform name/of_node are set for %s\n",
				link->name);
			return -EINVAL;
		}

		/*
		 * CPU device may be specified by either name or OF node, but
		 * can be left unspecified, and will be matched based on DAI
		 * name alone..
		 */
		if (link->cpu_name && link->cpu_of_node) {
			dev_err(card->dev,
				"ASoC: Neither/both cpu name/of_node are set for %s\n",
				link->name);
			return -EINVAL;
		}
		/*
		 * At least one of CPU DAI name or CPU device name/node must be
		 * specified
		 */
		if (!link->cpu_dai_name &&
		    !(link->cpu_name || link->cpu_of_node)) {
			dev_err(card->dev,
				"ASoC: Neither cpu_dai_name nor cpu_name/of_node are set for %s\n",
				link->name);
			return -EINVAL;
		}
	}

	dev_set_drvdata(card->dev, card);

	snd_soc_initialize_card_lists(card);

	soc_init_card_debugfs(card);

	card->rtd = devm_kzalloc(card->dev,
				 sizeof(struct snd_soc_pcm_runtime) *
				 (card->num_links + card->num_aux_devs),
				 GFP_KERNEL);
	if (card->rtd == NULL)
		return -ENOMEM;
	card->num_rtd = 0;
	card->rtd_aux = &card->rtd[card->num_links];

	for (i = 0; i < card->num_links; i++)
		card->rtd[i].dai_link = &card->dai_link[i];

	INIT_LIST_HEAD(&card->list);
	INIT_LIST_HEAD(&card->dapm_dirty);
	card->instantiated = 0;
	mutex_init(&card->mutex);
	mutex_init(&card->dapm_mutex);

	ret = snd_soc_instantiate_card(card);
	if (ret != 0)
		soc_cleanup_card_debugfs(card);

	/* deactivate pins to sleep state */
	for (i = 0; i < card->num_rtd; i++) {
		struct snd_soc_dai *cpu_dai = card->rtd[i].cpu_dai;
		struct snd_soc_dai *codec_dai = card->rtd[i].codec_dai;
		if (!codec_dai->active)
			pinctrl_pm_select_sleep_state(codec_dai->dev);
		if (!cpu_dai->active)
			pinctrl_pm_select_sleep_state(cpu_dai->dev);
	}

	return ret;
}
EXPORT_SYMBOL_GPL(snd_soc_register_card);

/**
 * snd_soc_unregister_card - Unregister a card with the ASoC core
 *
 * @card: Card to unregister
 *
 */
int snd_soc_unregister_card(struct snd_soc_card *card)
{
	if (card->instantiated)
		soc_cleanup_card_resources(card);
	dev_dbg(card->dev, "ASoC: Unregistered card '%s'\n", card->name);

	return 0;
}
EXPORT_SYMBOL_GPL(snd_soc_unregister_card);

/*
 * Simplify DAI link configuration by removing ".-1" from device names
 * and sanitizing names.
 */
static char *fmt_single_name(struct device *dev, int *id)
{
	char *found, name[NAME_SIZE];
	int id1, id2;

	if (dev_name(dev) == NULL)
		return NULL;

	strlcpy(name, dev_name(dev), NAME_SIZE);

	/* are we a "%s.%d" name (platform and SPI components) */
	found = strstr(name, dev->driver->name);
	if (found) {
		/* get ID */
		if (sscanf(&found[strlen(dev->driver->name)], ".%d", id) == 1) {

			/* discard ID from name if ID == -1 */
			if (*id == -1)
				found[strlen(dev->driver->name)] = '\0';
		}

	} else {
		/* I2C component devices are named "bus-addr"  */
		if (sscanf(name, "%x-%x", &id1, &id2) == 2) {
			char tmp[NAME_SIZE];

			/* create unique ID number from I2C addr and bus */
			*id = ((id1 & 0xffff) << 16) + id2;

			/* sanitize component name for DAI link creation */
			snprintf(tmp, NAME_SIZE, "%s.%s", dev->driver->name, name);
			strlcpy(name, tmp, NAME_SIZE);
		} else
			*id = 0;
	}

	return kstrdup(name, GFP_KERNEL);
}

/*
 * Simplify DAI link naming for single devices with multiple DAIs by removing
 * any ".-1" and using the DAI name (instead of device name).
 */
static inline char *fmt_multiple_name(struct device *dev,
		struct snd_soc_dai_driver *dai_drv)
{
	if (dai_drv->name == NULL) {
		dev_err(dev,
			"ASoC: error - multiple DAI %s registered with no name\n",
			dev_name(dev));
		return NULL;
	}

	return kstrdup(dai_drv->name, GFP_KERNEL);
}

/**
 * snd_soc_unregister_dai - Unregister DAIs from the ASoC core
 *
 * @component: The component for which the DAIs should be unregistered
 */
static void snd_soc_unregister_dais(struct snd_soc_component *component)
{
	struct snd_soc_dai *dai, *_dai;

	list_for_each_entry_safe(dai, _dai, &component->dai_list, list) {
		dev_dbg(component->dev, "ASoC: Unregistered DAI '%s'\n",
			dai->name);
		list_del(&dai->list);
		kfree(dai->name);
		kfree(dai);
	}
}

/**
 * snd_soc_register_dais - Register a DAI with the ASoC core
 *
 * @component: The component the DAIs are registered for
 * @codec: The CODEC that the DAIs are registered for, NULL if the component is
 *         not a CODEC.
 * @dai_drv: DAI driver to use for the DAIs
 * @count: Number of DAIs
 * @legacy_dai_naming: Use the legacy naming scheme and let the DAI inherit the
 *                     parent's name.
 */
static int snd_soc_register_dais(struct snd_soc_component *component,
	struct snd_soc_codec *codec, struct snd_soc_dai_driver *dai_drv,
	size_t count, bool legacy_dai_naming)
{
	struct device *dev = component->dev;
	struct snd_soc_dai *dai;
	unsigned int i;
	int ret;

	dev_dbg(dev, "ASoC: dai register %s #%Zu\n", dev_name(dev), count);

	for (i = 0; i < count; i++) {

		dai = kzalloc(sizeof(struct snd_soc_dai), GFP_KERNEL);
		if (dai == NULL) {
			ret = -ENOMEM;
			goto err;
		}

		/*
		 * Back in the old days when we still had component-less DAIs,
		 * instead of having a static name, component-less DAIs would
		 * inherit the name of the parent device so it is possible to
		 * register multiple instances of the DAI. We still need to keep
		 * the same naming style even though those DAIs are not
		 * component-less anymore.
		 */
		if (count == 1 && legacy_dai_naming) {
			dai->name = fmt_single_name(dev, &dai->id);
		} else {
			dai->name = fmt_multiple_name(dev, &dai_drv[i]);
			if (dai_drv[i].id)
				dai->id = dai_drv[i].id;
			else
				dai->id = i;
		}
		if (dai->name == NULL) {
			kfree(dai);
			ret = -ENOMEM;
			goto err;
		}

		dai->component = component;
		dai->codec = codec;
		dai->dev = dev;
		dai->driver = &dai_drv[i];
		dai->dapm.dev = dev;
		if (!dai->driver->ops)
			dai->driver->ops = &null_dai_ops;

		if (!dai->codec)
			dai->dapm.idle_bias_off = 1;

		list_add(&dai->list, &component->dai_list);

		dev_dbg(dev, "ASoC: Registered DAI '%s'\n", dai->name);
	}

	return 0;

err:
	snd_soc_unregister_dais(component);

	return ret;
}

/**
 * snd_soc_register_component - Register a component with the ASoC core
 *
 */
static int
__snd_soc_register_component(struct device *dev,
			     struct snd_soc_component *cmpnt,
			     const struct snd_soc_component_driver *cmpnt_drv,
			     struct snd_soc_codec *codec,
			     struct snd_soc_dai_driver *dai_drv,
			     int num_dai, bool allow_single_dai)
{
	int ret;

	dev_dbg(dev, "component register %s\n", dev_name(dev));

	if (!cmpnt) {
		dev_err(dev, "ASoC: Failed to connecting component\n");
		return -ENOMEM;
	}

	cmpnt->name = fmt_single_name(dev, &cmpnt->id);
	if (!cmpnt->name) {
		dev_err(dev, "ASoC: Failed to simplifying name\n");
		return -ENOMEM;
	}

	cmpnt->dev	= dev;
	cmpnt->driver	= cmpnt_drv;
	cmpnt->dai_drv	= dai_drv;
	cmpnt->num_dai	= num_dai;
	INIT_LIST_HEAD(&cmpnt->dai_list);

	ret = snd_soc_register_dais(cmpnt, codec, dai_drv, num_dai,
		allow_single_dai);
	if (ret < 0) {
		dev_err(dev, "ASoC: Failed to regster DAIs: %d\n", ret);
		goto error_component_name;
	}

	mutex_lock(&client_mutex);
	list_add(&cmpnt->list, &component_list);
	mutex_unlock(&client_mutex);

	dev_dbg(cmpnt->dev, "ASoC: Registered component '%s'\n", cmpnt->name);

	return ret;

error_component_name:
	kfree(cmpnt->name);

	return ret;
}

int snd_soc_register_component(struct device *dev,
			       const struct snd_soc_component_driver *cmpnt_drv,
			       struct snd_soc_dai_driver *dai_drv,
			       int num_dai)
{
	struct snd_soc_component *cmpnt;

	cmpnt = devm_kzalloc(dev, sizeof(*cmpnt), GFP_KERNEL);
	if (!cmpnt) {
		dev_err(dev, "ASoC: Failed to allocate memory\n");
		return -ENOMEM;
	}

	cmpnt->ignore_pmdown_time = true;

	return __snd_soc_register_component(dev, cmpnt, cmpnt_drv, NULL,
					    dai_drv, num_dai, true);
}
EXPORT_SYMBOL_GPL(snd_soc_register_component);

/**
 * snd_soc_unregister_component - Unregister a component from the ASoC core
 *
 */
void snd_soc_unregister_component(struct device *dev)
{
	struct snd_soc_component *cmpnt;

	list_for_each_entry(cmpnt, &component_list, list) {
		if (dev == cmpnt->dev)
			goto found;
	}
	return;

found:
	snd_soc_unregister_dais(cmpnt);

	mutex_lock(&client_mutex);
	list_del(&cmpnt->list);
	mutex_unlock(&client_mutex);

	dev_dbg(dev, "ASoC: Unregistered component '%s'\n", cmpnt->name);
	kfree(cmpnt->name);
}
EXPORT_SYMBOL_GPL(snd_soc_unregister_component);

/**
 * snd_soc_add_platform - Add a platform to the ASoC core
 * @dev: The parent device for the platform
 * @platform: The platform to add
 * @platform_driver: The driver for the platform
 */
int snd_soc_add_platform(struct device *dev, struct snd_soc_platform *platform,
		const struct snd_soc_platform_driver *platform_drv)
{
	/* create platform component name */
	platform->name = fmt_single_name(dev, &platform->id);
	if (platform->name == NULL)
		return -ENOMEM;

	platform->dev = dev;
	platform->driver = platform_drv;
	platform->dapm.dev = dev;
	platform->dapm.platform = platform;
	platform->dapm.stream_event = platform_drv->stream_event;
	mutex_init(&platform->mutex);

	mutex_lock(&client_mutex);
	list_add(&platform->list, &platform_list);
	mutex_unlock(&client_mutex);

	dev_dbg(dev, "ASoC: Registered platform '%s'\n", platform->name);

	return 0;
}
EXPORT_SYMBOL_GPL(snd_soc_add_platform);

/**
 * snd_soc_register_platform - Register a platform with the ASoC core
 *
 * @platform: platform to register
 */
int snd_soc_register_platform(struct device *dev,
		const struct snd_soc_platform_driver *platform_drv)
{
	struct snd_soc_platform *platform;
	int ret;

	dev_dbg(dev, "ASoC: platform register %s\n", dev_name(dev));

	platform = kzalloc(sizeof(struct snd_soc_platform), GFP_KERNEL);
	if (platform == NULL)
		return -ENOMEM;

	ret = snd_soc_add_platform(dev, platform, platform_drv);
	if (ret)
		kfree(platform);

	return ret;
}
EXPORT_SYMBOL_GPL(snd_soc_register_platform);

/**
 * snd_soc_remove_platform - Remove a platform from the ASoC core
 * @platform: the platform to remove
 */
void snd_soc_remove_platform(struct snd_soc_platform *platform)
{
	mutex_lock(&client_mutex);
	list_del(&platform->list);
	mutex_unlock(&client_mutex);

	dev_dbg(platform->dev, "ASoC: Unregistered platform '%s'\n",
		platform->name);
	kfree(platform->name);
}
EXPORT_SYMBOL_GPL(snd_soc_remove_platform);

struct snd_soc_platform *snd_soc_lookup_platform(struct device *dev)
{
	struct snd_soc_platform *platform;

	list_for_each_entry(platform, &platform_list, list) {
		if (dev == platform->dev)
			return platform;
	}

	return NULL;
}
EXPORT_SYMBOL_GPL(snd_soc_lookup_platform);

/**
 * snd_soc_unregister_platform - Unregister a platform from the ASoC core
 *
 * @platform: platform to unregister
 */
void snd_soc_unregister_platform(struct device *dev)
{
	struct snd_soc_platform *platform;

	platform = snd_soc_lookup_platform(dev);
	if (!platform)
		return;

	snd_soc_remove_platform(platform);
	kfree(platform);
}
EXPORT_SYMBOL_GPL(snd_soc_unregister_platform);

static u64 codec_format_map[] = {
	SNDRV_PCM_FMTBIT_S16_LE | SNDRV_PCM_FMTBIT_S16_BE,
	SNDRV_PCM_FMTBIT_U16_LE | SNDRV_PCM_FMTBIT_U16_BE,
	SNDRV_PCM_FMTBIT_S24_LE | SNDRV_PCM_FMTBIT_S24_BE,
	SNDRV_PCM_FMTBIT_U24_LE | SNDRV_PCM_FMTBIT_U24_BE,
	SNDRV_PCM_FMTBIT_S32_LE | SNDRV_PCM_FMTBIT_S32_BE,
	SNDRV_PCM_FMTBIT_U32_LE | SNDRV_PCM_FMTBIT_U32_BE,
	SNDRV_PCM_FMTBIT_S24_3LE | SNDRV_PCM_FMTBIT_U24_3BE,
	SNDRV_PCM_FMTBIT_U24_3LE | SNDRV_PCM_FMTBIT_U24_3BE,
	SNDRV_PCM_FMTBIT_S20_3LE | SNDRV_PCM_FMTBIT_S20_3BE,
	SNDRV_PCM_FMTBIT_U20_3LE | SNDRV_PCM_FMTBIT_U20_3BE,
	SNDRV_PCM_FMTBIT_S18_3LE | SNDRV_PCM_FMTBIT_S18_3BE,
	SNDRV_PCM_FMTBIT_U18_3LE | SNDRV_PCM_FMTBIT_U18_3BE,
	SNDRV_PCM_FMTBIT_FLOAT_LE | SNDRV_PCM_FMTBIT_FLOAT_BE,
	SNDRV_PCM_FMTBIT_FLOAT64_LE | SNDRV_PCM_FMTBIT_FLOAT64_BE,
	SNDRV_PCM_FMTBIT_IEC958_SUBFRAME_LE
	| SNDRV_PCM_FMTBIT_IEC958_SUBFRAME_BE,
};

/* Fix up the DAI formats for endianness: codecs don't actually see
 * the endianness of the data but we're using the CPU format
 * definitions which do need to include endianness so we ensure that
 * codec DAIs always have both big and little endian variants set.
 */
static void fixup_codec_formats(struct snd_soc_pcm_stream *stream)
{
	int i;

	for (i = 0; i < ARRAY_SIZE(codec_format_map); i++)
		if (stream->formats & codec_format_map[i])
			stream->formats |= codec_format_map[i];
}

/**
 * snd_soc_register_codec - Register a codec with the ASoC core
 *
 * @codec: codec to register
 */
int snd_soc_register_codec(struct device *dev,
			   const struct snd_soc_codec_driver *codec_drv,
			   struct snd_soc_dai_driver *dai_drv,
			   int num_dai)
{
	struct snd_soc_codec *codec;
	int ret, i;

	dev_dbg(dev, "codec register %s\n", dev_name(dev));

	codec = kzalloc(sizeof(struct snd_soc_codec), GFP_KERNEL);
	if (codec == NULL)
		return -ENOMEM;

	/* create CODEC component name */
	codec->name = fmt_single_name(dev, &codec->id);
	if (codec->name == NULL) {
		ret = -ENOMEM;
		goto fail_codec;
	}

	codec->write = codec_drv->write;
	codec->read = codec_drv->read;
	codec->volatile_register = codec_drv->volatile_register;
	codec->readable_register = codec_drv->readable_register;
	codec->writable_register = codec_drv->writable_register;
	codec->component.ignore_pmdown_time = codec_drv->ignore_pmdown_time;
	codec->dapm.bias_level = SND_SOC_BIAS_OFF;
	codec->dapm.dev = dev;
	codec->dapm.codec = codec;
	codec->dapm.seq_notifier = codec_drv->seq_notifier;
	codec->dapm.stream_event = codec_drv->stream_event;
	codec->dev = dev;
	codec->driver = codec_drv;
	codec->num_dai = num_dai;
	mutex_init(&codec->mutex);

	for (i = 0; i < num_dai; i++) {
		fixup_codec_formats(&dai_drv[i].playback);
		fixup_codec_formats(&dai_drv[i].capture);
	}

	mutex_lock(&client_mutex);
	list_add(&codec->list, &codec_list);
	mutex_unlock(&client_mutex);

	/* register component */
	ret = __snd_soc_register_component(dev, &codec->component,
					   &codec_drv->component_driver,
					   codec, dai_drv, num_dai, false);
	if (ret < 0) {
		dev_err(codec->dev, "ASoC: Failed to regster component: %d\n", ret);
		goto fail_codec_name;
	}

	dev_dbg(codec->dev, "ASoC: Registered codec '%s'\n", codec->name);
	return 0;

fail_codec_name:
	mutex_lock(&client_mutex);
	list_del(&codec->list);
	mutex_unlock(&client_mutex);

	kfree(codec->name);
fail_codec:
	kfree(codec);
	return ret;
}
EXPORT_SYMBOL_GPL(snd_soc_register_codec);

/**
 * snd_soc_unregister_codec - Unregister a codec from the ASoC core
 *
 * @codec: codec to unregister
 */
void snd_soc_unregister_codec(struct device *dev)
{
	struct snd_soc_codec *codec;

	list_for_each_entry(codec, &codec_list, list) {
		if (dev == codec->dev)
			goto found;
	}
	return;

found:
	snd_soc_unregister_component(dev);

	mutex_lock(&client_mutex);
	list_del(&codec->list);
	mutex_unlock(&client_mutex);

	dev_dbg(codec->dev, "ASoC: Unregistered codec '%s'\n", codec->name);

	snd_soc_cache_exit(codec);
	kfree(codec->name);
	kfree(codec);
}
EXPORT_SYMBOL_GPL(snd_soc_unregister_codec);

/* Retrieve a card's name from device tree */
int snd_soc_of_parse_card_name(struct snd_soc_card *card,
			       const char *propname)
{
	struct device_node *np = card->dev->of_node;
	int ret;

	ret = of_property_read_string_index(np, propname, 0, &card->name);
	/*
	 * EINVAL means the property does not exist. This is fine providing
	 * card->name was previously set, which is checked later in
	 * snd_soc_register_card.
	 */
	if (ret < 0 && ret != -EINVAL) {
		dev_err(card->dev,
			"ASoC: Property '%s' could not be read: %d\n",
			propname, ret);
		return ret;
	}

	return 0;
}
EXPORT_SYMBOL_GPL(snd_soc_of_parse_card_name);

static const struct snd_soc_dapm_widget simple_widgets[] = {
	SND_SOC_DAPM_MIC("Microphone", NULL),
	SND_SOC_DAPM_LINE("Line", NULL),
	SND_SOC_DAPM_HP("Headphone", NULL),
	SND_SOC_DAPM_SPK("Speaker", NULL),
};

int snd_soc_of_parse_audio_simple_widgets(struct snd_soc_card *card,
					  const char *propname)
{
	struct device_node *np = card->dev->of_node;
	struct snd_soc_dapm_widget *widgets;
	const char *template, *wname;
	int i, j, num_widgets, ret;

	num_widgets = of_property_count_strings(np, propname);
	if (num_widgets < 0) {
		dev_err(card->dev,
			"ASoC: Property '%s' does not exist\n",	propname);
		return -EINVAL;
	}
	if (num_widgets & 1) {
		dev_err(card->dev,
			"ASoC: Property '%s' length is not even\n", propname);
		return -EINVAL;
	}

	num_widgets /= 2;
	if (!num_widgets) {
		dev_err(card->dev, "ASoC: Property '%s's length is zero\n",
			propname);
		return -EINVAL;
	}

	widgets = devm_kcalloc(card->dev, num_widgets, sizeof(*widgets),
			       GFP_KERNEL);
	if (!widgets) {
		dev_err(card->dev,
			"ASoC: Could not allocate memory for widgets\n");
		return -ENOMEM;
	}

	for (i = 0; i < num_widgets; i++) {
		ret = of_property_read_string_index(np, propname,
			2 * i, &template);
		if (ret) {
			dev_err(card->dev,
				"ASoC: Property '%s' index %d read error:%d\n",
				propname, 2 * i, ret);
			return -EINVAL;
		}

		for (j = 0; j < ARRAY_SIZE(simple_widgets); j++) {
			if (!strncmp(template, simple_widgets[j].name,
				     strlen(simple_widgets[j].name))) {
				widgets[i] = simple_widgets[j];
				break;
			}
		}

		if (j >= ARRAY_SIZE(simple_widgets)) {
			dev_err(card->dev,
				"ASoC: DAPM widget '%s' is not supported\n",
				template);
			return -EINVAL;
		}

		ret = of_property_read_string_index(np, propname,
						    (2 * i) + 1,
						    &wname);
		if (ret) {
			dev_err(card->dev,
				"ASoC: Property '%s' index %d read error:%d\n",
				propname, (2 * i) + 1, ret);
			return -EINVAL;
		}

		widgets[i].name = wname;
	}

	card->dapm_widgets = widgets;
	card->num_dapm_widgets = num_widgets;

	return 0;
}
EXPORT_SYMBOL_GPL(snd_soc_of_parse_audio_simple_widgets);

int snd_soc_of_parse_tdm_slot(struct device_node *np,
			      unsigned int *slots,
			      unsigned int *slot_width)
{
	u32 val;
	int ret;

	if (of_property_read_bool(np, "dai-tdm-slot-num")) {
		ret = of_property_read_u32(np, "dai-tdm-slot-num", &val);
		if (ret)
			return ret;

		if (slots)
			*slots = val;
	}

	if (of_property_read_bool(np, "dai-tdm-slot-width")) {
		ret = of_property_read_u32(np, "dai-tdm-slot-width", &val);
		if (ret)
			return ret;

		if (slot_width)
			*slot_width = val;
	}

	return 0;
}
EXPORT_SYMBOL_GPL(snd_soc_of_parse_tdm_slot);

int snd_soc_of_parse_audio_routing(struct snd_soc_card *card,
				   const char *propname)
{
	struct device_node *np = card->dev->of_node;
	int num_routes;
	struct snd_soc_dapm_route *routes;
	int i, ret;

	num_routes = of_property_count_strings(np, propname);
	if (num_routes < 0 || num_routes & 1) {
		dev_err(card->dev,
			"ASoC: Property '%s' does not exist or its length is not even\n",
			propname);
		return -EINVAL;
	}
	num_routes /= 2;
	if (!num_routes) {
		dev_err(card->dev, "ASoC: Property '%s's length is zero\n",
			propname);
		return -EINVAL;
	}

	routes = devm_kzalloc(card->dev, num_routes * sizeof(*routes),
			      GFP_KERNEL);
	if (!routes) {
		dev_err(card->dev,
			"ASoC: Could not allocate DAPM route table\n");
		return -EINVAL;
	}

	for (i = 0; i < num_routes; i++) {
		ret = of_property_read_string_index(np, propname,
			2 * i, &routes[i].sink);
		if (ret) {
			dev_err(card->dev,
				"ASoC: Property '%s' index %d could not be read: %d\n",
				propname, 2 * i, ret);
			return -EINVAL;
		}
		ret = of_property_read_string_index(np, propname,
			(2 * i) + 1, &routes[i].source);
		if (ret) {
			dev_err(card->dev,
				"ASoC: Property '%s' index %d could not be read: %d\n",
				propname, (2 * i) + 1, ret);
			return -EINVAL;
		}
	}

	card->num_dapm_routes = num_routes;
	card->dapm_routes = routes;

	return 0;
}
EXPORT_SYMBOL_GPL(snd_soc_of_parse_audio_routing);

unsigned int snd_soc_of_parse_daifmt(struct device_node *np,
				     const char *prefix)
{
	int ret, i;
	char prop[128];
	unsigned int format = 0;
	int bit, frame;
	const char *str;
	struct {
		char *name;
		unsigned int val;
	} of_fmt_table[] = {
		{ "i2s",	SND_SOC_DAIFMT_I2S },
		{ "right_j",	SND_SOC_DAIFMT_RIGHT_J },
		{ "left_j",	SND_SOC_DAIFMT_LEFT_J },
		{ "dsp_a",	SND_SOC_DAIFMT_DSP_A },
		{ "dsp_b",	SND_SOC_DAIFMT_DSP_B },
		{ "ac97",	SND_SOC_DAIFMT_AC97 },
		{ "pdm",	SND_SOC_DAIFMT_PDM},
		{ "msb",	SND_SOC_DAIFMT_MSB },
		{ "lsb",	SND_SOC_DAIFMT_LSB },
	};

	if (!prefix)
		prefix = "";

	/*
	 * check "[prefix]format = xxx"
	 * SND_SOC_DAIFMT_FORMAT_MASK area
	 */
	snprintf(prop, sizeof(prop), "%sformat", prefix);
	ret = of_property_read_string(np, prop, &str);
	if (ret == 0) {
		for (i = 0; i < ARRAY_SIZE(of_fmt_table); i++) {
			if (strcmp(str, of_fmt_table[i].name) == 0) {
				format |= of_fmt_table[i].val;
				break;
			}
		}
	}

	/*
	 * check "[prefix]continuous-clock"
	 * SND_SOC_DAIFMT_CLOCK_MASK area
	 */
	snprintf(prop, sizeof(prop), "%scontinuous-clock", prefix);
	if (of_get_property(np, prop, NULL))
		format |= SND_SOC_DAIFMT_CONT;
	else
		format |= SND_SOC_DAIFMT_GATED;

	/*
	 * check "[prefix]bitclock-inversion"
	 * check "[prefix]frame-inversion"
	 * SND_SOC_DAIFMT_INV_MASK area
	 */
	snprintf(prop, sizeof(prop), "%sbitclock-inversion", prefix);
	bit = !!of_get_property(np, prop, NULL);

	snprintf(prop, sizeof(prop), "%sframe-inversion", prefix);
	frame = !!of_get_property(np, prop, NULL);

	switch ((bit << 4) + frame) {
	case 0x11:
		format |= SND_SOC_DAIFMT_IB_IF;
		break;
	case 0x10:
		format |= SND_SOC_DAIFMT_IB_NF;
		break;
	case 0x01:
		format |= SND_SOC_DAIFMT_NB_IF;
		break;
	default:
		/* SND_SOC_DAIFMT_NB_NF is default */
		break;
	}

	/*
	 * check "[prefix]bitclock-master"
	 * check "[prefix]frame-master"
	 * SND_SOC_DAIFMT_MASTER_MASK area
	 */
	snprintf(prop, sizeof(prop), "%sbitclock-master", prefix);
	bit = !!of_get_property(np, prop, NULL);

	snprintf(prop, sizeof(prop), "%sframe-master", prefix);
	frame = !!of_get_property(np, prop, NULL);

	switch ((bit << 4) + frame) {
	case 0x11:
		format |= SND_SOC_DAIFMT_CBM_CFM;
		break;
	case 0x10:
		format |= SND_SOC_DAIFMT_CBM_CFS;
		break;
	case 0x01:
		format |= SND_SOC_DAIFMT_CBS_CFM;
		break;
	default:
		format |= SND_SOC_DAIFMT_CBS_CFS;
		break;
	}

	return format;
}
EXPORT_SYMBOL_GPL(snd_soc_of_parse_daifmt);

int snd_soc_of_get_dai_name(struct device_node *of_node,
			    const char **dai_name)
{
	struct snd_soc_component *pos;
	struct of_phandle_args args;
	int ret;

	ret = of_parse_phandle_with_args(of_node, "sound-dai",
					 "#sound-dai-cells", 0, &args);
	if (ret)
		return ret;

	ret = -EPROBE_DEFER;

	mutex_lock(&client_mutex);
	list_for_each_entry(pos, &component_list, list) {
		if (pos->dev->of_node != args.np)
			continue;

		if (pos->driver->of_xlate_dai_name) {
			ret = pos->driver->of_xlate_dai_name(pos, &args, dai_name);
		} else {
			int id = -1;

			switch (args.args_count) {
			case 0:
				id = 0; /* same as dai_drv[0] */
				break;
			case 1:
				id = args.args[0];
				break;
			default:
				/* not supported */
				break;
			}

			if (id < 0 || id >= pos->num_dai) {
				ret = -EINVAL;
				break;
			}

			ret = 0;

			*dai_name = pos->dai_drv[id].name;
			if (!*dai_name)
				*dai_name = pos->name;
		}

		break;
	}
	mutex_unlock(&client_mutex);

	of_node_put(args.np);

	return ret;
}
EXPORT_SYMBOL_GPL(snd_soc_of_get_dai_name);

static int __init snd_soc_init(void)
{
#ifdef CONFIG_DEBUG_FS
	snd_soc_debugfs_root = debugfs_create_dir("asoc", NULL);
	if (IS_ERR(snd_soc_debugfs_root) || !snd_soc_debugfs_root) {
		pr_warn("ASoC: Failed to create debugfs directory\n");
		snd_soc_debugfs_root = NULL;
	}

	if (!debugfs_create_file("codecs", 0444, snd_soc_debugfs_root, NULL,
				 &codec_list_fops))
		pr_warn("ASoC: Failed to create CODEC list debugfs file\n");

	if (!debugfs_create_file("dais", 0444, snd_soc_debugfs_root, NULL,
				 &dai_list_fops))
		pr_warn("ASoC: Failed to create DAI list debugfs file\n");

	if (!debugfs_create_file("platforms", 0444, snd_soc_debugfs_root, NULL,
				 &platform_list_fops))
		pr_warn("ASoC: Failed to create platform list debugfs file\n");
#endif

	snd_soc_util_init();

	return platform_driver_register(&soc_driver);
}
module_init(snd_soc_init);

static void __exit snd_soc_exit(void)
{
	snd_soc_util_exit();

#ifdef CONFIG_DEBUG_FS
	debugfs_remove_recursive(snd_soc_debugfs_root);
#endif
	platform_driver_unregister(&soc_driver);
}
module_exit(snd_soc_exit);

/* Module information */
MODULE_AUTHOR("Liam Girdwood, lrg@slimlogic.co.uk");
MODULE_DESCRIPTION("ALSA SoC Core");
MODULE_LICENSE("GPL");
MODULE_ALIAS("platform:soc-audio");<|MERGE_RESOLUTION|>--- conflicted
+++ resolved
@@ -2655,19 +2655,11 @@
  * @mask: Mask to use after shifting the register value
  * @shift: Right shift of register value
  * @sign_bit: Bit that describes if a number is negative or not.
-<<<<<<< HEAD
  *
  * This functions reads a codec register. The register value is shifted right
  * by 'shift' bits and masked with the given 'mask'. Afterwards it translates
  * the given registervalue into a signed integer if sign_bit is non-zero.
  *
-=======
- *
- * This functions reads a codec register. The register value is shifted right
- * by 'shift' bits and masked with the given 'mask'. Afterwards it translates
- * the given registervalue into a signed integer if sign_bit is non-zero.
- *
->>>>>>> c159a850
  * Returns the register value as signed int.
  */
 static int snd_soc_read_signed(struct snd_soc_codec *codec, unsigned int reg,
@@ -3628,22 +3620,14 @@
 EXPORT_SYMBOL_GPL(snd_soc_dai_set_fmt);
 
 /**
-<<<<<<< HEAD
- * snd_soc_of_xlate_tdm_slot - generate tx/rx slot mask.
-=======
  * snd_soc_xlate_tdm_slot - generate tx/rx slot mask.
->>>>>>> c159a850
  * @slots: Number of slots in use.
  * @tx_mask: bitmask representing active TX slots.
  * @rx_mask: bitmask representing active RX slots.
  *
  * Generates the TDM tx and rx slot default masks for DAI.
  */
-<<<<<<< HEAD
-static int snd_soc_of_xlate_tdm_slot_mask(unsigned int slots,
-=======
 static int snd_soc_xlate_tdm_slot_mask(unsigned int slots,
->>>>>>> c159a850
 					  unsigned int *tx_mask,
 					  unsigned int *rx_mask)
 {
@@ -3673,19 +3657,11 @@
 int snd_soc_dai_set_tdm_slot(struct snd_soc_dai *dai,
 	unsigned int tx_mask, unsigned int rx_mask, int slots, int slot_width)
 {
-<<<<<<< HEAD
-	if (dai->driver && dai->driver->ops->of_xlate_tdm_slot_mask)
-		dai->driver->ops->of_xlate_tdm_slot_mask(slots,
-						&tx_mask, &rx_mask);
-	else
-		snd_soc_of_xlate_tdm_slot_mask(slots, &tx_mask, &rx_mask);
-=======
 	if (dai->driver && dai->driver->ops->xlate_tdm_slot_mask)
 		dai->driver->ops->xlate_tdm_slot_mask(slots,
 						&tx_mask, &rx_mask);
 	else
 		snd_soc_xlate_tdm_slot_mask(slots, &tx_mask, &rx_mask);
->>>>>>> c159a850
 
 	if (dai->driver && dai->driver->ops->set_tdm_slot)
 		return dai->driver->ops->set_tdm_slot(dai, tx_mask, rx_mask,
