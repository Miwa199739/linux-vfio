#!/usr/bin/perl -w
# (c) 2001, Dave Jones. (the file handling bit)
# (c) 2005, Joel Schopp <jschopp@austin.ibm.com> (the ugly bit)
# (c) 2007,2008, Andy Whitcroft <apw@uk.ibm.com> (new conditions, test suite)
# (c) 2008-2010 Andy Whitcroft <apw@canonical.com>
# Licensed under the terms of the GNU GPL License version 2

use strict;

my $P = $0;
$P =~ s@.*/@@g;

my $V = '0.32';

use Getopt::Long qw(:config no_auto_abbrev);

my $quiet = 0;
my $tree = 1;
my $chk_signoff = 1;
my $chk_patch = 1;
my $tst_only;
my $emacs = 0;
my $terse = 0;
my $file = 0;
my $check = 0;
my $summary = 1;
my $mailback = 0;
my $summary_file = 0;
my $show_types = 0;
my $root;
my %debug;
my %ignore_type = ();
my @ignore = ();
my $help = 0;
my $configuration_file = ".checkpatch.conf";

sub help {
	my ($exitcode) = @_;

	print << "EOM";
Usage: $P [OPTION]... [FILE]...
Version: $V

Options:
  -q, --quiet                quiet
  --no-tree                  run without a kernel tree
  --no-signoff               do not check for 'Signed-off-by' line
  --patch                    treat FILE as patchfile (default)
  --emacs                    emacs compile window format
  --terse                    one line per report
  -f, --file                 treat FILE as regular source file
  --subjective, --strict     enable more subjective tests
  --ignore TYPE(,TYPE2...)   ignore various comma separated message types
  --show-types               show the message "types" in the output
  --root=PATH                PATH to the kernel tree root
  --no-summary               suppress the per-file summary
  --mailback                 only produce a report in case of warnings/errors
  --summary-file             include the filename in summary
  --debug KEY=[0|1]          turn on/off debugging of KEY, where KEY is one of
                             'values', 'possible', 'type', and 'attr' (default
                             is all off)
  --test-only=WORD           report only warnings/errors containing WORD
                             literally
  -h, --help, --version      display this help and exit

When FILE is - read standard input.
EOM

	exit($exitcode);
}

my $conf = which_conf($configuration_file);
if (-f $conf) {
	my @conf_args;
	open(my $conffile, '<', "$conf")
	    or warn "$P: Can't find a readable $configuration_file file $!\n";

	while (<$conffile>) {
		my $line = $_;

		$line =~ s/\s*\n?$//g;
		$line =~ s/^\s*//g;
		$line =~ s/\s+/ /g;

		next if ($line =~ m/^\s*#/);
		next if ($line =~ m/^\s*$/);

		my @words = split(" ", $line);
		foreach my $word (@words) {
			last if ($word =~ m/^#/);
			push (@conf_args, $word);
		}
	}
	close($conffile);
	unshift(@ARGV, @conf_args) if @conf_args;
}

GetOptions(
	'q|quiet+'	=> \$quiet,
	'tree!'		=> \$tree,
	'signoff!'	=> \$chk_signoff,
	'patch!'	=> \$chk_patch,
	'emacs!'	=> \$emacs,
	'terse!'	=> \$terse,
	'f|file!'	=> \$file,
	'subjective!'	=> \$check,
	'strict!'	=> \$check,
	'ignore=s'	=> \@ignore,
	'show-types!'	=> \$show_types,
	'root=s'	=> \$root,
	'summary!'	=> \$summary,
	'mailback!'	=> \$mailback,
	'summary-file!'	=> \$summary_file,

	'debug=s'	=> \%debug,
	'test-only=s'	=> \$tst_only,
	'h|help'	=> \$help,
	'version'	=> \$help
) or help(1);

help(0) if ($help);

my $exit = 0;

if ($#ARGV < 0) {
	print "$P: no input files\n";
	exit(1);
}

@ignore = split(/,/, join(',',@ignore));
foreach my $word (@ignore) {
	$word =~ s/\s*\n?$//g;
	$word =~ s/^\s*//g;
	$word =~ s/\s+/ /g;
	$word =~ tr/[a-z]/[A-Z]/;

	next if ($word =~ m/^\s*#/);
	next if ($word =~ m/^\s*$/);

	$ignore_type{$word}++;
}

my $dbg_values = 0;
my $dbg_possible = 0;
my $dbg_type = 0;
my $dbg_attr = 0;
for my $key (keys %debug) {
	## no critic
	eval "\${dbg_$key} = '$debug{$key}';";
	die "$@" if ($@);
}

my $rpt_cleaners = 0;

if ($terse) {
	$emacs = 1;
	$quiet++;
}

if ($tree) {
	if (defined $root) {
		if (!top_of_kernel_tree($root)) {
			die "$P: $root: --root does not point at a valid tree\n";
		}
	} else {
		if (top_of_kernel_tree('.')) {
			$root = '.';
		} elsif ($0 =~ m@(.*)/scripts/[^/]*$@ &&
						top_of_kernel_tree($1)) {
			$root = $1;
		}
	}

	if (!defined $root) {
		print "Must be run from the top-level dir. of a kernel tree\n";
		exit(2);
	}
}

my $emitted_corrupt = 0;

our $Ident	= qr{
			[A-Za-z_][A-Za-z\d_]*
			(?:\s*\#\#\s*[A-Za-z_][A-Za-z\d_]*)*
		}x;
our $Storage	= qr{extern|static|asmlinkage};
our $Sparse	= qr{
			__user|
			__kernel|
			__force|
			__iomem|
			__must_check|
			__init_refok|
			__kprobes|
			__ref|
			__rcu
		}x;

# Notes to $Attribute:
# We need \b after 'init' otherwise 'initconst' will cause a false positive in a check
our $Attribute	= qr{
			const|
			__percpu|
			__nocast|
			__safe|
			__bitwise__|
			__packed__|
			__packed2__|
			__naked|
			__maybe_unused|
			__always_unused|
			__noreturn|
			__used|
			__cold|
			__noclone|
			__deprecated|
			__read_mostly|
			__kprobes|
			__(?:mem|cpu|dev|)(?:initdata|initconst|init\b)|
			____cacheline_aligned|
			____cacheline_aligned_in_smp|
			____cacheline_internodealigned_in_smp|
			__weak
		  }x;
our $Modifier;
our $Inline	= qr{inline|__always_inline|noinline};
our $Member	= qr{->$Ident|\.$Ident|\[[^]]*\]};
our $Lval	= qr{$Ident(?:$Member)*};

our $Constant	= qr{(?i:(?:[0-9]+|0x[0-9a-f]+)[ul]*)};
our $Assignment	= qr{(?:\*\=|/=|%=|\+=|-=|<<=|>>=|&=|\^=|\|=|=)};
our $Compare    = qr{<=|>=|==|!=|<|>};
our $Operators	= qr{
			<=|>=|==|!=|
			=>|->|<<|>>|<|>|!|~|
			&&|\|\||,|\^|\+\+|--|&|\||\+|-|\*|\/|%
		  }x;

our $NonptrType;
our $Type;
our $Declare;

our $NON_ASCII_UTF8	= qr{
	[\xC2-\xDF][\x80-\xBF]               # non-overlong 2-byte
	|  \xE0[\xA0-\xBF][\x80-\xBF]        # excluding overlongs
	| [\xE1-\xEC\xEE\xEF][\x80-\xBF]{2}  # straight 3-byte
	|  \xED[\x80-\x9F][\x80-\xBF]        # excluding surrogates
	|  \xF0[\x90-\xBF][\x80-\xBF]{2}     # planes 1-3
	| [\xF1-\xF3][\x80-\xBF]{3}          # planes 4-15
	|  \xF4[\x80-\x8F][\x80-\xBF]{2}     # plane 16
}x;

our $UTF8	= qr{
	[\x09\x0A\x0D\x20-\x7E]              # ASCII
	| $NON_ASCII_UTF8
}x;

our $typeTypedefs = qr{(?x:
	(?:__)?(?:u|s|be|le)(?:8|16|32|64)|
	atomic_t
)};

our $logFunctions = qr{(?x:
	printk(?:_ratelimited|_once|)|
	[a-z0-9]+_(?:printk|emerg|alert|crit|err|warning|warn|notice|info|debug|dbg|vdbg|devel|cont|WARN)(?:_ratelimited|_once|)|
	WARN(?:_RATELIMIT|_ONCE|)|
	panic|
	MODULE_[A-Z_]+
)};

our $signature_tags = qr{(?xi:
	Signed-off-by:|
	Acked-by:|
	Tested-by:|
	Reviewed-by:|
	Reported-by:|
	To:|
	Cc:
)};

our @typeList = (
	qr{void},
	qr{(?:unsigned\s+)?char},
	qr{(?:unsigned\s+)?short},
	qr{(?:unsigned\s+)?int},
	qr{(?:unsigned\s+)?long},
	qr{(?:unsigned\s+)?long\s+int},
	qr{(?:unsigned\s+)?long\s+long},
	qr{(?:unsigned\s+)?long\s+long\s+int},
	qr{unsigned},
	qr{float},
	qr{double},
	qr{bool},
	qr{struct\s+$Ident},
	qr{union\s+$Ident},
	qr{enum\s+$Ident},
	qr{${Ident}_t},
	qr{${Ident}_handler},
	qr{${Ident}_handler_fn},
);
our @modifierList = (
	qr{fastcall},
);

our $allowed_asm_includes = qr{(?x:
	irq|
	memory
)};
# memory.h: ARM has a custom one

sub build_types {
	my $mods = "(?x:  \n" . join("|\n  ", @modifierList) . "\n)";
	my $all = "(?x:  \n" . join("|\n  ", @typeList) . "\n)";
	$Modifier	= qr{(?:$Attribute|$Sparse|$mods)};
	$NonptrType	= qr{
			(?:$Modifier\s+|const\s+)*
			(?:
				(?:typeof|__typeof__)\s*\([^\)]*\)|
				(?:$typeTypedefs\b)|
				(?:${all}\b)
			)
			(?:\s+$Modifier|\s+const)*
		  }x;
	$Type	= qr{
			$NonptrType
			(?:[\s\*]+\s*const|[\s\*]+|(?:\s*\[\s*\])+)?
			(?:\s+$Inline|\s+$Modifier)*
		  }x;
	$Declare	= qr{(?:$Storage\s+)?$Type};
}
build_types();

our $match_balanced_parentheses = qr/(\((?:[^\(\)]+|(-1))*\))/;

our $Typecast	= qr{\s*(\(\s*$NonptrType\s*\)){0,1}\s*};
our $LvalOrFunc	= qr{($Lval)\s*($match_balanced_parentheses{0,1})\s*};
our $FuncArg = qr{$Typecast{0,1}($LvalOrFunc|$Constant)};

sub deparenthesize {
	my ($string) = @_;
	return "" if (!defined($string));
	$string =~ s@^\s*\(\s*@@g;
	$string =~ s@\s*\)\s*$@@g;
	$string =~ s@\s+@ @g;
	return $string;
}

$chk_signoff = 0 if ($file);

my @dep_includes = ();
my @dep_functions = ();
my $removal = "Documentation/feature-removal-schedule.txt";
if ($tree && -f "$root/$removal") {
	open(my $REMOVE, '<', "$root/$removal") ||
				die "$P: $removal: open failed - $!\n";
	while (<$REMOVE>) {
		if (/^Check:\s+(.*\S)/) {
			for my $entry (split(/[, ]+/, $1)) {
				if ($entry =~ m@include/(.*)@) {
					push(@dep_includes, $1);

				} elsif ($entry !~ m@/@) {
					push(@dep_functions, $entry);
				}
			}
		}
	}
	close($REMOVE);
}

my @rawlines = ();
my @lines = ();
my $vname;
for my $filename (@ARGV) {
	my $FILE;
	if ($file) {
		open($FILE, '-|', "diff -u /dev/null $filename") ||
			die "$P: $filename: diff failed - $!\n";
	} elsif ($filename eq '-') {
		open($FILE, '<&STDIN');
	} else {
		open($FILE, '<', "$filename") ||
			die "$P: $filename: open failed - $!\n";
	}
	if ($filename eq '-') {
		$vname = 'Your patch';
	} else {
		$vname = $filename;
	}
	while (<$FILE>) {
		chomp;
		push(@rawlines, $_);
	}
	close($FILE);
	if (!process($filename)) {
		$exit = 1;
	}
	@rawlines = ();
	@lines = ();
}

exit($exit);

sub top_of_kernel_tree {
	my ($root) = @_;

	my @tree_check = (
		"COPYING", "CREDITS", "Kbuild", "MAINTAINERS", "Makefile",
		"README", "Documentation", "arch", "include", "drivers",
		"fs", "init", "ipc", "kernel", "lib", "scripts",
	);

	foreach my $check (@tree_check) {
		if (! -e $root . '/' . $check) {
			return 0;
		}
	}
	return 1;
    }

sub parse_email {
	my ($formatted_email) = @_;

	my $name = "";
	my $address = "";
	my $comment = "";

	if ($formatted_email =~ /^(.*)<(\S+\@\S+)>(.*)$/) {
		$name = $1;
		$address = $2;
		$comment = $3 if defined $3;
	} elsif ($formatted_email =~ /^\s*<(\S+\@\S+)>(.*)$/) {
		$address = $1;
		$comment = $2 if defined $2;
	} elsif ($formatted_email =~ /(\S+\@\S+)(.*)$/) {
		$address = $1;
		$comment = $2 if defined $2;
		$formatted_email =~ s/$address.*$//;
		$name = $formatted_email;
		$name =~ s/^\s+|\s+$//g;
		$name =~ s/^\"|\"$//g;
		# If there's a name left after stripping spaces and
		# leading quotes, and the address doesn't have both
		# leading and trailing angle brackets, the address
		# is invalid. ie:
		#   "joe smith joe@smith.com" bad
		#   "joe smith <joe@smith.com" bad
		if ($name ne "" && $address !~ /^<[^>]+>$/) {
			$name = "";
			$address = "";
			$comment = "";
		}
	}

	$name =~ s/^\s+|\s+$//g;
	$name =~ s/^\"|\"$//g;
	$address =~ s/^\s+|\s+$//g;
	$address =~ s/^\<|\>$//g;

	if ($name =~ /[^\w \-]/i) { ##has "must quote" chars
		$name =~ s/(?<!\\)"/\\"/g; ##escape quotes
		$name = "\"$name\"";
	}

	return ($name, $address, $comment);
}

sub format_email {
	my ($name, $address) = @_;

	my $formatted_email;

	$name =~ s/^\s+|\s+$//g;
	$name =~ s/^\"|\"$//g;
	$address =~ s/^\s+|\s+$//g;

	if ($name =~ /[^\w \-]/i) { ##has "must quote" chars
		$name =~ s/(?<!\\)"/\\"/g; ##escape quotes
		$name = "\"$name\"";
	}

	if ("$name" eq "") {
		$formatted_email = "$address";
	} else {
		$formatted_email = "$name <$address>";
	}

	return $formatted_email;
}

sub which_conf {
	my ($conf) = @_;

	foreach my $path (split(/:/, ".:$ENV{HOME}:.scripts")) {
		if (-e "$path/$conf") {
			return "$path/$conf";
		}
	}

	return "";
}

sub expand_tabs {
	my ($str) = @_;

	my $res = '';
	my $n = 0;
	for my $c (split(//, $str)) {
		if ($c eq "\t") {
			$res .= ' ';
			$n++;
			for (; ($n % 8) != 0; $n++) {
				$res .= ' ';
			}
			next;
		}
		$res .= $c;
		$n++;
	}

	return $res;
}
sub copy_spacing {
	(my $res = shift) =~ tr/\t/ /c;
	return $res;
}

sub line_stats {
	my ($line) = @_;

	# Drop the diff line leader and expand tabs
	$line =~ s/^.//;
	$line = expand_tabs($line);

	# Pick the indent from the front of the line.
	my ($white) = ($line =~ /^(\s*)/);

	return (length($line), length($white));
}

my $sanitise_quote = '';

sub sanitise_line_reset {
	my ($in_comment) = @_;

	if ($in_comment) {
		$sanitise_quote = '*/';
	} else {
		$sanitise_quote = '';
	}
}
sub sanitise_line {
	my ($line) = @_;

	my $res = '';
	my $l = '';

	my $qlen = 0;
	my $off = 0;
	my $c;

	# Always copy over the diff marker.
	$res = substr($line, 0, 1);

	for ($off = 1; $off < length($line); $off++) {
		$c = substr($line, $off, 1);

		# Comments we are wacking completly including the begin
		# and end, all to $;.
		if ($sanitise_quote eq '' && substr($line, $off, 2) eq '/*') {
			$sanitise_quote = '*/';

			substr($res, $off, 2, "$;$;");
			$off++;
			next;
		}
		if ($sanitise_quote eq '*/' && substr($line, $off, 2) eq '*/') {
			$sanitise_quote = '';
			substr($res, $off, 2, "$;$;");
			$off++;
			next;
		}
		if ($sanitise_quote eq '' && substr($line, $off, 2) eq '//') {
			$sanitise_quote = '//';

			substr($res, $off, 2, $sanitise_quote);
			$off++;
			next;
		}

		# A \ in a string means ignore the next character.
		if (($sanitise_quote eq "'" || $sanitise_quote eq '"') &&
		    $c eq "\\") {
			substr($res, $off, 2, 'XX');
			$off++;
			next;
		}
		# Regular quotes.
		if ($c eq "'" || $c eq '"') {
			if ($sanitise_quote eq '') {
				$sanitise_quote = $c;

				substr($res, $off, 1, $c);
				next;
			} elsif ($sanitise_quote eq $c) {
				$sanitise_quote = '';
			}
		}

		#print "c<$c> SQ<$sanitise_quote>\n";
		if ($off != 0 && $sanitise_quote eq '*/' && $c ne "\t") {
			substr($res, $off, 1, $;);
		} elsif ($off != 0 && $sanitise_quote eq '//' && $c ne "\t") {
			substr($res, $off, 1, $;);
		} elsif ($off != 0 && $sanitise_quote && $c ne "\t") {
			substr($res, $off, 1, 'X');
		} else {
			substr($res, $off, 1, $c);
		}
	}

	if ($sanitise_quote eq '//') {
		$sanitise_quote = '';
	}

	# The pathname on a #include may be surrounded by '<' and '>'.
	if ($res =~ /^.\s*\#\s*include\s+\<(.*)\>/) {
		my $clean = 'X' x length($1);
		$res =~ s@\<.*\>@<$clean>@;

	# The whole of a #error is a string.
	} elsif ($res =~ /^.\s*\#\s*(?:error|warning)\s+(.*)\b/) {
		my $clean = 'X' x length($1);
		$res =~ s@(\#\s*(?:error|warning)\s+).*@$1$clean@;
	}

	return $res;
}

sub ctx_statement_block {
	my ($linenr, $remain, $off) = @_;
	my $line = $linenr - 1;
	my $blk = '';
	my $soff = $off;
	my $coff = $off - 1;
	my $coff_set = 0;

	my $loff = 0;

	my $type = '';
	my $level = 0;
	my @stack = ();
	my $p;
	my $c;
	my $len = 0;

	my $remainder;
	while (1) {
		@stack = (['', 0]) if ($#stack == -1);

		#warn "CSB: blk<$blk> remain<$remain>\n";
		# If we are about to drop off the end, pull in more
		# context.
		if ($off >= $len) {
			for (; $remain > 0; $line++) {
				last if (!defined $lines[$line]);
				next if ($lines[$line] =~ /^-/);
				$remain--;
				$loff = $len;
				$blk .= $lines[$line] . "\n";
				$len = length($blk);
				$line++;
				last;
			}
			# Bail if there is no further context.
			#warn "CSB: blk<$blk> off<$off> len<$len>\n";
			if ($off >= $len) {
				last;
			}
			if ($level == 0 && substr($blk, $off) =~ /^.\s*#\s*define/) {
				$level++;
				$type = '#';
			}
		}
		$p = $c;
		$c = substr($blk, $off, 1);
		$remainder = substr($blk, $off);

		#warn "CSB: c<$c> type<$type> level<$level> remainder<$remainder> coff_set<$coff_set>\n";

		# Handle nested #if/#else.
		if ($remainder =~ /^#\s*(?:ifndef|ifdef|if)\s/) {
			push(@stack, [ $type, $level ]);
		} elsif ($remainder =~ /^#\s*(?:else|elif)\b/) {
			($type, $level) = @{$stack[$#stack - 1]};
		} elsif ($remainder =~ /^#\s*endif\b/) {
			($type, $level) = @{pop(@stack)};
		}

		# Statement ends at the ';' or a close '}' at the
		# outermost level.
		if ($level == 0 && $c eq ';') {
			last;
		}

		# An else is really a conditional as long as its not else if
		if ($level == 0 && $coff_set == 0 &&
				(!defined($p) || $p =~ /(?:\s|\}|\+)/) &&
				$remainder =~ /^(else)(?:\s|{)/ &&
				$remainder !~ /^else\s+if\b/) {
			$coff = $off + length($1) - 1;
			$coff_set = 1;
			#warn "CSB: mark coff<$coff> soff<$soff> 1<$1>\n";
			#warn "[" . substr($blk, $soff, $coff - $soff + 1) . "]\n";
		}

		if (($type eq '' || $type eq '(') && $c eq '(') {
			$level++;
			$type = '(';
		}
		if ($type eq '(' && $c eq ')') {
			$level--;
			$type = ($level != 0)? '(' : '';

			if ($level == 0 && $coff < $soff) {
				$coff = $off;
				$coff_set = 1;
				#warn "CSB: mark coff<$coff>\n";
			}
		}
		if (($type eq '' || $type eq '{') && $c eq '{') {
			$level++;
			$type = '{';
		}
		if ($type eq '{' && $c eq '}') {
			$level--;
			$type = ($level != 0)? '{' : '';

			if ($level == 0) {
				if (substr($blk, $off + 1, 1) eq ';') {
					$off++;
				}
				last;
			}
		}
		# Preprocessor commands end at the newline unless escaped.
		if ($type eq '#' && $c eq "\n" && $p ne "\\") {
			$level--;
			$type = '';
			$off++;
			last;
		}
		$off++;
	}
	# We are truly at the end, so shuffle to the next line.
	if ($off == $len) {
		$loff = $len + 1;
		$line++;
		$remain--;
	}

	my $statement = substr($blk, $soff, $off - $soff + 1);
	my $condition = substr($blk, $soff, $coff - $soff + 1);

	#warn "STATEMENT<$statement>\n";
	#warn "CONDITION<$condition>\n";

	#print "coff<$coff> soff<$off> loff<$loff>\n";

	return ($statement, $condition,
			$line, $remain + 1, $off - $loff + 1, $level);
}

sub statement_lines {
	my ($stmt) = @_;

	# Strip the diff line prefixes and rip blank lines at start and end.
	$stmt =~ s/(^|\n)./$1/g;
	$stmt =~ s/^\s*//;
	$stmt =~ s/\s*$//;

	my @stmt_lines = ($stmt =~ /\n/g);

	return $#stmt_lines + 2;
}

sub statement_rawlines {
	my ($stmt) = @_;

	my @stmt_lines = ($stmt =~ /\n/g);

	return $#stmt_lines + 2;
}

sub statement_block_size {
	my ($stmt) = @_;

	$stmt =~ s/(^|\n)./$1/g;
	$stmt =~ s/^\s*{//;
	$stmt =~ s/}\s*$//;
	$stmt =~ s/^\s*//;
	$stmt =~ s/\s*$//;

	my @stmt_lines = ($stmt =~ /\n/g);
	my @stmt_statements = ($stmt =~ /;/g);

	my $stmt_lines = $#stmt_lines + 2;
	my $stmt_statements = $#stmt_statements + 1;

	if ($stmt_lines > $stmt_statements) {
		return $stmt_lines;
	} else {
		return $stmt_statements;
	}
}

sub ctx_statement_full {
	my ($linenr, $remain, $off) = @_;
	my ($statement, $condition, $level);

	my (@chunks);

	# Grab the first conditional/block pair.
	($statement, $condition, $linenr, $remain, $off, $level) =
				ctx_statement_block($linenr, $remain, $off);
	#print "F: c<$condition> s<$statement> remain<$remain>\n";
	push(@chunks, [ $condition, $statement ]);
	if (!($remain > 0 && $condition =~ /^\s*(?:\n[+-])?\s*(?:if|else|do)\b/s)) {
		return ($level, $linenr, @chunks);
	}

	# Pull in the following conditional/block pairs and see if they
	# could continue the statement.
	for (;;) {
		($statement, $condition, $linenr, $remain, $off, $level) =
				ctx_statement_block($linenr, $remain, $off);
		#print "C: c<$condition> s<$statement> remain<$remain>\n";
		last if (!($remain > 0 && $condition =~ /^(?:\s*\n[+-])*\s*(?:else|do)\b/s));
		#print "C: push\n";
		push(@chunks, [ $condition, $statement ]);
	}

	return ($level, $linenr, @chunks);
}

sub ctx_block_get {
	my ($linenr, $remain, $outer, $open, $close, $off) = @_;
	my $line;
	my $start = $linenr - 1;
	my $blk = '';
	my @o;
	my @c;
	my @res = ();

	my $level = 0;
	my @stack = ($level);
	for ($line = $start; $remain > 0; $line++) {
		next if ($rawlines[$line] =~ /^-/);
		$remain--;

		$blk .= $rawlines[$line];

		# Handle nested #if/#else.
		if ($lines[$line] =~ /^.\s*#\s*(?:ifndef|ifdef|if)\s/) {
			push(@stack, $level);
		} elsif ($lines[$line] =~ /^.\s*#\s*(?:else|elif)\b/) {
			$level = $stack[$#stack - 1];
		} elsif ($lines[$line] =~ /^.\s*#\s*endif\b/) {
			$level = pop(@stack);
		}

		foreach my $c (split(//, $lines[$line])) {
			##print "C<$c>L<$level><$open$close>O<$off>\n";
			if ($off > 0) {
				$off--;
				next;
			}

			if ($c eq $close && $level > 0) {
				$level--;
				last if ($level == 0);
			} elsif ($c eq $open) {
				$level++;
			}
		}

		if (!$outer || $level <= 1) {
			push(@res, $rawlines[$line]);
		}

		last if ($level == 0);
	}

	return ($level, @res);
}
sub ctx_block_outer {
	my ($linenr, $remain) = @_;

	my ($level, @r) = ctx_block_get($linenr, $remain, 1, '{', '}', 0);
	return @r;
}
sub ctx_block {
	my ($linenr, $remain) = @_;

	my ($level, @r) = ctx_block_get($linenr, $remain, 0, '{', '}', 0);
	return @r;
}
sub ctx_statement {
	my ($linenr, $remain, $off) = @_;

	my ($level, @r) = ctx_block_get($linenr, $remain, 0, '(', ')', $off);
	return @r;
}
sub ctx_block_level {
	my ($linenr, $remain) = @_;

	return ctx_block_get($linenr, $remain, 0, '{', '}', 0);
}
sub ctx_statement_level {
	my ($linenr, $remain, $off) = @_;

	return ctx_block_get($linenr, $remain, 0, '(', ')', $off);
}

sub ctx_locate_comment {
	my ($first_line, $end_line) = @_;

	# Catch a comment on the end of the line itself.
	my ($current_comment) = ($rawlines[$end_line - 1] =~ m@.*(/\*.*\*/)\s*(?:\\\s*)?$@);
	return $current_comment if (defined $current_comment);

	# Look through the context and try and figure out if there is a
	# comment.
	my $in_comment = 0;
	$current_comment = '';
	for (my $linenr = $first_line; $linenr < $end_line; $linenr++) {
		my $line = $rawlines[$linenr - 1];
		#warn "           $line\n";
		if ($linenr == $first_line and $line =~ m@^.\s*\*@) {
			$in_comment = 1;
		}
		if ($line =~ m@/\*@) {
			$in_comment = 1;
		}
		if (!$in_comment && $current_comment ne '') {
			$current_comment = '';
		}
		$current_comment .= $line . "\n" if ($in_comment);
		if ($line =~ m@\*/@) {
			$in_comment = 0;
		}
	}

	chomp($current_comment);
	return($current_comment);
}
sub ctx_has_comment {
	my ($first_line, $end_line) = @_;
	my $cmt = ctx_locate_comment($first_line, $end_line);

	##print "LINE: $rawlines[$end_line - 1 ]\n";
	##print "CMMT: $cmt\n";

	return ($cmt ne '');
}

sub raw_line {
	my ($linenr, $cnt) = @_;

	my $offset = $linenr - 1;
	$cnt++;

	my $line;
	while ($cnt) {
		$line = $rawlines[$offset++];
		next if (defined($line) && $line =~ /^-/);
		$cnt--;
	}

	return $line;
}

sub cat_vet {
	my ($vet) = @_;
	my ($res, $coded);

	$res = '';
	while ($vet =~ /([^[:cntrl:]]*)([[:cntrl:]]|$)/g) {
		$res .= $1;
		if ($2 ne '') {
			$coded = sprintf("^%c", unpack('C', $2) + 64);
			$res .= $coded;
		}
	}
	$res =~ s/$/\$/;

	return $res;
}

my $av_preprocessor = 0;
my $av_pending;
my @av_paren_type;
my $av_pend_colon;

sub annotate_reset {
	$av_preprocessor = 0;
	$av_pending = '_';
	@av_paren_type = ('E');
	$av_pend_colon = 'O';
}

sub annotate_values {
	my ($stream, $type) = @_;

	my $res;
	my $var = '_' x length($stream);
	my $cur = $stream;

	print "$stream\n" if ($dbg_values > 1);

	while (length($cur)) {
		@av_paren_type = ('E') if ($#av_paren_type < 0);
		print " <" . join('', @av_paren_type) .
				"> <$type> <$av_pending>" if ($dbg_values > 1);
		if ($cur =~ /^(\s+)/o) {
			print "WS($1)\n" if ($dbg_values > 1);
			if ($1 =~ /\n/ && $av_preprocessor) {
				$type = pop(@av_paren_type);
				$av_preprocessor = 0;
			}

		} elsif ($cur =~ /^(\(\s*$Type\s*)\)/ && $av_pending eq '_') {
			print "CAST($1)\n" if ($dbg_values > 1);
			push(@av_paren_type, $type);
			$type = 'c';

		} elsif ($cur =~ /^($Type)\s*(?:$Ident|,|\)|\(|\s*$)/) {
			print "DECLARE($1)\n" if ($dbg_values > 1);
			$type = 'T';

		} elsif ($cur =~ /^($Modifier)\s*/) {
			print "MODIFIER($1)\n" if ($dbg_values > 1);
			$type = 'T';

		} elsif ($cur =~ /^(\#\s*define\s*$Ident)(\(?)/o) {
			print "DEFINE($1,$2)\n" if ($dbg_values > 1);
			$av_preprocessor = 1;
			push(@av_paren_type, $type);
			if ($2 ne '') {
				$av_pending = 'N';
			}
			$type = 'E';

		} elsif ($cur =~ /^(\#\s*(?:undef\s*$Ident|include\b))/o) {
			print "UNDEF($1)\n" if ($dbg_values > 1);
			$av_preprocessor = 1;
			push(@av_paren_type, $type);

		} elsif ($cur =~ /^(\#\s*(?:ifdef|ifndef|if))/o) {
			print "PRE_START($1)\n" if ($dbg_values > 1);
			$av_preprocessor = 1;

			push(@av_paren_type, $type);
			push(@av_paren_type, $type);
			$type = 'E';

		} elsif ($cur =~ /^(\#\s*(?:else|elif))/o) {
			print "PRE_RESTART($1)\n" if ($dbg_values > 1);
			$av_preprocessor = 1;

			push(@av_paren_type, $av_paren_type[$#av_paren_type]);

			$type = 'E';

		} elsif ($cur =~ /^(\#\s*(?:endif))/o) {
			print "PRE_END($1)\n" if ($dbg_values > 1);

			$av_preprocessor = 1;

			# Assume all arms of the conditional end as this
			# one does, and continue as if the #endif was not here.
			pop(@av_paren_type);
			push(@av_paren_type, $type);
			$type = 'E';

		} elsif ($cur =~ /^(\\\n)/o) {
			print "PRECONT($1)\n" if ($dbg_values > 1);

		} elsif ($cur =~ /^(__attribute__)\s*\(?/o) {
			print "ATTR($1)\n" if ($dbg_values > 1);
			$av_pending = $type;
			$type = 'N';

		} elsif ($cur =~ /^(sizeof)\s*(\()?/o) {
			print "SIZEOF($1)\n" if ($dbg_values > 1);
			if (defined $2) {
				$av_pending = 'V';
			}
			$type = 'N';

		} elsif ($cur =~ /^(if|while|for)\b/o) {
			print "COND($1)\n" if ($dbg_values > 1);
			$av_pending = 'E';
			$type = 'N';

		} elsif ($cur =~/^(case)/o) {
			print "CASE($1)\n" if ($dbg_values > 1);
			$av_pend_colon = 'C';
			$type = 'N';

		} elsif ($cur =~/^(return|else|goto|typeof|__typeof__)\b/o) {
			print "KEYWORD($1)\n" if ($dbg_values > 1);
			$type = 'N';

		} elsif ($cur =~ /^(\()/o) {
			print "PAREN('$1')\n" if ($dbg_values > 1);
			push(@av_paren_type, $av_pending);
			$av_pending = '_';
			$type = 'N';

		} elsif ($cur =~ /^(\))/o) {
			my $new_type = pop(@av_paren_type);
			if ($new_type ne '_') {
				$type = $new_type;
				print "PAREN('$1') -> $type\n"
							if ($dbg_values > 1);
			} else {
				print "PAREN('$1')\n" if ($dbg_values > 1);
			}

		} elsif ($cur =~ /^($Ident)\s*\(/o) {
			print "FUNC($1)\n" if ($dbg_values > 1);
			$type = 'V';
			$av_pending = 'V';

		} elsif ($cur =~ /^($Ident\s*):(?:\s*\d+\s*(,|=|;))?/) {
			if (defined $2 && $type eq 'C' || $type eq 'T') {
				$av_pend_colon = 'B';
			} elsif ($type eq 'E') {
				$av_pend_colon = 'L';
			}
			print "IDENT_COLON($1,$type>$av_pend_colon)\n" if ($dbg_values > 1);
			$type = 'V';

		} elsif ($cur =~ /^($Ident|$Constant)/o) {
			print "IDENT($1)\n" if ($dbg_values > 1);
			$type = 'V';

		} elsif ($cur =~ /^($Assignment)/o) {
			print "ASSIGN($1)\n" if ($dbg_values > 1);
			$type = 'N';

		} elsif ($cur =~/^(;|{|})/) {
			print "END($1)\n" if ($dbg_values > 1);
			$type = 'E';
			$av_pend_colon = 'O';

		} elsif ($cur =~/^(,)/) {
			print "COMMA($1)\n" if ($dbg_values > 1);
			$type = 'C';

		} elsif ($cur =~ /^(\?)/o) {
			print "QUESTION($1)\n" if ($dbg_values > 1);
			$type = 'N';

		} elsif ($cur =~ /^(:)/o) {
			print "COLON($1,$av_pend_colon)\n" if ($dbg_values > 1);

			substr($var, length($res), 1, $av_pend_colon);
			if ($av_pend_colon eq 'C' || $av_pend_colon eq 'L') {
				$type = 'E';
			} else {
				$type = 'N';
			}
			$av_pend_colon = 'O';

		} elsif ($cur =~ /^(\[)/o) {
			print "CLOSE($1)\n" if ($dbg_values > 1);
			$type = 'N';

		} elsif ($cur =~ /^(-(?![->])|\+(?!\+)|\*|\&\&|\&)/o) {
			my $variant;

			print "OPV($1)\n" if ($dbg_values > 1);
			if ($type eq 'V') {
				$variant = 'B';
			} else {
				$variant = 'U';
			}

			substr($var, length($res), 1, $variant);
			$type = 'N';

		} elsif ($cur =~ /^($Operators)/o) {
			print "OP($1)\n" if ($dbg_values > 1);
			if ($1 ne '++' && $1 ne '--') {
				$type = 'N';
			}

		} elsif ($cur =~ /(^.)/o) {
			print "C($1)\n" if ($dbg_values > 1);
		}
		if (defined $1) {
			$cur = substr($cur, length($1));
			$res .= $type x length($1);
		}
	}

	return ($res, $var);
}

sub possible {
	my ($possible, $line) = @_;
	my $notPermitted = qr{(?:
		^(?:
			$Modifier|
			$Storage|
			$Type|
			DEFINE_\S+
		)$|
		^(?:
			goto|
			return|
			case|
			else|
			asm|__asm__|
			do|
			\#|
			\#\#|
		)(?:\s|$)|
		^(?:typedef|struct|enum)\b
	    )}x;
	warn "CHECK<$possible> ($line)\n" if ($dbg_possible > 2);
	if ($possible !~ $notPermitted) {
		# Check for modifiers.
		$possible =~ s/\s*$Storage\s*//g;
		$possible =~ s/\s*$Sparse\s*//g;
		if ($possible =~ /^\s*$/) {

		} elsif ($possible =~ /\s/) {
			$possible =~ s/\s*$Type\s*//g;
			for my $modifier (split(' ', $possible)) {
				if ($modifier !~ $notPermitted) {
					warn "MODIFIER: $modifier ($possible) ($line)\n" if ($dbg_possible);
					push(@modifierList, $modifier);
				}
			}

		} else {
			warn "POSSIBLE: $possible ($line)\n" if ($dbg_possible);
			push(@typeList, $possible);
		}
		build_types();
	} else {
		warn "NOTPOSS: $possible ($line)\n" if ($dbg_possible > 1);
	}
}

my $prefix = '';

sub show_type {
       return !defined $ignore_type{$_[0]};
}

sub report {
	if (!show_type($_[1]) ||
	    (defined $tst_only && $_[2] !~ /\Q$tst_only\E/)) {
		return 0;
	}
	my $line;
	if ($show_types) {
		$line = "$prefix$_[0]:$_[1]: $_[2]\n";
	} else {
		$line = "$prefix$_[0]: $_[2]\n";
	}
	$line = (split('\n', $line))[0] . "\n" if ($terse);

	push(our @report, $line);

	return 1;
}
sub report_dump {
	our @report;
}

sub ERROR {
	if (report("ERROR", $_[0], $_[1])) {
		our $clean = 0;
		our $cnt_error++;
	}
}
sub WARN {
	if (report("WARNING", $_[0], $_[1])) {
		our $clean = 0;
		our $cnt_warn++;
	}
}
sub CHK {
	if ($check && report("CHECK", $_[0], $_[1])) {
		our $clean = 0;
		our $cnt_chk++;
	}
}

sub check_absolute_file {
	my ($absolute, $herecurr) = @_;
	my $file = $absolute;

	##print "absolute<$absolute>\n";

	# See if any suffix of this path is a path within the tree.
	while ($file =~ s@^[^/]*/@@) {
		if (-f "$root/$file") {
			##print "file<$file>\n";
			last;
		}
	}
	if (! -f _)  {
		return 0;
	}

	# It is, so see if the prefix is acceptable.
	my $prefix = $absolute;
	substr($prefix, -length($file)) = '';

	##print "prefix<$prefix>\n";
	if ($prefix ne ".../") {
		WARN("USE_RELATIVE_PATH",
		     "use relative pathname instead of absolute in changelog text\n" . $herecurr);
	}
}

sub process {
	my $filename = shift;

	my $linenr=0;
	my $prevline="";
	my $prevrawline="";
	my $stashline="";
	my $stashrawline="";

	my $length;
	my $indent;
	my $previndent=0;
	my $stashindent=0;

	our $clean = 1;
	my $signoff = 0;
	my $is_patch = 0;

	my $in_header_lines = 1;
	my $in_commit_log = 0;		#Scanning lines before patch

	our @report = ();
	our $cnt_lines = 0;
	our $cnt_error = 0;
	our $cnt_warn = 0;
	our $cnt_chk = 0;

	# Trace the real file/line as we go.
	my $realfile = '';
	my $realline = 0;
	my $realcnt = 0;
	my $here = '';
	my $in_comment = 0;
	my $comment_edge = 0;
	my $first_line = 0;
	my $p1_prefix = '';

	my $prev_values = 'E';

	# suppression flags
	my %suppress_ifbraces;
	my %suppress_whiletrailers;
	my %suppress_export;
	my $suppress_statement = 0;

	# Pre-scan the patch sanitizing the lines.
	# Pre-scan the patch looking for any __setup documentation.
	#
	my @setup_docs = ();
	my $setup_docs = 0;

	sanitise_line_reset();
	my $line;
	foreach my $rawline (@rawlines) {
		$linenr++;
		$line = $rawline;

		if ($rawline=~/^\+\+\+\s+(\S+)/) {
			$setup_docs = 0;
			if ($1 =~ m@Documentation/kernel-parameters.txt$@) {
				$setup_docs = 1;
			}
			#next;
		}
		if ($rawline=~/^\@\@ -\d+(?:,\d+)? \+(\d+)(,(\d+))? \@\@/) {
			$realline=$1-1;
			if (defined $2) {
				$realcnt=$3+1;
			} else {
				$realcnt=1+1;
			}
			$in_comment = 0;

			# Guestimate if this is a continuing comment.  Run
			# the context looking for a comment "edge".  If this
			# edge is a close comment then we must be in a comment
			# at context start.
			my $edge;
			my $cnt = $realcnt;
			for (my $ln = $linenr + 1; $cnt > 0; $ln++) {
				next if (defined $rawlines[$ln - 1] &&
					 $rawlines[$ln - 1] =~ /^-/);
				$cnt--;
				#print "RAW<$rawlines[$ln - 1]>\n";
				last if (!defined $rawlines[$ln - 1]);
				if ($rawlines[$ln - 1] =~ m@(/\*|\*/)@ &&
				    $rawlines[$ln - 1] !~ m@"[^"]*(?:/\*|\*/)[^"]*"@) {
					($edge) = $1;
					last;
				}
			}
			if (defined $edge && $edge eq '*/') {
				$in_comment = 1;
			}

			# Guestimate if this is a continuing comment.  If this
			# is the start of a diff block and this line starts
			# ' *' then it is very likely a comment.
			if (!defined $edge &&
			    $rawlines[$linenr] =~ m@^.\s*(?:\*\*+| \*)(?:\s|$)@)
			{
				$in_comment = 1;
			}

			##print "COMMENT:$in_comment edge<$edge> $rawline\n";
			sanitise_line_reset($in_comment);

		} elsif ($realcnt && $rawline =~ /^(?:\+| |$)/) {
			# Standardise the strings and chars within the input to
			# simplify matching -- only bother with positive lines.
			$line = sanitise_line($rawline);
		}
		push(@lines, $line);

		if ($realcnt > 1) {
			$realcnt-- if ($line =~ /^(?:\+| |$)/);
		} else {
			$realcnt = 0;
		}

		#print "==>$rawline\n";
		#print "-->$line\n";

		if ($setup_docs && $line =~ /^\+/) {
			push(@setup_docs, $line);
		}
	}

	$prefix = '';

	$realcnt = 0;
	$linenr = 0;
	foreach my $line (@lines) {
		$linenr++;

		my $rawline = $rawlines[$linenr - 1];

#extract the line range in the file after the patch is applied
		if ($line=~/^\@\@ -\d+(?:,\d+)? \+(\d+)(,(\d+))? \@\@/) {
			$is_patch = 1;
			$first_line = $linenr + 1;
			$realline=$1-1;
			if (defined $2) {
				$realcnt=$3+1;
			} else {
				$realcnt=1+1;
			}
			annotate_reset();
			$prev_values = 'E';

			%suppress_ifbraces = ();
			%suppress_whiletrailers = ();
			%suppress_export = ();
			$suppress_statement = 0;
			next;

# track the line number as we move through the hunk, note that
# new versions of GNU diff omit the leading space on completely
# blank context lines so we need to count that too.
		} elsif ($line =~ /^( |\+|$)/) {
			$realline++;
			$realcnt-- if ($realcnt != 0);

			# Measure the line length and indent.
			($length, $indent) = line_stats($rawline);

			# Track the previous line.
			($prevline, $stashline) = ($stashline, $line);
			($previndent, $stashindent) = ($stashindent, $indent);
			($prevrawline, $stashrawline) = ($stashrawline, $rawline);

			#warn "line<$line>\n";

		} elsif ($realcnt == 1) {
			$realcnt--;
		}

		my $hunk_line = ($realcnt != 0);

#make up the handle for any error we report on this line
		$prefix = "$filename:$realline: " if ($emacs && $file);
		$prefix = "$filename:$linenr: " if ($emacs && !$file);

		$here = "#$linenr: " if (!$file);
		$here = "#$realline: " if ($file);

		# extract the filename as it passes
		if ($line =~ /^diff --git.*?(\S+)$/) {
			$realfile = $1;
			$realfile =~ s@^([^/]*)/@@;
<<<<<<< HEAD
=======
			$in_commit_log = 0;
>>>>>>> dcd6c922
		} elsif ($line =~ /^\+\+\+\s+(\S+)/) {
			$realfile = $1;
			$realfile =~ s@^([^/]*)/@@;
			$in_commit_log = 0;

			$p1_prefix = $1;
			if (!$file && $tree && $p1_prefix ne '' &&
			    -e "$root/$p1_prefix") {
				WARN("PATCH_PREFIX",
				     "patch prefix '$p1_prefix' exists, appears to be a -p0 patch\n");
			}

			if ($realfile =~ m@^include/asm/@) {
				ERROR("MODIFIED_INCLUDE_ASM",
				      "do not modify files in include/asm, change architecture specific files in include/asm-<architecture>\n" . "$here$rawline\n");
			}
			next;
		}

		$here .= "FILE: $realfile:$realline:" if ($realcnt != 0);

		my $hereline = "$here\n$rawline\n";
		my $herecurr = "$here\n$rawline\n";
		my $hereprev = "$here\n$prevrawline\n$rawline\n";

		$cnt_lines++ if ($realcnt != 0);

# Check for incorrect file permissions
		if ($line =~ /^new (file )?mode.*[7531]\d{0,2}$/) {
			my $permhere = $here . "FILE: $realfile\n";
			if ($realfile =~ /(Makefile|Kconfig|\.c|\.h|\.S|\.tmpl)$/) {
				ERROR("EXECUTE_PERMISSIONS",
				      "do not set execute permissions for source files\n" . $permhere);
			}
		}

# Check the patch for a signoff:
		if ($line =~ /^\s*signed-off-by:/i) {
			$signoff++;
			$in_commit_log = 0;
		}

# Check signature styles
		if (!$in_header_lines &&
		    $line =~ /^(\s*)($signature_tags)(\s*)(.*)/) {
			my $space_before = $1;
			my $sign_off = $2;
			my $space_after = $3;
			my $email = $4;
			my $ucfirst_sign_off = ucfirst(lc($sign_off));

			if (defined $space_before && $space_before ne "") {
				WARN("BAD_SIGN_OFF",
				     "Do not use whitespace before $ucfirst_sign_off\n" . $herecurr);
			}
			if ($sign_off =~ /-by:$/i && $sign_off ne $ucfirst_sign_off) {
				WARN("BAD_SIGN_OFF",
				     "'$ucfirst_sign_off' is the preferred signature form\n" . $herecurr);
			}
			if (!defined $space_after || $space_after ne " ") {
				WARN("BAD_SIGN_OFF",
				     "Use a single space after $ucfirst_sign_off\n" . $herecurr);
			}

			my ($email_name, $email_address, $comment) = parse_email($email);
			my $suggested_email = format_email(($email_name, $email_address));
			if ($suggested_email eq "") {
				ERROR("BAD_SIGN_OFF",
				      "Unrecognized email address: '$email'\n" . $herecurr);
			} else {
				my $dequoted = $suggested_email;
				$dequoted =~ s/^"//;
				$dequoted =~ s/" </ </;
				# Don't force email to have quotes
				# Allow just an angle bracketed address
				if ("$dequoted$comment" ne $email &&
				    "<$email_address>$comment" ne $email &&
				    "$suggested_email$comment" ne $email) {
					WARN("BAD_SIGN_OFF",
					     "email address '$email' might be better as '$suggested_email$comment'\n" . $herecurr);
				}
			}
		}

# Check for wrappage within a valid hunk of the file
		if ($realcnt != 0 && $line !~ m{^(?:\+|-| |\\ No newline|$)}) {
			ERROR("CORRUPTED_PATCH",
			      "patch seems to be corrupt (line wrapped?)\n" .
				$herecurr) if (!$emitted_corrupt++);
		}

# Check for absolute kernel paths.
		if ($tree) {
			while ($line =~ m{(?:^|\s)(/\S*)}g) {
				my $file = $1;

				if ($file =~ m{^(.*?)(?::\d+)+:?$} &&
				    check_absolute_file($1, $herecurr)) {
					#
				} else {
					check_absolute_file($file, $herecurr);
				}
			}
		}

# UTF-8 regex found at http://www.w3.org/International/questions/qa-forms-utf-8.en.php
		if (($realfile =~ /^$/ || $line =~ /^\+/) &&
		    $rawline !~ m/^$UTF8*$/) {
			my ($utf8_prefix) = ($rawline =~ /^($UTF8*)/);

			my $blank = copy_spacing($rawline);
			my $ptr = substr($blank, 0, length($utf8_prefix)) . "^";
			my $hereptr = "$hereline$ptr\n";

			CHK("INVALID_UTF8",
			    "Invalid UTF-8, patch and commit message should be encoded in UTF-8\n" . $hereptr);
		}

# Check if it's the start of a commit log
# (not a header line and we haven't seen the patch filename)
		if ($in_header_lines && $realfile =~ /^$/ &&
<<<<<<< HEAD
		    $rawline !~ /^(commit\b|from\b|\w+:).+$/i) {
=======
		    $rawline !~ /^(commit\b|from\b|[\w-]+:).+$/i) {
>>>>>>> dcd6c922
			$in_header_lines = 0;
			$in_commit_log = 1;
		}

# Still not yet in a patch, check for any UTF-8
		if ($in_commit_log && $realfile =~ /^$/ &&
		    $rawline =~ /$NON_ASCII_UTF8/) {
			CHK("UTF8_BEFORE_PATCH",
			    "8-bit UTF-8 used in possible commit log\n" . $herecurr);
		}

# ignore non-hunk lines and lines being removed
		next if (!$hunk_line || $line =~ /^-/);

#trailing whitespace
		if ($line =~ /^\+.*\015/) {
			my $herevet = "$here\n" . cat_vet($rawline) . "\n";
			ERROR("DOS_LINE_ENDINGS",
			      "DOS line endings\n" . $herevet);

		} elsif ($rawline =~ /^\+.*\S\s+$/ || $rawline =~ /^\+\s+$/) {
			my $herevet = "$here\n" . cat_vet($rawline) . "\n";
			ERROR("TRAILING_WHITESPACE",
			      "trailing whitespace\n" . $herevet);
			$rpt_cleaners = 1;
		}

# check for Kconfig help text having a real description
# Only applies when adding the entry originally, after that we do not have
# sufficient context to determine whether it is indeed long enough.
		if ($realfile =~ /Kconfig/ &&
		    $line =~ /.\s*config\s+/) {
			my $length = 0;
			my $cnt = $realcnt;
			my $ln = $linenr + 1;
			my $f;
			my $is_start = 0;
			my $is_end = 0;
			for (; $cnt > 0 && defined $lines[$ln - 1]; $ln++) {
				$f = $lines[$ln - 1];
				$cnt-- if ($lines[$ln - 1] !~ /^-/);
				$is_end = $lines[$ln - 1] =~ /^\+/;

				next if ($f =~ /^-/);

				if ($lines[$ln - 1] =~ /.\s*(?:bool|tristate)\s*\"/) {
					$is_start = 1;
				} elsif ($lines[$ln - 1] =~ /.\s*(?:---)?help(?:---)?$/) {
					$length = -1;
				}

				$f =~ s/^.//;
				$f =~ s/#.*//;
				$f =~ s/^\s+//;
				next if ($f =~ /^$/);
				if ($f =~ /^\s*config\s/) {
					$is_end = 1;
					last;
				}
				$length++;
			}
			WARN("CONFIG_DESCRIPTION",
			     "please write a paragraph that describes the config symbol fully\n" . $herecurr) if ($is_start && $is_end && $length < 4);
			#print "is_start<$is_start> is_end<$is_end> length<$length>\n";
		}

		if (($realfile =~ /Makefile.*/ || $realfile =~ /Kbuild.*/) &&
		    ($line =~ /\+(EXTRA_[A-Z]+FLAGS).*/)) {
			my $flag = $1;
			my $replacement = {
				'EXTRA_AFLAGS' =>   'asflags-y',
				'EXTRA_CFLAGS' =>   'ccflags-y',
				'EXTRA_CPPFLAGS' => 'cppflags-y',
				'EXTRA_LDFLAGS' =>  'ldflags-y',
			};

			WARN("DEPRECATED_VARIABLE",
			     "Use of $flag is deprecated, please use \`$replacement->{$flag} instead.\n" . $herecurr) if ($replacement->{$flag});
		}

		if (($realfile =~ /Makefile.*/ || $realfile =~ /Kbuild.*/) &&
		    ($line =~ /\+(EXTRA_[A-Z]+FLAGS).*/)) {
			my $flag = $1;
			my $replacement = {
				'EXTRA_AFLAGS' =>   'asflags-y',
				'EXTRA_CFLAGS' =>   'ccflags-y',
				'EXTRA_CPPFLAGS' => 'cppflags-y',
				'EXTRA_LDFLAGS' =>  'ldflags-y',
			};

			WARN("DEPRECATED_VARIABLE",
			     "Use of $flag is deprecated, please use \`$replacement->{$flag} instead.\n" . $herecurr) if ($replacement->{$flag});
		}

# check we are in a valid source file if not then ignore this hunk
		next if ($realfile !~ /\.(h|c|s|S|pl|sh)$/);

#80 column limit
		if ($line =~ /^\+/ && $prevrawline !~ /\/\*\*/ &&
		    $rawline !~ /^.\s*\*\s*\@$Ident\s/ &&
		    !($line =~ /^\+\s*$logFunctions\s*\(\s*(?:(KERN_\S+\s*|[^"]*))?"[X\t]*"\s*(?:|,|\)\s*;)\s*$/ ||
		    $line =~ /^\+\s*"[^"]*"\s*(?:\s*|,|\)\s*;)\s*$/) &&
		    $length > 80)
		{
			WARN("LONG_LINE",
			     "line over 80 characters\n" . $herecurr);
		}

# check for spaces before a quoted newline
		if ($rawline =~ /^.*\".*\s\\n/) {
			WARN("QUOTED_WHITESPACE_BEFORE_NEWLINE",
			     "unnecessary whitespace before a quoted newline\n" . $herecurr);
		}

# check for adding lines without a newline.
		if ($line =~ /^\+/ && defined $lines[$linenr] && $lines[$linenr] =~ /^\\ No newline at end of file/) {
			WARN("MISSING_EOF_NEWLINE",
			     "adding a line without newline at end of file\n" . $herecurr);
		}

# Blackfin: use hi/lo macros
		if ($realfile =~ m@arch/blackfin/.*\.S$@) {
			if ($line =~ /\.[lL][[:space:]]*=.*&[[:space:]]*0x[fF][fF][fF][fF]/) {
				my $herevet = "$here\n" . cat_vet($line) . "\n";
				ERROR("LO_MACRO",
				      "use the LO() macro, not (... & 0xFFFF)\n" . $herevet);
			}
			if ($line =~ /\.[hH][[:space:]]*=.*>>[[:space:]]*16/) {
				my $herevet = "$here\n" . cat_vet($line) . "\n";
				ERROR("HI_MACRO",
				      "use the HI() macro, not (... >> 16)\n" . $herevet);
			}
		}

# check we are in a valid source file C or perl if not then ignore this hunk
		next if ($realfile !~ /\.(h|c|pl)$/);

# at the beginning of a line any tabs must come first and anything
# more than 8 must use tabs.
		if ($rawline =~ /^\+\s* \t\s*\S/ ||
		    $rawline =~ /^\+\s*        \s*/) {
			my $herevet = "$here\n" . cat_vet($rawline) . "\n";
			ERROR("CODE_INDENT",
			      "code indent should use tabs where possible\n" . $herevet);
			$rpt_cleaners = 1;
		}

# check for space before tabs.
		if ($rawline =~ /^\+/ && $rawline =~ / \t/) {
			my $herevet = "$here\n" . cat_vet($rawline) . "\n";
			WARN("SPACE_BEFORE_TAB",
			     "please, no space before tabs\n" . $herevet);
		}

# check for spaces at the beginning of a line.
# Exceptions:
#  1) within comments
#  2) indented preprocessor commands
#  3) hanging labels
		if ($rawline =~ /^\+ / && $line !~ /\+ *(?:$;|#|$Ident:)/)  {
			my $herevet = "$here\n" . cat_vet($rawline) . "\n";
			WARN("LEADING_SPACE",
			     "please, no spaces at the start of a line\n" . $herevet);
		}

# check we are in a valid C source file if not then ignore this hunk
		next if ($realfile !~ /\.(h|c)$/);

# check for RCS/CVS revision markers
		if ($rawline =~ /^\+.*\$(Revision|Log|Id)(?:\$|)/) {
			WARN("CVS_KEYWORD",
			     "CVS style keyword markers, these will _not_ be updated\n". $herecurr);
		}

# Blackfin: don't use __builtin_bfin_[cs]sync
		if ($line =~ /__builtin_bfin_csync/) {
			my $herevet = "$here\n" . cat_vet($line) . "\n";
			ERROR("CSYNC",
			      "use the CSYNC() macro in asm/blackfin.h\n" . $herevet);
		}
		if ($line =~ /__builtin_bfin_ssync/) {
			my $herevet = "$here\n" . cat_vet($line) . "\n";
			ERROR("SSYNC",
			      "use the SSYNC() macro in asm/blackfin.h\n" . $herevet);
		}

# Check for potential 'bare' types
		my ($stat, $cond, $line_nr_next, $remain_next, $off_next,
		    $realline_next);
#print "LINE<$line>\n";
		if ($linenr >= $suppress_statement &&
		    $realcnt && $line =~ /.\s*\S/) {
			($stat, $cond, $line_nr_next, $remain_next, $off_next) =
				ctx_statement_block($linenr, $realcnt, 0);
			$stat =~ s/\n./\n /g;
			$cond =~ s/\n./\n /g;

#print "linenr<$linenr> <$stat>\n";
			# If this statement has no statement boundaries within
			# it there is no point in retrying a statement scan
			# until we hit end of it.
			my $frag = $stat; $frag =~ s/;+\s*$//;
			if ($frag !~ /(?:{|;)/) {
#print "skip<$line_nr_next>\n";
				$suppress_statement = $line_nr_next;
			}

			# Find the real next line.
			$realline_next = $line_nr_next;
			if (defined $realline_next &&
			    (!defined $lines[$realline_next - 1] ||
			     substr($lines[$realline_next - 1], $off_next) =~ /^\s*$/)) {
				$realline_next++;
			}

			my $s = $stat;
			$s =~ s/{.*$//s;

			# Ignore goto labels.
			if ($s =~ /$Ident:\*$/s) {

			# Ignore functions being called
			} elsif ($s =~ /^.\s*$Ident\s*\(/s) {

			} elsif ($s =~ /^.\s*else\b/s) {

			# declarations always start with types
			} elsif ($prev_values eq 'E' && $s =~ /^.\s*(?:$Storage\s+)?(?:$Inline\s+)?(?:const\s+)?((?:\s*$Ident)+?)\b(?:\s+$Sparse)?\s*\**\s*(?:$Ident|\(\*[^\)]*\))(?:\s*$Modifier)?\s*(?:;|=|,|\()/s) {
				my $type = $1;
				$type =~ s/\s+/ /g;
				possible($type, "A:" . $s);

			# definitions in global scope can only start with types
			} elsif ($s =~ /^.(?:$Storage\s+)?(?:$Inline\s+)?(?:const\s+)?($Ident)\b\s*(?!:)/s) {
				possible($1, "B:" . $s);
			}

			# any (foo ... *) is a pointer cast, and foo is a type
			while ($s =~ /\(($Ident)(?:\s+$Sparse)*[\s\*]+\s*\)/sg) {
				possible($1, "C:" . $s);
			}

			# Check for any sort of function declaration.
			# int foo(something bar, other baz);
			# void (*store_gdt)(x86_descr_ptr *);
			if ($prev_values eq 'E' && $s =~ /^(.(?:typedef\s*)?(?:(?:$Storage|$Inline)\s*)*\s*$Type\s*(?:\b$Ident|\(\*\s*$Ident\))\s*)\(/s) {
				my ($name_len) = length($1);

				my $ctx = $s;
				substr($ctx, 0, $name_len + 1, '');
				$ctx =~ s/\)[^\)]*$//;

				for my $arg (split(/\s*,\s*/, $ctx)) {
					if ($arg =~ /^(?:const\s+)?($Ident)(?:\s+$Sparse)*\s*\**\s*(:?\b$Ident)?$/s || $arg =~ /^($Ident)$/s) {

						possible($1, "D:" . $s);
					}
				}
			}

		}

#
# Checks which may be anchored in the context.
#

# Check for switch () and associated case and default
# statements should be at the same indent.
		if ($line=~/\bswitch\s*\(.*\)/) {
			my $err = '';
			my $sep = '';
			my @ctx = ctx_block_outer($linenr, $realcnt);
			shift(@ctx);
			for my $ctx (@ctx) {
				my ($clen, $cindent) = line_stats($ctx);
				if ($ctx =~ /^\+\s*(case\s+|default:)/ &&
							$indent != $cindent) {
					$err .= "$sep$ctx\n";
					$sep = '';
				} else {
					$sep = "[...]\n";
				}
			}
			if ($err ne '') {
				ERROR("SWITCH_CASE_INDENT_LEVEL",
				      "switch and case should be at the same indent\n$hereline$err");
			}
		}

# if/while/etc brace do not go on next line, unless defining a do while loop,
# or if that brace on the next line is for something else
		if ($line =~ /(.*)\b((?:if|while|for|switch)\s*\(|do\b|else\b)/ && $line !~ /^.\s*\#/) {
			my $pre_ctx = "$1$2";

			my ($level, @ctx) = ctx_statement_level($linenr, $realcnt, 0);
			my $ctx_cnt = $realcnt - $#ctx - 1;
			my $ctx = join("\n", @ctx);

			my $ctx_ln = $linenr;
			my $ctx_skip = $realcnt;

			while ($ctx_skip > $ctx_cnt || ($ctx_skip == $ctx_cnt &&
					defined $lines[$ctx_ln - 1] &&
					$lines[$ctx_ln - 1] =~ /^-/)) {
				##print "SKIP<$ctx_skip> CNT<$ctx_cnt>\n";
				$ctx_skip-- if (!defined $lines[$ctx_ln - 1] || $lines[$ctx_ln - 1] !~ /^-/);
				$ctx_ln++;
			}

			#print "realcnt<$realcnt> ctx_cnt<$ctx_cnt>\n";
			#print "pre<$pre_ctx>\nline<$line>\nctx<$ctx>\nnext<$lines[$ctx_ln - 1]>\n";

			if ($ctx !~ /{\s*/ && defined($lines[$ctx_ln -1]) && $lines[$ctx_ln - 1] =~ /^\+\s*{/) {
				ERROR("OPEN_BRACE",
				      "that open brace { should be on the previous line\n" .
					"$here\n$ctx\n$rawlines[$ctx_ln - 1]\n");
			}
			if ($level == 0 && $pre_ctx !~ /}\s*while\s*\($/ &&
			    $ctx =~ /\)\s*\;\s*$/ &&
			    defined $lines[$ctx_ln - 1])
			{
				my ($nlength, $nindent) = line_stats($lines[$ctx_ln - 1]);
				if ($nindent > $indent) {
					WARN("TRAILING_SEMICOLON",
					     "trailing semicolon indicates no statements, indent implies otherwise\n" .
						"$here\n$ctx\n$rawlines[$ctx_ln - 1]\n");
				}
			}
		}

# Check relative indent for conditionals and blocks.
		if ($line =~ /\b(?:(?:if|while|for)\s*\(|do\b)/ && $line !~ /^.\s*#/ && $line !~ /\}\s*while\s*/) {
			($stat, $cond, $line_nr_next, $remain_next, $off_next) =
				ctx_statement_block($linenr, $realcnt, 0)
					if (!defined $stat);
			my ($s, $c) = ($stat, $cond);

			substr($s, 0, length($c), '');

			# Make sure we remove the line prefixes as we have
			# none on the first line, and are going to readd them
			# where necessary.
			$s =~ s/\n./\n/gs;

			# Find out how long the conditional actually is.
			my @newlines = ($c =~ /\n/gs);
			my $cond_lines = 1 + $#newlines;

			# We want to check the first line inside the block
			# starting at the end of the conditional, so remove:
			#  1) any blank line termination
			#  2) any opening brace { on end of the line
			#  3) any do (...) {
			my $continuation = 0;
			my $check = 0;
			$s =~ s/^.*\bdo\b//;
			$s =~ s/^\s*{//;
			if ($s =~ s/^\s*\\//) {
				$continuation = 1;
			}
			if ($s =~ s/^\s*?\n//) {
				$check = 1;
				$cond_lines++;
			}

			# Also ignore a loop construct at the end of a
			# preprocessor statement.
			if (($prevline =~ /^.\s*#\s*define\s/ ||
			    $prevline =~ /\\\s*$/) && $continuation == 0) {
				$check = 0;
			}

			my $cond_ptr = -1;
			$continuation = 0;
			while ($cond_ptr != $cond_lines) {
				$cond_ptr = $cond_lines;

				# If we see an #else/#elif then the code
				# is not linear.
				if ($s =~ /^\s*\#\s*(?:else|elif)/) {
					$check = 0;
				}

				# Ignore:
				#  1) blank lines, they should be at 0,
				#  2) preprocessor lines, and
				#  3) labels.
				if ($continuation ||
				    $s =~ /^\s*?\n/ ||
				    $s =~ /^\s*#\s*?/ ||
				    $s =~ /^\s*$Ident\s*:/) {
					$continuation = ($s =~ /^.*?\\\n/) ? 1 : 0;
					if ($s =~ s/^.*?\n//) {
						$cond_lines++;
					}
				}
			}

			my (undef, $sindent) = line_stats("+" . $s);
			my $stat_real = raw_line($linenr, $cond_lines);

			# Check if either of these lines are modified, else
			# this is not this patch's fault.
			if (!defined($stat_real) ||
			    $stat !~ /^\+/ && $stat_real !~ /^\+/) {
				$check = 0;
			}
			if (defined($stat_real) && $cond_lines > 1) {
				$stat_real = "[...]\n$stat_real";
			}

			#print "line<$line> prevline<$prevline> indent<$indent> sindent<$sindent> check<$check> continuation<$continuation> s<$s> cond_lines<$cond_lines> stat_real<$stat_real> stat<$stat>\n";

			if ($check && (($sindent % 8) != 0 ||
			    ($sindent <= $indent && $s ne ''))) {
				WARN("SUSPECT_CODE_INDENT",
				     "suspect code indent for conditional statements ($indent, $sindent)\n" . $herecurr . "$stat_real\n");
			}
		}

		# Track the 'values' across context and added lines.
		my $opline = $line; $opline =~ s/^./ /;
		my ($curr_values, $curr_vars) =
				annotate_values($opline . "\n", $prev_values);
		$curr_values = $prev_values . $curr_values;
		if ($dbg_values) {
			my $outline = $opline; $outline =~ s/\t/ /g;
			print "$linenr > .$outline\n";
			print "$linenr > $curr_values\n";
			print "$linenr >  $curr_vars\n";
		}
		$prev_values = substr($curr_values, -1);

#ignore lines not being added
		if ($line=~/^[^\+]/) {next;}

# TEST: allow direct testing of the type matcher.
		if ($dbg_type) {
			if ($line =~ /^.\s*$Declare\s*$/) {
				ERROR("TEST_TYPE",
				      "TEST: is type\n" . $herecurr);
			} elsif ($dbg_type > 1 && $line =~ /^.+($Declare)/) {
				ERROR("TEST_NOT_TYPE",
				      "TEST: is not type ($1 is)\n". $herecurr);
			}
			next;
		}
# TEST: allow direct testing of the attribute matcher.
		if ($dbg_attr) {
			if ($line =~ /^.\s*$Modifier\s*$/) {
				ERROR("TEST_ATTR",
				      "TEST: is attr\n" . $herecurr);
			} elsif ($dbg_attr > 1 && $line =~ /^.+($Modifier)/) {
				ERROR("TEST_NOT_ATTR",
				      "TEST: is not attr ($1 is)\n". $herecurr);
			}
			next;
		}

# check for initialisation to aggregates open brace on the next line
		if ($line =~ /^.\s*{/ &&
		    $prevline =~ /(?:^|[^=])=\s*$/) {
			ERROR("OPEN_BRACE",
			      "that open brace { should be on the previous line\n" . $hereprev);
		}

#
# Checks which are anchored on the added line.
#

# check for malformed paths in #include statements (uses RAW line)
		if ($rawline =~ m{^.\s*\#\s*include\s+[<"](.*)[">]}) {
			my $path = $1;
			if ($path =~ m{//}) {
				ERROR("MALFORMED_INCLUDE",
				      "malformed #include filename\n" .
					$herecurr);
			}
		}

# no C99 // comments
		if ($line =~ m{//}) {
			ERROR("C99_COMMENTS",
			      "do not use C99 // comments\n" . $herecurr);
		}
		# Remove C99 comments.
		$line =~ s@//.*@@;
		$opline =~ s@//.*@@;

# EXPORT_SYMBOL should immediately follow the thing it is exporting, consider
# the whole statement.
#print "APW <$lines[$realline_next - 1]>\n";
		if (defined $realline_next &&
		    exists $lines[$realline_next - 1] &&
		    !defined $suppress_export{$realline_next} &&
		    ($lines[$realline_next - 1] =~ /EXPORT_SYMBOL.*\((.*)\)/ ||
		     $lines[$realline_next - 1] =~ /EXPORT_UNUSED_SYMBOL.*\((.*)\)/)) {
			# Handle definitions which produce identifiers with
			# a prefix:
			#   XXX(foo);
			#   EXPORT_SYMBOL(something_foo);
			my $name = $1;
			if ($stat =~ /^(?:.\s*}\s*\n)?.([A-Z_]+)\s*\(\s*($Ident)/ &&
			    $name =~ /^${Ident}_$2/) {
#print "FOO C name<$name>\n";
				$suppress_export{$realline_next} = 1;

			} elsif ($stat !~ /(?:
				\n.}\s*$|
				^.DEFINE_$Ident\(\Q$name\E\)|
				^.DECLARE_$Ident\(\Q$name\E\)|
				^.LIST_HEAD\(\Q$name\E\)|
				^.(?:$Storage\s+)?$Type\s*\(\s*\*\s*\Q$name\E\s*\)\s*\(|
				\b\Q$name\E(?:\s+$Attribute)*\s*(?:;|=|\[|\()
			    )/x) {
#print "FOO A<$lines[$realline_next - 1]> stat<$stat> name<$name>\n";
				$suppress_export{$realline_next} = 2;
			} else {
				$suppress_export{$realline_next} = 1;
			}
		}
		if (!defined $suppress_export{$linenr} &&
		    $prevline =~ /^.\s*$/ &&
		    ($line =~ /EXPORT_SYMBOL.*\((.*)\)/ ||
		     $line =~ /EXPORT_UNUSED_SYMBOL.*\((.*)\)/)) {
#print "FOO B <$lines[$linenr - 1]>\n";
			$suppress_export{$linenr} = 2;
		}
		if (defined $suppress_export{$linenr} &&
		    $suppress_export{$linenr} == 2) {
			WARN("EXPORT_SYMBOL",
			     "EXPORT_SYMBOL(foo); should immediately follow its function/variable\n" . $herecurr);
		}

# check for global initialisers.
		if ($line =~ /^.$Type\s*$Ident\s*(?:\s+$Modifier)*\s*=\s*(0|NULL|false)\s*;/) {
			ERROR("GLOBAL_INITIALISERS",
			      "do not initialise globals to 0 or NULL\n" .
				$herecurr);
		}
# check for static initialisers.
		if ($line =~ /\bstatic\s.*=\s*(0|NULL|false)\s*;/) {
			ERROR("INITIALISED_STATIC",
			      "do not initialise statics to 0 or NULL\n" .
				$herecurr);
		}

# check for static const char * arrays.
		if ($line =~ /\bstatic\s+const\s+char\s*\*\s*(\w+)\s*\[\s*\]\s*=\s*/) {
			WARN("STATIC_CONST_CHAR_ARRAY",
			     "static const char * array should probably be static const char * const\n" .
				$herecurr);
               }

# check for static char foo[] = "bar" declarations.
		if ($line =~ /\bstatic\s+char\s+(\w+)\s*\[\s*\]\s*=\s*"/) {
			WARN("STATIC_CONST_CHAR_ARRAY",
			     "static char array declaration should probably be static const char\n" .
				$herecurr);
               }

# check for declarations of struct pci_device_id
		if ($line =~ /\bstruct\s+pci_device_id\s+\w+\s*\[\s*\]\s*\=\s*\{/) {
			WARN("DEFINE_PCI_DEVICE_TABLE",
			     "Use DEFINE_PCI_DEVICE_TABLE for struct pci_device_id\n" . $herecurr);
		}

# check for new typedefs, only function parameters and sparse annotations
# make sense.
		if ($line =~ /\btypedef\s/ &&
		    $line !~ /\btypedef\s+$Type\s*\(\s*\*?$Ident\s*\)\s*\(/ &&
		    $line !~ /\btypedef\s+$Type\s+$Ident\s*\(/ &&
		    $line !~ /\b$typeTypedefs\b/ &&
		    $line !~ /\b__bitwise(?:__|)\b/) {
			WARN("NEW_TYPEDEFS",
			     "do not add new typedefs\n" . $herecurr);
		}

# * goes on variable not on type
		# (char*[ const])
		while ($line =~ m{(\($NonptrType(\s*(?:$Modifier\b\s*|\*\s*)+)\))}g) {
			#print "AA<$1>\n";
			my ($from, $to) = ($2, $2);

			# Should start with a space.
			$to =~ s/^(\S)/ $1/;
			# Should not end with a space.
			$to =~ s/\s+$//;
			# '*'s should not have spaces between.
			while ($to =~ s/\*\s+\*/\*\*/) {
			}

			#print "from<$from> to<$to>\n";
			if ($from ne $to) {
				ERROR("POINTER_LOCATION",
				      "\"(foo$from)\" should be \"(foo$to)\"\n" .  $herecurr);
			}
		}
		while ($line =~ m{(\b$NonptrType(\s*(?:$Modifier\b\s*|\*\s*)+)($Ident))}g) {
			#print "BB<$1>\n";
			my ($from, $to, $ident) = ($2, $2, $3);

			# Should start with a space.
			$to =~ s/^(\S)/ $1/;
			# Should not end with a space.
			$to =~ s/\s+$//;
			# '*'s should not have spaces between.
			while ($to =~ s/\*\s+\*/\*\*/) {
			}
			# Modifiers should have spaces.
			$to =~ s/(\b$Modifier$)/$1 /;

			#print "from<$from> to<$to> ident<$ident>\n";
			if ($from ne $to && $ident !~ /^$Modifier$/) {
				ERROR("POINTER_LOCATION",
				      "\"foo${from}bar\" should be \"foo${to}bar\"\n" .  $herecurr);
			}
		}

# # no BUG() or BUG_ON()
# 		if ($line =~ /\b(BUG|BUG_ON)\b/) {
# 			print "Try to use WARN_ON & Recovery code rather than BUG() or BUG_ON()\n";
# 			print "$herecurr";
# 			$clean = 0;
# 		}

		if ($line =~ /\bLINUX_VERSION_CODE\b/) {
			WARN("LINUX_VERSION_CODE",
			     "LINUX_VERSION_CODE should be avoided, code should be for the version to which it is merged\n" . $herecurr);
		}

# check for uses of printk_ratelimit
		if ($line =~ /\bprintk_ratelimit\s*\(/) {
			WARN("PRINTK_RATELIMITED",
"Prefer printk_ratelimited or pr_<level>_ratelimited to printk_ratelimit\n" . $herecurr);
		}

# printk should use KERN_* levels.  Note that follow on printk's on the
# same line do not need a level, so we use the current block context
# to try and find and validate the current printk.  In summary the current
# printk includes all preceding printk's which have no newline on the end.
# we assume the first bad printk is the one to report.
		if ($line =~ /\bprintk\((?!KERN_)\s*"/) {
			my $ok = 0;
			for (my $ln = $linenr - 1; $ln >= $first_line; $ln--) {
				#print "CHECK<$lines[$ln - 1]\n";
				# we have a preceding printk if it ends
				# with "\n" ignore it, else it is to blame
				if ($lines[$ln - 1] =~ m{\bprintk\(}) {
					if ($rawlines[$ln - 1] !~ m{\\n"}) {
						$ok = 1;
					}
					last;
				}
			}
			if ($ok == 0) {
				WARN("PRINTK_WITHOUT_KERN_LEVEL",
				     "printk() should include KERN_ facility level\n" . $herecurr);
			}
		}

# function brace can't be on same line, except for #defines of do while,
# or if closed on same line
		if (($line=~/$Type\s*$Ident\(.*\).*\s{/) and
		    !($line=~/\#\s*define.*do\s{/) and !($line=~/}/)) {
			ERROR("OPEN_BRACE",
			      "open brace '{' following function declarations go on the next line\n" . $herecurr);
		}

# open braces for enum, union and struct go on the same line.
		if ($line =~ /^.\s*{/ &&
		    $prevline =~ /^.\s*(?:typedef\s+)?(enum|union|struct)(?:\s+$Ident)?\s*$/) {
			ERROR("OPEN_BRACE",
			      "open brace '{' following $1 go on the same line\n" . $hereprev);
		}

# missing space after union, struct or enum definition
		if ($line =~ /^.\s*(?:typedef\s+)?(enum|union|struct)(?:\s+$Ident)?(?:\s+$Ident)?[=\{]/) {
		    WARN("SPACING",
			 "missing space after $1 definition\n" . $herecurr);
		}

# check for spacing round square brackets; allowed:
#  1. with a type on the left -- int [] a;
#  2. at the beginning of a line for slice initialisers -- [0...10] = 5,
#  3. inside a curly brace -- = { [0...10] = 5 }
		while ($line =~ /(.*?\s)\[/g) {
			my ($where, $prefix) = ($-[1], $1);
			if ($prefix !~ /$Type\s+$/ &&
			    ($where != 0 || $prefix !~ /^.\s+$/) &&
			    $prefix !~ /{\s+$/) {
				ERROR("BRACKET_SPACE",
				      "space prohibited before open square bracket '['\n" . $herecurr);
			}
		}

# check for spaces between functions and their parentheses.
		while ($line =~ /($Ident)\s+\(/g) {
			my $name = $1;
			my $ctx_before = substr($line, 0, $-[1]);
			my $ctx = "$ctx_before$name";

			# Ignore those directives where spaces _are_ permitted.
			if ($name =~ /^(?:
				if|for|while|switch|return|case|
				volatile|__volatile__|
				__attribute__|format|__extension__|
				asm|__asm__)$/x)
			{

			# cpp #define statements have non-optional spaces, ie
			# if there is a space between the name and the open
			# parenthesis it is simply not a parameter group.
			} elsif ($ctx_before =~ /^.\s*\#\s*define\s*$/) {

			# cpp #elif statement condition may start with a (
			} elsif ($ctx =~ /^.\s*\#\s*elif\s*$/) {

			# If this whole things ends with a type its most
			# likely a typedef for a function.
			} elsif ($ctx =~ /$Type$/) {

			} else {
				WARN("SPACING",
				     "space prohibited between function name and open parenthesis '('\n" . $herecurr);
			}
		}
# Check operator spacing.
		if (!($line=~/\#\s*include/)) {
			my $ops = qr{
				<<=|>>=|<=|>=|==|!=|
				\+=|-=|\*=|\/=|%=|\^=|\|=|&=|
				=>|->|<<|>>|<|>|=|!|~|
				&&|\|\||,|\^|\+\+|--|&|\||\+|-|\*|\/|%|
				\?|:
			}x;
			my @elements = split(/($ops|;)/, $opline);
			my $off = 0;

			my $blank = copy_spacing($opline);

			for (my $n = 0; $n < $#elements; $n += 2) {
				$off += length($elements[$n]);

				# Pick up the preceding and succeeding characters.
				my $ca = substr($opline, 0, $off);
				my $cc = '';
				if (length($opline) >= ($off + length($elements[$n + 1]))) {
					$cc = substr($opline, $off + length($elements[$n + 1]));
				}
				my $cb = "$ca$;$cc";

				my $a = '';
				$a = 'V' if ($elements[$n] ne '');
				$a = 'W' if ($elements[$n] =~ /\s$/);
				$a = 'C' if ($elements[$n] =~ /$;$/);
				$a = 'B' if ($elements[$n] =~ /(\[|\()$/);
				$a = 'O' if ($elements[$n] eq '');
				$a = 'E' if ($ca =~ /^\s*$/);

				my $op = $elements[$n + 1];

				my $c = '';
				if (defined $elements[$n + 2]) {
					$c = 'V' if ($elements[$n + 2] ne '');
					$c = 'W' if ($elements[$n + 2] =~ /^\s/);
					$c = 'C' if ($elements[$n + 2] =~ /^$;/);
					$c = 'B' if ($elements[$n + 2] =~ /^(\)|\]|;)/);
					$c = 'O' if ($elements[$n + 2] eq '');
					$c = 'E' if ($elements[$n + 2] =~ /^\s*\\$/);
				} else {
					$c = 'E';
				}

				my $ctx = "${a}x${c}";

				my $at = "(ctx:$ctx)";

				my $ptr = substr($blank, 0, $off) . "^";
				my $hereptr = "$hereline$ptr\n";

				# Pull out the value of this operator.
				my $op_type = substr($curr_values, $off + 1, 1);

				# Get the full operator variant.
				my $opv = $op . substr($curr_vars, $off, 1);

				# Ignore operators passed as parameters.
				if ($op_type ne 'V' &&
				    $ca =~ /\s$/ && $cc =~ /^\s*,/) {

#				# Ignore comments
#				} elsif ($op =~ /^$;+$/) {

				# ; should have either the end of line or a space or \ after it
				} elsif ($op eq ';') {
					if ($ctx !~ /.x[WEBC]/ &&
					    $cc !~ /^\\/ && $cc !~ /^;/) {
						ERROR("SPACING",
						      "space required after that '$op' $at\n" . $hereptr);
					}

				# // is a comment
				} elsif ($op eq '//') {

				# No spaces for:
				#   ->
				#   :   when part of a bitfield
				} elsif ($op eq '->' || $opv eq ':B') {
					if ($ctx =~ /Wx.|.xW/) {
						ERROR("SPACING",
						      "spaces prohibited around that '$op' $at\n" . $hereptr);
					}

				# , must have a space on the right.
				} elsif ($op eq ',') {
					if ($ctx !~ /.x[WEC]/ && $cc !~ /^}/) {
						ERROR("SPACING",
						      "space required after that '$op' $at\n" . $hereptr);
					}

				# '*' as part of a type definition -- reported already.
				} elsif ($opv eq '*_') {
					#warn "'*' is part of type\n";

				# unary operators should have a space before and
				# none after.  May be left adjacent to another
				# unary operator, or a cast
				} elsif ($op eq '!' || $op eq '~' ||
					 $opv eq '*U' || $opv eq '-U' ||
					 $opv eq '&U' || $opv eq '&&U') {
					if ($ctx !~ /[WEBC]x./ && $ca !~ /(?:\)|!|~|\*|-|\&|\||\+\+|\-\-|\{)$/) {
						ERROR("SPACING",
						      "space required before that '$op' $at\n" . $hereptr);
					}
					if ($op eq '*' && $cc =~/\s*$Modifier\b/) {
						# A unary '*' may be const

					} elsif ($ctx =~ /.xW/) {
						ERROR("SPACING",
						      "space prohibited after that '$op' $at\n" . $hereptr);
					}

				# unary ++ and unary -- are allowed no space on one side.
				} elsif ($op eq '++' or $op eq '--') {
					if ($ctx !~ /[WEOBC]x[^W]/ && $ctx !~ /[^W]x[WOBEC]/) {
						ERROR("SPACING",
						      "space required one side of that '$op' $at\n" . $hereptr);
					}
					if ($ctx =~ /Wx[BE]/ ||
					    ($ctx =~ /Wx./ && $cc =~ /^;/)) {
						ERROR("SPACING",
						      "space prohibited before that '$op' $at\n" . $hereptr);
					}
					if ($ctx =~ /ExW/) {
						ERROR("SPACING",
						      "space prohibited after that '$op' $at\n" . $hereptr);
					}


				# << and >> may either have or not have spaces both sides
				} elsif ($op eq '<<' or $op eq '>>' or
					 $op eq '&' or $op eq '^' or $op eq '|' or
					 $op eq '+' or $op eq '-' or
					 $op eq '*' or $op eq '/' or
					 $op eq '%')
				{
					if ($ctx =~ /Wx[^WCE]|[^WCE]xW/) {
						ERROR("SPACING",
						      "need consistent spacing around '$op' $at\n" .
							$hereptr);
					}

				# A colon needs no spaces before when it is
				# terminating a case value or a label.
				} elsif ($opv eq ':C' || $opv eq ':L') {
					if ($ctx =~ /Wx./) {
						ERROR("SPACING",
						      "space prohibited before that '$op' $at\n" . $hereptr);
					}

				# All the others need spaces both sides.
				} elsif ($ctx !~ /[EWC]x[CWE]/) {
					my $ok = 0;

					# Ignore email addresses <foo@bar>
					if (($op eq '<' &&
					     $cc =~ /^\S+\@\S+>/) ||
					    ($op eq '>' &&
					     $ca =~ /<\S+\@\S+$/))
					{
					    	$ok = 1;
					}

					# Ignore ?:
					if (($opv eq ':O' && $ca =~ /\?$/) ||
					    ($op eq '?' && $cc =~ /^:/)) {
					    	$ok = 1;
					}

					if ($ok == 0) {
						ERROR("SPACING",
						      "spaces required around that '$op' $at\n" . $hereptr);
					}
				}
				$off += length($elements[$n + 1]);
			}
		}

# check for multiple assignments
		if ($line =~ /^.\s*$Lval\s*=\s*$Lval\s*=(?!=)/) {
			CHK("MULTIPLE_ASSIGNMENTS",
			    "multiple assignments should be avoided\n" . $herecurr);
		}

## # check for multiple declarations, allowing for a function declaration
## # continuation.
## 		if ($line =~ /^.\s*$Type\s+$Ident(?:\s*=[^,{]*)?\s*,\s*$Ident.*/ &&
## 		    $line !~ /^.\s*$Type\s+$Ident(?:\s*=[^,{]*)?\s*,\s*$Type\s*$Ident.*/) {
##
## 			# Remove any bracketed sections to ensure we do not
## 			# falsly report the parameters of functions.
## 			my $ln = $line;
## 			while ($ln =~ s/\([^\(\)]*\)//g) {
## 			}
## 			if ($ln =~ /,/) {
## 				WARN("MULTIPLE_DECLARATION",
##				     "declaring multiple variables together should be avoided\n" . $herecurr);
## 			}
## 		}

#need space before brace following if, while, etc
		if (($line =~ /\(.*\){/ && $line !~ /\($Type\){/) ||
		    $line =~ /do{/) {
			ERROR("SPACING",
			      "space required before the open brace '{'\n" . $herecurr);
		}

# closing brace should have a space following it when it has anything
# on the line
		if ($line =~ /}(?!(?:,|;|\)))\S/) {
			ERROR("SPACING",
			      "space required after that close brace '}'\n" . $herecurr);
		}

# check spacing on square brackets
		if ($line =~ /\[\s/ && $line !~ /\[\s*$/) {
			ERROR("SPACING",
			      "space prohibited after that open square bracket '['\n" . $herecurr);
		}
		if ($line =~ /\s\]/) {
			ERROR("SPACING",
			      "space prohibited before that close square bracket ']'\n" . $herecurr);
		}

# check spacing on parentheses
		if ($line =~ /\(\s/ && $line !~ /\(\s*(?:\\)?$/ &&
		    $line !~ /for\s*\(\s+;/) {
			ERROR("SPACING",
			      "space prohibited after that open parenthesis '('\n" . $herecurr);
		}
		if ($line =~ /(\s+)\)/ && $line !~ /^.\s*\)/ &&
		    $line !~ /for\s*\(.*;\s+\)/ &&
		    $line !~ /:\s+\)/) {
			ERROR("SPACING",
			      "space prohibited before that close parenthesis ')'\n" . $herecurr);
		}

#goto labels aren't indented, allow a single space however
		if ($line=~/^.\s+[A-Za-z\d_]+:(?![0-9]+)/ and
		   !($line=~/^. [A-Za-z\d_]+:/) and !($line=~/^.\s+default:/)) {
			WARN("INDENTED_LABEL",
			     "labels should not be indented\n" . $herecurr);
		}

# Return is not a function.
		if (defined($stat) && $stat =~ /^.\s*return(\s*)(\(.*);/s) {
			my $spacing = $1;
			my $value = $2;

			# Flatten any parentheses
			$value =~ s/\(/ \(/g;
			$value =~ s/\)/\) /g;
			while ($value =~ s/\[[^\[\]]*\]/1/ ||
			       $value !~ /(?:$Ident|-?$Constant)\s*
					     $Compare\s*
					     (?:$Ident|-?$Constant)/x &&
			       $value =~ s/\([^\(\)]*\)/1/) {
			}
#print "value<$value>\n";
			if ($value =~ /^\s*(?:$Ident|-?$Constant)\s*$/) {
				ERROR("RETURN_PARENTHESES",
				      "return is not a function, parentheses are not required\n" . $herecurr);

			} elsif ($spacing !~ /\s+/) {
				ERROR("SPACING",
				      "space required before the open parenthesis '('\n" . $herecurr);
			}
		}
# Return of what appears to be an errno should normally be -'ve
		if ($line =~ /^.\s*return\s*(E[A-Z]*)\s*;/) {
			my $name = $1;
			if ($name ne 'EOF' && $name ne 'ERROR') {
				WARN("USE_NEGATIVE_ERRNO",
				     "return of an errno should typically be -ve (return -$1)\n" . $herecurr);
			}
		}

<<<<<<< HEAD
# typecasts on min/max could be min_t/max_t
		if ($line =~ /^\+(?:.*?)\b(min|max)\s*\($Typecast{0,1}($LvalOrFunc)\s*,\s*$Typecast{0,1}($LvalOrFunc)\s*\)/) {
			if (defined $2 || defined $8) {
				my $call = $1;
				my $cast1 = deparenthesize($2);
				my $arg1 = $3;
				my $cast2 = deparenthesize($8);
				my $arg2 = $9;
				my $cast;

				if ($cast1 ne "" && $cast2 ne "") {
					$cast = "$cast1 or $cast2";
				} elsif ($cast1 ne "") {
					$cast = $cast1;
				} else {
					$cast = $cast2;
				}
				WARN("MINMAX",
				     "$call() should probably be ${call}_t($cast, $arg1, $arg2)\n" . $herecurr);
			}
		}

=======
>>>>>>> dcd6c922
# Need a space before open parenthesis after if, while etc
		if ($line=~/\b(if|while|for|switch)\(/) {
			ERROR("SPACING", "space required before the open parenthesis '('\n" . $herecurr);
		}

# Check for illegal assignment in if conditional -- and check for trailing
# statements after the conditional.
		if ($line =~ /do\s*(?!{)/) {
			($stat, $cond, $line_nr_next, $remain_next, $off_next) =
				ctx_statement_block($linenr, $realcnt, 0)
					if (!defined $stat);
			my ($stat_next) = ctx_statement_block($line_nr_next,
						$remain_next, $off_next);
			$stat_next =~ s/\n./\n /g;
			##print "stat<$stat> stat_next<$stat_next>\n";

			if ($stat_next =~ /^\s*while\b/) {
				# If the statement carries leading newlines,
				# then count those as offsets.
				my ($whitespace) =
					($stat_next =~ /^((?:\s*\n[+-])*\s*)/s);
				my $offset =
					statement_rawlines($whitespace) - 1;

				$suppress_whiletrailers{$line_nr_next +
								$offset} = 1;
			}
		}
		if (!defined $suppress_whiletrailers{$linenr} &&
		    $line =~ /\b(?:if|while|for)\s*\(/ && $line !~ /^.\s*#/) {
			my ($s, $c) = ($stat, $cond);

			if ($c =~ /\bif\s*\(.*[^<>!=]=[^=].*/s) {
				ERROR("ASSIGN_IN_IF",
				      "do not use assignment in if condition\n" . $herecurr);
			}

			# Find out what is on the end of the line after the
			# conditional.
			substr($s, 0, length($c), '');
			$s =~ s/\n.*//g;
			$s =~ s/$;//g; 	# Remove any comments
			if (length($c) && $s !~ /^\s*{?\s*\\*\s*$/ &&
			    $c !~ /}\s*while\s*/)
			{
				# Find out how long the conditional actually is.
				my @newlines = ($c =~ /\n/gs);
				my $cond_lines = 1 + $#newlines;
				my $stat_real = '';

				$stat_real = raw_line($linenr, $cond_lines)
							. "\n" if ($cond_lines);
				if (defined($stat_real) && $cond_lines > 1) {
					$stat_real = "[...]\n$stat_real";
				}

				ERROR("TRAILING_STATEMENTS",
				      "trailing statements should be on next line\n" . $herecurr . $stat_real);
			}
		}

# Check for bitwise tests written as boolean
		if ($line =~ /
			(?:
				(?:\[|\(|\&\&|\|\|)
				\s*0[xX][0-9]+\s*
				(?:\&\&|\|\|)
			|
				(?:\&\&|\|\|)
				\s*0[xX][0-9]+\s*
				(?:\&\&|\|\||\)|\])
			)/x)
		{
			WARN("HEXADECIMAL_BOOLEAN_TEST",
			     "boolean test with hexadecimal, perhaps just 1 \& or \|?\n" . $herecurr);
		}

# if and else should not have general statements after it
		if ($line =~ /^.\s*(?:}\s*)?else\b(.*)/) {
			my $s = $1;
			$s =~ s/$;//g; 	# Remove any comments
			if ($s !~ /^\s*(?:\sif|(?:{|)\s*\\?\s*$)/) {
				ERROR("TRAILING_STATEMENTS",
				      "trailing statements should be on next line\n" . $herecurr);
			}
		}
# if should not continue a brace
		if ($line =~ /}\s*if\b/) {
			ERROR("TRAILING_STATEMENTS",
			      "trailing statements should be on next line\n" .
				$herecurr);
		}
# case and default should not have general statements after them
		if ($line =~ /^.\s*(?:case\s*.*|default\s*):/g &&
		    $line !~ /\G(?:
			(?:\s*$;*)(?:\s*{)?(?:\s*$;*)(?:\s*\\)?\s*$|
			\s*return\s+
		    )/xg)
		{
			ERROR("TRAILING_STATEMENTS",
			      "trailing statements should be on next line\n" . $herecurr);
		}

		# Check for }<nl>else {, these must be at the same
		# indent level to be relevant to each other.
		if ($prevline=~/}\s*$/ and $line=~/^.\s*else\s*/ and
						$previndent == $indent) {
			ERROR("ELSE_AFTER_BRACE",
			      "else should follow close brace '}'\n" . $hereprev);
		}

		if ($prevline=~/}\s*$/ and $line=~/^.\s*while\s*/ and
						$previndent == $indent) {
			my ($s, $c) = ctx_statement_block($linenr, $realcnt, 0);

			# Find out what is on the end of the line after the
			# conditional.
			substr($s, 0, length($c), '');
			$s =~ s/\n.*//g;

			if ($s =~ /^\s*;/) {
				ERROR("WHILE_AFTER_BRACE",
				      "while should follow close brace '}'\n" . $hereprev);
			}
		}

#studly caps, commented out until figure out how to distinguish between use of existing and adding new
#		if (($line=~/[\w_][a-z\d]+[A-Z]/) and !($line=~/print/)) {
#		    print "No studly caps, use _\n";
#		    print "$herecurr";
#		    $clean = 0;
#		}

#no spaces allowed after \ in define
		if ($line=~/\#\s*define.*\\\s$/) {
			WARN("WHITESPACE_AFTER_LINE_CONTINUATION",
			     "Whitepspace after \\ makes next lines useless\n" . $herecurr);
		}

#warn if <asm/foo.h> is #included and <linux/foo.h> is available (uses RAW line)
		if ($tree && $rawline =~ m{^.\s*\#\s*include\s*\<asm\/(.*)\.h\>}) {
			my $file = "$1.h";
			my $checkfile = "include/linux/$file";
			if (-f "$root/$checkfile" &&
			    $realfile ne $checkfile &&
			    $1 !~ /$allowed_asm_includes/)
			{
				if ($realfile =~ m{^arch/}) {
					CHK("ARCH_INCLUDE_LINUX",
					    "Consider using #include <linux/$file> instead of <asm/$file>\n" . $herecurr);
				} else {
					WARN("INCLUDE_LINUX",
					     "Use #include <linux/$file> instead of <asm/$file>\n" . $herecurr);
				}
			}
		}

# multi-statement macros should be enclosed in a do while loop, grab the
# first statement and ensure its the whole macro if its not enclosed
# in a known good container
		if ($realfile !~ m@/vmlinux.lds.h$@ &&
		    $line =~ /^.\s*\#\s*define\s*$Ident(\()?/) {
			my $ln = $linenr;
			my $cnt = $realcnt;
			my ($off, $dstat, $dcond, $rest);
			my $ctx = '';
			($dstat, $dcond, $ln, $cnt, $off) =
				ctx_statement_block($linenr, $realcnt, 0);
			$ctx = $dstat;
			#print "dstat<$dstat> dcond<$dcond> cnt<$cnt> off<$off>\n";
			#print "LINE<$lines[$ln-1]> len<" . length($lines[$ln-1]) . "\n";

			$dstat =~ s/^.\s*\#\s*define\s+$Ident(?:\([^\)]*\))?\s*//;
			$dstat =~ s/$;//g;
			$dstat =~ s/\\\n.//g;
			$dstat =~ s/^\s*//s;
			$dstat =~ s/\s*$//s;

			# Flatten any parentheses and braces
			while ($dstat =~ s/\([^\(\)]*\)/1/ ||
			       $dstat =~ s/\{[^\{\}]*\}/1/ ||
			       $dstat =~ s/\[[^\[\]]*\]/1/)
			{
			}

			my $exceptions = qr{
				$Declare|
				module_param_named|
				MODULE_PARAM_DESC|
				DECLARE_PER_CPU|
				DEFINE_PER_CPU|
				__typeof__\(|
				union|
				struct|
				\.$Ident\s*=\s*|
				^\"|\"$
			}x;
			#print "REST<$rest> dstat<$dstat> ctx<$ctx>\n";
			if ($dstat ne '' &&
			    $dstat !~ /^(?:$Ident|-?$Constant),$/ &&			# 10, // foo(),
			    $dstat !~ /^(?:$Ident|-?$Constant);$/ &&			# foo();
			    $dstat !~ /^(?:$Ident|-?$Constant)$/ &&			# 10 // foo()
			    $dstat !~ /$exceptions/ &&
			    $dstat !~ /^\.$Ident\s*=/ &&				# .foo =
			    $dstat !~ /^do\s*$Constant\s*while\s*$Constant;?$/ &&	# do {...} while (...); // do {...} while (...)
			    $dstat !~ /^for\s*$Constant$/ &&				# for (...)
			    $dstat !~ /^for\s*$Constant\s+(?:$Ident|-?$Constant)$/ &&	# for (...) bar()
			    $dstat !~ /^do\s*{/ &&					# do {...
			    $dstat !~ /^\({/)						# ({...
			{
				$ctx =~ s/\n*$//;
				my $herectx = $here . "\n";
				my $cnt = statement_rawlines($ctx);

				for (my $n = 0; $n < $cnt; $n++) {
					$herectx .= raw_line($linenr, $n) . "\n";
				}

				if ($dstat =~ /;/) {
					ERROR("MULTISTATEMENT_MACRO_USE_DO_WHILE",
					      "Macros with multiple statements should be enclosed in a do - while loop\n" . "$herectx");
				} else {
					ERROR("COMPLEX_MACRO",
					      "Macros with complex values should be enclosed in parenthesis\n" . "$herectx");
				}
			}
		}

# make sure symbols are always wrapped with VMLINUX_SYMBOL() ...
# all assignments may have only one of the following with an assignment:
#	.
#	ALIGN(...)
#	VMLINUX_SYMBOL(...)
		if ($realfile eq 'vmlinux.lds.h' && $line =~ /(?:(?:^|\s)$Ident\s*=|=\s*$Ident(?:\s|$))/) {
			WARN("MISSING_VMLINUX_SYMBOL",
			     "vmlinux.lds.h needs VMLINUX_SYMBOL() around C-visible symbols\n" . $herecurr);
		}

# check for redundant bracing round if etc
		if ($line =~ /(^.*)\bif\b/ && $1 !~ /else\s*$/) {
			my ($level, $endln, @chunks) =
				ctx_statement_full($linenr, $realcnt, 1);
			#print "chunks<$#chunks> linenr<$linenr> endln<$endln> level<$level>\n";
			#print "APW: <<$chunks[1][0]>><<$chunks[1][1]>>\n";
			if ($#chunks > 0 && $level == 0) {
				my $allowed = 0;
				my $seen = 0;
				my $herectx = $here . "\n";
				my $ln = $linenr - 1;
				for my $chunk (@chunks) {
					my ($cond, $block) = @{$chunk};

					# If the condition carries leading newlines, then count those as offsets.
					my ($whitespace) = ($cond =~ /^((?:\s*\n[+-])*\s*)/s);
					my $offset = statement_rawlines($whitespace) - 1;

					#print "COND<$cond> whitespace<$whitespace> offset<$offset>\n";

					# We have looked at and allowed this specific line.
					$suppress_ifbraces{$ln + $offset} = 1;

					$herectx .= "$rawlines[$ln + $offset]\n[...]\n";
					$ln += statement_rawlines($block) - 1;

					substr($block, 0, length($cond), '');

					$seen++ if ($block =~ /^\s*{/);

					#print "cond<$cond> block<$block> allowed<$allowed>\n";
					if (statement_lines($cond) > 1) {
						#print "APW: ALLOWED: cond<$cond>\n";
						$allowed = 1;
					}
					if ($block =~/\b(?:if|for|while)\b/) {
						#print "APW: ALLOWED: block<$block>\n";
						$allowed = 1;
					}
					if (statement_block_size($block) > 1) {
						#print "APW: ALLOWED: lines block<$block>\n";
						$allowed = 1;
					}
				}
				if ($seen && !$allowed) {
					WARN("BRACES",
					     "braces {} are not necessary for any arm of this statement\n" . $herectx);
				}
			}
		}
		if (!defined $suppress_ifbraces{$linenr - 1} &&
					$line =~ /\b(if|while|for|else)\b/) {
			my $allowed = 0;

			# Check the pre-context.
			if (substr($line, 0, $-[0]) =~ /(\}\s*)$/) {
				#print "APW: ALLOWED: pre<$1>\n";
				$allowed = 1;
			}

			my ($level, $endln, @chunks) =
				ctx_statement_full($linenr, $realcnt, $-[0]);

			# Check the condition.
			my ($cond, $block) = @{$chunks[0]};
			#print "CHECKING<$linenr> cond<$cond> block<$block>\n";
			if (defined $cond) {
				substr($block, 0, length($cond), '');
			}
			if (statement_lines($cond) > 1) {
				#print "APW: ALLOWED: cond<$cond>\n";
				$allowed = 1;
			}
			if ($block =~/\b(?:if|for|while)\b/) {
				#print "APW: ALLOWED: block<$block>\n";
				$allowed = 1;
			}
			if (statement_block_size($block) > 1) {
				#print "APW: ALLOWED: lines block<$block>\n";
				$allowed = 1;
			}
			# Check the post-context.
			if (defined $chunks[1]) {
				my ($cond, $block) = @{$chunks[1]};
				if (defined $cond) {
					substr($block, 0, length($cond), '');
				}
				if ($block =~ /^\s*\{/) {
					#print "APW: ALLOWED: chunk-1 block<$block>\n";
					$allowed = 1;
				}
			}
			if ($level == 0 && $block =~ /^\s*\{/ && !$allowed) {
				my $herectx = $here . "\n";
				my $cnt = statement_rawlines($block);

				for (my $n = 0; $n < $cnt; $n++) {
					$herectx .= raw_line($linenr, $n) . "\n";
				}

				WARN("BRACES",
				     "braces {} are not necessary for single statement blocks\n" . $herectx);
			}
		}

# don't include deprecated include files (uses RAW line)
		for my $inc (@dep_includes) {
			if ($rawline =~ m@^.\s*\#\s*include\s*\<$inc>@) {
				ERROR("DEPRECATED_INCLUDE",
				      "Don't use <$inc>: see Documentation/feature-removal-schedule.txt\n" . $herecurr);
			}
		}

# don't use deprecated functions
		for my $func (@dep_functions) {
			if ($line =~ /\b$func\b/) {
				ERROR("DEPRECATED_FUNCTION",
				      "Don't use $func(): see Documentation/feature-removal-schedule.txt\n" . $herecurr);
			}
		}

# no volatiles please
		my $asm_volatile = qr{\b(__asm__|asm)\s+(__volatile__|volatile)\b};
		if ($line =~ /\bvolatile\b/ && $line !~ /$asm_volatile/) {
			WARN("VOLATILE",
			     "Use of volatile is usually wrong: see Documentation/volatile-considered-harmful.txt\n" . $herecurr);
		}

# warn about #if 0
		if ($line =~ /^.\s*\#\s*if\s+0\b/) {
			CHK("REDUNDANT_CODE",
			    "if this code is redundant consider removing it\n" .
				$herecurr);
		}

# check for needless kfree() checks
		if ($prevline =~ /\bif\s*\(([^\)]*)\)/) {
			my $expr = $1;
			if ($line =~ /\bkfree\(\Q$expr\E\);/) {
				WARN("NEEDLESS_KFREE",
				     "kfree(NULL) is safe this check is probably not required\n" . $hereprev);
			}
		}
# check for needless usb_free_urb() checks
		if ($prevline =~ /\bif\s*\(([^\)]*)\)/) {
			my $expr = $1;
			if ($line =~ /\busb_free_urb\(\Q$expr\E\);/) {
				WARN("NEEDLESS_USB_FREE_URB",
				     "usb_free_urb(NULL) is safe this check is probably not required\n" . $hereprev);
			}
		}

# prefer usleep_range over udelay
		if ($line =~ /\budelay\s*\(\s*(\w+)\s*\)/) {
			# ignore udelay's < 10, however
			if (! (($1 =~ /(\d+)/) && ($1 < 10)) ) {
				CHK("USLEEP_RANGE",
				    "usleep_range is preferred over udelay; see Documentation/timers/timers-howto.txt\n" . $line);
			}
		}

# warn about unexpectedly long msleep's
		if ($line =~ /\bmsleep\s*\((\d+)\);/) {
			if ($1 < 20) {
				WARN("MSLEEP",
				     "msleep < 20ms can sleep for up to 20ms; see Documentation/timers/timers-howto.txt\n" . $line);
			}
		}

# warn about #ifdefs in C files
#		if ($line =~ /^.\s*\#\s*if(|n)def/ && ($realfile =~ /\.c$/)) {
#			print "#ifdef in C files should be avoided\n";
#			print "$herecurr";
#			$clean = 0;
#		}

# warn about spacing in #ifdefs
		if ($line =~ /^.\s*\#\s*(ifdef|ifndef|elif)\s\s+/) {
			ERROR("SPACING",
			      "exactly one space required after that #$1\n" . $herecurr);
		}

# check for spinlock_t definitions without a comment.
		if ($line =~ /^.\s*(struct\s+mutex|spinlock_t)\s+\S+;/ ||
		    $line =~ /^.\s*(DEFINE_MUTEX)\s*\(/) {
			my $which = $1;
			if (!ctx_has_comment($first_line, $linenr)) {
				CHK("UNCOMMENTED_DEFINITION",
				    "$1 definition without comment\n" . $herecurr);
			}
		}
# check for memory barriers without a comment.
		if ($line =~ /\b(mb|rmb|wmb|read_barrier_depends|smp_mb|smp_rmb|smp_wmb|smp_read_barrier_depends)\(/) {
			if (!ctx_has_comment($first_line, $linenr)) {
				CHK("MEMORY_BARRIER",
				    "memory barrier without comment\n" . $herecurr);
			}
		}
# check of hardware specific defines
		if ($line =~ m@^.\s*\#\s*if.*\b(__i386__|__powerpc64__|__sun__|__s390x__)\b@ && $realfile !~ m@include/asm-@) {
			CHK("ARCH_DEFINES",
			    "architecture specific defines should be avoided\n" .  $herecurr);
		}

# Check that the storage class is at the beginning of a declaration
		if ($line =~ /\b$Storage\b/ && $line !~ /^.\s*$Storage\b/) {
			WARN("STORAGE_CLASS",
			     "storage class should be at the beginning of the declaration\n" . $herecurr)
		}

# check the location of the inline attribute, that it is between
# storage class and type.
		if ($line =~ /\b$Type\s+$Inline\b/ ||
		    $line =~ /\b$Inline\s+$Storage\b/) {
			ERROR("INLINE_LOCATION",
			      "inline keyword should sit between storage class and type\n" . $herecurr);
		}

# Check for __inline__ and __inline, prefer inline
		if ($line =~ /\b(__inline__|__inline)\b/) {
			WARN("INLINE",
			     "plain inline is preferred over $1\n" . $herecurr);
		}

# Check for __attribute__ packed, prefer __packed
		if ($line =~ /\b__attribute__\s*\(\s*\(.*\bpacked\b/) {
			WARN("PREFER_PACKED",
			     "__packed is preferred over __attribute__((packed))\n" . $herecurr);
		}

# Check for __attribute__ aligned, prefer __aligned
		if ($line =~ /\b__attribute__\s*\(\s*\(.*aligned/) {
			WARN("PREFER_ALIGNED",
			     "__aligned(size) is preferred over __attribute__((aligned(size)))\n" . $herecurr);
		}

# Check for __attribute__ format(printf, prefer __printf
		if ($line =~ /\b__attribute__\s*\(\s*\(\s*format\s*\(\s*printf/) {
			WARN("PREFER_PRINTF",
			     "__printf(string-index, first-to-check) is preferred over __attribute__((format(printf, string-index, first-to-check)))\n" . $herecurr);
		}

# check for sizeof(&)
		if ($line =~ /\bsizeof\s*\(\s*\&/) {
			WARN("SIZEOF_ADDRESS",
			     "sizeof(& should be avoided\n" . $herecurr);
		}

# check for line continuations in quoted strings with odd counts of "
		if ($rawline =~ /\\$/ && $rawline =~ tr/"/"/ % 2) {
			WARN("LINE_CONTINUATIONS",
			     "Avoid line continuations in quoted strings\n" . $herecurr);
		}

# Check for misused memsets
		if (defined $stat &&
		    $stat =~ /^\+(?:.*?)\bmemset\s*\(\s*$FuncArg\s*,\s*$FuncArg\s*\,\s*$FuncArg\s*\)/s) {

			my $ms_addr = $2;
			my $ms_val = $8;
			my $ms_size = $14;

			if ($ms_size =~ /^(0x|)0$/i) {
				ERROR("MEMSET",
				      "memset to 0's uses 0 as the 2nd argument, not the 3rd\n" . "$here\n$stat\n");
			} elsif ($ms_size =~ /^(0x|)1$/i) {
				WARN("MEMSET",
				     "single byte memset is suspicious. Swapped 2nd/3rd argument?\n" . "$here\n$stat\n");
			}
		}

# typecasts on min/max could be min_t/max_t
		if (defined $stat &&
		    $stat =~ /^\+(?:.*?)\b(min|max)\s*\(\s*$FuncArg\s*,\s*$FuncArg\s*\)/) {
			if (defined $2 || defined $8) {
				my $call = $1;
				my $cast1 = deparenthesize($2);
				my $arg1 = $3;
				my $cast2 = deparenthesize($8);
				my $arg2 = $9;
				my $cast;

				if ($cast1 ne "" && $cast2 ne "") {
					$cast = "$cast1 or $cast2";
				} elsif ($cast1 ne "") {
					$cast = $cast1;
				} else {
					$cast = $cast2;
				}
				WARN("MINMAX",
				     "$call() should probably be ${call}_t($cast, $arg1, $arg2)\n" . "$here\n$stat\n");
			}
		}

# check for new externs in .c files.
		if ($realfile =~ /\.c$/ && defined $stat &&
		    $stat =~ /^.\s*(?:extern\s+)?$Type\s+($Ident)(\s*)\(/s)
		{
			my $function_name = $1;
			my $paren_space = $2;

			my $s = $stat;
			if (defined $cond) {
				substr($s, 0, length($cond), '');
			}
			if ($s =~ /^\s*;/ &&
			    $function_name ne 'uninitialized_var')
			{
				WARN("AVOID_EXTERNS",
				     "externs should be avoided in .c files\n" .  $herecurr);
			}

			if ($paren_space =~ /\n/) {
				WARN("FUNCTION_ARGUMENTS",
				     "arguments for function declarations should follow identifier\n" . $herecurr);
			}

		} elsif ($realfile =~ /\.c$/ && defined $stat &&
		    $stat =~ /^.\s*extern\s+/)
		{
			WARN("AVOID_EXTERNS",
			     "externs should be avoided in .c files\n" .  $herecurr);
		}

# checks for new __setup's
		if ($rawline =~ /\b__setup\("([^"]*)"/) {
			my $name = $1;

			if (!grep(/$name/, @setup_docs)) {
				CHK("UNDOCUMENTED_SETUP",
				    "__setup appears un-documented -- check Documentation/kernel-parameters.txt\n" . $herecurr);
			}
		}

# check for pointless casting of kmalloc return
		if ($line =~ /\*\s*\)\s*[kv][czm]alloc(_node){0,1}\b/) {
			WARN("UNNECESSARY_CASTS",
			     "unnecessary cast may hide bugs, see http://c-faq.com/malloc/mallocnocast.html\n" . $herecurr);
		}

# check for multiple semicolons
		if ($line =~ /;\s*;\s*$/) {
		    WARN("ONE_SEMICOLON",
			 "Statements terminations use 1 semicolon\n" . $herecurr);
		}

# check for gcc specific __FUNCTION__
		if ($line =~ /__FUNCTION__/) {
			WARN("USE_FUNC",
			     "__func__ should be used instead of gcc specific __FUNCTION__\n"  . $herecurr);
		}

# check for semaphores initialized locked
		if ($line =~ /^.\s*sema_init.+,\W?0\W?\)/) {
			WARN("CONSIDER_COMPLETION",
			     "consider using a completion\n" . $herecurr);

		}
# recommend kstrto* over simple_strto* and strict_strto*
		if ($line =~ /\b((simple|strict)_(strto(l|ll|ul|ull)))\s*\(/) {
			WARN("CONSIDER_KSTRTO",
			     "$1 is obsolete, use k$3 instead\n" . $herecurr);
		}
# check for __initcall(), use device_initcall() explicitly please
		if ($line =~ /^.\s*__initcall\s*\(/) {
			WARN("USE_DEVICE_INITCALL",
			     "please use device_initcall() instead of __initcall()\n" . $herecurr);
		}
# check for various ops structs, ensure they are const.
		my $struct_ops = qr{acpi_dock_ops|
				address_space_operations|
				backlight_ops|
				block_device_operations|
				dentry_operations|
				dev_pm_ops|
				dma_map_ops|
				extent_io_ops|
				file_lock_operations|
				file_operations|
				hv_ops|
				ide_dma_ops|
				intel_dvo_dev_ops|
				item_operations|
				iwl_ops|
				kgdb_arch|
				kgdb_io|
				kset_uevent_ops|
				lock_manager_operations|
				microcode_ops|
				mtrr_ops|
				neigh_ops|
				nlmsvc_binding|
				pci_raw_ops|
				pipe_buf_operations|
				platform_hibernation_ops|
				platform_suspend_ops|
				proto_ops|
				rpc_pipe_ops|
				seq_operations|
				snd_ac97_build_ops|
				soc_pcmcia_socket_ops|
				stacktrace_ops|
				sysfs_ops|
				tty_operations|
				usb_mon_operations|
				wd_ops}x;
		if ($line !~ /\bconst\b/ &&
		    $line =~ /\bstruct\s+($struct_ops)\b/) {
			WARN("CONST_STRUCT",
			     "struct $1 should normally be const\n" .
				$herecurr);
		}

# use of NR_CPUS is usually wrong
# ignore definitions of NR_CPUS and usage to define arrays as likely right
		if ($line =~ /\bNR_CPUS\b/ &&
		    $line !~ /^.\s*\s*#\s*if\b.*\bNR_CPUS\b/ &&
		    $line !~ /^.\s*\s*#\s*define\b.*\bNR_CPUS\b/ &&
		    $line !~ /^.\s*$Declare\s.*\[[^\]]*NR_CPUS[^\]]*\]/ &&
		    $line !~ /\[[^\]]*\.\.\.[^\]]*NR_CPUS[^\]]*\]/ &&
		    $line !~ /\[[^\]]*NR_CPUS[^\]]*\.\.\.[^\]]*\]/)
		{
			WARN("NR_CPUS",
			     "usage of NR_CPUS is often wrong - consider using cpu_possible(), num_possible_cpus(), for_each_possible_cpu(), etc\n" . $herecurr);
		}

# check for %L{u,d,i} in strings
		my $string;
		while ($line =~ /(?:^|")([X\t]*)(?:"|$)/g) {
			$string = substr($rawline, $-[1], $+[1] - $-[1]);
			$string =~ s/%%/__/g;
			if ($string =~ /(?<!%)%L[udi]/) {
				WARN("PRINTF_L",
				     "\%Ld/%Lu are not-standard C, use %lld/%llu\n" . $herecurr);
				last;
			}
		}

# whine mightly about in_atomic
		if ($line =~ /\bin_atomic\s*\(/) {
			if ($realfile =~ m@^drivers/@) {
				ERROR("IN_ATOMIC",
				      "do not use in_atomic in drivers\n" . $herecurr);
			} elsif ($realfile !~ m@^kernel/@) {
				WARN("IN_ATOMIC",
				     "use of in_atomic() is incorrect outside core kernel code\n" . $herecurr);
			}
		}

# check for lockdep_set_novalidate_class
		if ($line =~ /^.\s*lockdep_set_novalidate_class\s*\(/ ||
		    $line =~ /__lockdep_no_validate__\s*\)/ ) {
			if ($realfile !~ m@^kernel/lockdep@ &&
			    $realfile !~ m@^include/linux/lockdep@ &&
			    $realfile !~ m@^drivers/base/core@) {
				ERROR("LOCKDEP",
				      "lockdep_no_validate class is reserved for device->mutex.\n" . $herecurr);
			}
		}

		if ($line =~ /debugfs_create_file.*S_IWUGO/ ||
		    $line =~ /DEVICE_ATTR.*S_IWUGO/ ) {
			WARN("EXPORTED_WORLD_WRITABLE",
			     "Exporting world writable files is usually an error. Consider more restrictive permissions.\n" . $herecurr);
		}
	}

	# If we have no input at all, then there is nothing to report on
	# so just keep quiet.
	if ($#rawlines == -1) {
		exit(0);
	}

	# In mailback mode only produce a report in the negative, for
	# things that appear to be patches.
	if ($mailback && ($clean == 1 || !$is_patch)) {
		exit(0);
	}

	# This is not a patch, and we are are in 'no-patch' mode so
	# just keep quiet.
	if (!$chk_patch && !$is_patch) {
		exit(0);
	}

	if (!$is_patch) {
		ERROR("NOT_UNIFIED_DIFF",
		      "Does not appear to be a unified-diff format patch\n");
	}
	if ($is_patch && $chk_signoff && $signoff == 0) {
		ERROR("MISSING_SIGN_OFF",
		      "Missing Signed-off-by: line(s)\n");
	}

	print report_dump();
	if ($summary && !($clean == 1 && $quiet == 1)) {
		print "$filename " if ($summary_file);
		print "total: $cnt_error errors, $cnt_warn warnings, " .
			(($check)? "$cnt_chk checks, " : "") .
			"$cnt_lines lines checked\n";
		print "\n" if ($quiet == 0);
	}

	if ($quiet == 0) {
		# If there were whitespace errors which cleanpatch can fix
		# then suggest that.
		if ($rpt_cleaners) {
			print "NOTE: whitespace errors detected, you may wish to use scripts/cleanpatch or\n";
			print "      scripts/cleanfile\n\n";
			$rpt_cleaners = 0;
		}
	}

	if (keys %ignore_type) {
	    print "NOTE: Ignored message types:";
	    foreach my $ignore (sort keys %ignore_type) {
		print " $ignore";
	    }
	    print "\n";
	    print "\n" if ($quiet == 0);
	}

	if ($clean == 1 && $quiet == 0) {
		print "$vname has no obvious style problems and is ready for submission.\n"
	}
	if ($clean == 0 && $quiet == 0) {
		print << "EOM";
$vname has style problems, please review.

If any of these errors are false positives, please report
them to the maintainer, see CHECKPATCH in MAINTAINERS.
EOM
	}

	return $clean;
}<|MERGE_RESOLUTION|>--- conflicted
+++ resolved
@@ -1520,10 +1520,7 @@
 		if ($line =~ /^diff --git.*?(\S+)$/) {
 			$realfile = $1;
 			$realfile =~ s@^([^/]*)/@@;
-<<<<<<< HEAD
-=======
 			$in_commit_log = 0;
->>>>>>> dcd6c922
 		} elsif ($line =~ /^\+\+\+\s+(\S+)/) {
 			$realfile = $1;
 			$realfile =~ s@^([^/]*)/@@;
@@ -1645,11 +1642,7 @@
 # Check if it's the start of a commit log
 # (not a header line and we haven't seen the patch filename)
 		if ($in_header_lines && $realfile =~ /^$/ &&
-<<<<<<< HEAD
-		    $rawline !~ /^(commit\b|from\b|\w+:).+$/i) {
-=======
 		    $rawline !~ /^(commit\b|from\b|[\w-]+:).+$/i) {
->>>>>>> dcd6c922
 			$in_header_lines = 0;
 			$in_commit_log = 1;
 		}
@@ -1714,20 +1707,6 @@
 			WARN("CONFIG_DESCRIPTION",
 			     "please write a paragraph that describes the config symbol fully\n" . $herecurr) if ($is_start && $is_end && $length < 4);
 			#print "is_start<$is_start> is_end<$is_end> length<$length>\n";
-		}
-
-		if (($realfile =~ /Makefile.*/ || $realfile =~ /Kbuild.*/) &&
-		    ($line =~ /\+(EXTRA_[A-Z]+FLAGS).*/)) {
-			my $flag = $1;
-			my $replacement = {
-				'EXTRA_AFLAGS' =>   'asflags-y',
-				'EXTRA_CFLAGS' =>   'ccflags-y',
-				'EXTRA_CPPFLAGS' => 'cppflags-y',
-				'EXTRA_LDFLAGS' =>  'ldflags-y',
-			};
-
-			WARN("DEPRECATED_VARIABLE",
-			     "Use of $flag is deprecated, please use \`$replacement->{$flag} instead.\n" . $herecurr) if ($replacement->{$flag});
 		}
 
 		if (($realfile =~ /Makefile.*/ || $realfile =~ /Kbuild.*/) &&
@@ -2658,31 +2637,6 @@
 			}
 		}
 
-<<<<<<< HEAD
-# typecasts on min/max could be min_t/max_t
-		if ($line =~ /^\+(?:.*?)\b(min|max)\s*\($Typecast{0,1}($LvalOrFunc)\s*,\s*$Typecast{0,1}($LvalOrFunc)\s*\)/) {
-			if (defined $2 || defined $8) {
-				my $call = $1;
-				my $cast1 = deparenthesize($2);
-				my $arg1 = $3;
-				my $cast2 = deparenthesize($8);
-				my $arg2 = $9;
-				my $cast;
-
-				if ($cast1 ne "" && $cast2 ne "") {
-					$cast = "$cast1 or $cast2";
-				} elsif ($cast1 ne "") {
-					$cast = $cast1;
-				} else {
-					$cast = $cast2;
-				}
-				WARN("MINMAX",
-				     "$call() should probably be ${call}_t($cast, $arg1, $arg2)\n" . $herecurr);
-			}
-		}
-
-=======
->>>>>>> dcd6c922
 # Need a space before open parenthesis after if, while etc
 		if ($line=~/\b(if|while|for|switch)\(/) {
 			ERROR("SPACING", "space required before the open parenthesis '('\n" . $herecurr);
